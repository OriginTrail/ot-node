--- conflicted
+++ resolved
@@ -359,13 +359,8 @@
                             },
                             "port": 9000,
                             "bootstrap": [
-<<<<<<< HEAD
                                 "/ip4/64.225.99.151/tcp/9000/p2p/QmawsTRqaLPyLQ5PfStpFcpQW4bvNQ59zV1by2G5aJHuVn",
                                 "/ip4/18.157.122.121/tcp/9000/p2p/QmfDebvsKNwCggBBmEWB43cAZtTa2umMsnRvBnMV4sY5th"
-=======
-                                "/ip4/164.92.138.30/tcp/9000/p2p/QmbiZQm18JefDizrQwbRhPgkaLykTLyrUEpeMWuKJHXuUM",
-                                "/ip4/139.59.145.152/tcp/9000/p2p/Qme2oF6afixBjLYjF5CYeC73d5dygsTq8P7BPQp31NVkye"
->>>>>>> 6727d1a7
                             ]
                         }
                     }
