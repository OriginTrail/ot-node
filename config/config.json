--- conflicted
+++ resolved
@@ -145,20 +145,10 @@
         "publishFindNodesCount": 20,
         "appDataPath": "data",
         "logLevel": "info",
-<<<<<<< HEAD
-        "ipWhitelist": ["::1", "127.0.0.1"],
-        "telemetryHub": {
-            "enabled": false,
-            "packages": [
-                "ot-telemetry-collector"
-            ],
-            "url": ""
-=======
         "telemetry": {
             "enabled": true,
             "sendTelemetryData": false,
             "signalingServerUrl": "null"
->>>>>>> f87866e0
         },
         "auth": {
             "ipBasedAuthEnabled": true,
@@ -212,9 +202,6 @@
                 "defaultImplementation": "ganache",
                 "implementation": {
                     "ganache": {
-<<<<<<< HEAD
-                        "package": "./blockchain/implementation/polygon/polygon-service"
-=======
                         "package": "./blockchain/implementation/ganache/ganache-service",
                         "config": {
                             "blockchainTitle": "ganache",
@@ -222,7 +209,6 @@
                             "hubContractAddress": "0xF21dD87cFC5cF5D073398833AFe5EFC543b78a00",
                             "rpcEndpoints": ["http://localhost:7545"]
                         }
->>>>>>> f87866e0
                     }
                 }
             },
@@ -422,15 +408,8 @@
         "logLevel": "trace",
         "telemetry": {
             "enabled": true,
-<<<<<<< HEAD
-            "packages": [
-                "ot-telemetry-collector"
-            ],
-            "url": "https://polaris.delta.origin-trail.network/metrics/"
-=======
             "sendTelemetryData": true,
             "signalingServerUrl": "http://devnet-signaling.origin-trail.network:3000/signal"
->>>>>>> f87866e0
         },
         "auth": {
             "ipBasedAuthEnabled": true,
@@ -561,13 +540,8 @@
         "logLevel": "trace",
         "telemetry": {
             "enabled": false,
-<<<<<<< HEAD
-            "packages": ["ot-telemetry-collector"],
-            "url": ""
-=======
             "sendTelemetryData": false,
             "signalingServerUrl": "http://devnet-signaling.origin-trail.network:3000/signal"
->>>>>>> f87866e0
         },
         "auth": {
             "ipBasedAuthEnabled": true,
