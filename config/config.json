--- conflicted
+++ resolved
@@ -47,16 +47,10 @@
       "blockchain_title": "Ethereum",
       "network_id": "rinkeby",
       "gas_limit": "2000000",
-<<<<<<< HEAD
       "gas_price": 20000000000,
       "max_allowed_gas_price" : 100000000000,
-      "price_factor" : "2",
-=======
-      "gas_price": "20000000000",
-      "max_allowed_gas_price" : "50000000000",
       "dc_price_factor" : "3",
       "dh_price_factor" : "2",
->>>>>>> b5dbda17
       "trac_price_in_eth" : "0.00005",
       "hub_contract_address": "0x2B7ca432a13e0D035BC46F0d6bf3cde1E72A10E5",
       "plugins": [
@@ -155,16 +149,10 @@
       "blockchain_title": "Ethereum",
       "network_id": "rinkeby",
       "gas_limit": "2000000",
-<<<<<<< HEAD
-      "gas_price": 20000000000,
-      "max_allowed_gas_price" : 100000000000,
-      "price_factor" : "2",
-=======
       "gas_price": "20000000000",
       "max_allowed_gas_price" : "50000000000",
       "dc_price_factor" : "3",
       "dh_price_factor" : "2",
->>>>>>> b5dbda17
       "trac_price_in_eth" : "0.00005",
       "hub_contract_address": "0x85720D4D09A52eD66656b28c68567E41AD45dD0e",
       "plugins": [
@@ -267,16 +255,10 @@
       "blockchain_title": "Ethereum",
       "network_id": "mainnet",
       "gas_limit": "2000000",
-<<<<<<< HEAD
-      "gas_price": 20000000000,
-      "max_allowed_gas_price" : 100000000000,
-      "price_factor" : "2",
-=======
       "gas_price": "20000000000",
       "max_allowed_gas_price" : "50000000000",
       "dc_price_factor" : "3",
       "dh_price_factor" : "2",
->>>>>>> b5dbda17
       "trac_price_in_eth" : "0.00005",
       "hub_contract_address": "0xa287d7134fb40bef071c932286bd2cd01efccf30",
       "plugins": [
