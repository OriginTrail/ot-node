{
  "development": {
    "identity": null,
    "houston_password": null,
    "node_port": 5278,
    "node_rpc_ip": "127.0.0.1",
    "node_rpc_port": 8900,
    "remote_control_enabled": true,
    "node_remote_control_port": 3000,
    "is_bootstrap_node": false,
    "send_logs": false,
    "logs_level_debug": true,
    "reverse_tunnel_address": "diglet.origintrail.io",
    "reverse_tunnel_port": 8443,
    "request_timeout": 20000,
    "ssl_keypath": "kademlia.key",
    "ssl_certificate_path": "kademlia.crt",
    "identity_filepath": "identity.json",
    "erc725_identity_filepath": "erc725_identity.json",
    "houston_password_file_name": "houston.txt",
    "cpus": 0,
    "embedded_peercache_path": "peercache",
    "onion_virtual_port": "4043",
    "traverse_nat_enabled": false,
    "traverse_port_forward_ttl": 0,
    "verbose_logging": false,
    "control_port_enabled": false,
    "control_port": "5279",
    "control_sock_enabled": false,
    "control_sock": 12000,
    "onion_enabled": false,
    "ssl_authority_paths": [],
    "send_logs_to_origintrail": false,
    "read_stake_factor": "1",
    "dh_min_stake_amount": "100000000000",
    "dh_min_reputation": -50,
    "latest_api_version" : "v2.0",
<<<<<<< HEAD
    "default_data_price": 100,
=======
    "send_challenges_log" : true,
>>>>>>> 35eb70dd
    "database": {
      "provider": "arangodb",
      "username": "root",
      "password": "root",
      "port": 8529,
      "database": "origintrail-develop",
      "host": "localhost",
      "max_path_length": 1000
    },
    "blockchain": {
      "blockchain_title": "Ethereum",
      "network_id": "rinkeby",
      "gas_limit": "2000000",
      "gas_price": 20000000000,
      "max_allowed_gas_price" : 100000000000,
      "dc_price_factor" : "3",
      "dh_price_factor" : "2",
      "trac_price_in_eth" : "0.00005",
      "hub_contract_address": "0x2B7ca432a13e0D035BC46F0d6bf3cde1E72A10E5",
      "plugins": [
        {
          "enabled": false,
          "provider": "Hyperledger",
          "name": "fingerprint-plugin",
          "config": {
            "url": "URL",
            "auth": {
              "user": "USER",
              "pass": "PASS"
            }
          }
        }
      ]
    },
    "network": {
      "hostname": "127.0.0.1",
      "id": "Devnet",
      "bootstraps": ["https://developbs.origintrial.me:5278/#05edf19bd36906240503e2e2e2f18d13f8211d2f"],
      "remoteWhitelist": ["54.93.223.161", "127.0.0.1"],
      "solutionDifficulty": 8,
      "identityDifficulty": 8,
      "churnPlugin": {
        "cooldownBaseTimeout": "5m",
        "cooldownMultiplier": 2,
        "cooldownResetTime": "1s"
      }
    },
    "bugSnag": {
      "releaseStage": "development"
    },
    "autoUpdater": {
      "enabled": true,
      "packageJsonUrl": "https://raw.githubusercontent.com/OriginTrail/ot-node/develop/package.json",
      "archiveUrl": "https://github.com/OriginTrail/ot-node/archive/develop.zip"
    },
    "dataSetStorage": "data_set_storage",
    "dc_holding_time_in_minutes": 60,
    "dc_litigation_interval_in_minutes": 5,
    "dc_challenge_retry_delay_in_millis": 1000,
    "dh_challenge_retry_delay_in_millis": 1000,
    "dh_max_holding_time_in_minutes": 10080,
    "dh_maximum_dataset_filesize_in_mb": 1000,
    "dh_min_litigation_interval_in_minutes": 5,
    "dc_choose_time": 1200000,
    "requireApproval": false,
    "litigationEnabled": true,
    "commandExecutorVerboseLoggingEnabled": false,
    "reputationWindowInMinutes": 129600
  },
  "testnet": {
    "identity": null,
    "houston_password": null,
    "node_port": 5278,
    "node_rpc_ip": "127.0.0.1",
    "node_rpc_port": 8900,
    "remote_control_enabled": true,
    "node_remote_control_port": 3000,
    "is_bootstrap_node": false,
    "send_logs": false,
    "logs_level_debug": true,
    "reverse_tunnel_address": "diglet.origintrail.io",
    "reverse_tunnel_port": 8443,
    "request_timeout": 20000,
    "ssl_keypath": "kademlia.key",
    "ssl_certificate_path": "kademlia.crt",
    "identity_filepath": "identity.json",
    "erc725_identity_filepath": "erc725_identity.json",
    "houston_password_file_name": "houston.txt",
    "cpus": 0,
    "embedded_peercache_path": "peercache",
    "onion_virtual_port": "4043",
    "traverse_nat_enabled": false,
    "traverse_port_forward_ttl": 0,
    "verbose_logging": false,
    "control_port_enabled": false,
    "control_port": "5279",
    "control_sock_enabled": false,
    "control_sock": 12000,
    "onion_enabled": false,
    "ssl_authority_paths": [],
    "send_logs_to_origintrail": false,
    "read_stake_factor": "1",
    "dh_min_stake_amount": "100000000000",
    "dh_min_reputation": -50,
    "latest_api_version" : "v2.0",
<<<<<<< HEAD
    "default_data_price": 100,
=======
    "send_challenges_log" : true,
>>>>>>> 35eb70dd
    "database": {
      "provider": "arangodb",
      "username": "root",
      "password": "root",
      "port": 8529,
      "database": "origintrail",
      "host": "localhost",
      "max_path_length": 1000
    },
    "blockchain": {
      "blockchain_title": "Ethereum",
      "network_id": "rinkeby",
      "gas_limit": "2000000",
      "gas_price": "20000000000",
      "max_allowed_gas_price" : "50000000000",
      "dc_price_factor" : "3",
      "dh_price_factor" : "2",
      "trac_price_in_eth" : "0.00005",
      "hub_contract_address": "0x85720D4D09A52eD66656b28c68567E41AD45dD0e",
      "plugins": [
        {
          "enabled": false,
          "provider": "Hyperledger",
          "name": "fingerprint-plugin",
          "config": {
            "url": "URL",
            "auth": {
              "user": "USER",
              "pass": "PASS"
            }
          }
        }
      ]
    },
    "network": {
      "hostname": "127.0.0.1",
      "id": "TestnetV4.0",
      "bootstraps": [
        "https://rinkeby-mariner-bootstrap-01.origin-trail.network:5278/#f4092d1795e2fd442308911db2c1df31faf4fe2f",
        "https://rinkeby-mariner-bootstrap-02.origin-trail.network:5278/#d3951837f8100e6ea4a74417d560bcc8c6d4ffe5",
        "https://rinkeby-mariner-bootstrap-03.origin-trail.network:5278/#ad3c3325e50c3bedcb5c6ee6a73592b2ca7e07aa"
      ],
      "remoteWhitelist": ["127.0.0.1", "localhost"],
      "solutionDifficulty": 14,
      "identityDifficulty": 12,
      "churnPlugin": {
        "cooldownBaseTimeout": "5m",
        "cooldownMultiplier": 2,
        "cooldownResetTime": "1s"
      }
    },
    "bugSnag": {
      "releaseStage": "testnet"
    },
    "autoUpdater": {
      "enabled": true,
      "packageJsonUrl": "https://raw.githubusercontent.com/OriginTrail/ot-node/release/testnet/package.json",
      "archiveUrl": "https://github.com/OriginTrail/ot-node/archive/release/testnet.zip"
    },
    "dataSetStorage": "data_set_storage",
    "dc_holding_time_in_minutes": 60,
    "dc_litigation_interval_in_minutes": 5,
    "dc_challenge_retry_delay_in_millis": 600000,
    "dh_challenge_retry_delay_in_millis": 600000,
    "dh_max_holding_time_in_minutes": 10080,
    "dh_maximum_dataset_filesize_in_mb": 1000,
    "dh_min_litigation_interval_in_minutes": 5,
    "dc_choose_time": 1200000,
    "requireApproval": false,
    "litigationEnabled": true,
    "commandExecutorVerboseLoggingEnabled": true,
    "reputationWindowInMinutes": 129600
  },
  "mainnet": {
    "identity": null,
    "houston_password": null,
    "node_port": 5278,
    "node_rpc_ip": "127.0.0.1",
    "node_rpc_port": 8900,
    "remote_control_enabled": true,
    "node_remote_control_port": 3000,
    "is_bootstrap_node": false,
    "send_logs": false,
    "logs_level_debug": true,
    "reverse_tunnel_address": "diglet.origintrail.io",
    "reverse_tunnel_port": 8443,
    "request_timeout": 20000,
    "ssl_keypath": "kademlia.key",
    "ssl_certificate_path": "kademlia.crt",
    "identity_filepath": "identity.json",
    "erc725_identity_filepath": "erc725_identity.json",
    "houston_password_file_name": "houston.txt",
    "cpus": 0,
    "embedded_peercache_path": "peercache",
    "onion_virtual_port": "4043",
    "traverse_nat_enabled": false,
    "traverse_port_forward_ttl": 0,
    "verbose_logging": false,
    "control_port_enabled": false,
    "control_port": "5279",
    "control_sock_enabled": false,
    "control_sock": 12000,
    "onion_enabled": false,
    "ssl_authority_paths": [],
    "send_logs_to_origintrail": false,
    "read_stake_factor": "1",
    "dh_min_stake_amount": "100000000000",
    "dh_min_reputation": -50,
    "latest_api_version" : "v2.0",
<<<<<<< HEAD
    "default_data_price": 100,
=======
    "send_challenges_log" : true,
>>>>>>> 35eb70dd
    "database": {
      "provider": "arangodb",
      "username": "root",
      "password": "root",
      "port": 8529,
      "database": "origintrail",
      "host": "localhost",
      "max_path_length": 1000
    },
    "blockchain": {
      "blockchain_title": "Ethereum",
      "network_id": "mainnet",
      "gas_limit": "2000000",
      "gas_price": "20000000000",
      "max_allowed_gas_price" : "50000000000",
      "dc_price_factor" : "6",
      "dh_price_factor" : "5",
      "trac_price_in_eth" : "0.00005",
      "hub_contract_address": "0x89777F4D16F0a263F47EaD07cbCAb9497861aa79",
      "plugins": [
        {
          "enabled": false,
          "provider": "Hyperledger",
          "name": "fingerprint-plugin",
          "config": {
            "url": "URL",
            "auth": {
              "user": "USER",
              "pass": "PASS"
            }
          }
        }
      ]
    },
    "network": {
      "hostname": "127.0.0.1",
      "id": "MainnetV4.0",
      "bootstraps": [
        "https://mainnet-bootstrap-wm-monica-borer-21.origin-trail.network:5278/#61a8b70d373c8c64a1cecf2602b9176399ace9ca",
        "https://mainnet-bootstrap-wm-wilbert-bode-41.origin-trail.network:5278/#a9a53281f99538c3e23cf0b2726cfd5901611ff5",
        "https://mainnet-bootstrap-wm-dortha-metz-70.origin-trail.network:5278/#5d462772267b8ae0e4fdf52397a370439f338c9d",
        "https://mainnet-bootstrap-wm-domenick-goldner-5.origin-trail.network:5278/#ae3896d7cf0a52f3dddeef80b5243695dce88cdf",
        "https://mainnet-bootstrap-wm-kaleigh-schaefer-47.origin-trail.network:5278/#95f54eb6bc713706e2ec76881ea11db390cad51d"
      ],
      "remoteWhitelist": ["127.0.0.1"],
      "solutionDifficulty": 14,
      "identityDifficulty": 12,
      "churnPlugin": {
        "cooldownBaseTimeout": "5m",
        "cooldownMultiplier": 2,
        "cooldownResetTime": "1s"
      }
    },
    "bugSnag": {
      "releaseStage": "mainnet"
    },
    "autoUpdater": {
      "enabled": true,
      "packageJsonUrl": "https://raw.githubusercontent.com/OriginTrail/ot-node/release/mainnet/package.json",
      "archiveUrl": "https://github.com/OriginTrail/ot-node/archive/release/mainnet.zip"
    },
    "dataSetStorage": "data_set_storage",
    "dc_holding_time_in_minutes": 262800,
    "dc_litigation_interval_in_minutes": 5,
    "dc_challenge_retry_delay_in_millis": 600000,
    "dh_challenge_retry_delay_in_millis": 600000,
    "dh_max_holding_time_in_minutes": 5256000,
    "dh_maximum_dataset_filesize_in_mb": 3,
    "dh_min_litigation_interval_in_minutes": 5,
    "dc_choose_time": 1200000,
    "requireApproval": false,
    "litigationEnabled": true,
    "commandExecutorVerboseLoggingEnabled": false,
    "reputationWindowInMinutes": 129600
  }
}<|MERGE_RESOLUTION|>--- conflicted
+++ resolved
@@ -35,11 +35,8 @@
     "dh_min_stake_amount": "100000000000",
     "dh_min_reputation": -50,
     "latest_api_version" : "v2.0",
-<<<<<<< HEAD
     "default_data_price": 100,
-=======
     "send_challenges_log" : true,
->>>>>>> 35eb70dd
     "database": {
       "provider": "arangodb",
       "username": "root",
@@ -145,11 +142,8 @@
     "dh_min_stake_amount": "100000000000",
     "dh_min_reputation": -50,
     "latest_api_version" : "v2.0",
-<<<<<<< HEAD
     "default_data_price": 100,
-=======
     "send_challenges_log" : true,
->>>>>>> 35eb70dd
     "database": {
       "provider": "arangodb",
       "username": "root",
@@ -259,11 +253,8 @@
     "dh_min_stake_amount": "100000000000",
     "dh_min_reputation": -50,
     "latest_api_version" : "v2.0",
-<<<<<<< HEAD
     "default_data_price": 100,
-=======
     "send_challenges_log" : true,
->>>>>>> 35eb70dd
     "database": {
       "provider": "arangodb",
       "username": "root",
