--- conflicted
+++ resolved
@@ -30,11 +30,6 @@
     "control_sock_enabled": false,
     "control_sock": 12000,
     "onion_enabled": false,
-<<<<<<< HEAD
-=======
-    "test_network": true,
-    "requireApproval": false,
->>>>>>> e1d6b790
     "ssl_authority_paths": [],
     "send_logs_to_origintrail": false,
     "enable_debug_logs_level": false,
@@ -101,7 +96,8 @@
     "dh_min_token_price": 1,
     "dh_min_litigation_interval_in_minutes": 1,
     "deposit_on_demand": true,
-    "dc_choose_time": 300000
+    "dc_choose_time": 300000,
+    "requireApproval": false
   },
   "staging": {
     "identity": null,
@@ -134,11 +130,7 @@
     "control_sock_enabled": false,
     "control_sock": 12000,
     "onion_enabled": false,
-<<<<<<< HEAD
-=======
     "test_network": true,
-    "requireApproval": false,
->>>>>>> e1d6b790
     "ssl_authority_paths": [],
     "send_logs_to_origintrail": false,
     "enable_debug_logs_level": false,
@@ -205,7 +197,8 @@
     "dh_min_token_price": 1,
     "dh_min_litigation_interval_in_minutes": 1,
     "deposit_on_demand": true,
-    "dc_choose_time": 300000
+    "dc_choose_time": 300000,
+    "requireApproval": false
   },
   "stable": {
     "identity": null,
@@ -238,11 +231,6 @@
     "control_sock_enabled": false,
     "control_sock": 12000,
     "onion_enabled": false,
-<<<<<<< HEAD
-=======
-    "test_network": true,
-    "requireApproval": false,
->>>>>>> e1d6b790
     "ssl_authority_paths": [],
     "send_logs_to_origintrail": false,
     "enable_debug_logs_level": false,
@@ -309,7 +297,8 @@
     "dh_min_token_price": 1,
     "dh_min_litigation_interval_in_minutes": 1,
     "deposit_on_demand": true,
-    "dc_choose_time": 300000
+    "dc_choose_time": 300000,
+    "requireApproval": false
   },
   "production": {
     "identity": null,
@@ -342,11 +331,6 @@
     "control_sock_enabled": false,
     "control_sock": 12000,
     "onion_enabled": false,
-<<<<<<< HEAD
-=======
-    "test_network": true,
-    "requireApproval": false,
->>>>>>> e1d6b790
     "ssl_authority_paths": [],
     "send_logs_to_origintrail": false,
     "enable_debug_logs_level": false,
@@ -413,6 +397,7 @@
     "dh_min_token_price": 1,
     "dh_min_litigation_interval_in_minutes": 1,
     "deposit_on_demand": true,
-    "dc_choose_time": 300000
+    "dc_choose_time": 300000,
+    "requireApproval": false
   }
 }