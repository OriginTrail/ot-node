--- conflicted
+++ resolved
@@ -352,11 +352,7 @@
       "network_id": "rinkeby",
       "gas_limit": "2000000",
       "gas_price": "20000000000",
-<<<<<<< HEAD
-      "hub_contract_address": "0x4923435d78caB9cFC370a67705113Ad38923c04b",
-=======
       "hub_contract_address": "0x53F5b26EB263B96ffA83468F78DA738a3961644A",
->>>>>>> f0770be8
       "plugins": [
         {
           "enabled": false,
