{
    "development": {
        "modules": {
            "autoUpdater": {
                "enabled": false,
                "implementation": {
                    "ot-auto-updater": {
                        "package": "./auto-updater/implementation/ot-auto-updater.js",
                        "config": {
                            "branch": "v6/develop"
                        }
                    }
                }
            },
            "httpClient": {
                "enabled": true,
                "implementation": {
                    "express-http-client": {
                        "package": "./http-client/implementation/express-http-client.js",
                        "config": {
                            "useSsl": false,
                            "port": 8900,
                            "sslKeyPath": "/root/certs/privkey.pem",
                            "sslCertificatePath": "/root/certs/fullchain.pem",
                            "rateLimiter": {
                                "timeWindowSeconds": 60,
                                "maxRequests": 10
                            }
                        }
                    }
                }
            },
            "network": {
                "enabled": true,
                "implementation": {
                    "libp2p-service": {
                        "package": "./network/implementation/libp2p-service.js",
                        "config": {
                            "dht": {
                                "kBucketSize": 20,
                                "type": "dual"
                            },
                            "connectionManager": {
                                "autoDial": true,
                                "autoDialInterval": 10e3,
                                "dialTimeout": 2e3
                            },
                            "peerRouting": {
                                "refreshManager": {
                                    "enabled": true,
                                    "interval": 6e5,
                                    "bootDelay": 2e3
                                }
                            },
                            "port": 9100,
                            "bootstrap": []
                        }
                    }
                }
            },
            "repository": {
                "enabled": true,
                "implementation": {
                    "sequelize-repository": {
                        "package": "./repository/implementation/sequelize/sequelize-repository.js",
                        "config": {
                            "database": "operationaldb",
                            "user": "root",
                            "password": "",
                            "port": "3306",
                            "host": "localhost",
                            "dialect": "mysql",
                            "logging": false
                        }
                    }
                }
            },
            "tripleStore": {
                "enabled": true,
                "defaultImplementation": "ot-graphdb",
                "implementation": {
                    "ot-blazegraph": {
                        "package": "./triple-store/implementation/ot-blazegraph/ot-blazegraph.js",
                        "config": {
                            "url": "http://localhost:9999/blazegraph",
                            "repository": "node0",
                            "username": "admin",
                            "password": ""
                        }
                    },
                    "ot-fuseki": {
                        "package": "./triple-store/implementation/ot-fuseki/ot-fuseki.js",
                        "config": {
                            "url": "http://localhost:3030",
                            "repository": "node0",
                            "username": "admin",
                            "password": ""
                        }
                    },
                    "ot-graphdb": {
                        "package": "./triple-store/implementation/ot-graphdb/ot-graphdb.js",
                        "config": {
                            "url": "http://localhost:7200",
                            "repository": "node0",
                            "username": "admin",
                            "password": ""
                        }
                    }
                }
            },
            "validation": {
                "enabled": true,
                "implementation": {
                    "merkle-validation": {
                        "package": "./validation/implementation/merkle-validation.js",
                        "config": {}
                    }
                }
            },
            "blockchain": {
                "enabled": true,
                "implementation": {
                    "ganache": {
                        "package": "./blockchain/implementation/ganache/ganache-service.js",
                        "config": {
                            "blockchainTitle": "ganache",
                            "networkId": "ganache::testnet",
                            "hubContractAddress": "0x209679fA3B658Cd0fC74473aF28243bfe78a9b12",
                            "rpcEndpoints": ["http://localhost:7545"],
                            "evmManagementPublicKey": "0x1B420da5f7Be66567526E32bc68ab29F1A63765A",
                            "initialStakeAmount": 50000,
                            "initialAskAmount": 0.2
                        }
                    },
                    "otp": {
                        "package": "./blockchain/implementation/ot-parachain/ot-parachain-service.js",
                        "config": {
                            "networkId": "otp::testnet",
                            "hubContractAddress": "0x707233a55bD035C6Bc732196CA4dbffa63CbA169",
                            "rpcEndpoints": ["wss://lofar.origin-trail.network"],
                            "initialStakeAmount": 50000,
                            "initialAskAmount": 2
                        }
                    },
                    "polygon": {
                        "package": "./blockchain/implementation/polygon/polygon-service.js",
                        "config": {
                            "networkId": "polygon::testnet",
                            "hubContractAddress": "0xdaa16AC171CfE8Df6F79C06E7EEAb2249E2C9Ec8",
                            "gasPriceOracleLink": "https://gasstation-mumbai.matic.today/v2",
                            "rpcEndpoints": [
                                "https://matic-mumbai.chainstacklabs.com",
                                "https://rpc-mumbai.matic.today",
                                "https://matic-testnet-archive-rpc.bwarelabs.com"
                            ],
                            "evmManagementPublicKey": "0x1B420da5f7Be66567526E32bc68ab29F1A63765A",
                            "initialStakeAmount": 50000,
                            "initialAskAmount": 2
                        }
                    },
                    "rinkeby": {
                        "package": "./blockchain/implementation/polygon/eth-service.js",
                        "config": {
                            "networkId": "eth::rinkeby",
                            "hubContractAddress": "",
                            "gasPriceOracleLink": "",
                            "rpcEndpoints": [],
                            "initialStakeAmount": 50000,
                            "initialAskAmount": 2
                        }
                    }
                }
            }
        },
        "commandExecutorVerboseLoggingEnabled": false,
        "appDataPath": "data",
        "logLevel": "info",
        "telemetry": {
            "enabled": true,
            "sendTelemetryData": false,
            "signalingServerUrl": "null"
        },
        "auth": {
            "ipBasedAuthEnabled": true,
            "tokenBasedAuthEnabled": false,
            "loggingEnabled": true,
            "ipWhitelist": ["::1", "127.0.0.1"],
            "publicOperations": []
        }
    },
    "test": {
        "modules": {
            "autoUpdater": {
                "enabled": false,
                "implementation": {
                    "ot-auto-updater": {
                        "package": "./auto-updater/implementation/ot-auto-updater.js",
                        "config": {
                            "branch": "v6/develop"
                        }
                    }
                }
            },
            "httpClient": {
                "enabled": true,
                "implementation": {
                    "express-http-client": {
                        "package": "./http-client/implementation/express-http-client.js",
                        "config": {}
                    }
                }
            },
            "network": {
                "enabled": true,
                "implementation": {
                    "libp2p-service": {
                        "package": "./network/implementation/libp2p-service.js",
                        "config": {
                            "dht": {
                                "kBucketSize": 20
                            },
                            "connectionManager": {
                                "autoDial": true,
                                "autoDialInterval": 10e3,
                                "dialTimeout": 2e3
                            },
                            "peerRouting": {
                                "refreshManager": {
                                    "enabled": true,
                                    "interval": 6e5,
                                    "bootDelay": 2e3
                                }
                            },
                            "port": 9000,
                            "bootstrap": [
                                "/ip4/0.0.0.0/tcp/9000/p2p/QmWyf3dtqJnhuCpzEDTNmNFYc5tjxTrXhGcUUmGHdg2gtj"
                            ]
                        }
                    }
                }
            },
            "repository": {
                "enabled": true,
                "implementation": {
                    "sequelize-repository": {
                        "package": "./repository/implementation/sequelize/sequelize-repository.js",
                        "config": {
                            "database": "operationaldb",
                            "user": "root",
                            "password": "password",
                            "port": "3306",
                            "host": "localhost",
                            "dialect": "mysql",
                            "logging": false
                        }
                    }
                }
            },
            "blockchain": {
                "enabled": true,
                "defaultImplementation": "ganache",
                "implementation": {
                    "ganache": {
                        "package": "./blockchain/implementation/ganache/ganache-service.js",
                        "config": {
                            "blockchainTitle": "ganache",
                            "networkId": "ganache::testnet",
                            "hubContractAddress": "0x209679fA3B658Cd0fC74473aF28243bfe78a9b12",
                            "rpcEndpoints": ["http://localhost:7545"]
                        }
                    }
                }
            },
            "tripleStore": {
                "enabled": true,
                "defaultImplementation": "ot-graphdb",
                "implementation": {
                    "ot-blazegraph": {
                        "package": "./triple-store/implementation/ot-blazegraph/ot-blazegraph.js",
                        "config": {
                            "url": "http://localhost:9999/blazegraph",
                            "repository": "node0",
                            "username": "admin",
                            "password": ""
                        }
                    },
                    "ot-fuseki": {
                        "package": "./triple-store/implementation/ot-fuseki/ot-fuseki.js",
                        "config": {
                            "url": "http://localhost:3030",
                            "repository": "node0",
                            "username": "admin",
                            "password": ""
                        }
                    },
                    "ot-graphdb": {
                        "package": "./triple-store/implementation/ot-graphdb/ot-graphdb.js",
                        "config": {
                            "url": "http://localhost:7200",
                            "repository": "node0",
                            "username": "admin",
                            "password": ""
                        }
                    }
                }
            }
        },
        "commandExecutorVerboseLoggingEnabled": false,
        "appDataPath": "data",
        "logLevel": "trace",
        "telemetry": {
            "enabled": true,
            "sendTelemetryData": false,
            "signalingServerUrl": "null"
        },
        "auth": {
            "ipBasedAuthEnabled": true,
            "tokenBasedAuthEnabled": false,
            "loggingEnabled": true,
            "ipWhitelist": ["::1", "127.0.0.1"],
            "publicOperations": []
        }
    },
    "testnet": {
        "modules": {
            "autoUpdater": {
                "enabled": true,
                "implementation": {
                    "ot-auto-updater": {
                        "package": "./auto-updater/implementation/ot-auto-updater.js",
                        "config": {
                            "branch": "v6/release/testnet"
                        }
                    }
                }
            },
            "network": {
                "enabled": true,
                "implementation": {
                    "libp2p-service": {
                        "package": "./network/implementation/libp2p-service.js",
                        "config": {
                            "dht": {
                                "kBucketSize": 20
                            },
                            "connectionManager": {
                                "autoDial": true,
                                "autoDialInterval": 10e3,
                                "dialTimeout": 2e3
                            },
                            "peerRouting": {
                                "refreshManager": {
                                    "enabled": true,
                                    "interval": 6e5,
                                    "bootDelay": 2e3
                                }
                            },
                            "port": 9000,
                            "bootstrap": [
                                "/ip4/164.92.138.30/tcp/9000/p2p/QmbiZQm18JefDizrQwbRhPgkaLykTLyrUEpeMWuKJHXuUM",
                                "/ip4/139.59.145.152/tcp/9000/p2p/Qme2oF6afixBjLYjF5CYeC73d5dygsTq8P7BPQp31NVkye"
                            ]
                        }
                    }
                }
            },
            "httpClient": {
                "enabled": true,
                "implementation": {
                    "express-http-client": {
                        "package": "./http-client/implementation/express-http-client.js",
                        "config": {
                            "useSsl": false,
                            "port": 8900,
                            "sslKeyPath": "/root/certs/privkey.pem",
                            "sslCertificatePath": "/root/certs/fullchain.pem",
                            "rateLimiter": {
                                "timeWindowSeconds": 60,
                                "maxRequests": 10
                            }
                        }
                    }
                }
            },
            "repository": {
                "enabled": true,
                "implementation": {
                    "sequelize-repository": {
                        "package": "./repository/implementation/sequelize/sequelize-repository.js",
                        "config": {
                            "database": "operationaldb",
                            "user": "root",
                            "password": "password",
                            "port": "3306",
                            "host": "localhost",
                            "dialect": "mysql",
                            "logging": false
                        }
                    }
                }
            },
            "blockchain": {
                "enabled": true,
                "defaultImplementation": "otp",
                "implementation": {
                    "otp": {
                        "package": "./blockchain/implementation/ot-parachain/ot-parachain-service.js",
                        "config": {
                            "networkId": "parachain::testnet",
                            "hubContractAddress": "0xEF9FeCb85d03d6e624C434dF8298692d13853033",
                            "rpcEndpoints": [
                                "https://lofar-testnet.origin-trail.network",
                                "wss://parachain-testnet-rpc.origin-trail.network"
                            ]
                        }
                    }
                }
            },
            "validation": {
                "enabled": true,
                "implementation": {
                    "merkle-validation": {
                        "package": "./validation/implementation/merkle-validation.js",
                        "config": {}
                    }
                }
            },
            "tripleStore": {
                "enabled": true,
                "defaultImplementation": "ot-blazegraph",
                "implementation": {
                    "ot-blazegraph": {
                        "package": "./triple-store/implementation/ot-blazegraph/ot-blazegraph.js",
                        "config": {
                            "url": "http://localhost:9999/blazegraph",
                            "repository": "node0",
                            "username": "admin",
                            "password": ""
                        }
                    },
                    "ot-fuseki": {
                        "package": "./triple-store/implementation/ot-fuseki/ot-fuseki.js",
                        "config": {
                            "url": "http://localhost:3030",
                            "repository": "node0",
                            "username": "admin",
                            "password": ""
                        }
                    },
                    "ot-graphdb": {
                        "package": "./triple-store/implementation/ot-graphdb/ot-graphdb.js",
                        "config": {
                            "url": "http://localhost:7200",
                            "repository": "node0",
                            "username": "admin",
                            "password": ""
                        }
                    }
                }
            }
        },
        "commandExecutorVerboseLoggingEnabled": false,
        "appDataPath": "data",
        "logLevel": "trace",
        "telemetry": {
            "enabled": true,
            "sendTelemetryData": true,
            "signalingServerUrl": "https://testnet-signaling.origin-trail.network/signal"
        },
        "auth": {
            "ipBasedAuthEnabled": true,
            "tokenBasedAuthEnabled": false,
            "loggingEnabled": true,
            "ipWhitelist": ["::1", "127.0.0.1"],
            "publicOperations": []
        }
    },
    "mainnet": {
        "modules": {
            "autoUpdater": {
                "enabled": true,
                "implementation": {
                    "ot-auto-updater": {
                        "package": "./auto-updater/implementation/ot-auto-updater.js",
                        "config": {
                            "branch": "v6/release/mainnet"
                        }
                    }
                }
            },
            "network": {
                "enabled": true,
                "implementation": {
                    "libp2p-service": {
                        "package": "./network/implementation/libp2p-service.js",
                        "config": {
                            "dht": {
                                "kBucketSize": 20
                            },
                            "connectionManager": {
                                "autoDial": true,
                                "autoDialInterval": 10e3,
                                "dialTimeout": 2e3
                            },
                            "peerRouting": {
                                "refreshManager": {
                                    "enabled": true,
                                    "interval": 6e5,
                                    "bootDelay": 2e3
                                }
                            },
                            "port": 9000,
<<<<<<< HEAD
                            "bootstrap": []
=======
                            "bootstrap": [
                                "/ip4/157.230.96.194/tcp/9000/p2p/QmZFcns6eGUosD96beHyevKu1jGJ1bA56Reg2f1J4q59Jt",
                                "/ip4/18.132.135.102/tcp/9000/p2p/QmemqyXyvrTAm7PwrcTcFiEEFx69efdR92GSZ1oQprbdja"
                            ]
>>>>>>> f25cf57c
                        }
                    }
                }
            },
            "httpClient": {
                "enabled": true,
                "implementation": {
                    "express-http-client": {
                        "package": "./http-client/implementation/express-http-client.js",
                        "config": {
                            "useSsl": false,
                            "port": 8900,
                            "sslKeyPath": "/root/certs/privkey.pem",
                            "sslCertificatePath": "/root/certs/fullchain.pem",
                            "rateLimiter": {
                                "timeWindowSeconds": 60,
                                "maxRequests": 10
                            }
                        }
                    }
                }
            },
            "repository": {
                "enabled": true,
                "implementation": {
                    "sequelize-repository": {
                        "package": "./repository/implementation/sequelize/sequelize-repository.js",
                        "config": {
                            "database": "operationaldb",
                            "user": "root",
                            "password": "password",
                            "port": "3306",
                            "host": "localhost",
                            "dialect": "mysql",
                            "logging": false
                        }
                    }
                }
            },
            "blockchain": {
                "enabled": true,
                "defaultImplementation": "otp",
                "implementation": {
                    "otp": {
                        "package": "./blockchain/implementation/ot-parachain/ot-parachain-service.js",
                        "config": {
                            "networkId": "otp::mainnet",
                            "hubContractAddress": "0x485Cbd3A5BCE1a9c1e5cD37AA02039D7C23fD0c3",
                            "rpcEndpoints": [
                                "https://astrosat-parachain-rpc.origin-trail.network",
                                "https://astrosat.origintrail.network/",
                                "wss://parachain-rpc.origin-trail.network"
                            ]
                        }
                    }
                }
            },
            "validation": {
                "enabled": true,
                "implementation": {
                    "merkle-validation": {
                        "package": "./validation/implementation/merkle-validation.js",
                        "config": {}
                    }
                }
            },
            "tripleStore": {
                "enabled": true,
                "defaultImplementation": "ot-blazegraph",
                "implementation": {
                    "ot-blazegraph": {
                        "package": "./triple-store/implementation/ot-blazegraph/ot-blazegraph.js",
                        "config": {
                            "url": "http://localhost:9999/blazegraph",
                            "repository": "node0",
                            "username": "admin",
                            "password": ""
                        }
                    },
                    "ot-fuseki": {
                        "package": "./triple-store/implementation/ot-fuseki/ot-fuseki.js",
                        "config": {
                            "url": "http://localhost:3030",
                            "repository": "node0",
                            "username": "admin",
                            "password": ""
                        }
                    },
                    "ot-graphdb": {
                        "package": "./triple-store/implementation/ot-graphdb/ot-graphdb.js",
                        "config": {
                            "url": "http://localhost:7200",
                            "repository": "node0",
                            "username": "admin",
                            "password": ""
                        }
                    }
                }
            }
        },
        "commandExecutorVerboseLoggingEnabled": false,
        "appDataPath": "data",
        "logLevel": "trace",
        "telemetry": {
            "enabled": true,
            "sendTelemetryData": true,
            "signalingServerUrl": "https://mainnet-signaling.origin-trail.network:3000/signal"
        },
        "auth": {
            "ipBasedAuthEnabled": true,
            "tokenBasedAuthEnabled": false,
            "loggingEnabled": true,
            "ipWhitelist": ["::1", "127.0.0.1"],
            "publicOperations": []
        }
    }
}<|MERGE_RESOLUTION|>--- conflicted
+++ resolved
@@ -510,14 +510,10 @@
                                 }
                             },
                             "port": 9000,
-<<<<<<< HEAD
-                            "bootstrap": []
-=======
                             "bootstrap": [
                                 "/ip4/157.230.96.194/tcp/9000/p2p/QmZFcns6eGUosD96beHyevKu1jGJ1bA56Reg2f1J4q59Jt",
                                 "/ip4/18.132.135.102/tcp/9000/p2p/QmemqyXyvrTAm7PwrcTcFiEEFx69efdR92GSZ1oQprbdja"
                             ]
->>>>>>> f25cf57c
                         }
                     }
                 }
