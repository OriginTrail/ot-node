--- conflicted
+++ resolved
@@ -18,11 +18,9 @@
 COPY testnet/supervisord.conf /etc/supervisor/conf.d/supervisord.conf
 
 #Clone the project
-<<<<<<< HEAD
+
 RUN ls --help
-=======
-RUN ls -l
->>>>>>> 0af10726
+
 RUN wget https://codeload.github.com/OriginTrail/ot-node/zip/develop
 RUN unzip develop -d . && rm develop && mv ot-node-develop ot-node
 
