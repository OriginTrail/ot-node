--- conflicted
+++ resolved
@@ -21,23 +21,12 @@
 RUN cd /tmp && npm install
 
 RUN wget https://github.com/papertrail/remote_syslog2/releases/download/v0.20/remote_syslog_linux_amd64.tar.gz
-<<<<<<< HEAD
-
-RUN tar xzf ./remote_syslog_linux_amd64.tar.gz && cd remote_syslog && cp ./remote_syslog /usr/local/bin
-ADD testnet/papertrail.yml /etc/log_files.yml
-#Clone the project
-RUN wget https://codeload.github.com/OriginTrail/ot-node/zip/master
-RUN unzip master -d . && rm master && mv ot-node-master ot-node
-
-RUN cp -a /tmp/node_modules /ot-node
-=======
 
 RUN tar xzf ./remote_syslog_linux_amd64.tar.gz && cd remote_syslog && cp ./remote_syslog /usr/local/bin
 ADD testnet/papertrail.yml /etc/log_files.yml
 #Clone the project
 RUN wget https://codeload.github.com/OriginTrail/ot-node/zip/develop
 RUN unzip develop -d . && rm develop && mv ot-node-develop ot-node
->>>>>>> 28705a5e
 
 RUN cp -a /tmp/node_modules /ot-node
 
@@ -47,9 +36,5 @@
 COPY testnet/start.sh /ot-node/testnet/start.sh
 RUN chmod 400 testnet/start.sh
 
-<<<<<<< HEAD
-EXPOSE 5278 5279 8900 3000 4043 3010
-=======
 EXPOSE 5278 8900 3000 4043 3010
->>>>>>> 28705a5e
 CMD ["sh", "/ot-node/testnet/start.sh"]