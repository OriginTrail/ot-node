--- conflicted
+++ resolved
@@ -25,11 +25,7 @@
 RUN tar xzf ./remote_syslog_linux_amd64.tar.gz && cd remote_syslog && cp ./remote_syslog /usr/local/bin
 ADD testnet/papertrail.yml /etc/log_files.yml
 #Clone the project
-<<<<<<< HEAD
-RUN wget https://codeload.github.com/OriginTrail/ot-node/zip/docker
-=======
 RUN wget https://codeload.github.com/OriginTrail/ot-node/zip/docker && echo "Hello"
->>>>>>> fc031e5d
 RUN unzip docker -d . && rm docker && mv ot-node-docker ot-node
 
 RUN cp -a /tmp/node_modules /ot-node
