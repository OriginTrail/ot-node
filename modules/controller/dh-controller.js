/**
 * Encapsulates DH related methods
 */
class DHController {

<<<<<<< HEAD
    /**
     * Handle one offer
     * @param importId  - Import ID
     * @param dcNodeId  - DC node ID
     * @param totalEscrowTime - Total escrow time
     * @param maxTokenAmount - Max token amount per DH
     * @param minStakeAmount - Min stake amount per DH
     * @param minReputation - DH min reputation
     * @param dataSizeBytes - Data size of the import in bytes
     * @param dataHash  - Import root hash
     * @param predeterminedBid  - Is predetermined or not?
     * @returns {Promise<void>}
     */
    async handleOffer(
        importId, dcNodeId, totalEscrowTime,
        maxTokenAmount, minStakeAmount, minReputation,
        dataSizeBytes, dataHash, predeterminedBid,
    ) {
        await this.commandExecutor.add({
            name: 'dhOfferHandleCommand',
            delay: 0,
            data: {
                importId,
                dcNodeId,
                totalEscrowTime,
                maxTokenAmount,
                minStakeAmount,
                minReputation,
                dataSizeBytes,
                dataHash,
                predeterminedBid,
            },
            transactional: false,
        });
    }

    /**
     * Handle one replication payload
     * @param importId  - Import ID
     * @param vertices  - Encrypted import vertices
     * @param edges     - Import edges
     * @param dcWallet  - DC wallet
     * @param publicKey - Decryption key
     * @param transactionHash Transaction hash of the import
     * @returns {Promise<void>}
     */
    async handleReplicationImport(
        importId, vertices, edges, dcWallet,
        publicKey, transactionHash,
    ) {
        await this.commandExecutor.add({
            name: 'dhOfferHandleImportCommand',
            data: {
                importId,
                vertices,
                edges,
                dcWallet,
                publicKey,
                transactionHash,
            },
            transactional: false,
        });
    }

    /**
     * Handle one read request (checks whether node satisfies query)
     * @param msgId       - Message ID
     * @param msgNodeId   - Message node ID
     * @param msgWallet   - Message wallet
     * @param msgQuery    - Message query
     * @returns {Promise<void>}
     */
    async handleDataLocationRequest(msgId, msgNodeId, msgWallet, msgQuery) {
        await this.commandExecutor.add({
            name: 'dhReadDataLocationRequestCommand',
            transactional: false,
            data: {
                msgId,
                msgNodeId,
                msgWallet,
                msgQuery,
            },
        });
    }

    /**
     * Sends dhDataReadRequestFreeCommand to the queue.
     * @param message Message received from network
     * @returns {Promise<void>}
     */
    async handleDataReadRequestFree(message) {
        await this.commandExecutor.add({
            name: 'dhDataReadRequestFreeCommand',
            transactional: false,
            data: {
                message,
            },
        });
    }
=======
>>>>>>> 72791462
}

module.exports = DHController;<|MERGE_RESOLUTION|>--- conflicted
+++ resolved
@@ -3,108 +3,6 @@
  */
 class DHController {
 
-<<<<<<< HEAD
-    /**
-     * Handle one offer
-     * @param importId  - Import ID
-     * @param dcNodeId  - DC node ID
-     * @param totalEscrowTime - Total escrow time
-     * @param maxTokenAmount - Max token amount per DH
-     * @param minStakeAmount - Min stake amount per DH
-     * @param minReputation - DH min reputation
-     * @param dataSizeBytes - Data size of the import in bytes
-     * @param dataHash  - Import root hash
-     * @param predeterminedBid  - Is predetermined or not?
-     * @returns {Promise<void>}
-     */
-    async handleOffer(
-        importId, dcNodeId, totalEscrowTime,
-        maxTokenAmount, minStakeAmount, minReputation,
-        dataSizeBytes, dataHash, predeterminedBid,
-    ) {
-        await this.commandExecutor.add({
-            name: 'dhOfferHandleCommand',
-            delay: 0,
-            data: {
-                importId,
-                dcNodeId,
-                totalEscrowTime,
-                maxTokenAmount,
-                minStakeAmount,
-                minReputation,
-                dataSizeBytes,
-                dataHash,
-                predeterminedBid,
-            },
-            transactional: false,
-        });
-    }
-
-    /**
-     * Handle one replication payload
-     * @param importId  - Import ID
-     * @param vertices  - Encrypted import vertices
-     * @param edges     - Import edges
-     * @param dcWallet  - DC wallet
-     * @param publicKey - Decryption key
-     * @param transactionHash Transaction hash of the import
-     * @returns {Promise<void>}
-     */
-    async handleReplicationImport(
-        importId, vertices, edges, dcWallet,
-        publicKey, transactionHash,
-    ) {
-        await this.commandExecutor.add({
-            name: 'dhOfferHandleImportCommand',
-            data: {
-                importId,
-                vertices,
-                edges,
-                dcWallet,
-                publicKey,
-                transactionHash,
-            },
-            transactional: false,
-        });
-    }
-
-    /**
-     * Handle one read request (checks whether node satisfies query)
-     * @param msgId       - Message ID
-     * @param msgNodeId   - Message node ID
-     * @param msgWallet   - Message wallet
-     * @param msgQuery    - Message query
-     * @returns {Promise<void>}
-     */
-    async handleDataLocationRequest(msgId, msgNodeId, msgWallet, msgQuery) {
-        await this.commandExecutor.add({
-            name: 'dhReadDataLocationRequestCommand',
-            transactional: false,
-            data: {
-                msgId,
-                msgNodeId,
-                msgWallet,
-                msgQuery,
-            },
-        });
-    }
-
-    /**
-     * Sends dhDataReadRequestFreeCommand to the queue.
-     * @param message Message received from network
-     * @returns {Promise<void>}
-     */
-    async handleDataReadRequestFree(message) {
-        await this.commandExecutor.add({
-            name: 'dhDataReadRequestFreeCommand',
-            transactional: false,
-            data: {
-                message,
-            },
-        });
-    }
-=======
->>>>>>> 72791462
 }
 
 module.exports = DHController;