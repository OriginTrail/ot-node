const express = require('express');
const fileUpload = require('express-fileupload');
const ipfilter = require('express-ipfilter').IpFilter;
const fs = require('fs');
const https = require('https');
const { IpDeniedError } = require('express-ipfilter');
const path = require('path');
const { v1: uuidv1, v4: uuidv4 } = require('uuid');
const sortedStringify = require('json-stable-stringify');
const validator = require('validator');
const Models = require('../../models/index');
const constants = require('../constants');
const pjson = require('../../package.json');
const Utilities = require('../utilities');

class RpcController {
    constructor(ctx) {
        this.config = ctx.config;
        this.publishService = ctx.publishService;
        this.queryService = ctx.queryService;
        this.networkService = ctx.networkService;
        this.validationService = ctx.validationService;
        this.blockchainService = ctx.blockchainService;
        this.dataService = ctx.dataService;
        this.logger = ctx.logger;
        this.commandExecutor = ctx.commandExecutor;
        this.fileService = ctx.fileService;
        this.workerPool = ctx.workerPool;
        this.app = express();

        this.enableSSL();

        this.app.use(fileUpload({
            createParentPath: true,
        }));
    }

    async initialize() {
        //TODO add body-parser middleware
        this.initializeNetworkApi();

        this.initializeAuthenticationMiddleware();
        this.initializeServiceApi();
        await this.initializeErrorMiddleware();
        if (this.sslEnabled) {
            await this.httpsServer.listen(this.config.rpcPort);
        } else {
            await this.app.listen(this.config.rpcPort);
        }
    }

    initializeAuthenticationMiddleware() {
        const formattedWhitelist = [];
        const ipv6prefix = '::ffff:';
        for (let i = 0; i < this.config.ipWhitelist.length; i += 1) {
            if (!this.config.ipWhitelist[i].includes(':')) {
                formattedWhitelist.push(ipv6prefix.concat(this.config.ipWhitelist[i]));
            } else {
                formattedWhitelist.push(this.config.ipWhitelist[i]);
            }
        }

        this.app.use(function(req, res, next) {
            res.header("Access-Control-Allow-Origin", "*");
            res.header("Access-Control-Allow-Headers", "Origin, X-Requested-With, Content-Type, Accept");
            next();
        });

        this.app.use(ipfilter(formattedWhitelist,
            {
                mode: 'allow',
                log: false,
            }));

        this.app.use((error, req, res, next) => {
            if (error instanceof IpDeniedError) {
                return res.status(401).send('Access denied')
            }
            return next();
        });

        this.app.use((req, res, next) => {
            this.logger.info(`${req.method}: ${req.url} request received`);
            return next();
        })
    }

    async initializeErrorMiddleware() {
        await this.app.use((error, req, res, next) => {
            let code, message;
            if (error && error.code) {
                switch (error.code) {
                    case 400:
                        code = 400
                        message = `Bad request. ${error.message}`
                        break;
                    default:
                        return next(error)
                }
                this.logger.error({msg: message, Event_name: constants.ERROR_TYPE.API_ERROR_400});
                return res.status(code).send(message);
            }
            return next(error)
        })

        this.app.use((error, req, res, next) => {
            this.logger.error({msg: error, Event_name: constants.ERROR_TYPE.API_ERROR_500});
            return res.status(500).send(error)
        })
    }

    enableSSL() {
        this.sslEnabled = fs.existsSync('/root/certs/privkey.pem') && fs.existsSync('/root/certs/fullchain.pem');

        if (this.sslEnabled) {
            this.httpsServer = https.createServer({
                key: fs.readFileSync('/root/certs/privkey.pem'),
                cert: fs.readFileSync('/root/certs/fullchain.pem'),
            }, this.app);
        }
    }

    initializeNetworkApi() {
        this.logger.info(`Network API module enabled on port ${this.config.network.port}`);

        this.networkService.handleMessage('/store', (result) => this.publishService.handleStore(result));

        this.networkService.handleMessage('/resolve', (result) => this.queryService.handleResolve(result));

        this.networkService.handleMessage('/search', (result) => this.queryService.handleSearch(result), {
            async: true,
            timeout: 5e3,
        });

        this.networkService.handleMessage('/search/result', (result) => this.queryService.handleSearchResult(result));


        this.networkService.handleMessage('/search/assertions', (result) => this.queryService.handleSearchAssertions(result), {
            async: true,
            timeout: 5e3,
        });

        this.networkService.handleMessage('/search/assertions/result', (result) => this.queryService.handleSearchAssertionsResult(result));

        // this.networkService.handleMessage('/query', (result) => this.queryService.handleQuery(result));
    }

    initializeServiceApi() {
        this.logger.info(`Service API module enabled, server running on port ${this.config.rpcPort}`);

        this.app.post('/publish', async (req, res, next) => {
            await this.publish(req, res, next, {isAsset: false});
        });
        this.app.post('/provision', async (req, res, next) => {
            await this.publish(req, res, next, {isAsset: true, ual: null});
        });
        this.app.post('/update', async (req, res, next) => {
            if (!req.body.ual) {
                return next({
                    code: 400,
                    message: `UAL must be a string.`
                });
            }
            await this.publish(req, res, next, {isAsset: true, ual: req.body.ual});
        });

        this.app.get('/resolve', async (req, res, next) => {
            if (!req.query.ids) {
                return next({code: 400, message: 'Param ids is required.'});
            }

            if (req.query.load === undefined) {
                req.query.load = false;
            }
            const operationId = uuidv1();
            let handlerId = null;
            try {
                this.logger.emit({
                    msg: 'Started measuring execution of resolve command',
                    Event_name: 'resolve_start',
                    Operation_name: 'resolve',
                    Id_operation: operationId,
                });

                const inserted_object = await Models.handler_ids.create({
                    status: 'PENDING',
                });
                handlerId = inserted_object.dataValues.handler_id;
                res.status(202).send({
                    handler_id: handlerId,
                });

                let ids = [req.query.ids];
                if (req.query.ids instanceof Array) {
                    ids = [...new Set(req.query.ids)];
                }
                this.logger.info(`Resolve for ${ids} with handler id ${handlerId} initiated.`);
                const response = [];

                for (let id of ids) {
                    let isAsset = false;
                    let {assertionId} = await this.blockchainService.getAssetProofs(id);
                    if (assertionId) {
                        isAsset = true;
                        id = assertionId;
                    }
                    const result = await this.dataService.resolve(id, true);
                    if (result && result.nquads) {
                        let {nquads} = result;
                        let assertion = await this.dataService.createAssertion(nquads);
                        assertion.jsonld.metadata = JSON.parse(sortedStringify(assertion.jsonld.metadata))
                        assertion.jsonld.data = JSON.parse(sortedStringify(await this.dataService.fromNQuads(assertion.jsonld.data, assertion.jsonld.metadata.type)))
                        response.push(isAsset ? {
                                type: 'asset',
                                id: assertion.jsonld.metadata.UALs[0],
                                result: {
                                    assertions: await this.dataService.assertionsByAsset(assertion.jsonld.metadata.UALs[0]),
                                    metadata: {
                                        type: assertion.jsonld.metadata.type,
                                        issuer: assertion.jsonld.metadata.issuer,
                                        latestState: assertion.jsonld.metadata.timestamp,
                                    },
                                    data: assertion.jsonld.data
                                }
                            } : {
                                type: 'assertion',
                                id: id,
                                assertion: assertion.jsonld
                            }
                        );
                    } else {
                        this.logger.info(`Searching for closest ${this.config.replicationFactor} node(s) for keyword ${id}`);
                        let nodes = await this.networkService.findNodes(id, this.config.replicationFactor);
                        if (nodes.length < this.config.replicationFactor)
                            this.logger.warn(`Found only ${nodes.length} node(s) for keyword ${id}`);
                        nodes = [...new Set(nodes)];
                        for (const node of nodes) {
<<<<<<< HEAD
                            try {
                                const result = await this.queryService.resolve(id, req.query.load, isAsset, node);
                                if (result) {
                                    const {assertion} = result;
                                    assertion.jsonld.metadata = JSON.parse(sortedStringify(assertion.jsonld.metadata))
                                    assertion.jsonld.data = JSON.parse(sortedStringify(await this.dataService.fromNQuads(assertion.jsonld.data, assertion.jsonld.metadata.type)))
                                    response.push(isAsset ? {
                                            type: 'asset',
                                            id: assertion.jsonld.metadata.UALs[0],
                                            result: {
                                                metadata: {
                                                    type: assertion.jsonld.metadata.type,
                                                    issuer: assertion.jsonld.metadata.issuer,
                                                    latestState: assertion.jsonld.metadata.timestamp,
                                                },
                                                data: assertion.jsonld.data
                                            }
                                        } : {
                                            type: 'assertion',
                                            id: id,
                                            assertion: assertion.jsonld
=======
                            const result = await this.queryService.resolve(id, req.query.load, isAsset, node);
                            if (result) {
                                const {assertion} = result;
                                assertion.jsonld.metadata = JSON.parse(sortedStringify(assertion.jsonld.metadata))
                                assertion.jsonld.data = JSON.parse(sortedStringify(await this.dataService.fromNQuads(assertion.jsonld.data, assertion.jsonld.metadata.type)))
                                response.push(isAsset ? {
                                        type: 'asset',
                                        id: assertion.jsonld.metadata.UALs[0],
                                        result: {
                                            assertions: await this.dataService.assertionsByAsset(assertion.jsonld.metadata.UALs[0]),
                                            metadata: {
                                                type: assertion.jsonld.metadata.type,
                                                issuer: assertion.jsonld.metadata.issuer,
                                                latestState: assertion.jsonld.metadata.timestamp,
                                            },
                                            data: assertion.jsonld.data
>>>>>>> 769d15f8
                                        }
                                    );
                                    break;
                                }
                            } catch (e) {
                                this.logger.error({
                                    msg: `Error while resolving data from another node: ${e.message}. ${e.stack}`,
                                    Event_name: constants.ERROR_TYPE.RESOLVE_ROUTE_ERROR,
                                    Event_value1: e.message,
                                    Id_operation: operationId,
                                });
                            }
                        }
                    }
                }

                const handlerIdCachePath = this.fileService.getHandlerIdCachePath();

                await this.fileService
                    .writeContentsToFile(handlerIdCachePath, handlerId, JSON.stringify(response));

                await Models.handler_ids.update(
                    {
                        status: 'COMPLETED'
                    }, {
                        where: {
                            handler_id: handlerId,
                        },
                    },
                );
            } catch (e) {
                this.logger.error({
                    msg: `Unexpected error at resolve route: ${e.message}. ${e.stack}`,
                    Event_name: constants.ERROR_TYPE.RESOLVE_ROUTE_ERROR,
                    Event_value1: e.message,
                    Id_operation: operationId
                });
                this.updateFailedHandlerId(handlerId, e, next);
            } finally {
                this.logger.emit({
                    msg: 'Finished measuring execution of resolve command',
                    Event_name: 'resolve_end',
                    Operation_name: 'resolve',
                    Id_operation: operationId
                });
            }
        });

        this.app.get('/assertions::search', async (req, res, next) => {
            if (!req.query.query || req.params.search !== 'search') {
                return next({code: 400, message: 'Params query is necessary.'});
            }

            let prefix = req.query.prefix,
                limit = req.query.limit,
                query = req.query.query.toLowerCase();

            if (!prefix) {
                prefix = false;
            }

            if (!limit || limit < 1 || !Number(limit)) {
                limit = 20;
            } else if (limit > 500) {
                limit = 500;
            }

            const operationId = uuidv1();
            let handlerId = null;
            try {
                this.logger.emit({
                    msg: 'Started measuring execution of search command',
                    Event_name: 'search_start',
                    Operation_name: 'search',
                    Id_operation: operationId
                });
                const inserted_object = await Models.handler_ids.create({
                    status: 'PENDING',
                });
                handlerId = inserted_object.dataValues.handler_id;
                res.status(202).send({
                    handler_id: handlerId,
                });

                let response;
                response = await this.dataService.searchAssertions(query, {limit, prefix}, true);
                const handlerIdCachePath = this.fileService.getHandlerIdCachePath();

                await this.fileService
                    .writeContentsToFile(handlerIdCachePath, handlerId, JSON.stringify(response));
                await Models.handler_ids.update(
                    {
                        status: 'COMPLETED'
                    }, {
                        where: {
                            handler_id: handlerId,
                        },
                    },
                );

                let nodes = [];
                this.logger.info(`Searching for closest ${this.config.replicationFactor} node(s) for keyword ${query}`);
                let foundNodes = await this.networkService.findNodes(query, this.config.replicationFactor);
                if (foundNodes.length < this.config.replicationFactor)
                    this.logger.warn(`Found only ${foundNodes.length} node(s) for keyword ${query}`);
                nodes = nodes.concat(foundNodes);

                nodes = [...new Set(nodes)];
                for (const node of nodes) {
                    await this.queryService.searchAssertions({
                        query,
                        options: {limit, prefix},
                        handlerId
                    }, node);
                }
            } catch (e) {
                this.logger.error({
                    msg: `Unexpected error at search assertions route: ${e.message}. ${e.stack}`,
                    Event_name: constants.ERROR_TYPE.SEARCH_ASSERTIONS_ROUTE_ERROR,
                    Event_value1: e.message,
                    Id_operation: operationId
                });
                this.updateFailedHandlerId(handlerId, e, next);
            } finally {
                this.logger.emit({
                    msg: 'Finished measuring execution of search command',
                    Event_name: 'search_end',
                    Operation_name: 'search',
                    Id_operation: operationId
                });
            }
        });

        this.app.get('/entities::search', async (req, res, next) => {
            if (!req.query.query || req.params.search !== 'search') {
                return next({code: 400, message: 'Params query or ids are necessary.'});
            }
            const operationId = uuidv1();
            let handlerId = null;
            try {
                this.logger.emit({
                    msg: 'Started measuring execution of search command',
                    Event_name: 'search_start',
                    Operation_name: 'search',
                    Id_operation: operationId
                });

                let query = req.query.query.toLowerCase(), issuers, types, prefix = req.query.prefix,
                    limit = req.query.limit;

                if (req.query.issuers) {
                    issuers = [req.query.issuers];
                    if (req.query.issuers instanceof Array) {
                        issuers = [...new Set(req.query.issuers)];
                    }
                }

                if (req.query.types) {
                    types = [req.query.types];
                    if (req.query.types instanceof Array) {
                        types = [...new Set(req.query.types)];
                    }
                }

                if (!prefix) {
                    prefix = false;
                }

                if (!limit || limit < 1 || !Number(limit)) {
                    limit = 20;
                } else if (limit > 500) {
                    limit = 500;
                }

                const inserted_object = await Models.handler_ids.create({
                    status: 'PENDING',
                });
                handlerId = inserted_object.dataValues.handler_id;
                res.status(200).send({
                    handler_id: handlerId,
                });

                let response;
                let nodes = [];
                if (query) {
                    response = await this.dataService.searchByQuery(query, {issuers, types, prefix, limit}, true);
                    this.logger.info(`Searching for closest ${this.config.replicationFactor} node(s) for keyword ${query}`);
                    nodes = await this.networkService.findNodes(query, this.config.replicationFactor);
                    if (nodes.length < this.config.replicationFactor)
                        this.logger.warn(`Found only ${nodes.length} node(s) for keyword ${query}`);
                }
                const handlerIdCachePath = this.fileService.getHandlerIdCachePath();

                await this.fileService
                    .writeContentsToFile(handlerIdCachePath, handlerId, JSON.stringify(response));

                await Models.handler_ids.update(
                    {
                        status: 'COMPLETED'
                    }, {
                        where: {
                            handler_id: handlerId,
                        },
                    },
                );
                for (const node of nodes) {
                    await this.queryService.search({
                        query,
                        issuers,
                        types,
                        prefix,
                        limit,
                        handlerId
                    }, node);
                }

            } catch (e) {
                this.logger.error({
                    msg: `Unexpected error at search entities route: ${e.message}. ${e.stack}`,
                    Event_name: constants.ERROR_TYPE.SEARCH_ENTITIES_ROUTE_ERROR,
                    Event_value1: e.message,
                    Id_operation: operationId
                });
                this.updateFailedHandlerId(handlerId, e, next);
            } finally {
                this.logger.emit({
                    msg: 'Finished measuring execution of search command',
                    Event_name: 'search_end',
                    Operation_name: 'search',
                    Id_operation: operationId
                });
            }
        });

        this.app.post('/query', async (req, res, next) => {
            if (!req.body.query || !req.query.type) {
                return next({code: 400, message: 'Params query and type are necessary.'});
            }
            // Handle allowed query types, TODO: expand to select, ask and construct
            if (req.query.type !== 'construct') {
                return next({code: 400, message: 'Unallowed query type, currently supported types: construct'});
            }
            const operationId = uuidv1();
            let handlerId = null;
            try {
                this.logger.emit({
                    msg: 'Started measuring execution of query command',
                    Event_name: 'query_start',
                    Operation_name: 'query',
                    Id_operation: operationId,
                    Event_value1: req.query.type
                });

                const inserted_object = await Models.handler_ids.create({
                    status: 'PENDING',
                });
                handlerId = inserted_object.dataValues.handler_id;
                res.status(200).send({
                    handler_id: handlerId,
                });
                try {
                    let response = await this.dataService.runQuery(req.body.query, req.query.type.toUpperCase());

                    const handlerIdCachePath = this.fileService.getHandlerIdCachePath();
                    if (response) {
                        await this.fileService
                            .writeContentsToFile(handlerIdCachePath, handlerId, JSON.stringify(response));
                    }

                    await Models.handler_ids.update(
                        {
                            status: 'COMPLETED'
                        }, {
                            where: {
                                handler_id: handlerId,
                            },
                        },
                    );
                } catch (e) {
                    this.updateFailedHandlerId(handlerId, e, next);
                }
            } catch (e) {
                this.logger.error({
                    msg: `Unexpected error at query route: ${e.message}. ${e.stack}`,
                    Event_name: constants.ERROR_TYPE.QUERY_ROUTE_ERROR,
                    Event_value1: e.message,
                    Id_operation: operationId
                });
            } finally {
                this.logger.emit({
                    msg: 'Finished measuring execution of query command',
                    Event_name: 'query_end',
                    Operation_name: 'query',
                    Id_operation: operationId,
                    Event_value1: req.query.type
                });
            }
        });

        this.app.post('/proofs::get', async (req, res, next) => {
            if (!req.body.nquads) {
                return next({code: 400, message: 'Params query and type are necessary.'});
            }
            const operationId = uuidv1();
            const handlerIdCachePath = this.fileService.getHandlerIdCachePath();
            let handlerId = null;
            try {
                this.logger.emit({
                    msg: 'Started measuring execution of proofs command',
                    Event_name: 'proofs_start',
                    Operation_name: 'proofs',
                    Id_operation: operationId,
                });

                const inserted_object = await Models.handler_ids.create({
                    status: 'PENDING',
                });
                handlerId = inserted_object.dataValues.handler_id;
                res.status(200).send({
                    handler_id: handlerId,
                });
                let assertions;
                if (req.query.assertions) {
                    assertions = [req.query.assertions];
                    if (req.query.assertions instanceof Array) {
                        assertions = [...new Set(req.query.assertions)];
                    }
                }
                const reqNquads = JSON.parse(req.body.nquads);

                const result = [];
                if (!assertions || assertions.length === 0) {
                    assertions = await this.dataService.findAssertions(reqNquads);
                }
                for (const assertionId of assertions) {
                    const content = await this.dataService.resolve(assertionId);
                    if (content) {
                        const rawNquads = content.nquads ? content.nquads : content.rdf;
                        const { nquads } = await this.dataService.createAssertion(rawNquads);
                        const proofs = await this.validationService.getProofs(nquads, reqNquads);
                        result.push({ assertionId, proofs });
                    }
                }

                await this.fileService
                    .writeContentsToFile(handlerIdCachePath, handlerId, JSON.stringify(result));

                await Models.handler_ids.update(
                    {
                        status: 'COMPLETED',
                    }, {
                        where: {
                            handler_id: handlerId,
                        },
                    },
                );
            } catch (e) {
                this.logger.error({
                    msg: `Unexpected error at proofs route: ${e.message}. ${e.stack}`,
                    Event_name: constants.ERROR_TYPE.PROOFS_ROUTE_ERROR,
                    Event_value1: e.message,
                    Id_operation: operationId,
                });
                this.updateFailedHandlerId(handlerId, e, next);
            } finally {
                this.logger.emit({
                    msg: 'Finished measuring execution of proofs command',
                    Event_name: 'proofs_end',
                    Operation_name: 'proofs',
                    Id_operation: operationId,
                });
            }
        });

        this.app.get('/:operation/result/:handler_id', async (req, res, next) => {
            if (!['provision', 'update', 'publish', 'resolve', 'query', 'entities:search', 'assertions:search', 'proofs:get'].includes(req.params.operation)) {
                return next({
                    code: 400,
                    message: 'Unexisting operation, available operations are: provision, update, publish, resolve, entities:search, assertions:search, query and proofs:get',
                });
            }

            const { handler_id, operation } = req.params;
            if (!validator.isUUID(handler_id)) {
                return next({
                    code: 400,
                    message: 'Handler id is in wrong format',
                });
            }

            try {
                const handlerData = await Models.handler_ids.findOne({
                    where: {
                        handler_id,
                    },
                });

                let response;
                if (handlerData) {
                    if (handlerData.status === 'FAILED') {
                        return res.status(200).send({ status: handlerData.status, data: JSON.parse(handlerData.data) });
                    }
                    const documentPath = this.fileService.getHandlerIdDocumentPath(handler_id);
                    switch (req.params.operation) {
                        case 'entities:search':
                            if (handlerData && handlerData.status === "COMPLETED") {
                                handlerData.data = await this.fileService.loadJsonFromFile(documentPath);
                            }else{
                                handlerData.data = [];
                            }

                            response = handlerData.data.map((x) => ({
                                "@type": "EntitySearchResult",
                                "result": {
                                    "@id": x.id,
                                    "@type": x.type.toUpperCase(),
                                    "timestamp": x.timestamp,
                                },
                                "issuers": x.issuers,
                                "assertions": x.assertions,
                                "nodes": x.nodes,
                                "resultScore": 0
                            }));

                            res.send({
                                "@context": {
                                    "@vocab": "http://schema.org/",
                                    "goog": "http://schema.googleapis.com/",
                                    "resultScore": "goog:resultScore",
                                    "detailedDescription": "goog:detailedDescription",
                                    "EntitySearchResult": "goog:EntitySearchResult",
                                    "kg": "http://g.co/kg"
                                },
                                "@type": "ItemList",
                                "itemListElement": response
                            });
                            break;
                        case 'assertions:search':
                            if (handlerData && handlerData.status === "COMPLETED") {
                                handlerData.data = await this.fileService.loadJsonFromFile(documentPath);
                            }else{
                                handlerData.data = [];
                            }

                            response = handlerData.data.map(async (x) => ({
                                "@type": "AssertionSearchResult",
                                "result": {
                                    "@id": x.id,
                                    "metadata": x.metadata,
                                    "signature": x.signature,
                                    "rootHash": x.rootHash
                                },
                                "nodes": x.nodes,
                                "resultScore": 0
                            }));

                            response = await Promise.all(response);

                            res.send({
                                "@context": {
                                    "@vocab": "http://schema.org/",
                                    "goog": "http://schema.googleapis.com/",
                                    "resultScore": "goog:resultScore",
                                    "detailedDescription": "goog:detailedDescription",
                                    "EntitySearchResult": "goog:EntitySearchResult",
                                    "kg": "http://g.co/kg"
                                },
                                "@type": "ItemList",
                                "itemListElement": response
                            });
                            break;
                        case 'resolve':
                            if (handlerData && handlerData.status === "COMPLETED") {
                                handlerData.data = await this.fileService.loadJsonFromFile(documentPath);
                            }
                            res.status(200).send({status: handlerData.status, data: handlerData.data});
                            break;
                        case 'provision':
                        case 'publish':
                        case 'update':
                            if (handlerData && handlerData.status === "COMPLETED") {
                                const result = await this.fileService.loadJsonFromFile(documentPath);
                                delete result.assertion.data;
                                handlerData.data = result.assertion;
                            }
                            res.status(200).send({status: handlerData.status, data: handlerData.data});
                            break;
                        default:
                            if (handlerData && handlerData.status === "COMPLETED") {
                                handlerData.data = await this.fileService.loadJsonFromFile(documentPath);
                            }

                            res.status(200).send({status: handlerData.status, data: handlerData.data});
                            break;
                    }
                } else {
                    next({code: 404, message: `Handler with id: ${handler_id} does not exist.`});
                }

            } catch (e) {
                this.logger.error({
                    msg: `Error while trying to fetch ${operation} data for handler id ${handler_id}. Error message: ${e.message}. ${e.stack}`,
                    Event_name: constants.ERROR_TYPE.RESULTS_ROUTE_ERROR,
                    Event_value1: e.message,
                    Id_operation: handler_id
                });
                next({code: 400, message: `Unexpected error at getting results: ${e}`});
            }
        });

        this.app.get('/info', async (req, res, next) => {
            try {
                let version = pjson.version;

                res.status(200).send({
                    version,
                    auto_update: this.config.autoUpdate.enabled,
                    telemetry: this.config.telemetryHub.enabled,
                });
            } catch (e) {
                this.logger.emit({
                    msg: 'Telemetry logging error at node info route',
                    Operation_name: 'Error',
                    Event_name: constants.ERROR_TYPE.NODE_INFO_ROUTE_ERROR,
                    Event_value1: e.message,
                    Id_operation: 'Undefined'
                });
                return next({code: 400, message: `Error while fetching node info: ${e}. ${e.stack}`});
            }
        });
    }

    async publish(req, res, next, options) {
        if ((!req.files || !req.files.file || path.extname(req.files.file.name).toLowerCase() !== '.json') && (!req.body.data)) {
            return next({code: 400, message: 'No data provided. It is required to have assertion file or data in body, they must be in JSON-LD format.'});
        }

        if (req.files && req.files.file && req.files.file.size > constants.MAX_FILE_SIZE) {
            return next({
                code: 400,
                message: `File size limit is 25MB.`
            });
        }

        if (req.body && req.body.data && Buffer.byteLength(req.body.data, "utf-8") > constants.MAX_FILE_SIZE) {
            return next({
                code: 400,
                message: `File size limit is 25MB.`
            });
        }

        if (req.body.keywords && !Utilities.isArrayOfStrings(req.body.keywords)) {
            return next({
                code: 400,
                message: `Keywords must be a non-empty array of strings, all strings must have double quotes.`
            });
        }
        if (req.body.visibility && !['public', 'private'].includes(req.body.visibility)) {
            return next({
                code: 400,
                message: `Visibility must be a string, value can be public or private.`
            });
        }

        const operationId = uuidv1();
        this.logger.emit({
            msg: 'Started measuring execution of publish command',
            Event_name: 'publish_start',
            Operation_name: 'publish',
            Id_operation: operationId
        });

        const handlerObject = await Models.handler_ids.create({
            status: 'PENDING',
        })

        const handlerId = handlerObject.dataValues.handler_id;
        res.status(202).send({
            handler_id: handlerId,
        });
        let fileContent,fileExtension;
        if (req.files) {
            fileContent = req.files.file.data;
            fileExtension = path.extname(req.files.file.name).toLowerCase();
        }
        else{
            fileContent = req.body.data
            fileExtension = '.json'
        }
        const visibility = req.body.visibility ? req.body.visibility.toLowerCase() : 'public';
        const ual = options.isAsset ? options.ual : undefined;

        let promise;
        if (req.body.keywords) {
            promise = this.workerPool.exec('JSONParse', [req.body.keywords.toLowerCase()]);
        } else {
            promise = new Promise((accept) => accept([]));
        }

        promise
            .then(keywords => this.publishService.publish(fileContent, fileExtension, keywords, visibility, ual, handlerId))
            .then(assertion => {
                const handlerData = {
                    id: assertion.id,
                    rootHash: assertion.rootHash,
                    signature: assertion.signature,
                    metadata: assertion.metadata,
                };

                Models.handler_ids.update(
                    {
                        data: JSON.stringify(handlerData)
                    }, {
                        where: {
                            handler_id: handlerId,
                        },
                    },
                );
            })
            .catch((e) => {
                this.logger.error({
                    msg: `Unexpected error at publish route: ${e.message}. ${e.stack}`,
                    Event_name: constants.ERROR_TYPE.PUBLISH_ROUTE_ERROR,
                    Event_value1: e.message,
                    Id_operation: operationId,
                });
                this.updateFailedHandlerId(handlerId, e, next);
            })
            .then(() => {
                this.logger.emit({
                    msg: 'Finished measuring execution of publish command',
                    Event_name: 'publish_end',
                    Operation_name: 'publish',
                    Id_operation: operationId
                });
            });
    }

    updateFailedHandlerId(handlerId, error, next) {
        if (handlerId !== null) {
            Models.handler_ids.update(
                {
                    status: 'FAILED',
                    data: JSON.stringify({ errorMessage: error.message }),
                }, {
                    where: {
                        handler_id: handlerId,
                    },
                },
            );
        } else {
            return next({
                code: 400,
                message: 'Something went wrong with the requested operation, try again.',
            });
        }
    }
}

module.exports = RpcController;<|MERGE_RESOLUTION|>--- conflicted
+++ resolved
@@ -235,7 +235,6 @@
                             this.logger.warn(`Found only ${nodes.length} node(s) for keyword ${id}`);
                         nodes = [...new Set(nodes)];
                         for (const node of nodes) {
-<<<<<<< HEAD
                             try {
                                 const result = await this.queryService.resolve(id, req.query.load, isAsset, node);
                                 if (result) {
@@ -257,24 +256,6 @@
                                             type: 'assertion',
                                             id: id,
                                             assertion: assertion.jsonld
-=======
-                            const result = await this.queryService.resolve(id, req.query.load, isAsset, node);
-                            if (result) {
-                                const {assertion} = result;
-                                assertion.jsonld.metadata = JSON.parse(sortedStringify(assertion.jsonld.metadata))
-                                assertion.jsonld.data = JSON.parse(sortedStringify(await this.dataService.fromNQuads(assertion.jsonld.data, assertion.jsonld.metadata.type)))
-                                response.push(isAsset ? {
-                                        type: 'asset',
-                                        id: assertion.jsonld.metadata.UALs[0],
-                                        result: {
-                                            assertions: await this.dataService.assertionsByAsset(assertion.jsonld.metadata.UALs[0]),
-                                            metadata: {
-                                                type: assertion.jsonld.metadata.type,
-                                                issuer: assertion.jsonld.metadata.issuer,
-                                                latestState: assertion.jsonld.metadata.timestamp,
-                                            },
-                                            data: assertion.jsonld.data
->>>>>>> 769d15f8
                                         }
                                     );
                                     break;
