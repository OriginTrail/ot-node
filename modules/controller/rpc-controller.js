const express = require('express');
const fileUpload = require('express-fileupload');
const ipfilter = require('express-ipfilter').IpFilter;
const fs = require('fs');
const https = require('https');
const { IpDeniedError } = require('express-ipfilter');
const path = require('path');
const { v1: uuidv1 } = require('uuid');
const sortedStringify = require('json-stable-stringify');
const validator = require('validator');
const rateLimit = require('express-rate-limit');
const slowDown = require('express-slow-down');
const Models = require('../../models/index');
const constants = require('../constants');
const pjson = require('../../package.json');
const Utilities = require('../utilities');

class RpcController {
    constructor(ctx) {
        this.config = ctx.config;
        this.publishService = ctx.publishService;
        this.queryService = ctx.queryService;
        this.networkService = ctx.networkService;
        this.validationService = ctx.validationService;
        this.blockchainService = ctx.blockchainService;
        this.dataService = ctx.dataService;
        this.logger = ctx.logger;
        this.commandExecutor = ctx.commandExecutor;
        this.fileService = ctx.fileService;
        this.workerPool = ctx.workerPool;
        this.app = express();

        this.enableSSL();

        this.app.use(fileUpload({
            createParentPath: true,
        }));
    }

    async initialize() {
        // TODO add body-parser middleware
        this.initializeNetworkApi();

        this.initializeAuthenticationMiddleware();
        this.initializeRateLimitMiddleware();
        this.initializeSlowDownMiddleWare();
        this.initializeServiceApi();
        await this.initializeErrorMiddleware();
        if (this.sslEnabled) {
            await this.httpsServer.listen(this.config.rpcPort);
        } else {
            await this.app.listen(this.config.rpcPort);
        }
    }

    initializeAuthenticationMiddleware() {
        const formattedWhitelist = [];
        const ipv6prefix = '::ffff:';
        for (let i = 0; i < this.config.ipWhitelist.length; i += 1) {
            if (!this.config.ipWhitelist[i].includes(':')) {
                formattedWhitelist.push(ipv6prefix.concat(this.config.ipWhitelist[i]));
            } else {
                formattedWhitelist.push(this.config.ipWhitelist[i]);
            }
        }

        this.app.use((req, res, next) => {
            res.header('Access-Control-Allow-Origin', '*');
            res.header('Access-Control-Allow-Headers', 'Origin, X-Requested-With, Content-Type, Accept');
            next();
        });

        this.app.use(ipfilter(formattedWhitelist,
            {
                mode: 'allow',
                log: false,
            }));

        this.app.use((error, req, res, next) => {
            if (error instanceof IpDeniedError) {
                return res.status(401).send('Access denied');
            }
            return next();
        });

        this.app.use((req, res, next) => {
            this.logger.info(`${req.method}: ${req.url} request received`);
            return next();
        });
    }

    async initializeErrorMiddleware() {
        await this.app.use((error, req, res, next) => {
            let code; let message;
            if (error && error.code) {
                switch (error.code) {
                case 400:
                    code = 400;
                    message = `Bad request. ${error.message}`;
                    break;
                default:
                    return next(error);
                }
                this.logger.error({ msg: message, Event_name: constants.ERROR_TYPE.API_ERROR_400 });
                return res.status(code).send(message);
            }
            return next(error);
        });

        this.app.use((error, req, res, next) => {
            this.logger.error({ msg: error, Event_name: constants.ERROR_TYPE.API_ERROR_500 });
            return res.status(500).send(error);
        });
    }

    enableSSL() {
        this.sslEnabled = fs.existsSync('/root/certs/privkey.pem') && fs.existsSync('/root/certs/fullchain.pem');

        if (this.sslEnabled) {
            this.httpsServer = https.createServer({
                key: fs.readFileSync('/root/certs/privkey.pem'),
                cert: fs.readFileSync('/root/certs/fullchain.pem'),
            }, this.app);
        }
    }

    initializeRateLimitMiddleware() {
        this.rateLimitMiddleware = rateLimit({
            windowMs: constants.SERVICE_API_RATE_LIMIT.TIME_WINDOW_MILLS,
            max: constants.SERVICE_API_RATE_LIMIT.MAX_NUMBER,
            message: `Too many requests sent, maximum number of requests per minute is ${constants.SERVICE_API_RATE_LIMIT.MAX_NUMBER}`,
            standardHeaders: true, // Return rate limit info in the `RateLimit-*` headers
            legacyHeaders: false, // Disable the `X-RateLimit-*` headers
        });
    }

    initializeSlowDownMiddleWare() {
        this.slowDownMiddleware = slowDown({
            windowMs: constants.SERVICE_API_SLOW_DOWN.TIME_WINDOW_MILLS,
            delayAfter: constants.SERVICE_API_SLOW_DOWN.DELAY_AFTER_SECONDS,
            delayMs: constants.SERVICE_API_SLOW_DOWN.DELAY_MILLS,
        });
    }

    initializeNetworkApi() {
        this.logger.info(`Network API module enabled on port ${this.config.network.port}`);

        this.networkService.handleMessage(
            constants.NETWORK_PROTOCOLS.STORE,
            (result) => this.publishService.handleStore(result),
        );

        this.networkService.handleMessage(
            constants.NETWORK_PROTOCOLS.RESOLVE,
            (result) => this.queryService.handleResolve(result),
        );

        this.networkService.handleMessage(
            constants.NETWORK_PROTOCOLS.SEARCH,
            (result) => this.queryService.handleSearch(result),
            {
                async: true,
                timeout: constants.NETWORK_HANDLER_TIMEOUT,
            },
        );

        this.networkService.handleMessage(
            constants.NETWORK_PROTOCOLS.SEARCH_RESULT,
            (result) => this.queryService.handleSearchResult(result),
        );

        this.networkService.handleMessage(
            constants.NETWORK_PROTOCOLS.SEARCH_ASSERTIONS,
            (result) => this.queryService.handleSearchAssertions(result),
            {
                async: true,
                timeout: constants.NETWORK_HANDLER_TIMEOUT,
            },
        );

        this.networkService.handleMessage(
            constants.NETWORK_PROTOCOLS.SEARCH_ASSERTIONS_RESULT,
            (result) => this.queryService.handleSearchAssertionsResult(result),
        );

        // this.networkService.handleMessage('/query', (result)
        // => this.queryService.handleQuery(result));
    }

    initializeServiceApi() {
        this.logger.info(`Service API module enabled, server running on port ${this.config.rpcPort}`);

        this.app.post(constants.SERVICE_API_ROUTES.PUBLISH, this.rateLimitMiddleware, this.slowDownMiddleware, async (req, res, next) => {
            await this.publish(req, res, next, { isAsset: false });
        });

        this.app.post(constants.SERVICE_API_ROUTES.PROVISION, this.rateLimitMiddleware, this.slowDownMiddleware, async (req, res, next) => {
            await this.publish(req, res, next, { isAsset: true, ual: null });
        });

        this.app.post(constants.SERVICE_API_ROUTES.UPDATE, this.rateLimitMiddleware, this.slowDownMiddleware, async (req, res, next) => {
            if (!req.body.ual) {
                return next({
                    code: 400,
                    message: 'UAL must be a string.',
                });
            }
            await this.publish(req, res, next, { isAsset: true, ual: req.body.ual });
        });

        this.app.get(
            constants.SERVICE_API_ROUTES.RESOLVE,
            this.rateLimitMiddleware,
            this.slowDownMiddleware,
            async (req, res, next) => {
                const operationId = uuidv1();
                this.logger.emit({
                    msg: 'Started measuring execution of resolve command',
                    Event_name: 'resolve_start',
                    Operation_name: 'resolve',
                    Id_operation: operationId,
                });

                this.logger.emit({
                    msg: 'Started measuring execution of resolve init',
                    Event_name: 'resolve_init_start',
                    Operation_name: 'resolve_init',
                    Id_operation: operationId,
                });

                if (!req.query.ids) {
                    return next({ code: 400, message: 'Param ids is required.' });
                }

                if (req.query.load === undefined) {
                    req.query.load = false;
                }

                this.logger.emit({
                    msg: 'Finished measuring execution of resolve init',
                    Event_name: 'resolve_init_end',
                    Operation_name: 'resolve_init',
                    Id_operation: operationId,
                });

                let handlerId = null;
                try {
                    const inserted_object = await Models.handler_ids.create({
                        status: 'PENDING',
                    });
                    handlerId = inserted_object.dataValues.handler_id;
                    res.status(202).send({
                        handler_id: handlerId,
                    });

                    let ids = [req.query.ids];
                    if (req.query.ids instanceof Array) {
                        ids = [...new Set(req.query.ids)];
                    }
                    this.logger.info(`Resolve for ${ids} with handler id ${handlerId} initiated.`);
                    const response = [];

                    for (let id of ids) {
                        let isAsset = false;
                        const { assertionId } = await this.blockchainService.getAssetProofs(id);
                        if (assertionId) {
                            isAsset = true;
                            id = assertionId;
                        }
                        this.logger.emit({
                            msg: id,
                            Event_name: 'resolve_assertion_id',
                            Operation_name: 'resolve_assertion_id',
                            Id_operation: operationId,
                        });
                        this.logger.emit({
                            msg: 'Started measuring execution of resolve local',
                            Event_name: 'resolve_local_start',
                            Operation_name: 'resolve_local',
                            Id_operation: operationId,
                        });

                        const nquads = await this.dataService.resolve(id, true);

                        this.logger.emit({
                            msg: 'Finished measuring execution of resolve local',
                            Event_name: 'resolve_local_end',
                            Operation_name: 'resolve_local',
                            Id_operation: operationId,
                        });

                        if (nquads) {
                            this.logger.emit({
                                msg: 'Started measuring execution of create assertion from nquads',
                                Event_name: 'resolve_create_assertion_from_nquads_start',
                                Operation_name: 'resolve_create_assertion_from_nquads',
                                Id_operation: operationId,
                            });

                            const assertion = await this.dataService.createAssertion(nquads);

                            this.logger.emit({
                                msg: 'Finished measuring execution of create assertion from nquads',
                                Event_name: 'resolve_create_assertion_from_nquads_end',
                                Operation_name: 'resolve_create_assertion_from_nquads',
                                Id_operation: operationId,
                            });

                            assertion.jsonld.metadata = JSON.parse(
                                sortedStringify(assertion.jsonld.metadata),
                            );
                            assertion.jsonld.data = JSON.parse(
                                sortedStringify(
                                    await this.dataService.fromNQuads(
                                        assertion.jsonld.data,
                                        assertion.jsonld.metadata.type,
                                    ),
                                ),
                            );
                            response.push(isAsset ? {
                                type: 'asset',
                                id: assertion.jsonld.metadata.UALs[0],
                                result: {
                                    assertions: await this.dataService.assertionsByAsset(
                                        assertion.jsonld.metadata.UALs[0],
                                    ),
                                    metadata: {
                                        type: assertion.jsonld.metadata.type,
                                        issuer: assertion.jsonld.metadata.issuer,
                                        latestState: assertion.jsonld.metadata.timestamp,
                                    },
                                    data: assertion.jsonld.data,
                                },
                            } : {
                                type: 'assertion',
                                id,
                                assertion: assertion.jsonld,
                            });
                            response.push(isAsset ? {
                                type: 'asset',
                                id: assertion.jsonld.metadata.UALs[0],
                                result: {
                                    assertions: await this.dataService.assertionsByAsset(
                                        assertion.jsonld.metadata.UALs[0],
                                    ),
                                    metadata: {
                                        type: assertion.jsonld.metadata.type,
                                        issuer: assertion.jsonld.metadata.issuer,
                                        latestState: assertion.jsonld.metadata.timestamp,
                                    },
                                    data: assertion.jsonld.data,
                                },
                            } : {
                                type: 'assertion',
                                id,
                                assertion: assertion.jsonld,
                            });
                        } else {
                            this.logger.info(`Searching for closest ${this.config.replicationFactor} node(s) for keyword ${id}`);
                            const nodes = await this.networkService.findNodes(
                                id,
                                constants.NETWORK_PROTOCOLS.RESOLVE,
                                this.config.replicationFactor,
                            );
                            if (nodes.length < this.config.replicationFactor) {
                                this.logger.warn(`Found only ${nodes.length} node(s) for keyword ${id}`);
                            }
                            for (const node of nodes) {
                                try {
                                    const assertion = await this.queryService.resolve(
                                        id, req.query.load, isAsset, node, operationId,
                                    );
                                    if (assertion) {
                                        assertion.jsonld.metadata = JSON.parse(
                                            sortedStringify(assertion.jsonld.metadata),
                                        );
                                        assertion.jsonld.data = JSON.parse(
                                            sortedStringify(
                                                await this.dataService.fromNQuads(
                                                    assertion.jsonld.data,
                                                    assertion.jsonld.metadata.type,
                                                ),
                                            ),
                                        );
                                        response.push(isAsset ? {
                                            type: 'asset',
                                            id: assertion.jsonld.metadata.UALs[0],
                                            result: {
                                                metadata: {
                                                    type: assertion.jsonld.metadata.type,
                                                    issuer: assertion.jsonld.metadata.issuer,
                                                    latestState: assertion
                                                        .jsonld.metadata.timestamp,
                                                },
                                                data: assertion.jsonld.data,
                                            },
                                        } : {
                                            type: 'assertion',
                                            id,
                                            assertion: assertion.jsonld,
                                        });
                                        break;
                                    }
                                } catch (e) {
                                    this.logger.error({
                                        msg: `Error while resolving data from another node: ${e.message}. ${e.stack}`,
                                        Event_name: constants.ERROR_TYPE.RESOLVE_ROUTE_ERROR,
                                        Event_value1: e.message,
                                        Id_operation: operationId,
                                    });
                                }
                            }
                        }
                    }

                    const handlerIdCachePath = this.fileService.getHandlerIdCachePath();

                    this.logger.emit({
                        msg: 'Started measuring execution of resolve save assertion',
                        Event_name: 'resolve_save_assertion_start',
                        Operation_name: 'resolve_save_assertion',
                        Id_operation: operationId,
                    });

                    await this.fileService.writeContentsToFile(
                        handlerIdCachePath,
                        handlerId,
                        JSON.stringify(response),
                    );

                    this.logger.emit({
                        msg: 'Finished measuring execution of resolve save assertion',
                        Event_name: 'resolve_save_assertion_end',
                        Operation_name: 'resolve_save_assertion',
                        Id_operation: operationId,
                    });

                    await Models.handler_ids.update(
                        {
                            status: 'COMPLETED',
                        }, {
                            where: {
                                handler_id: handlerId,
                            },
                        },
                    );

                    this.logger.emit({
                        msg: 'Finished measuring execution of resolve command',
                        Event_name: 'resolve_end',
                        Operation_name: 'resolve',
                        Id_operation: operationId,
                    });
                } catch (e) {
                    this.logger.error({
                        msg: `Unexpected error at resolve route: ${e.message}. ${e.stack}`,
                        Event_name: constants.ERROR_TYPE.RESOLVE_ROUTE_ERROR,
                        Event_value1: e.message,
                        Id_operation: operationId,
                    });
                    this.updateFailedHandlerId(handlerId, e, next);
                }
            },
        );

        this.app.get(constants.SERVICE_API_ROUTES.SEARCH_ASSERTIONS, this.rateLimitMiddleware, this.slowDownMiddleware, async (req, res, next) => {
            if (!req.query.query || req.params.search !== 'search') {
                return next({ code: 400, message: 'Params query is necessary.' });
            }

            let { prefix } = req.query;
            let { limit } = req.query;
            const query = req.query.query.toLowerCase();

            if (!prefix) {
                prefix = false;
            }

            if (!limit || limit < 1 || !Number(limit)) {
                limit = 20;
            } else if (limit > 500) {
                limit = 500;
            }

            const operationId = uuidv1();
            let handlerId = null;
            try {
                this.logger.emit({
                    msg: 'Started measuring execution of search command',
                    Event_name: 'search_start',
                    Operation_name: 'search',
                    Id_operation: operationId,
                });
                const inserted_object = await Models.handler_ids.create({
                    status: 'PENDING',
                });
                handlerId = inserted_object.dataValues.handler_id;
                res.status(202).send({
                    handler_id: handlerId,
                });

                const response = await this.dataService.searchAssertions(
                    query,
                    { limit, prefix },
                    true,
                );
                const handlerIdCachePath = this.fileService.getHandlerIdCachePath();

                await this.fileService
                    .writeContentsToFile(handlerIdCachePath, handlerId, JSON.stringify(response));
                await Models.handler_ids.update(
                    {
                        status: 'COMPLETED',
                    }, {
                        where: {
                            handler_id: handlerId,
                        },
                    },
                );

                this.logger.info(`Searching for closest ${this.config.replicationFactor} node(s) for keyword ${query}`);
                let nodes = await this.networkService.findNodes(query, constants.NETWORK_PROTOCOLS.SEARCH_ASSERTIONS, this.config.replicationFactor);
                if (nodes.length < this.config.replicationFactor) {
                    this.logger.warn(`Found only ${nodes.length} node(s) for keyword ${query}`);
                }

                nodes = [...new Set(nodes)];
                const searchPromises = nodes.map((node) => this.queryService.searchAssertions({
                    query,
                    options: { limit, prefix },
                    handlerId,
                }, node));
                await Promise.allSettled(searchPromises);
            } catch (e) {
                this.logger.error({
                    msg: `Unexpected error at search assertions route: ${e.message}. ${e.stack}`,
                    Event_name: constants.ERROR_TYPE.SEARCH_ASSERTIONS_ROUTE_ERROR,
                    Event_value1: e.message,
                    Id_operation: operationId,
                });
                this.updateFailedHandlerId(handlerId, e, next);
            } finally {
                this.logger.emit({
                    msg: 'Finished measuring execution of search command',
                    Event_name: 'search_end',
                    Operation_name: 'search',
                    Id_operation: operationId,
                });
            }
        });

        this.app.get(constants.SERVICE_API_ROUTES.SEARCH, this.rateLimitMiddleware, this.slowDownMiddleware, async (req, res, next) => {
            if (!req.query.query || req.params.search !== 'search') {
                return next({ code: 400, message: 'Params query or ids are necessary.' });
            }
            const operationId = uuidv1();
            let handlerId = null;
            try {
                this.logger.emit({
                    msg: 'Started measuring execution of search command',
                    Event_name: 'search_start',
                    Operation_name: 'search',
                    Id_operation: operationId,
                });

                const query = req.query.query.toLowerCase();
                let issuers;
                let types;
                let { prefix } = req.query;
                let { limit } = req.query;

                if (req.query.issuers) {
                    issuers = [req.query.issuers];
                    if (req.query.issuers instanceof Array) {
                        issuers = [...new Set(req.query.issuers)];
                    }
                }

                if (req.query.types) {
                    types = [req.query.types];
                    if (req.query.types instanceof Array) {
                        types = [...new Set(req.query.types)];
                    }
                }

                if (!prefix) {
                    prefix = false;
                }

                if (!limit || limit < 1 || !Number(limit)) {
                    limit = 20;
                } else if (limit > 500) {
                    limit = 500;
                }

                const inserted_object = await Models.handler_ids.create({
                    status: 'PENDING',
                });
                handlerId = inserted_object.dataValues.handler_id;
                res.status(200).send({
                    handler_id: handlerId,
                });

                let response;
                let nodes = [];
                if (query) {
                    response = await this.dataService.searchByQuery(
                        query,
                        {
                            issuers, types, prefix, limit,
                        },
                        true,
                    );
                    this.logger.info(`Searching for closest ${this.config.replicationFactor} node(s) for keyword ${query}`);
                    nodes = await this.networkService.findNodes(
                        query,
                        constants.NETWORK_PROTOCOLS.SEARCH,
                        this.config.replicationFactor,
                    );
                    if (nodes.length < this.config.replicationFactor) {
                        this.logger.warn(`Found only ${nodes.length} node(s) for keyword ${query}`);
                    }
                }
                const handlerIdCachePath = this.fileService.getHandlerIdCachePath();

                await this.fileService
                    .writeContentsToFile(handlerIdCachePath, handlerId, JSON.stringify(response));

                await Models.handler_ids.update(
                    {
                        status: 'COMPLETED',
                    }, {
                        where: {
                            handler_id: handlerId,
                        },
                    },
                );
                const searchPromises = nodes.map((node) => this.queryService.search({
                    query,
                    issuers,
                    types,
                    prefix,
                    limit,
                    handlerId,
                }, node));
                await Promise.allSettled(searchPromises);
            } catch (e) {
                this.logger.error({
                    msg: `Unexpected error at search entities route: ${e.message}. ${e.stack}`,
                    Event_name: constants.ERROR_TYPE.SEARCH_ENTITIES_ROUTE_ERROR,
                    Event_value1: e.message,
                    Id_operation: operationId,
                });
                this.updateFailedHandlerId(handlerId, e, next);
            } finally {
                this.logger.emit({
                    msg: 'Finished measuring execution of search command',
                    Event_name: 'search_end',
                    Operation_name: 'search',
                    Id_operation: operationId,
                });
            }
        });

<<<<<<< HEAD
        this.app.post('/query', this.rateLimitMiddleware, this.slowDownMiddleware, async (req, res, next) => {
            if (!req.body || !req.body.query || !req.body.type) {
=======
        this.app.post(constants.SERVICE_API_ROUTES.QUERY, this.rateLimitMiddleware, this.slowDownMiddleware, async (req, res, next) => {
            if (!req.body.query || !req.query.type) {
>>>>>>> a9b73fb7
                return next({ code: 400, message: 'Params query and type are necessary.' });
            }

            const { query, type: queryType } = req.body;

            const allowedQueries = ['construct', 'select'];
            // Handle allowed query types, TODO: expand to select, ask and construct
            if (!allowedQueries.includes(queryType.toLowerCase())) {
                return next({ code: 400, message: `Unallowed query type, currently supported types: ${allowedQueries.join(', ')}` });
            }
            const operationId = uuidv1();
            let handlerId = null;
            try {
                this.logger.emit({
                    msg: 'Started measuring execution of query command',
                    Event_name: 'query_start',
                    Operation_name: 'query',
                    Id_operation: operationId,
                    Event_value1: queryType,
                });

                const inserted_object = await Models.handler_ids.create({
                    status: 'PENDING',
                });
                handlerId = inserted_object.dataValues.handler_id;
                res.status(200).send({
                    handler_id: handlerId,
                });
                try {
                    const response = await this.dataService.runQuery(
                        query,
                        queryType.toUpperCase(),
                    );

                    const handlerIdCachePath = this.fileService.getHandlerIdCachePath();
                    if (response) {
                        await this.fileService.writeContentsToFile(
                            handlerIdCachePath,
                            handlerId,
                            JSON.stringify(response),
                        );
                    }

                    await Models.handler_ids.update(
                        {
                            status: 'COMPLETED',
                        }, {
                            where: {
                                handler_id: handlerId,
                            },
                        },
                    );
                } catch (e) {
                    this.updateFailedHandlerId(handlerId, e, next);
                }
            } catch (e) {
                this.logger.error({
                    msg: `Unexpected error at query route: ${e.message}. ${e.stack}`,
                    Event_name: constants.ERROR_TYPE.QUERY_ROUTE_ERROR,
                    Event_value1: e.message,
                    Id_operation: operationId,
                });
            } finally {
                this.logger.emit({
                    msg: 'Finished measuring execution of query command',
                    Event_name: 'query_end',
                    Operation_name: 'query',
                    Id_operation: operationId,
                    Event_value1: queryType,
                });
            }
        });

        this.app.post(constants.SERVICE_API_ROUTES.PROOFS, this.rateLimitMiddleware, this.slowDownMiddleware, async (req, res, next) => {
            if (!req.body.nquads) {
                return next({ code: 400, message: 'Params query and type are necessary.' });
            }
            const operationId = uuidv1();
            const handlerIdCachePath = this.fileService.getHandlerIdCachePath();
            let handlerId = null;
            try {
                this.logger.emit({
                    msg: 'Started measuring execution of proofs command',
                    Event_name: 'proofs_start',
                    Operation_name: 'proofs',
                    Id_operation: operationId,
                });

                const inserted_object = await Models.handler_ids.create({
                    status: 'PENDING',
                });
                handlerId = inserted_object.dataValues.handler_id;
                res.status(200).send({
                    handler_id: handlerId,
                });
                let assertions;
                if (req.query.assertions) {
                    assertions = [req.query.assertions];
                    if (req.query.assertions instanceof Array) {
                        assertions = [...new Set(req.query.assertions)];
                    }
                }
                const reqNquads = JSON.parse(req.body.nquads);

                const result = [];
                if (!assertions || assertions.length === 0) {
                    assertions = await this.dataService.findAssertions(reqNquads);
                }
                for (const assertionId of assertions) {
                    const rawNquads = await this.dataService.resolve(assertionId);
                    if (rawNquads) {
                        const { nquads } = await this.dataService.createAssertion(rawNquads);
                        const proofs = await this.validationService.getProofs(nquads, reqNquads);
                        result.push({ assertionId, proofs });
                    }
                }

                await this.fileService
                    .writeContentsToFile(handlerIdCachePath, handlerId, JSON.stringify(result));

                await Models.handler_ids.update(
                    {
                        status: 'COMPLETED',
                    }, {
                        where: {
                            handler_id: handlerId,
                        },
                    },
                );
            } catch (e) {
                this.logger.error({
                    msg: `Unexpected error at proofs route: ${e.message}. ${e.stack}`,
                    Event_name: constants.ERROR_TYPE.PROOFS_ROUTE_ERROR,
                    Event_value1: e.message,
                    Id_operation: operationId,
                });
                this.updateFailedHandlerId(handlerId, e, next);
            } finally {
                this.logger.emit({
                    msg: 'Finished measuring execution of proofs command',
                    Event_name: 'proofs_end',
                    Operation_name: 'proofs',
                    Id_operation: operationId,
                });
            }
        });

        this.app.get(constants.SERVICE_API_ROUTES.OPERATION_RESULT, async (req, res, next) => {
            if (!['provision', 'update', 'publish', 'resolve', 'query', 'entities:search', 'assertions:search', 'proofs:get'].includes(req.params.operation)) {
                return next({
                    code: 400,
                    message: 'Unexisting operation, available operations are: provision, update, publish, resolve, entities:search, assertions:search, query and proofs:get',
                });
            }

            const { handler_id, operation } = req.params;
            if (!validator.isUUID(handler_id)) {
                return next({
                    code: 400,
                    message: 'Handler id is in wrong format',
                });
            }

            try {
                const handlerData = await Models.handler_ids.findOne({
                    where: {
                        handler_id,
                    },
                });

                let response;
                if (handlerData) {
                    if (handlerData.status === 'FAILED') {
                        return res.status(200)
                            .send(
                                { status: handlerData.status, data: JSON.parse(handlerData.data) },
                            );
                    }
                    const documentPath = this.fileService.getHandlerIdDocumentPath(handler_id);
                    switch (req.params.operation) {
                    case 'entities:search':
                        if (handlerData && handlerData.status === 'COMPLETED') {
                            handlerData.data = await this.fileService.loadJsonFromFile(
                                documentPath,
                            );
                        } else {
                            handlerData.data = [];
                        }

                        response = handlerData.data.map((x) => ({
                            '@type': 'EntitySearchResult',
                            result: {
                                '@id': x.id,
                                '@type': x.type.toUpperCase(),
                                timestamp: x.timestamp,
                            },
                            issuers: x.issuers,
                            assertions: x.assertions,
                            nodes: x.nodes,
                            resultScore: 0,
                        }));

                        res.send({
                            '@context': {
                                '@vocab': 'http://schema.org/',
                                goog: 'http://schema.googleapis.com/',
                                resultScore: 'goog:resultScore',
                                detailedDescription: 'goog:detailedDescription',
                                EntitySearchResult: 'goog:EntitySearchResult',
                                kg: 'http://g.co/kg',
                            },
                            '@type': 'ItemList',
                            itemListElement: response,
                        });
                        break;
                    case 'assertions:search':
                        if (handlerData && handlerData.status === 'COMPLETED') {
                            handlerData.data = await this.fileService.loadJsonFromFile(
                                documentPath,
                            );
                        } else {
                            handlerData.data = [];
                        }

                        response = handlerData.data.map(async (x) => ({
                            '@type': 'AssertionSearchResult',
                            result: {
                                '@id': x.id,
                                metadata: x.metadata,
                                signature: x.signature,
                                rootHash: x.rootHash,
                            },
                            nodes: x.nodes,
                            resultScore: 0,
                        }));

                        response = await Promise.all(response);

                        res.send({
                            '@context': {
                                '@vocab': 'http://schema.org/',
                                goog: 'http://schema.googleapis.com/',
                                resultScore: 'goog:resultScore',
                                detailedDescription: 'goog:detailedDescription',
                                EntitySearchResult: 'goog:EntitySearchResult',
                                kg: 'http://g.co/kg',
                            },
                            '@type': 'ItemList',
                            itemListElement: response,
                        });
                        break;
                    case 'resolve':
                        if (handlerData && handlerData.status === 'COMPLETED') {
                            handlerData.data = await this.fileService.loadJsonFromFile(
                                documentPath,
                            );
                        }
                        res.status(200)
                            .send({ status: handlerData.status, data: handlerData.data });
                        break;
                    case 'provision':
                    case 'publish':
                    case 'update':
                        if (handlerData && handlerData.status === 'COMPLETED') {
                            const result = await this.fileService.loadJsonFromFile(documentPath);
                            delete result.assertion.data;
                            handlerData.data = result.assertion;
                        }
                        res.status(200)
                            .send({ status: handlerData.status, data: handlerData.data });
                        break;
                    default:
                        if (handlerData && handlerData.status === 'COMPLETED') {
                            handlerData.data = await this.fileService.loadJsonFromFile(
                                documentPath,
                            );
                        }

                        res.status(200)
                            .send({ status: handlerData.status, data: handlerData.data });
                        break;
                    }
                } else {
                    next({ code: 404, message: `Handler with id: ${handler_id} does not exist.` });
                }
            } catch (e) {
                this.logger.error({
                    msg: `Error while trying to fetch ${operation} data for handler id ${handler_id}. Error message: ${e.message}. ${e.stack}`,
                    Event_name: constants.ERROR_TYPE.RESULTS_ROUTE_ERROR,
                    Event_value1: e.message,
                    Id_operation: handler_id,
                });
                next({ code: 400, message: `Unexpected error at getting results: ${e}` });
            }
        });

        this.app.get(constants.SERVICE_API_ROUTES.INFO, async (req, res, next) => {
            try {
                const { version } = pjson;

                res.status(200).send({
                    version,
                    auto_update: this.config.autoUpdate.enabled,
                    telemetry: this.config.telemetryHub.enabled,
                });
            } catch (e) {
                this.logger.emit({
                    msg: 'Telemetry logging error at node info route',
                    Operation_name: 'Error',
                    Event_name: constants.ERROR_TYPE.NODE_INFO_ROUTE_ERROR,
                    Event_value1: e.message,
                    Id_operation: 'Undefined',
                });
                return next({ code: 400, message: `Error while fetching node info: ${e}. ${e.stack}` });
            }
        });
    }

    async publish(req, res, next, options) {
        const operationId = uuidv1();
        this.logger.emit({
            msg: 'Started measuring execution of publish command',
            Event_name: 'publish_start',
            Operation_name: 'publish',
            Id_operation: operationId,
        });
        this.logger.emit({
            msg: 'Started measuring execution of check arguments for publishing',
            Event_name: 'publish_init_start',
            Operation_name: 'publish_init',
            Id_operation: operationId,
        });
        if ((!req.files || !req.files.file || path.extname(req.files.file.name).toLowerCase() !== '.json') && (!req.body.data)) {
            return next({ code: 400, message: 'No data provided. It is required to have assertion file or data in body, they must be in JSON-LD format.' });
        }

        if (req.files && req.files.file && req.files.file.size > constants.MAX_FILE_SIZE) {
            return next({
                code: 400,
                message: `File size limit is ${constants.MAX_FILE_SIZE / (1024 * 1024)}MB.`,
            });
        }

        if (req.body && req.body.data && Buffer.byteLength(req.body.data, 'utf-8') > constants.MAX_FILE_SIZE) {
            return next({
                code: 400,
                message: `File size limit is ${constants.MAX_FILE_SIZE / (1024 * 1024)}MB.`,
            });
        }

        if (req.body.keywords && !Utilities.isArrayOfStrings(req.body.keywords)) {
            return next({
                code: 400,
                message: 'Keywords must be a non-empty array of strings, all strings must have double quotes.',
            });
        }

        if (req.body.visibility && !['public', 'private'].includes(req.body.visibility)) {
            return next({
                code: 400,
                message: 'Visibility must be a string, value can be public or private.',
            });
        }

        const handlerObject = await Models.handler_ids.create({
            status: 'PENDING',
        });

        const handlerId = handlerObject.dataValues.handler_id;
        res.status(202).send({
            handler_id: handlerId,
        });

        this.logger.emit({
            msg: 'Finished measuring execution of check arguments for publishing',
            Event_name: 'publish_init_end',
            Operation_name: 'publish_init',
            Id_operation: operationId,
        });

        this.logger.emit({
            msg: 'Started measuring execution of preparing arguments for publishing',
            Event_name: 'publish_prep_args_start',
            Operation_name: 'publish_prep_args',
            Id_operation: operationId,
        });

        let fileContent;
        let fileExtension;
        if (req.files) {
            fileContent = req.files.file.data;
            fileExtension = path.extname(req.files.file.name).toLowerCase();
        } else {
            fileContent = req.body.data;
            fileExtension = '.json';
        }
        const visibility = req.body.visibility ? req.body.visibility.toLowerCase() : 'public';
        const ual = options.isAsset ? options.ual : undefined;

        let promise;
        if (req.body.keywords) {
            promise = this.workerPool.exec('JSONParse', [req.body.keywords.toLowerCase()]);
        } else {
            promise = new Promise((accept) => accept([]));
        }

        promise
            .then((keywords) => {
                if (keywords.length > 10) {
                    keywords = keywords.slice(0, 10);
                    this.logger.warn('Too many keywords provided, limit is 10. Publishing only to the first 10 keywords.');
                }
                this.logger.emit({
                    msg: 'Finished measuring execution of preparing arguments for publishing',
                    Event_name: 'publish_prep_args_end',
                    Operation_name: 'publish_prep_args',
                    Id_operation: operationId,
                });
                this.publishService.publish(
                    fileContent,
                    fileExtension,
                    keywords,
                    visibility,
                    ual,
                    handlerId,
                    operationId,
                );
            })
            .then((assertion) => {
                if (assertion) {
                    const handlerData = {
                        id: assertion.id,
                        rootHash: assertion.rootHash,
                        signature: assertion.signature,
                        metadata: assertion.metadata,
                    };

                    Models.handler_ids.update(
                        {
                            data: JSON.stringify(handlerData),
                        }, {
                            where: {
                                handler_id: handlerId,
                            },
                        },
                    );
                }
            })
            .catch((e) => {
                this.updateFailedHandlerId(handlerId, e, next);
            });
    }

    updateFailedHandlerId(handlerId, error, next) {
        if (handlerId !== null) {
            Models.handler_ids.update(
                {
                    status: 'FAILED',
                    data: JSON.stringify({ errorMessage: error.message }),
                }, {
                    where: {
                        handler_id: handlerId,
                    },
                },
            );
        } else {
            return next({
                code: 400,
                message: 'Something went wrong with the requested operation, try again.',
            });
        }
    }
}

module.exports = RpcController;<|MERGE_RESOLUTION|>--- conflicted
+++ resolved
@@ -662,13 +662,8 @@
             }
         });
 
-<<<<<<< HEAD
-        this.app.post('/query', this.rateLimitMiddleware, this.slowDownMiddleware, async (req, res, next) => {
-            if (!req.body || !req.body.query || !req.body.type) {
-=======
         this.app.post(constants.SERVICE_API_ROUTES.QUERY, this.rateLimitMiddleware, this.slowDownMiddleware, async (req, res, next) => {
-            if (!req.body.query || !req.query.type) {
->>>>>>> a9b73fb7
+            if (!req.body || !req.body.query || !req.query.type) {
                 return next({ code: 400, message: 'Params query and type are necessary.' });
             }
 
