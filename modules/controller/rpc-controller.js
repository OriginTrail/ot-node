const express = require('express');
const fileUpload = require('express-fileupload');
const ipfilter = require('express-ipfilter').IpFilter;
const fs = require('fs');
const https = require('https');
const { IpDeniedError } = require('express-ipfilter');
const path = require('path');
const { v1: uuidv1 } = require('uuid');
const sortedStringify = require('json-stable-stringify');
const validator = require('validator');
const rateLimit = require('express-rate-limit');
const slowDown = require('express-slow-down');
const Models = require('../../models/index');
const constants = require('../constants');
const pjson = require('../../package.json');
const Utilities = require('../utilities');

class RpcController {
    constructor(ctx) {
        this.config = ctx.config;
        this.publishService = ctx.publishService;
        this.queryService = ctx.queryService;
        this.networkService = ctx.networkService;
        this.validationService = ctx.validationService;
        this.blockchainService = ctx.blockchainService;
        this.dataService = ctx.dataService;
        this.logger = ctx.logger;
        this.commandExecutor = ctx.commandExecutor;
        this.fileService = ctx.fileService;
        this.workerPool = ctx.workerPool;
        this.app = express();

        this.enableSSL();

        this.app.use(fileUpload({
            createParentPath: true,
        }));
    }

    async initialize() {
        // TODO add body-parser middleware
        this.initializeNetworkApi();

        this.initializeAuthenticationMiddleware();
        this.initializeRateLimitMiddleware();
        this.initializeSlowDownMiddleWare();
        this.initializeServiceApi();
        await this.initializeErrorMiddleware();
        if (this.sslEnabled) {
            await this.httpsServer.listen(this.config.rpcPort);
        } else {
            await this.app.listen(this.config.rpcPort);
        }
    }

    initializeAuthenticationMiddleware() {
        const formattedWhitelist = [];
        const ipv6prefix = '::ffff:';
        for (let i = 0; i < this.config.ipWhitelist.length; i += 1) {
            if (!this.config.ipWhitelist[i].includes(':')) {
                formattedWhitelist.push(ipv6prefix.concat(this.config.ipWhitelist[i]));
            } else {
                formattedWhitelist.push(this.config.ipWhitelist[i]);
            }
        }

        this.app.use((req, res, next) => {
            res.header('Access-Control-Allow-Origin', '*');
            res.header('Access-Control-Allow-Headers', 'Origin, X-Requested-With, Content-Type, Accept');
            next();
        });

        this.app.use(ipfilter(formattedWhitelist,
            {
                mode: 'allow',
                log: false,
            }));

        this.app.use((error, req, res, next) => {
            if (error instanceof IpDeniedError) {
                return res.status(401).send('Access denied');
            }
            return next();
        });

        this.app.use((req, res, next) => {
            this.logger.info(`${req.method}: ${req.url} request received`);
            return next();
        });
    }

    async initializeErrorMiddleware() {
        await this.app.use((error, req, res, next) => {
            let code; let message;
            if (error && error.code) {
                switch (error.code) {
                case 400:
                    code = 400;
                    message = `Bad request. ${error.message}`;
                    break;
                default:
                    return next(error);
                }
                this.logger.error({ msg: message, Event_name: constants.ERROR_TYPE.API_ERROR_400 });
                return res.status(code).send(message);
            }
            return next(error);
        });

        this.app.use((error, req, res, next) => {
            this.logger.error({ msg: error, Event_name: constants.ERROR_TYPE.API_ERROR_500 });
            return res.status(500).send(error);
        });
    }

    enableSSL() {
        this.sslEnabled = fs.existsSync('/root/certs/privkey.pem') && fs.existsSync('/root/certs/fullchain.pem');

        if (this.sslEnabled) {
            this.httpsServer = https.createServer({
                key: fs.readFileSync('/root/certs/privkey.pem'),
                cert: fs.readFileSync('/root/certs/fullchain.pem'),
            }, this.app);
        }
    }

    initializeRateLimitMiddleware() {
        this.rateLimitMiddleware = rateLimit({
            windowMs: constants.SERVICE_API_RATE_LIMIT_TIME_WINDOW_MILLS,
            max: constants.SERVICE_API_RATE_LIMIT_MAX_NUMBER,
            message: `Too many requests sent, maximum number of requests per minute is ${constants.SERVICE_API_RATE_LIMIT_MAX_NUMBER}`,
            standardHeaders: true, // Return rate limit info in the `RateLimit-*` headers
            legacyHeaders: false, // Disable the `X-RateLimit-*` headers
        });
    }

    initializeSlowDownMiddleWare() {
        this.slowDownMiddleware = slowDown({
            windowMs: constants.SERVICE_API_SLOW_DOWN_TIME_WINDOW_MILLS,
            delayAfter: constants.SERVICE_API_SLOW_DOWN_DELAY_AFTER,
            delayMs: constants.SERVICE_API_SLOW_DOWN_DELAY_MILLS,
        });
    }

    initializeNetworkApi() {
        this.logger.info(`Network API module enabled on port ${this.config.network.port}`);

        this.networkService.handleMessage('/store', (result) => this.publishService.handleStore(result));

        this.networkService.handleMessage('/resolve', (result) => this.queryService.handleResolve(result));

        this.networkService.handleMessage('/search', (result) => this.queryService.handleSearch(result), {
            async: true,
            timeout: 60e3,
        });

        this.networkService.handleMessage('/search/result', (result) => this.queryService.handleSearchResult(result));

        this.networkService.handleMessage('/search/assertions', (result) => this.queryService.handleSearchAssertions(result), {
            async: true,
            timeout: 60e3,
        });

        this.networkService.handleMessage('/search/assertions/result', (result) => this.queryService.handleSearchAssertionsResult(result));

        // this.networkService.handleMessage('/query', (result)
        // => this.queryService.handleQuery(result));
    }

    initializeServiceApi() {
        this.logger.info(`Service API module enabled, server running on port ${this.config.rpcPort}`);

        this.app.post('/publish', this.rateLimitMiddleware, this.slowDownMiddleware, async (req, res, next) => {
            await this.publish(req, res, next, {isAsset: false});
        });
      
        this.app.post('/provision', this.rateLimitMiddleware, this.slowDownMiddleware, async (req, res, next) => {
            await this.publish(req, res, next, {isAsset: true, ual: null});
        });
      
        this.app.post('/update', this.rateLimitMiddleware, this.slowDownMiddleware, async (req, res, next) => {
            if (!req.body.ual) {
                return next({
                    code: 400,
                    message: 'UAL must be a string.',
                });
            }
            await this.publish(req, res, next, { isAsset: true, ual: req.body.ual });
        });

        this.app.get('/resolve', this.rateLimitMiddleware, this.slowDownMiddleware, async (req, res, next) => {
            const operationId = uuidv1();
            this.logger.emit({
                msg: 'Started measuring execution of resolve command',
                Event_name: 'resolve_start',
                Operation_name: 'resolve',
                Id_operation: operationId,
            });

            this.logger.emit({
                msg: 'Started measuring execution of resolve init',
                Event_name: 'resolve_init_start',
                Operation_name: 'resolve_init',
                Id_operation: operationId,
            });

            if (!req.query.ids) {
                return next({ code: 400, message: 'Param ids is required.' });
            }

            if (req.query.load === undefined) {
                req.query.load = false;
            }

            this.logger.emit({
                msg: 'Finished measuring execution of resolve init',
                Event_name: 'resolve_init_end',
                Operation_name: 'resolve_init',
                Id_operation: operationId,
            });

            let handlerId = null;
            try {
                const inserted_object = await Models.handler_ids.create({
                    status: 'PENDING',
                });
                handlerId = inserted_object.dataValues.handler_id;
                res.status(202).send({
                    handler_id: handlerId,
                });

                let ids = [req.query.ids];
                if (req.query.ids instanceof Array) {
                    ids = [...new Set(req.query.ids)];
                }
                this.logger.info(`Resolve for ${ids} with handler id ${handlerId} initiated.`);
                const response = [];

                for (let id of ids) {
                    let isAsset = false;
                    const { assertionId } = await this.blockchainService.getAssetProofs(id);
                    if (assertionId) {
                        isAsset = true;
                        id = assertionId;
                    }
                    this.logger.emit({
                        msg: id,
                        Event_name: 'resolve_assertion_id',
                        Operation_name: 'resolve_assertion_id',
                        Id_operation: operationId,
                    });
                    this.logger.emit({
                        msg: 'Started measuring execution of resolve local',
                        Event_name: 'resolve_local_start',
                        Operation_name: 'resolve_local',
                        Id_operation: operationId,
                    });

                    const nquads = await this.dataService.resolve(id, true);

                    this.logger.emit({
                        msg: 'Finished measuring execution of resolve local',
                        Event_name: 'resolve_local_end',
                        Operation_name: 'resolve_local',
                        Id_operation: operationId,
                    });

                    if (nquads) {
                        this.logger.emit({
                            msg: 'Started measuring execution of create assertion from nquads',
                            Event_name: 'resolve_create_assertion_from_nquads_start',
                            Operation_name: 'resolve_create_assertion_from_nquads',
                            Id_operation: operationId,
                        });

                        const assertion = await this.dataService.createAssertion(nquads);

                        this.logger.emit({
                            msg: 'Finished measuring execution of create assertion from nquads',
                            Event_name: 'resolve_create_assertion_from_nquads_end',
                            Operation_name: 'resolve_create_assertion_from_nquads',
                            Id_operation: operationId,
                        });

                        assertion.jsonld.metadata = JSON.parse(
                            sortedStringify(assertion.jsonld.metadata),
                        );
                        assertion.jsonld.data = JSON.parse(
                            sortedStringify(
                                await this.dataService.fromNQuads(
                                    assertion.jsonld.data,
                                    assertion.jsonld.metadata.type,
                                ),
                            ),
                        );
                        response.push(isAsset ? {
                            type: 'asset',
                            id: assertion.jsonld.metadata.UALs[0],
                            result: {
                                assertions: await this.dataService.assertionsByAsset(
                                    assertion.jsonld.metadata.UALs[0],
                                ),
                                metadata: {
                                    type: assertion.jsonld.metadata.type,
                                    issuer: assertion.jsonld.metadata.issuer,
                                    latestState: assertion.jsonld.metadata.timestamp,
                                },
                                data: assertion.jsonld.data,
                            },
                        } : {
                            type: 'assertion',
                            id,
                            assertion: assertion.jsonld,
                        });
                        response.push(isAsset ? {
                            type: 'asset',
                            id: assertion.jsonld.metadata.UALs[0],
                            result: {
                                assertions: await this.dataService.assertionsByAsset(
                                    assertion.jsonld.metadata.UALs[0],
                                ),
                                metadata: {
                                    type: assertion.jsonld.metadata.type,
                                    issuer: assertion.jsonld.metadata.issuer,
                                    latestState: assertion.jsonld.metadata.timestamp,
                                },
                                data: assertion.jsonld.data,
                            },
                        } : {
                            type: 'assertion',
                            id,
                            assertion: assertion.jsonld,
                        });
                    } else {
                        this.logger.info(`Searching for closest ${this.config.replicationFactor} node(s) for keyword ${id}`);
<<<<<<< HEAD
                        let nodes = await this.networkService.findNodes(id, this.config.replicationFactor);
                        if (nodes.length < this.config.replicationFactor) {
                            this.logger.warn(`Found only ${nodes.length} node(s) for keyword ${id}`);
                        }

=======
                        let nodes = await this.networkService.findNodes(
                            id,
                            this.config.replicationFactor,
                        );
                        if (nodes.length < this.config.replicationFactor) {
                            this.logger.warn(`Found only ${nodes.length} node(s) for keyword ${id}`);
                        }
                        nodes = [...new Set(nodes)];
>>>>>>> a2e329d2
                        for (const node of nodes) {
                            try {
                                const assertion = await this.queryService.resolve(
                                    id, req.query.load, isAsset, node, operationId,
                                );
                                if (assertion) {
                                    assertion.jsonld.metadata = JSON.parse(
                                        sortedStringify(assertion.jsonld.metadata),
                                    );
                                    assertion.jsonld.data = JSON.parse(
                                        sortedStringify(
                                            await this.dataService.fromNQuads(
                                                assertion.jsonld.data,
                                                assertion.jsonld.metadata.type,
                                            ),
                                        ),
                                    );
                                    response.push(isAsset ? {
                                        type: 'asset',
                                        id: assertion.jsonld.metadata.UALs[0],
                                        result: {
                                            metadata: {
                                                type: assertion.jsonld.metadata.type,
                                                issuer: assertion.jsonld.metadata.issuer,
                                                latestState: assertion.jsonld.metadata.timestamp,
                                            },
                                            data: assertion.jsonld.data,
                                        },
                                    } : {
                                        type: 'assertion',
                                        id,
                                        assertion: assertion.jsonld,
                                    });
                                    break;
                                }
                            } catch (e) {
                                this.logger.error({
                                    msg: `Error while resolving data from another node: ${e.message}. ${e.stack}`,
                                    Event_name: constants.ERROR_TYPE.RESOLVE_ROUTE_ERROR,
                                    Event_value1: e.message,
                                    Id_operation: operationId,
                                });
                            }
                        }
                    }
                }

                const handlerIdCachePath = this.fileService.getHandlerIdCachePath();

                this.logger.emit({
                    msg: 'Started measuring execution of resolve save assertion',
                    Event_name: 'resolve_save_assertion_start',
                    Operation_name: 'resolve_save_assertion',
                    Id_operation: operationId,
                });

                await this.fileService
                    .writeContentsToFile(handlerIdCachePath, handlerId, JSON.stringify(response));

                this.logger.emit({
                    msg: 'Finished measuring execution of resolve save assertion',
                    Event_name: 'resolve_save_assertion_end',
                    Operation_name: 'resolve_save_assertion',
                    Id_operation: operationId,
                });

                await Models.handler_ids.update(
                    {
                        status: 'COMPLETED',
                    }, {
                        where: {
                            handler_id: handlerId,
                        },
                    },
                );

                this.logger.emit({
                    msg: 'Finished measuring execution of resolve command',
                    Event_name: 'resolve_end',
                    Operation_name: 'resolve',
                    Id_operation: operationId,
                });
            } catch (e) {
                this.logger.error({
                    msg: `Unexpected error at resolve route: ${e.message}. ${e.stack}`,
                    Event_name: constants.ERROR_TYPE.RESOLVE_ROUTE_ERROR,
                    Event_value1: e.message,
                    Id_operation: operationId,
                });
                this.updateFailedHandlerId(handlerId, e, next);
            }
        });

        this.app.get('/assertions::search', this.rateLimitMiddleware, this.slowDownMiddleware, async (req, res, next) => {
            if (!req.query.query || req.params.search !== 'search') {
                return next({ code: 400, message: 'Params query is necessary.' });
            }

            let { prefix } = req.query;
            let { limit } = req.query;
            const query = req.query.query.toLowerCase();

            if (!prefix) {
                prefix = false;
            }

            if (!limit || limit < 1 || !Number(limit)) {
                limit = 20;
            } else if (limit > 500) {
                limit = 500;
            }

            const operationId = uuidv1();
            let handlerId = null;
            try {
                this.logger.emit({
                    msg: 'Started measuring execution of search command',
                    Event_name: 'search_start',
                    Operation_name: 'search',
                    Id_operation: operationId,
                });
                const inserted_object = await Models.handler_ids.create({
                    status: 'PENDING',
                });
                handlerId = inserted_object.dataValues.handler_id;
                res.status(202).send({
                    handler_id: handlerId,
                });

                const response = await this.dataService.searchAssertions(
                    query,
                    { limit, prefix },
                    true,
                );
                const handlerIdCachePath = this.fileService.getHandlerIdCachePath();

                await this.fileService
                    .writeContentsToFile(handlerIdCachePath, handlerId, JSON.stringify(response));
                await Models.handler_ids.update(
                    {
                        status: 'COMPLETED',
                    }, {
                        where: {
                            handler_id: handlerId,
                        },
                    },
                );

                this.logger.info(`Searching for closest ${this.config.replicationFactor} node(s) for keyword ${query}`);
<<<<<<< HEAD
                let nodes = await this.networkService.findNodes(query, this.config.replicationFactor);
                if (nodes.length < this.config.replicationFactor) {
                    this.logger.warn(`Found only ${nodes.length} node(s) for keyword ${query}`);
                }
=======
                const foundNodes = await this.networkService.findNodes(
                    query,
                    this.config.replicationFactor,
                );
                if (foundNodes.length < this.config.replicationFactor) {
                    this.logger.warn(`Found only ${foundNodes.length} node(s) for keyword ${query}`);
                }
                nodes = nodes.concat(foundNodes);
>>>>>>> a2e329d2

                for (const node of nodes) {
                    await this.queryService.searchAssertions({
                        query,
                        options: { limit, prefix },
                        handlerId,
                    }, node);
                }
            } catch (e) {
                this.logger.error({
                    msg: `Unexpected error at search assertions route: ${e.message}. ${e.stack}`,
                    Event_name: constants.ERROR_TYPE.SEARCH_ASSERTIONS_ROUTE_ERROR,
                    Event_value1: e.message,
                    Id_operation: operationId,
                });
                this.updateFailedHandlerId(handlerId, e, next);
            } finally {
                this.logger.emit({
                    msg: 'Finished measuring execution of search command',
                    Event_name: 'search_end',
                    Operation_name: 'search',
                    Id_operation: operationId,
                });
            }
        });

        this.app.get('/entities::search', this.rateLimitMiddleware, this.slowDownMiddleware, async (req, res, next) => {
            if (!req.query.query || req.params.search !== 'search') {
                return next({ code: 400, message: 'Params query or ids are necessary.' });
            }
            const operationId = uuidv1();
            let handlerId = null;
            try {
                this.logger.emit({
                    msg: 'Started measuring execution of search command',
                    Event_name: 'search_start',
                    Operation_name: 'search',
                    Id_operation: operationId,
                });

                const query = req.query.query.toLowerCase();
                let issuers;
                let types;
                let { prefix } = req.query;
                let { limit } = req.query;

                if (req.query.issuers) {
                    issuers = [req.query.issuers];
                    if (req.query.issuers instanceof Array) {
                        issuers = [...new Set(req.query.issuers)];
                    }
                }

                if (req.query.types) {
                    types = [req.query.types];
                    if (req.query.types instanceof Array) {
                        types = [...new Set(req.query.types)];
                    }
                }

                if (!prefix) {
                    prefix = false;
                }

                if (!limit || limit < 1 || !Number(limit)) {
                    limit = 20;
                } else if (limit > 500) {
                    limit = 500;
                }

                const inserted_object = await Models.handler_ids.create({
                    status: 'PENDING',
                });
                handlerId = inserted_object.dataValues.handler_id;
                res.status(200).send({
                    handler_id: handlerId,
                });

                let response;
                let nodes = [];
                if (query) {
                    response = await this.dataService.searchByQuery(
                        query,
                        {
                            issuers, types, prefix, limit,
                        },
                        true,
                    );
                    this.logger.info(`Searching for closest ${this.config.replicationFactor} node(s) for keyword ${query}`);
                    nodes = await this.networkService.findNodes(
                        query,
                        this.config.replicationFactor,
                    );
                    if (nodes.length < this.config.replicationFactor) {
                        this.logger.warn(`Found only ${nodes.length} node(s) for keyword ${query}`);
                    }
                }
                const handlerIdCachePath = this.fileService.getHandlerIdCachePath();

                await this.fileService
                    .writeContentsToFile(handlerIdCachePath, handlerId, JSON.stringify(response));

                await Models.handler_ids.update(
                    {
                        status: 'COMPLETED',
                    }, {
                        where: {
                            handler_id: handlerId,
                        },
                    },
                );
                for (const node of nodes) {
                    await this.queryService.search({
                        query,
                        issuers,
                        types,
                        prefix,
                        limit,
                        handlerId,
                    }, node);
                }
            } catch (e) {
                this.logger.error({
                    msg: `Unexpected error at search entities route: ${e.message}. ${e.stack}`,
                    Event_name: constants.ERROR_TYPE.SEARCH_ENTITIES_ROUTE_ERROR,
                    Event_value1: e.message,
                    Id_operation: operationId,
                });
                this.updateFailedHandlerId(handlerId, e, next);
            } finally {
                this.logger.emit({
                    msg: 'Finished measuring execution of search command',
                    Event_name: 'search_end',
                    Operation_name: 'search',
                    Id_operation: operationId,
                });
            }
        });

        this.app.post('/query', this.rateLimitMiddleware, this.slowDownMiddleware, async (req, res, next) => {
            if (!req.body.query || !req.query.type) {
                return next({ code: 400, message: 'Params query and type are necessary.' });
            }

            const allowedQueries = ['construct', 'select'];
            // Handle allowed query types, TODO: expand to select, ask and construct
            if (!allowedQueries.includes(req.query.type.toLowerCase())) {
                return next({ code: 400, message: `Unallowed query type, currently supported types: ${allowedQueries.join(', ')}` });
            }
            const operationId = uuidv1();
            let handlerId = null;
            try {
                this.logger.emit({
                    msg: 'Started measuring execution of query command',
                    Event_name: 'query_start',
                    Operation_name: 'query',
                    Id_operation: operationId,
                    Event_value1: req.query.type,
                });

                const inserted_object = await Models.handler_ids.create({
                    status: 'PENDING',
                });
                handlerId = inserted_object.dataValues.handler_id;
                res.status(200).send({
                    handler_id: handlerId,
                });
                try {
                    const response = await this.dataService.runQuery(
                        req.body.query,
                        req.query.type.toUpperCase(),
                    );

                    const handlerIdCachePath = this.fileService.getHandlerIdCachePath();
                    if (response) {
                        await this.fileService.writeContentsToFile(
                            handlerIdCachePath,
                            handlerId,
                            JSON.stringify(response),
                        );
                    }

                    await Models.handler_ids.update(
                        {
                            status: 'COMPLETED',
                        }, {
                            where: {
                                handler_id: handlerId,
                            },
                        },
                    );
                } catch (e) {
                    this.updateFailedHandlerId(handlerId, e, next);
                }
            } catch (e) {
                this.logger.error({
                    msg: `Unexpected error at query route: ${e.message}. ${e.stack}`,
                    Event_name: constants.ERROR_TYPE.QUERY_ROUTE_ERROR,
                    Event_value1: e.message,
                    Id_operation: operationId,
                });
            } finally {
                this.logger.emit({
                    msg: 'Finished measuring execution of query command',
                    Event_name: 'query_end',
                    Operation_name: 'query',
                    Id_operation: operationId,
                    Event_value1: req.query.type,
                });
            }
        });

        this.app.post('/proofs::get', this.rateLimitMiddleware, this.slowDownMiddleware, async (req, res, next) => {
            if (!req.body.nquads) {
                return next({ code: 400, message: 'Params query and type are necessary.' });
            }
            const operationId = uuidv1();
            const handlerIdCachePath = this.fileService.getHandlerIdCachePath();
            let handlerId = null;
            try {
                this.logger.emit({
                    msg: 'Started measuring execution of proofs command',
                    Event_name: 'proofs_start',
                    Operation_name: 'proofs',
                    Id_operation: operationId,
                });

                const inserted_object = await Models.handler_ids.create({
                    status: 'PENDING',
                });
                handlerId = inserted_object.dataValues.handler_id;
                res.status(200).send({
                    handler_id: handlerId,
                });
                let assertions;
                if (req.query.assertions) {
                    assertions = [req.query.assertions];
                    if (req.query.assertions instanceof Array) {
                        assertions = [...new Set(req.query.assertions)];
                    }
                }
                const reqNquads = JSON.parse(req.body.nquads);

                const result = [];
                if (!assertions || assertions.length === 0) {
                    assertions = await this.dataService.findAssertions(reqNquads);
                }
                for (const assertionId of assertions) {
                    const rawNquads = await this.dataService.resolve(assertionId);
                    if (rawNquads) {
                        const { nquads } = await this.dataService.createAssertion(rawNquads);
                        const proofs = await this.validationService.getProofs(nquads, reqNquads);
                        result.push({ assertionId, proofs });
                    }
                }

                await this.fileService
                    .writeContentsToFile(handlerIdCachePath, handlerId, JSON.stringify(result));

                await Models.handler_ids.update(
                    {
                        status: 'COMPLETED',
                    }, {
                        where: {
                            handler_id: handlerId,
                        },
                    },
                );
            } catch (e) {
                this.logger.error({
                    msg: `Unexpected error at proofs route: ${e.message}. ${e.stack}`,
                    Event_name: constants.ERROR_TYPE.PROOFS_ROUTE_ERROR,
                    Event_value1: e.message,
                    Id_operation: operationId,
                });
                this.updateFailedHandlerId(handlerId, e, next);
            } finally {
                this.logger.emit({
                    msg: 'Finished measuring execution of proofs command',
                    Event_name: 'proofs_end',
                    Operation_name: 'proofs',
                    Id_operation: operationId,
                });
            }
        });

        this.app.get('/:operation/result/:handler_id', async (req, res, next) => {
            if (!['provision', 'update', 'publish', 'resolve', 'query', 'entities:search', 'assertions:search', 'proofs:get'].includes(req.params.operation)) {
                return next({
                    code: 400,
                    message: 'Unexisting operation, available operations are: provision, update, publish, resolve, entities:search, assertions:search, query and proofs:get',
                });
            }

            const { handler_id, operation } = req.params;
            if (!validator.isUUID(handler_id)) {
                return next({
                    code: 400,
                    message: 'Handler id is in wrong format',
                });
            }

            try {
                const handlerData = await Models.handler_ids.findOne({
                    where: {
                        handler_id,
                    },
                });

                let response;
                if (handlerData) {
                    if (handlerData.status === 'FAILED') {
                        return res.status(200)
                            .send(
                                { status: handlerData.status, data: JSON.parse(handlerData.data) },
                            );
                    }
                    const documentPath = this.fileService.getHandlerIdDocumentPath(handler_id);
                    switch (req.params.operation) {
                    case 'entities:search':
                        if (handlerData && handlerData.status === 'COMPLETED') {
                            handlerData.data = await this.fileService.loadJsonFromFile(
                                documentPath,
                            );
                        } else {
                            handlerData.data = [];
                        }

                        response = handlerData.data.map((x) => ({
                            '@type': 'EntitySearchResult',
                            result: {
                                '@id': x.id,
                                '@type': x.type.toUpperCase(),
                                timestamp: x.timestamp,
                            },
                            issuers: x.issuers,
                            assertions: x.assertions,
                            nodes: x.nodes,
                            resultScore: 0,
                        }));

                        res.send({
                            '@context': {
                                '@vocab': 'http://schema.org/',
                                goog: 'http://schema.googleapis.com/',
                                resultScore: 'goog:resultScore',
                                detailedDescription: 'goog:detailedDescription',
                                EntitySearchResult: 'goog:EntitySearchResult',
                                kg: 'http://g.co/kg',
                            },
                            '@type': 'ItemList',
                            itemListElement: response,
                        });
                        break;
                    case 'assertions:search':
                        if (handlerData && handlerData.status === 'COMPLETED') {
                            handlerData.data = await this.fileService.loadJsonFromFile(
                                documentPath,
                            );
                        } else {
                            handlerData.data = [];
                        }

                        response = handlerData.data.map(async (x) => ({
                            '@type': 'AssertionSearchResult',
                            result: {
                                '@id': x.id,
                                metadata: x.metadata,
                                signature: x.signature,
                                rootHash: x.rootHash,
                            },
                            nodes: x.nodes,
                            resultScore: 0,
                        }));

                        response = await Promise.all(response);

                        res.send({
                            '@context': {
                                '@vocab': 'http://schema.org/',
                                goog: 'http://schema.googleapis.com/',
                                resultScore: 'goog:resultScore',
                                detailedDescription: 'goog:detailedDescription',
                                EntitySearchResult: 'goog:EntitySearchResult',
                                kg: 'http://g.co/kg',
                            },
                            '@type': 'ItemList',
                            itemListElement: response,
                        });
                        break;
                    case 'resolve':
                        if (handlerData && handlerData.status === 'COMPLETED') {
                            handlerData.data = await this.fileService.loadJsonFromFile(
                                documentPath,
                            );
                        }
                        res.status(200)
                            .send({ status: handlerData.status, data: handlerData.data });
                        break;
                    case 'provision':
                    case 'publish':
                    case 'update':
                        if (handlerData && handlerData.status === 'COMPLETED') {
                            const result = await this.fileService.loadJsonFromFile(documentPath);
                            delete result.assertion.data;
                            handlerData.data = result.assertion;
                        }
                        res.status(200)
                            .send({ status: handlerData.status, data: handlerData.data });
                        break;
                    default:
                        if (handlerData && handlerData.status === 'COMPLETED') {
                            handlerData.data = await this.fileService.loadJsonFromFile(
                                documentPath,
                            );
                        }

                        res.status(200)
                            .send({ status: handlerData.status, data: handlerData.data });
                        break;
                    }
                } else {
                    next({ code: 404, message: `Handler with id: ${handler_id} does not exist.` });
                }
            } catch (e) {
                this.logger.error({
                    msg: `Error while trying to fetch ${operation} data for handler id ${handler_id}. Error message: ${e.message}. ${e.stack}`,
                    Event_name: constants.ERROR_TYPE.RESULTS_ROUTE_ERROR,
                    Event_value1: e.message,
                    Id_operation: handler_id,
                });
                next({ code: 400, message: `Unexpected error at getting results: ${e}` });
            }
        });

        this.app.get('/info', async (req, res, next) => {
            try {
                const { version } = pjson;

                res.status(200).send({
                    version,
                    auto_update: this.config.autoUpdate.enabled,
                    telemetry: this.config.telemetryHub.enabled,
                });
            } catch (e) {
                this.logger.emit({
                    msg: 'Telemetry logging error at node info route',
                    Operation_name: 'Error',
                    Event_name: constants.ERROR_TYPE.NODE_INFO_ROUTE_ERROR,
                    Event_value1: e.message,
                    Id_operation: 'Undefined',
                });
                return next({ code: 400, message: `Error while fetching node info: ${e}. ${e.stack}` });
            }
        });
    }

    async publish(req, res, next, options) {
        const operationId = uuidv1();
        this.logger.emit({
            msg: 'Started measuring execution of publish command',
            Event_name: 'publish_start',
            Operation_name: 'publish',
            Id_operation: operationId,
        });
        this.logger.emit({
            msg: 'Started measuring execution of check arguments for publishing',
            Event_name: 'publish_init_start',
            Operation_name: 'publish_init',
            Id_operation: operationId,
        });
        if ((!req.files || !req.files.file || path.extname(req.files.file.name).toLowerCase() !== '.json') && (!req.body.data)) {
            return next({ code: 400, message: 'No data provided. It is required to have assertion file or data in body, they must be in JSON-LD format.' });
        }

        if (req.files && req.files.file && req.files.file.size > constants.MAX_FILE_SIZE) {
            return next({
                code: 400,
                message: `File size limit is ${constants.MAX_FILE_SIZE / (1024 * 1024)}MB.`,
            });
        }

        if (req.body && req.body.data && Buffer.byteLength(req.body.data, 'utf-8') > constants.MAX_FILE_SIZE) {
            return next({
                code: 400,
                message: `File size limit is ${constants.MAX_FILE_SIZE / (1024 * 1024)}MB.`,
            });
        }

        if (req.body.keywords && !Utilities.isArrayOfStrings(req.body.keywords)) {
            return next({
                code: 400,
                message: 'Keywords must be a non-empty array of strings, all strings must have double quotes.',
            });
        }

        if (req.body.visibility && !['public', 'private'].includes(req.body.visibility)) {
            return next({
                code: 400,
                message: 'Visibility must be a string, value can be public or private.',
            });
        }

        const handlerObject = await Models.handler_ids.create({
            status: 'PENDING',
        });

        const handlerId = handlerObject.dataValues.handler_id;
        res.status(202).send({
            handler_id: handlerId,
        });

        this.logger.emit({
            msg: 'Finished measuring execution of check arguments for publishing',
            Event_name: 'publish_init_end',
            Operation_name: 'publish_init',
            Id_operation: operationId,
        });

        this.logger.emit({
            msg: 'Started measuring execution of preparing arguments for publishing',
            Event_name: 'publish_prep_args_start',
            Operation_name: 'publish_prep_args',
            Id_operation: operationId,
        });

        let fileContent;
        let fileExtension;
        if (req.files) {
            fileContent = req.files.file.data;
            fileExtension = path.extname(req.files.file.name).toLowerCase();
        } else {
            fileContent = req.body.data;
            fileExtension = '.json';
        }
        const visibility = req.body.visibility ? req.body.visibility.toLowerCase() : 'public';
        const ual = options.isAsset ? options.ual : undefined;

        let promise;
        if (req.body.keywords) {
            promise = this.workerPool.exec('JSONParse', [req.body.keywords.toLowerCase()]);
        } else {
            promise = new Promise((accept) => accept([]));
        }

        promise
            .then((keywords) => {
                if (keywords.length > 10) {
                    keywords = keywords.slice(0, 10);
                    this.logger.warn('Too many keywords provided, limit is 10. Publishing only to the first 10 keywords.');
                }
                this.logger.emit({
                    msg: 'Finished measuring execution of preparing arguments for publishing',
                    Event_name: 'publish_prep_args_end',
                    Operation_name: 'publish_prep_args',
                    Id_operation: operationId,
                });
                this.publishService.publish(
                    fileContent,
                    fileExtension,
                    keywords,
                    visibility,
                    ual,
                    handlerId,
                    operationId,
                );
            })
            .then((assertion) => {
                if (assertion) {
                    const handlerData = {
                        id: assertion.id,
                        rootHash: assertion.rootHash,
                        signature: assertion.signature,
                        metadata: assertion.metadata,
                    };

                    Models.handler_ids.update(
                        {
                            data: JSON.stringify(handlerData),
                        }, {
                            where: {
                                handler_id: handlerId,
                            },
                        },
                    );
                }
            })
            .catch((e) => {
                this.updateFailedHandlerId(handlerId, e, next);
            });
    }

    updateFailedHandlerId(handlerId, error, next) {
        if (handlerId !== null) {
            Models.handler_ids.update(
                {
                    status: 'FAILED',
                    data: JSON.stringify({ errorMessage: error.message }),
                }, {
                    where: {
                        handler_id: handlerId,
                    },
                },
            );
        } else {
            return next({
                code: 400,
                message: 'Something went wrong with the requested operation, try again.',
            });
        }
    }
}

module.exports = RpcController;<|MERGE_RESOLUTION|>--- conflicted
+++ resolved
@@ -333,22 +333,10 @@
                         });
                     } else {
                         this.logger.info(`Searching for closest ${this.config.replicationFactor} node(s) for keyword ${id}`);
-<<<<<<< HEAD
                         let nodes = await this.networkService.findNodes(id, this.config.replicationFactor);
                         if (nodes.length < this.config.replicationFactor) {
                             this.logger.warn(`Found only ${nodes.length} node(s) for keyword ${id}`);
                         }
-
-=======
-                        let nodes = await this.networkService.findNodes(
-                            id,
-                            this.config.replicationFactor,
-                        );
-                        if (nodes.length < this.config.replicationFactor) {
-                            this.logger.warn(`Found only ${nodes.length} node(s) for keyword ${id}`);
-                        }
-                        nodes = [...new Set(nodes)];
->>>>>>> a2e329d2
                         for (const node of nodes) {
                             try {
                                 const assertion = await this.queryService.resolve(
@@ -498,21 +486,10 @@
                 );
 
                 this.logger.info(`Searching for closest ${this.config.replicationFactor} node(s) for keyword ${query}`);
-<<<<<<< HEAD
                 let nodes = await this.networkService.findNodes(query, this.config.replicationFactor);
                 if (nodes.length < this.config.replicationFactor) {
                     this.logger.warn(`Found only ${nodes.length} node(s) for keyword ${query}`);
                 }
-=======
-                const foundNodes = await this.networkService.findNodes(
-                    query,
-                    this.config.replicationFactor,
-                );
-                if (foundNodes.length < this.config.replicationFactor) {
-                    this.logger.warn(`Found only ${foundNodes.length} node(s) for keyword ${query}`);
-                }
-                nodes = nodes.concat(foundNodes);
->>>>>>> a2e329d2
 
                 for (const node of nodes) {
                     await this.queryService.searchAssertions({
