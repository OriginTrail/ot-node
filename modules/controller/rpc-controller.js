--- conflicted
+++ resolved
@@ -336,17 +336,7 @@
                         let nodes = await this.networkService.findNodes(id, this.config.replicationFactor);
                         if (nodes.length < this.config.replicationFactor) {
                             this.logger.warn(`Found only ${nodes.length} node(s) for keyword ${id}`);
-<<<<<<< HEAD
-                        }
-                        for (const node of nodes) {
-                            try {
-                                const assertion = await this.queryService.resolve(
-                                    id, req.query.load, isAsset, node, operationId,
-                                );
-                                if (assertion) {
-                                    assertion.jsonld.metadata = JSON.parse(
-                                        sortedStringify(assertion.jsonld.metadata),
-=======
+
                         nodes = [...new Set(nodes)];
 
                         console.log(`RESOLVE_LOGS : About to send resolve queries to ${nodes.length} nodes.`);
@@ -355,7 +345,7 @@
                         for (const node of nodes) {
                             try {
                                 console.log(`RESOLVE_LOGS :     About to send resolve queries to node : ${node._idB58String}`);
-                                const assertion = await this.queryService.resolve(id, req.query.load, isAsset, node);
+                                const assertion = await this.queryService.resolve(id, req.query.load, isAsset, node, operationId);
                                 console.log(`RESOLVE_LOGS :     Returned nquads length : ${assertion && assertion !== null ? assertion.nquads.length : assertion}`);
                                 if (assertion) {
                                     assertion.jsonld.metadata = JSON.parse(sortedStringify(assertion.jsonld.metadata))
@@ -378,7 +368,6 @@
                                             id: id,
                                             assertion: assertion.jsonld
                                         }
->>>>>>> a9b08d6b
                                     );
                                     assertion.jsonld.data = JSON.parse(
                                         sortedStringify(
