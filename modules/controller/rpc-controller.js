const express = require('express');
const fileUpload = require('express-fileupload');
const ipfilter = require('express-ipfilter').IpFilter;
const fs = require('fs');
const https = require('https');
const { IpDeniedError } = require('express-ipfilter');
const path = require('path');
const { v1: uuidv1 } = require('uuid');
const sortedStringify = require('json-stable-stringify');
const validator = require('validator');
const rateLimit = require('express-rate-limit');
const slowDown = require('express-slow-down');
const Models = require('../../models/index');
const constants = require('../constants');
const pjson = require('../../package.json');
const Utilities = require('../utilities');

class RpcController {
    constructor(ctx) {
        this.config = ctx.config;
        this.publishService = ctx.publishService;
        this.queryService = ctx.queryService;
        this.networkService = ctx.networkService;
        this.validationService = ctx.validationService;
        this.blockchainService = ctx.blockchainService;
        this.dataService = ctx.dataService;
        this.logger = ctx.logger;
        this.commandExecutor = ctx.commandExecutor;
        this.fileService = ctx.fileService;
        this.workerPool = ctx.workerPool;
        this.app = express();

        this.enableSSL();

        this.app.use(fileUpload({
            createParentPath: true,
        }));
    }

    async initialize() {
        // TODO add body-parser middleware
        this.initializeNetworkApi();

        this.initializeAuthenticationMiddleware();
        this.initializeRateLimitMiddleware();
        this.initializeSlowDownMiddleWare();
        this.initializeServiceApi();
        await this.initializeErrorMiddleware();
        if (this.sslEnabled) {
            await this.httpsServer.listen(this.config.rpcPort);
        } else {
            await this.app.listen(this.config.rpcPort);
        }
    }

    initializeAuthenticationMiddleware() {
        const formattedWhitelist = [];
        const ipv6prefix = '::ffff:';
        for (let i = 0; i < this.config.ipWhitelist.length; i += 1) {
            if (!this.config.ipWhitelist[i].includes(':')) {
                formattedWhitelist.push(ipv6prefix.concat(this.config.ipWhitelist[i]));
            } else {
                formattedWhitelist.push(this.config.ipWhitelist[i]);
            }
        }

        this.app.use((req, res, next) => {
            res.header('Access-Control-Allow-Origin', '*');
            res.header('Access-Control-Allow-Headers', 'Origin, X-Requested-With, Content-Type, Accept');
            next();
        });

        this.app.use(ipfilter(formattedWhitelist,
            {
                mode: 'allow',
                log: false,
            }));

        this.app.use((error, req, res, next) => {
            if (error instanceof IpDeniedError) {
                return res.status(401).send('Access denied');
            }
            return next();
        });

        this.app.use((req, res, next) => {
            this.logger.info(`${req.method}: ${req.url} request received`);
            return next();
        });
    }

    async initializeErrorMiddleware() {
        await this.app.use((error, req, res, next) => {
            let code; let message;
            if (error && error.code) {
                switch (error.code) {
                case 400:
                    code = 400;
                    message = `Bad request. ${error.message}`;
                    break;
                default:
                    return next(error);
                }
                this.logger.error({ msg: message, Event_name: constants.ERROR_TYPE.API_ERROR_400 });
                return res.status(code).send(message);
            }
            return next(error);
        });

        this.app.use((error, req, res, next) => {
            this.logger.error({ msg: error, Event_name: constants.ERROR_TYPE.API_ERROR_500 });
            return res.status(500).send(error);
        });
    }

    enableSSL() {
        this.sslEnabled = fs.existsSync('/root/certs/privkey.pem') && fs.existsSync('/root/certs/fullchain.pem');

        if (this.sslEnabled) {
            this.httpsServer = https.createServer({
                key: fs.readFileSync('/root/certs/privkey.pem'),
                cert: fs.readFileSync('/root/certs/fullchain.pem'),
            }, this.app);
        }
    }

    initializeRateLimitMiddleware() {
        this.rateLimitMiddleware = rateLimit({
            windowMs: constants.SERVICE_API_RATE_LIMIT_TIME_WINDOW_MILLS,
            max: constants.SERVICE_API_RATE_LIMIT_MAX_NUMBER,
            message: `Too many requests sent, maximum number of requests per minute is ${constants.SERVICE_API_RATE_LIMIT_MAX_NUMBER}`,
            standardHeaders: true, // Return rate limit info in the `RateLimit-*` headers
            legacyHeaders: false, // Disable the `X-RateLimit-*` headers
        });
    }

    initializeSlowDownMiddleWare() {
        this.slowDownMiddleware = slowDown({
            windowMs: constants.SERVICE_API_SLOW_DOWN_TIME_WINDOW_MILLS,
            delayAfter: constants.SERVICE_API_SLOW_DOWN_DELAY_AFTER,
            delayMs: constants.SERVICE_API_SLOW_DOWN_DELAY_MILLS,
        });
    }

    initializeNetworkApi() {
        this.logger.info(`Network API module enabled on port ${this.config.network.port}`);

        this.networkService.handleMessage('/store', (result) => this.publishService.handleStore(result));

        this.networkService.handleMessage('/resolve', (result) => this.queryService.handleResolve(result));

        this.networkService.handleMessage('/search', (result) => this.queryService.handleSearch(result), {
            async: true,
            timeout: 60e3,
        });

        this.networkService.handleMessage('/search/result', (result) => this.queryService.handleSearchResult(result));

        this.networkService.handleMessage('/search/assertions', (result) => this.queryService.handleSearchAssertions(result), {
            async: true,
            timeout: 60e3,
        });

        this.networkService.handleMessage('/search/assertions/result', (result) => this.queryService.handleSearchAssertionsResult(result));

        // this.networkService.handleMessage('/query', (result)
        // => this.queryService.handleQuery(result));
    }

    initializeServiceApi() {
        this.logger.info(`Service API module enabled, server running on port ${this.config.rpcPort}`);

<<<<<<< HEAD
        this.app.post('/publish', async (req, res, next) => {
            await this.publish(req, res, next, { isAsset: false });
        });
        this.app.post('/provision', async (req, res, next) => {
            await this.publish(req, res, next, { isAsset: true, ual: null });
=======
        this.app.post('/publish', this.rateLimitMiddleware, this.slowDownMiddleware, async (req, res, next) => {
            await this.publish(req, res, next, {isAsset: false});
        });
        this.app.post('/provision', this.rateLimitMiddleware, this.slowDownMiddleware, async (req, res, next) => {
            await this.publish(req, res, next, {isAsset: true, ual: null});
>>>>>>> 9d17350d
        });
        this.app.post('/update', this.rateLimitMiddleware, this.slowDownMiddleware, async (req, res, next) => {
            if (!req.body.ual) {
                return next({
                    code: 400,
                    message: 'UAL must be a string.',
                });
            }
            await this.publish(req, res, next, { isAsset: true, ual: req.body.ual });
        });

        this.app.get('/resolve', this.rateLimitMiddleware, this.slowDownMiddleware, async (req, res, next) => {
            const operationId = uuidv1();
            this.logger.emit({
                msg: 'Started measuring execution of resolve command',
                Event_name: 'resolve_start',
                Operation_name: 'resolve',
                Id_operation: operationId,
            });

            this.logger.emit({
                msg: 'Started measuring execution of resolve init',
                Event_name: 'resolve_init_start',
                Operation_name: 'resolve_init',
                Id_operation: operationId,
            });

            if (!req.query.ids) {
                return next({ code: 400, message: 'Param ids is required.' });
            }

            if (req.query.load === undefined) {
                req.query.load = false;
            }

            this.logger.emit({
                msg: 'Finished measuring execution of resolve init',
                Event_name: 'resolve_init_end',
                Operation_name: 'resolve_init',
                Id_operation: operationId,
            });

            let handlerId = null;
            try {
                const inserted_object = await Models.handler_ids.create({
                    status: 'PENDING',
                });
                handlerId = inserted_object.dataValues.handler_id;
                res.status(202).send({
                    handler_id: handlerId,
                });

                let ids = [req.query.ids];
                if (req.query.ids instanceof Array) {
                    ids = [...new Set(req.query.ids)];
                }
                this.logger.info(`Resolve for ${ids} with handler id ${handlerId} initiated.`);
                const response = [];

                for (let id of ids) {
                    let isAsset = false;
                    const { assertionId } = await this.blockchainService.getAssetProofs(id);
                    if (assertionId) {
                        isAsset = true;
                        id = assertionId;
                    }
                    this.logger.emit({
                        msg: id,
                        Event_name: 'resolve_assertion_id',
                        Operation_name: 'resolve_assertion_id',
                        Id_operation: operationId,
                    });
                    this.logger.emit({
                        msg: 'Started measuring execution of resolve local',
                        Event_name: 'resolve_local_start',
                        Operation_name: 'resolve_local',
                        Id_operation: operationId,
                    });

                    const nquads = await this.dataService.resolve(id, true);

                    this.logger.emit({
                        msg: 'Finished measuring execution of resolve local',
                        Event_name: 'resolve_local_end',
                        Operation_name: 'resolve_local',
                        Id_operation: operationId,
                    });

                    if (nquads) {
                        this.logger.emit({
                            msg: 'Started measuring execution of create assertion from nquads',
                            Event_name: 'resolve_create_assertion_from_nquads_start',
                            Operation_name: 'resolve_create_assertion_from_nquads',
                            Id_operation: operationId,
                        });

                        const assertion = await this.dataService.createAssertion(nquads);

                        this.logger.emit({
                            msg: 'Finished measuring execution of create assertion from nquads',
                            Event_name: 'resolve_create_assertion_from_nquads_end',
                            Operation_name: 'resolve_create_assertion_from_nquads',
                            Id_operation: operationId,
                        });

                        assertion.jsonld.metadata = JSON.parse(
                            sortedStringify(assertion.jsonld.metadata),
                        );
                        assertion.jsonld.data = JSON.parse(
                            sortedStringify(
                                await this.dataService.fromNQuads(
                                    assertion.jsonld.data,
                                    assertion.jsonld.metadata.type,
                                ),
                            ),
                        );
                        response.push(isAsset ? {
                            type: 'asset',
                            id: assertion.jsonld.metadata.UALs[0],
                            result: {
                                assertions: await this.dataService.assertionsByAsset(
                                    assertion.jsonld.metadata.UALs[0],
                                ),
                                metadata: {
                                    type: assertion.jsonld.metadata.type,
                                    issuer: assertion.jsonld.metadata.issuer,
                                    latestState: assertion.jsonld.metadata.timestamp,
                                },
                                data: assertion.jsonld.data,
                            },
                        } : {
                            type: 'assertion',
                            id,
                            assertion: assertion.jsonld,
                        });
                        response.push(isAsset ? {
                            type: 'asset',
                            id: assertion.jsonld.metadata.UALs[0],
                            result: {
                                assertions: await this.dataService.assertionsByAsset(
                                    assertion.jsonld.metadata.UALs[0],
                                ),
                                metadata: {
                                    type: assertion.jsonld.metadata.type,
                                    issuer: assertion.jsonld.metadata.issuer,
                                    latestState: assertion.jsonld.metadata.timestamp,
                                },
                                data: assertion.jsonld.data,
                            },
                        } : {
                            type: 'assertion',
                            id,
                            assertion: assertion.jsonld,
                        });
                    } else {
                        this.logger.info(`Searching for closest ${this.config.replicationFactor} node(s) for keyword ${id}`);
                        let nodes = await this.networkService.findNodes(
                            id,
                            this.config.replicationFactor,
                        );
                        if (nodes.length < this.config.replicationFactor) {
                            this.logger.warn(`Found only ${nodes.length} node(s) for keyword ${id}`);
                        }
                        nodes = [...new Set(nodes)];
                        for (const node of nodes) {
                            try {
                                const assertion = await this.queryService.resolve(
                                    id, req.query.load, isAsset, node, operationId,
                                );
                                if (assertion) {
                                    assertion.jsonld.metadata = JSON.parse(
                                        sortedStringify(assertion.jsonld.metadata),
                                    );
                                    assertion.jsonld.data = JSON.parse(
                                        sortedStringify(
                                            await this.dataService.fromNQuads(
                                                assertion.jsonld.data,
                                                assertion.jsonld.metadata.type,
                                            ),
                                        ),
                                    );
                                    response.push(isAsset ? {
                                        type: 'asset',
                                        id: assertion.jsonld.metadata.UALs[0],
                                        result: {
                                            metadata: {
                                                type: assertion.jsonld.metadata.type,
                                                issuer: assertion.jsonld.metadata.issuer,
                                                latestState: assertion.jsonld.metadata.timestamp,
                                            },
                                            data: assertion.jsonld.data,
                                        },
                                    } : {
                                        type: 'assertion',
                                        id,
                                        assertion: assertion.jsonld,
                                    });
                                    break;
                                }
                            } catch (e) {
                                this.logger.error({
                                    msg: `Error while resolving data from another node: ${e.message}. ${e.stack}`,
                                    Event_name: constants.ERROR_TYPE.RESOLVE_ROUTE_ERROR,
                                    Event_value1: e.message,
                                    Id_operation: operationId,
                                });
                            }
                        }
                    }
                }

                const handlerIdCachePath = this.fileService.getHandlerIdCachePath();

                this.logger.emit({
                    msg: 'Started measuring execution of resolve save assertion',
                    Event_name: 'resolve_save_assertion_start',
                    Operation_name: 'resolve_save_assertion',
                    Id_operation: operationId,
                });

                await this.fileService
                    .writeContentsToFile(handlerIdCachePath, handlerId, JSON.stringify(response));

                this.logger.emit({
                    msg: 'Finished measuring execution of resolve save assertion',
                    Event_name: 'resolve_save_assertion_end',
                    Operation_name: 'resolve_save_assertion',
                    Id_operation: operationId,
                });

                await Models.handler_ids.update(
                    {
                        status: 'COMPLETED',
                    }, {
                        where: {
                            handler_id: handlerId,
                        },
                    },
                );

                this.logger.emit({
                    msg: 'Finished measuring execution of resolve command',
                    Event_name: 'resolve_end',
                    Operation_name: 'resolve',
                    Id_operation: operationId,
                });
            } catch (e) {
                this.logger.error({
                    msg: `Unexpected error at resolve route: ${e.message}. ${e.stack}`,
                    Event_name: constants.ERROR_TYPE.RESOLVE_ROUTE_ERROR,
                    Event_value1: e.message,
                    Id_operation: operationId,
                });
                this.updateFailedHandlerId(handlerId, e, next);
            }
        });

        this.app.get('/assertions::search', this.rateLimitMiddleware, this.slowDownMiddleware, async (req, res, next) => {
            if (!req.query.query || req.params.search !== 'search') {
                return next({ code: 400, message: 'Params query is necessary.' });
            }

            let { prefix } = req.query;
            let { limit } = req.query;
            const query = req.query.query.toLowerCase();

            if (!prefix) {
                prefix = false;
            }

            if (!limit || limit < 1 || !Number(limit)) {
                limit = 20;
            } else if (limit > 500) {
                limit = 500;
            }

            const operationId = uuidv1();
            let handlerId = null;
            try {
                this.logger.emit({
                    msg: 'Started measuring execution of search command',
                    Event_name: 'search_start',
                    Operation_name: 'search',
                    Id_operation: operationId,
                });
                const inserted_object = await Models.handler_ids.create({
                    status: 'PENDING',
                });
                handlerId = inserted_object.dataValues.handler_id;
                res.status(202).send({
                    handler_id: handlerId,
                });

                const response = await this.dataService.searchAssertions(
                    query,
                    { limit, prefix },
                    true,
                );
                const handlerIdCachePath = this.fileService.getHandlerIdCachePath();

                await this.fileService
                    .writeContentsToFile(handlerIdCachePath, handlerId, JSON.stringify(response));
                await Models.handler_ids.update(
                    {
                        status: 'COMPLETED',
                    }, {
                        where: {
                            handler_id: handlerId,
                        },
                    },
                );

                let nodes = [];
                this.logger.info(`Searching for closest ${this.config.replicationFactor} node(s) for keyword ${query}`);
                const foundNodes = await this.networkService.findNodes(
                    query,
                    this.config.replicationFactor,
                );
                if (foundNodes.length < this.config.replicationFactor) {
                    this.logger.warn(`Found only ${foundNodes.length} node(s) for keyword ${query}`);
                }
                nodes = nodes.concat(foundNodes);

                nodes = [...new Set(nodes)];
                for (const node of nodes) {
                    await this.queryService.searchAssertions({
                        query,
                        options: { limit, prefix },
                        handlerId,
                    }, node);
                }
            } catch (e) {
                this.logger.error({
                    msg: `Unexpected error at search assertions route: ${e.message}. ${e.stack}`,
                    Event_name: constants.ERROR_TYPE.SEARCH_ASSERTIONS_ROUTE_ERROR,
                    Event_value1: e.message,
                    Id_operation: operationId,
                });
                this.updateFailedHandlerId(handlerId, e, next);
            } finally {
                this.logger.emit({
                    msg: 'Finished measuring execution of search command',
                    Event_name: 'search_end',
                    Operation_name: 'search',
                    Id_operation: operationId,
                });
            }
        });

        this.app.get('/entities::search', this.rateLimitMiddleware, this.slowDownMiddleware, async (req, res, next) => {
            if (!req.query.query || req.params.search !== 'search') {
                return next({ code: 400, message: 'Params query or ids are necessary.' });
            }
            const operationId = uuidv1();
            let handlerId = null;
            try {
                this.logger.emit({
                    msg: 'Started measuring execution of search command',
                    Event_name: 'search_start',
                    Operation_name: 'search',
                    Id_operation: operationId,
                });

                const query = req.query.query.toLowerCase();
                let issuers;
                let types;
                let { prefix } = req.query;
                let { limit } = req.query;

                if (req.query.issuers) {
                    issuers = [req.query.issuers];
                    if (req.query.issuers instanceof Array) {
                        issuers = [...new Set(req.query.issuers)];
                    }
                }

                if (req.query.types) {
                    types = [req.query.types];
                    if (req.query.types instanceof Array) {
                        types = [...new Set(req.query.types)];
                    }
                }

                if (!prefix) {
                    prefix = false;
                }

                if (!limit || limit < 1 || !Number(limit)) {
                    limit = 20;
                } else if (limit > 500) {
                    limit = 500;
                }

                const inserted_object = await Models.handler_ids.create({
                    status: 'PENDING',
                });
                handlerId = inserted_object.dataValues.handler_id;
                res.status(200).send({
                    handler_id: handlerId,
                });

                let response;
                let nodes = [];
                if (query) {
                    response = await this.dataService.searchByQuery(
                        query,
                        {
                            issuers, types, prefix, limit,
                        },
                        true,
                    );
                    this.logger.info(`Searching for closest ${this.config.replicationFactor} node(s) for keyword ${query}`);
                    nodes = await this.networkService.findNodes(
                        query,
                        this.config.replicationFactor,
                    );
                    if (nodes.length < this.config.replicationFactor) {
                        this.logger.warn(`Found only ${nodes.length} node(s) for keyword ${query}`);
                    }
                }
                const handlerIdCachePath = this.fileService.getHandlerIdCachePath();

                await this.fileService
                    .writeContentsToFile(handlerIdCachePath, handlerId, JSON.stringify(response));

                await Models.handler_ids.update(
                    {
                        status: 'COMPLETED',
                    }, {
                        where: {
                            handler_id: handlerId,
                        },
                    },
                );
                for (const node of nodes) {
                    await this.queryService.search({
                        query,
                        issuers,
                        types,
                        prefix,
                        limit,
                        handlerId,
                    }, node);
                }
            } catch (e) {
                this.logger.error({
                    msg: `Unexpected error at search entities route: ${e.message}. ${e.stack}`,
                    Event_name: constants.ERROR_TYPE.SEARCH_ENTITIES_ROUTE_ERROR,
                    Event_value1: e.message,
                    Id_operation: operationId,
                });
                this.updateFailedHandlerId(handlerId, e, next);
            } finally {
                this.logger.emit({
                    msg: 'Finished measuring execution of search command',
                    Event_name: 'search_end',
                    Operation_name: 'search',
                    Id_operation: operationId,
                });
            }
        });

        this.app.post('/query', this.rateLimitMiddleware, this.slowDownMiddleware, async (req, res, next) => {
            if (!req.body.query || !req.query.type) {
                return next({ code: 400, message: 'Params query and type are necessary.' });
            }

            const allowedQueries = ['construct', 'select'];
            // Handle allowed query types, TODO: expand to select, ask and construct
            if (!allowedQueries.includes(req.query.type.toLowerCase())) {
                return next({ code: 400, message: `Unallowed query type, currently supported types: ${allowedQueries.join(', ')}` });
            }
            const operationId = uuidv1();
            let handlerId = null;
            try {
                this.logger.emit({
                    msg: 'Started measuring execution of query command',
                    Event_name: 'query_start',
                    Operation_name: 'query',
                    Id_operation: operationId,
                    Event_value1: req.query.type,
                });

                const inserted_object = await Models.handler_ids.create({
                    status: 'PENDING',
                });
                handlerId = inserted_object.dataValues.handler_id;
                res.status(200).send({
                    handler_id: handlerId,
                });
                try {
                    const response = await this.dataService.runQuery(
                        req.body.query,
                        req.query.type.toUpperCase(),
                    );

                    const handlerIdCachePath = this.fileService.getHandlerIdCachePath();
                    if (response) {
                        await this.fileService.writeContentsToFile(
                            handlerIdCachePath,
                            handlerId,
                            JSON.stringify(response),
                        );
                    }

                    await Models.handler_ids.update(
                        {
                            status: 'COMPLETED',
                        }, {
                            where: {
                                handler_id: handlerId,
                            },
                        },
                    );
                } catch (e) {
                    this.updateFailedHandlerId(handlerId, e, next);
                }
            } catch (e) {
                this.logger.error({
                    msg: `Unexpected error at query route: ${e.message}. ${e.stack}`,
                    Event_name: constants.ERROR_TYPE.QUERY_ROUTE_ERROR,
                    Event_value1: e.message,
                    Id_operation: operationId,
                });
            } finally {
                this.logger.emit({
                    msg: 'Finished measuring execution of query command',
                    Event_name: 'query_end',
                    Operation_name: 'query',
                    Id_operation: operationId,
                    Event_value1: req.query.type,
                });
            }
        });

        this.app.post('/proofs::get', this.rateLimitMiddleware, this.slowDownMiddleware, async (req, res, next) => {
            if (!req.body.nquads) {
                return next({ code: 400, message: 'Params query and type are necessary.' });
            }
            const operationId = uuidv1();
            const handlerIdCachePath = this.fileService.getHandlerIdCachePath();
            let handlerId = null;
            try {
                this.logger.emit({
                    msg: 'Started measuring execution of proofs command',
                    Event_name: 'proofs_start',
                    Operation_name: 'proofs',
                    Id_operation: operationId,
                });

                const inserted_object = await Models.handler_ids.create({
                    status: 'PENDING',
                });
                handlerId = inserted_object.dataValues.handler_id;
                res.status(200).send({
                    handler_id: handlerId,
                });
                let assertions;
                if (req.query.assertions) {
                    assertions = [req.query.assertions];
                    if (req.query.assertions instanceof Array) {
                        assertions = [...new Set(req.query.assertions)];
                    }
                }
                const reqNquads = JSON.parse(req.body.nquads);

                const result = [];
                if (!assertions || assertions.length === 0) {
                    assertions = await this.dataService.findAssertions(reqNquads);
                }
                for (const assertionId of assertions) {
                    const rawNquads = await this.dataService.resolve(assertionId);
                    if (rawNquads) {
                        const { nquads } = await this.dataService.createAssertion(rawNquads);
                        const proofs = await this.validationService.getProofs(nquads, reqNquads);
                        result.push({ assertionId, proofs });
                    }
                }

                await this.fileService
                    .writeContentsToFile(handlerIdCachePath, handlerId, JSON.stringify(result));

                await Models.handler_ids.update(
                    {
                        status: 'COMPLETED',
                    }, {
                        where: {
                            handler_id: handlerId,
                        },
                    },
                );
            } catch (e) {
                this.logger.error({
                    msg: `Unexpected error at proofs route: ${e.message}. ${e.stack}`,
                    Event_name: constants.ERROR_TYPE.PROOFS_ROUTE_ERROR,
                    Event_value1: e.message,
                    Id_operation: operationId,
                });
                this.updateFailedHandlerId(handlerId, e, next);
            } finally {
                this.logger.emit({
                    msg: 'Finished measuring execution of proofs command',
                    Event_name: 'proofs_end',
                    Operation_name: 'proofs',
                    Id_operation: operationId,
                });
            }
        });

        this.app.get('/:operation/result/:handler_id', async (req, res, next) => {
            if (!['provision', 'update', 'publish', 'resolve', 'query', 'entities:search', 'assertions:search', 'proofs:get'].includes(req.params.operation)) {
                return next({
                    code: 400,
                    message: 'Unexisting operation, available operations are: provision, update, publish, resolve, entities:search, assertions:search, query and proofs:get',
                });
            }

            const { handler_id, operation } = req.params;
            if (!validator.isUUID(handler_id)) {
                return next({
                    code: 400,
                    message: 'Handler id is in wrong format',
                });
            }

            try {
                const handlerData = await Models.handler_ids.findOne({
                    where: {
                        handler_id,
                    },
                });

                let response;
                if (handlerData) {
                    if (handlerData.status === 'FAILED') {
                        return res.status(200)
                            .send(
                                { status: handlerData.status, data: JSON.parse(handlerData.data) },
                            );
                    }
                    const documentPath = this.fileService.getHandlerIdDocumentPath(handler_id);
                    switch (req.params.operation) {
                    case 'entities:search':
                        if (handlerData && handlerData.status === 'COMPLETED') {
                            handlerData.data = await this.fileService.loadJsonFromFile(
                                documentPath,
                            );
                        } else {
                            handlerData.data = [];
                        }

                        response = handlerData.data.map((x) => ({
                            '@type': 'EntitySearchResult',
                            result: {
                                '@id': x.id,
                                '@type': x.type.toUpperCase(),
                                timestamp: x.timestamp,
                            },
                            issuers: x.issuers,
                            assertions: x.assertions,
                            nodes: x.nodes,
                            resultScore: 0,
                        }));

                        res.send({
                            '@context': {
                                '@vocab': 'http://schema.org/',
                                goog: 'http://schema.googleapis.com/',
                                resultScore: 'goog:resultScore',
                                detailedDescription: 'goog:detailedDescription',
                                EntitySearchResult: 'goog:EntitySearchResult',
                                kg: 'http://g.co/kg',
                            },
                            '@type': 'ItemList',
                            itemListElement: response,
                        });
                        break;
                    case 'assertions:search':
                        if (handlerData && handlerData.status === 'COMPLETED') {
                            handlerData.data = await this.fileService.loadJsonFromFile(
                                documentPath,
                            );
                        } else {
                            handlerData.data = [];
                        }

                        response = handlerData.data.map(async (x) => ({
                            '@type': 'AssertionSearchResult',
                            result: {
                                '@id': x.id,
                                metadata: x.metadata,
                                signature: x.signature,
                                rootHash: x.rootHash,
                            },
                            nodes: x.nodes,
                            resultScore: 0,
                        }));

                        response = await Promise.all(response);

                        res.send({
                            '@context': {
                                '@vocab': 'http://schema.org/',
                                goog: 'http://schema.googleapis.com/',
                                resultScore: 'goog:resultScore',
                                detailedDescription: 'goog:detailedDescription',
                                EntitySearchResult: 'goog:EntitySearchResult',
                                kg: 'http://g.co/kg',
                            },
                            '@type': 'ItemList',
                            itemListElement: response,
                        });
                        break;
                    case 'resolve':
                        if (handlerData && handlerData.status === 'COMPLETED') {
                            handlerData.data = await this.fileService.loadJsonFromFile(
                                documentPath,
                            );
                        }
                        res.status(200)
                            .send({ status: handlerData.status, data: handlerData.data });
                        break;
                    case 'provision':
                    case 'publish':
                    case 'update':
                        if (handlerData && handlerData.status === 'COMPLETED') {
                            const result = await this.fileService.loadJsonFromFile(documentPath);
                            delete result.assertion.data;
                            handlerData.data = result.assertion;
                        }
                        res.status(200)
                            .send({ status: handlerData.status, data: handlerData.data });
                        break;
                    default:
                        if (handlerData && handlerData.status === 'COMPLETED') {
                            handlerData.data = await this.fileService.loadJsonFromFile(
                                documentPath,
                            );
                        }

                        res.status(200)
                            .send({ status: handlerData.status, data: handlerData.data });
                        break;
                    }
                } else {
                    next({ code: 404, message: `Handler with id: ${handler_id} does not exist.` });
                }
            } catch (e) {
                this.logger.error({
                    msg: `Error while trying to fetch ${operation} data for handler id ${handler_id}. Error message: ${e.message}. ${e.stack}`,
                    Event_name: constants.ERROR_TYPE.RESULTS_ROUTE_ERROR,
                    Event_value1: e.message,
                    Id_operation: handler_id,
                });
                next({ code: 400, message: `Unexpected error at getting results: ${e}` });
            }
        });

        this.app.get('/info', async (req, res, next) => {
            try {
                const { version } = pjson;

                res.status(200).send({
                    version,
                    auto_update: this.config.autoUpdate.enabled,
                    telemetry: this.config.telemetryHub.enabled,
                });
            } catch (e) {
                this.logger.emit({
                    msg: 'Telemetry logging error at node info route',
                    Operation_name: 'Error',
                    Event_name: constants.ERROR_TYPE.NODE_INFO_ROUTE_ERROR,
                    Event_value1: e.message,
                    Id_operation: 'Undefined',
                });
                return next({ code: 400, message: `Error while fetching node info: ${e}. ${e.stack}` });
            }
        });
    }

    async publish(req, res, next, options) {
        const operationId = uuidv1();
        this.logger.emit({
            msg: 'Started measuring execution of publish command',
            Event_name: 'publish_start',
            Operation_name: 'publish',
            Id_operation: operationId,
        });
        this.logger.emit({
            msg: 'Started measuring execution of check arguments for publishing',
            Event_name: 'publish_init_start',
            Operation_name: 'publish_init',
            Id_operation: operationId,
        });
        if ((!req.files || !req.files.file || path.extname(req.files.file.name).toLowerCase() !== '.json') && (!req.body.data)) {
            return next({ code: 400, message: 'No data provided. It is required to have assertion file or data in body, they must be in JSON-LD format.' });
        }

        if (req.files && req.files.file && req.files.file.size > constants.MAX_FILE_SIZE) {
            return next({
                code: 400,
                message: `File size limit is ${constants.MAX_FILE_SIZE / (1024 * 1024)}MB.`,
            });
        }

        if (req.body && req.body.data && Buffer.byteLength(req.body.data, 'utf-8') > constants.MAX_FILE_SIZE) {
            return next({
                code: 400,
                message: `File size limit is ${constants.MAX_FILE_SIZE / (1024 * 1024)}MB.`,
            });
        }

        if (req.body.keywords && !Utilities.isArrayOfStrings(req.body.keywords)) {
            return next({
                code: 400,
                message: 'Keywords must be a non-empty array of strings, all strings must have double quotes.',
            });
        }

        if (req.body.visibility && !['public', 'private'].includes(req.body.visibility)) {
            return next({
                code: 400,
                message: 'Visibility must be a string, value can be public or private.',
            });
        }

        const handlerObject = await Models.handler_ids.create({
            status: 'PENDING',
        });

        const handlerId = handlerObject.dataValues.handler_id;
        res.status(202).send({
            handler_id: handlerId,
        });

        this.logger.emit({
            msg: 'Finished measuring execution of check arguments for publishing',
            Event_name: 'publish_init_end',
            Operation_name: 'publish_init',
            Id_operation: operationId,
        });

        this.logger.emit({
            msg: 'Started measuring execution of preparing arguments for publishing',
            Event_name: 'publish_prep_args_start',
            Operation_name: 'publish_prep_args',
            Id_operation: operationId,
        });

        let fileContent;
        let fileExtension;
        if (req.files) {
            fileContent = req.files.file.data;
            fileExtension = path.extname(req.files.file.name).toLowerCase();
        } else {
            fileContent = req.body.data;
            fileExtension = '.json';
        }
        const visibility = req.body.visibility ? req.body.visibility.toLowerCase() : 'public';
        const ual = options.isAsset ? options.ual : undefined;

        let promise;
        if (req.body.keywords) {
            promise = this.workerPool.exec('JSONParse', [req.body.keywords.toLowerCase()]);
        } else {
            promise = new Promise((accept) => accept([]));
        }

        promise
            .then((keywords) => {
                if (keywords.length > 10) {
                    keywords = keywords.slice(0, 10);
                    this.logger.warn('Too many keywords provided, limit is 10. Publishing only to the first 10 keywords.');
                }
                this.logger.emit({
                    msg: 'Finished measuring execution of preparing arguments for publishing',
                    Event_name: 'publish_prep_args_end',
                    Operation_name: 'publish_prep_args',
                    Id_operation: operationId,
                });
                this.publishService.publish(
                    fileContent,
                    fileExtension,
                    keywords,
                    visibility,
                    ual,
                    handlerId,
                    operationId,
                );
            })
            .then((assertion) => {
                if (assertion) {
                    const handlerData = {
                        id: assertion.id,
                        rootHash: assertion.rootHash,
                        signature: assertion.signature,
                        metadata: assertion.metadata,
                    };

                    Models.handler_ids.update(
                        {
                            data: JSON.stringify(handlerData),
                        }, {
                            where: {
                                handler_id: handlerId,
                            },
                        },
                    );
                }
            })
            .catch((e) => {
                this.updateFailedHandlerId(handlerId, e, next);
            });
    }

    updateFailedHandlerId(handlerId, error, next) {
        if (handlerId !== null) {
            Models.handler_ids.update(
                {
                    status: 'FAILED',
                    data: JSON.stringify({ errorMessage: error.message }),
                }, {
                    where: {
                        handler_id: handlerId,
                    },
                },
            );
        } else {
            return next({
                code: 400,
                message: 'Something went wrong with the requested operation, try again.',
            });
        }
    }
}

module.exports = RpcController;<|MERGE_RESOLUTION|>--- conflicted
+++ resolved
@@ -170,20 +170,14 @@
     initializeServiceApi() {
         this.logger.info(`Service API module enabled, server running on port ${this.config.rpcPort}`);
 
-<<<<<<< HEAD
-        this.app.post('/publish', async (req, res, next) => {
-            await this.publish(req, res, next, { isAsset: false });
-        });
-        this.app.post('/provision', async (req, res, next) => {
-            await this.publish(req, res, next, { isAsset: true, ual: null });
-=======
         this.app.post('/publish', this.rateLimitMiddleware, this.slowDownMiddleware, async (req, res, next) => {
             await this.publish(req, res, next, {isAsset: false});
         });
+      
         this.app.post('/provision', this.rateLimitMiddleware, this.slowDownMiddleware, async (req, res, next) => {
             await this.publish(req, res, next, {isAsset: true, ual: null});
->>>>>>> 9d17350d
-        });
+        });
+      
         this.app.post('/update', this.rateLimitMiddleware, this.slowDownMiddleware, async (req, res, next) => {
             if (!req.body.ual) {
                 return next({
