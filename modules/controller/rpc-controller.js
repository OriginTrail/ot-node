const express = require('express');
const fileUpload = require('express-fileupload');
const ipfilter = require('express-ipfilter').IpFilter;
const fs = require('fs');
const https = require('https');
const { IpDeniedError } = require('express-ipfilter');
const path = require('path');
const { v1: uuidv1 } = require('uuid');
const sortedStringify = require('json-stable-stringify');
const validator = require('validator');
const Models = require('../../models/index');
const constants = require('../constants');
const pjson = require('../../package.json');
const Utilities = require('../utilities');

class RpcController {
    constructor(ctx) {
        this.config = ctx.config;
        this.publishService = ctx.publishService;
        this.queryService = ctx.queryService;
        this.networkService = ctx.networkService;
        this.validationService = ctx.validationService;
        this.blockchainService = ctx.blockchainService;
        this.dataService = ctx.dataService;
        this.logger = ctx.logger;
        this.commandExecutor = ctx.commandExecutor;
        this.fileService = ctx.fileService;
        this.workerPool = ctx.workerPool;
        this.app = express();

        this.enableSSL();

        this.app.use(fileUpload({
            createParentPath: true,
        }));
    }

    async initialize() {
        // TODO add body-parser middleware
        this.initializeNetworkApi();
        this.initializeAuthenticationMiddleware();
        this.initializeServiceApi();
        await this.initializeErrorMiddleware();
        if (this.sslEnabled) {
            await this.httpsServer.listen(this.config.rpcPort);
        } else {
            await this.app.listen(this.config.rpcPort);
        }
    }

    initializeAuthenticationMiddleware() {
        const formattedWhitelist = [];
        const ipv6prefix = '::ffff:';
        for (let i = 0; i < this.config.ipWhitelist.length; i += 1) {
            if (!this.config.ipWhitelist[i].includes(':')) {
                formattedWhitelist.push(ipv6prefix.concat(this.config.ipWhitelist[i]));
            } else {
                formattedWhitelist.push(this.config.ipWhitelist[i]);
            }
        }

        this.app.use((req, res, next) => {
            res.header('Access-Control-Allow-Origin', '*');
            res.header('Access-Control-Allow-Headers', 'Origin, X-Requested-With, Content-Type, Accept');
            next();
        });

        this.app.use(ipfilter(formattedWhitelist,
            {
                mode: 'allow',
                log: false,
            }));

        this.app.use((error, req, res, next) => {
            if (error instanceof IpDeniedError) {
                return res.status(401).send('Access denied');
            }
            return next();
        });

        this.app.use((req, res, next) => {
            this.logger.info(`${req.method}: ${req.url} request received`);
            return next();
        });
    }

    async initializeErrorMiddleware() {
        await this.app.use((error, req, res, next) => {
            let code; let message;
            if (error && error.code) {
                switch (error.code) {
                case 400:
                    code = 400;
                    message = `Bad request. ${error.message}`;
                    break;
                default:
                    return next(error);
                }
                this.logger.error({ msg: message, Event_name: constants.ERROR_TYPE.API_ERROR_400 });
                return res.status(code).send(message);
            }
            return next(error);
        });

        this.app.use((error, req, res, next) => {
            this.logger.error({ msg: error, Event_name: constants.ERROR_TYPE.API_ERROR_500 });
            return res.status(500).send(error);
        });
    }

    enableSSL() {
        this.sslEnabled = fs.existsSync('/root/certs/privkey.pem') && fs.existsSync('/root/certs/fullchain.pem');

        if (this.sslEnabled) {
            this.httpsServer = https.createServer({
                key: fs.readFileSync('/root/certs/privkey.pem'),
                cert: fs.readFileSync('/root/certs/fullchain.pem'),
            }, this.app);
        }
    }

<<<<<<< HEAD
    initializeRateLimitMiddleware() {
        this.rateLimitMiddleware = rateLimit({
            windowMs: constants.SERVICE_API_RATE_LIMIT.TIME_WINDOW_MILLS,
            max: constants.SERVICE_API_RATE_LIMIT.MAX_NUMBER,
            message: `Too many requests sent, maximum number of requests per minute is ${constants.SERVICE_API_RATE_LIMIT.MAX_NUMBER}`,
            standardHeaders: true, // Return rate limit info in the `RateLimit-*` headers
            legacyHeaders: false, // Disable the `X-RateLimit-*` headers
        });
    }

    initializeSlowDownMiddleWare() {
        this.slowDownMiddleware = slowDown({
            windowMs: constants.SERVICE_API_SLOW_DOWN.TIME_WINDOW_MILLS,
            delayAfter: constants.SERVICE_API_SLOW_DOWN.DELAY_AFTER_SECONDS,
            delayMs: constants.SERVICE_API_SLOW_DOWN.DELAY_MILLS,
        });
    }

=======
>>>>>>> 24a7643f
    initializeNetworkApi() {
        this.logger.info(`Network API module enabled on port ${this.config.network.port}`);

        this.networkService.handleMessage(
            constants.NETWORK_PROTOCOLS.STORE,
            (result) => this.publishService.handleStore(result),
        );

        this.networkService.handleMessage(
            constants.NETWORK_PROTOCOLS.RESOLVE,
            (result) => this.queryService.handleResolve(result),
        );

        this.networkService.handleMessage(
            constants.NETWORK_PROTOCOLS.SEARCH,
            (result) => this.queryService.handleSearch(result),
            {
                async: true,
                timeout: constants.NETWORK_HANDLER_TIMEOUT,
            },
        );

        this.networkService.handleMessage(
            constants.NETWORK_PROTOCOLS.SEARCH_RESULT,
            (result) => this.queryService.handleSearchResult(result),
        );

        this.networkService.handleMessage(
            constants.NETWORK_PROTOCOLS.SEARCH_ASSERTIONS,
            (result) => this.queryService.handleSearchAssertions(result),
            {
                async: true,
                timeout: constants.NETWORK_HANDLER_TIMEOUT,
            },
        );

        this.networkService.handleMessage(
            constants.NETWORK_PROTOCOLS.SEARCH_ASSERTIONS_RESULT,
            (result) => this.queryService.handleSearchAssertionsResult(result),
        );

        // this.networkService.handleMessage('/query', (result)
        // => this.queryService.handleQuery(result));
    }

    initializeServiceApi() {
        this.logger.info(`Service API module enabled, server running on port ${this.config.rpcPort}`);

<<<<<<< HEAD
        this.app.post('/publish', this.rateLimitMiddleware, this.slowDownMiddleware, async (req, res, next) => {
            await this.publish(req, res, next, { isAsset: false });
        });

        this.app.post('/provision', this.rateLimitMiddleware, this.slowDownMiddleware, async (req, res, next) => {
            await this.publish(req, res, next, { isAsset: true, ual: null });
        });

        this.app.post('/update', this.rateLimitMiddleware, this.slowDownMiddleware, async (req, res, next) => {
=======
        this.app.post('/publish', async (req, res, next) => {
            await this.publish(req, res, next, {isAsset: false});
        });
      
        this.app.post('/provision', async (req, res, next) => {
            await this.publish(req, res, next, {isAsset: true, ual: null});
        });
      
        this.app.post('/update', async (req, res, next) => {
>>>>>>> 24a7643f
            if (!req.body.ual) {
                return next({
                    code: 400,
                    message: 'UAL must be a string.',
                });
            }
            await this.publish(req, res, next, { isAsset: true, ual: req.body.ual });
        });

<<<<<<< HEAD
        this.app.get(
            constants.NETWORK_PROTOCOLS.STORE,
            this.rateLimitMiddleware,
            this.slowDownMiddleware,
            async (req, res, next) => {
                const operationId = uuidv1();
                this.logger.emit({
                    msg: 'Started measuring execution of resolve command',
                    Event_name: 'resolve_start',
                    Operation_name: 'resolve',
                    Id_operation: operationId,
                });
=======
        this.app.get('/resolve', async (req, res, next) => {
            const operationId = uuidv1();
            this.logger.emit({
                msg: 'Started measuring execution of resolve command',
                Event_name: 'resolve_start',
                Operation_name: 'resolve',
                Id_operation: operationId,
            });

            this.logger.emit({
                msg: 'Started measuring execution of resolve init',
                Event_name: 'resolve_init_start',
                Operation_name: 'resolve_init',
                Id_operation: operationId,
            });
>>>>>>> 24a7643f

                this.logger.emit({
                    msg: 'Started measuring execution of resolve init',
                    Event_name: 'resolve_init_start',
                    Operation_name: 'resolve_init',
                    Id_operation: operationId,
                });

                if (!req.query.ids) {
                    return next({ code: 400, message: 'Param ids is required.' });
                }

                if (req.query.load === undefined) {
                    req.query.load = false;
                }

                this.logger.emit({
                    msg: 'Finished measuring execution of resolve init',
                    Event_name: 'resolve_init_end',
                    Operation_name: 'resolve_init',
                    Id_operation: operationId,
                });

                let handlerId = null;
                try {
                    const inserted_object = await Models.handler_ids.create({
                        status: 'PENDING',
                    });
                    handlerId = inserted_object.dataValues.handler_id;
                    res.status(202).send({
                        handler_id: handlerId,
                    });

                    let ids = [req.query.ids];
                    if (req.query.ids instanceof Array) {
                        ids = [...new Set(req.query.ids)];
                    }
                    this.logger.info(`Resolve for ${ids} with handler id ${handlerId} initiated.`);
                    const response = [];

                    for (let id of ids) {
                        let isAsset = false;
                        const { assertionId } = await this.blockchainService.getAssetProofs(id);
                        if (assertionId) {
                            isAsset = true;
                            id = assertionId;
                        }
                        this.logger.emit({
                            msg: id,
                            Event_name: 'resolve_assertion_id',
                            Operation_name: 'resolve_assertion_id',
                            Id_operation: operationId,
                        });
                        this.logger.emit({
                            msg: 'Started measuring execution of resolve local',
                            Event_name: 'resolve_local_start',
                            Operation_name: 'resolve_local',
                            Id_operation: operationId,
                        });

                        const nquads = await this.dataService.resolve(id, true);

                        this.logger.emit({
                            msg: 'Finished measuring execution of resolve local',
                            Event_name: 'resolve_local_end',
                            Operation_name: 'resolve_local',
                            Id_operation: operationId,
                        });

                        if (nquads) {
                            this.logger.emit({
                                msg: 'Started measuring execution of create assertion from nquads',
                                Event_name: 'resolve_create_assertion_from_nquads_start',
                                Operation_name: 'resolve_create_assertion_from_nquads',
                                Id_operation: operationId,
                            });

                            const assertion = await this.dataService.createAssertion(nquads);

                            this.logger.emit({
                                msg: 'Finished measuring execution of create assertion from nquads',
                                Event_name: 'resolve_create_assertion_from_nquads_end',
                                Operation_name: 'resolve_create_assertion_from_nquads',
                                Id_operation: operationId,
                            });

                            assertion.jsonld.metadata = JSON.parse(
                                sortedStringify(assertion.jsonld.metadata),
                            );
                            assertion.jsonld.data = JSON.parse(
                                sortedStringify(
                                    await this.dataService.fromNQuads(
                                        assertion.jsonld.data,
                                        assertion.jsonld.metadata.type,
                                    ),
                                ),
                            );
                            response.push(isAsset ? {
                                type: 'asset',
                                id: assertion.jsonld.metadata.UALs[0],
                                result: {
                                    assertions: await this.dataService.assertionsByAsset(
                                        assertion.jsonld.metadata.UALs[0],
                                    ),
                                    metadata: {
                                        type: assertion.jsonld.metadata.type,
                                        issuer: assertion.jsonld.metadata.issuer,
                                        latestState: assertion.jsonld.metadata.timestamp,
                                    },
                                    data: assertion.jsonld.data,
                                },
                            } : {
                                type: 'assertion',
                                id,
                                assertion: assertion.jsonld,
                            });
                            response.push(isAsset ? {
                                type: 'asset',
                                id: assertion.jsonld.metadata.UALs[0],
                                result: {
                                    assertions: await this.dataService.assertionsByAsset(
                                        assertion.jsonld.metadata.UALs[0],
                                    ),
                                    metadata: {
                                        type: assertion.jsonld.metadata.type,
                                        issuer: assertion.jsonld.metadata.issuer,
                                        latestState: assertion.jsonld.metadata.timestamp,
                                    },
                                    data: assertion.jsonld.data,
                                },
<<<<<<< HEAD
                            } : {
                                type: 'assertion',
                                id,
                                assertion: assertion.jsonld,
                            });
                        } else {
                            this.logger.info(`Searching for closest ${this.config.replicationFactor} node(s) for keyword ${id}`);
                            const nodes = await this.networkService.findNodes(
                                id,
                                constants.NETWORK_PROTOCOLS.STORE,
                                this.config.replicationFactor,
                            );
                            if (nodes.length < this.config.replicationFactor) {
                                this.logger.warn(`Found only ${nodes.length} node(s) for keyword ${id}`);
                            }
                            for (const node of nodes) {
                                try {
                                    const assertion = await this.queryService.resolve(
                                        id, req.query.load, isAsset, node, operationId,
=======
                                data: assertion.jsonld.data,
                            },
                        } : {
                            type: 'assertion',
                            id,
                            assertion: assertion.jsonld,
                        });
                    } else {
                        this.logger.info(`Searching for closest ${this.config.replicationFactor} node(s) for keyword ${id}`);
                        let nodes = await this.networkService.findNodes(id, this.config.replicationFactor);
                        if (nodes.length < this.config.replicationFactor) {
                            this.logger.warn(`Found only ${nodes.length} node(s) for keyword ${id}`);
                        }

                        nodes = [...new Set(nodes)];

                        console.log(`RESOLVE_LOGS : About to send resolve queries to ${nodes.length} nodes.`);
                        const start = Date.now();

                        for (const node of nodes) {
                            try {
                                console.log(`RESOLVE_LOGS :     About to send resolve queries to node : ${node._idB58String}`);
                                const assertion = await this.queryService.resolve(id, req.query.load, isAsset, node, operationId);
                                console.log(`RESOLVE_LOGS :     Returned nquads length : ${assertion && assertion !== null ? assertion.nquads.length : assertion}`);
                                if (assertion) {
                                    assertion.jsonld.metadata = JSON.parse(sortedStringify(assertion.jsonld.metadata))
                                    assertion.jsonld.data = JSON.parse(sortedStringify(await this.dataService.fromNQuads(assertion.jsonld.data, assertion.jsonld.metadata.type)))
                                    if (!assertion.jsonld.data.data 
                                        || assertion.jsonld.data.data.length === 0) continue;
                                    response.push(isAsset ? {
                                            type: 'asset',
                                            id: assertion.jsonld.metadata.UALs[0],
                                            result: {
                                                metadata: {
                                                    type: assertion.jsonld.metadata.type,
                                                    issuer: assertion.jsonld.metadata.issuer,
                                                    latestState: assertion.jsonld.metadata.timestamp,
                                                },
                                                data: assertion.jsonld.data
                                            }
                                        } : {
                                            type: 'assertion',
                                            id: id,
                                            assertion: assertion.jsonld
                                        }
>>>>>>> 24a7643f
                                    );
                                    if (assertion) {
                                        assertion.jsonld.metadata = JSON.parse(
                                            sortedStringify(assertion.jsonld.metadata),
                                        );
                                        assertion.jsonld.data = JSON.parse(
                                            sortedStringify(
                                                await this.dataService.fromNQuads(
                                                    assertion.jsonld.data,
                                                    assertion.jsonld.metadata.type,
                                                ),
                                            ),
                                        );
                                        response.push(isAsset ? {
                                            type: 'asset',
                                            id: assertion.jsonld.metadata.UALs[0],
                                            result: {
                                                metadata: {
                                                    type: assertion.jsonld.metadata.type,
                                                    issuer: assertion.jsonld.metadata.issuer,
                                                    latestState: assertion
                                                        .jsonld.metadata.timestamp,
                                                },
                                                data: assertion.jsonld.data,
                                            },
                                        } : {
                                            type: 'assertion',
                                            id,
                                            assertion: assertion.jsonld,
                                        });
                                        break;
                                    }
                                } catch (e) {
                                    this.logger.error({
                                        msg: `Error while resolving data from another node: ${e.message}. ${e.stack}`,
                                        Event_name: constants.ERROR_TYPE.RESOLVE_ROUTE_ERROR,
                                        Event_value1: e.message,
                                        Id_operation: operationId,
                                    });
                                }
                            }
                        }
                        const end = Date.now();
                        console.log(`RESOLVE_LOGS : total time for resolving : ${(end - start) / 1000}`);
                        console.log('RESOLVE_LOGS : ');
                    }

                    const handlerIdCachePath = this.fileService.getHandlerIdCachePath();

                    this.logger.emit({
                        msg: 'Started measuring execution of resolve save assertion',
                        Event_name: 'resolve_save_assertion_start',
                        Operation_name: 'resolve_save_assertion',
                        Id_operation: operationId,
                    });

                    await this.fileService.writeContentsToFile(
                        handlerIdCachePath,
                        handlerId,
                        JSON.stringify(response),
                    );

                    this.logger.emit({
                        msg: 'Finished measuring execution of resolve save assertion',
                        Event_name: 'resolve_save_assertion_end',
                        Operation_name: 'resolve_save_assertion',
                        Id_operation: operationId,
                    });

                    await Models.handler_ids.update(
                        {
                            status: 'COMPLETED',
                        }, {
                            where: {
                                handler_id: handlerId,
                            },
                        },
                    );

                    this.logger.emit({
                        msg: 'Finished measuring execution of resolve command',
                        Event_name: 'resolve_end',
                        Operation_name: 'resolve',
                        Id_operation: operationId,
                    });
                } catch (e) {
                    this.logger.error({
                        msg: `Unexpected error at resolve route: ${e.message}. ${e.stack}`,
                        Event_name: constants.ERROR_TYPE.RESOLVE_ROUTE_ERROR,
                        Event_value1: e.message,
                        Id_operation: operationId,
                    });
                    this.updateFailedHandlerId(handlerId, e, next);
                }
            },
        );

        this.app.get('/assertions::search', async (req, res, next) => {
            if (!req.query.query || req.params.search !== 'search') {
                return next({ code: 400, message: 'Params query is necessary.' });
            }

            let { prefix } = req.query;
            let { limit } = req.query;
            const query = req.query.query.toLowerCase();

            if (!prefix) {
                prefix = false;
            }

            if (!limit || limit < 1 || !Number(limit)) {
                limit = 20;
            } else if (limit > 500) {
                limit = 500;
            }

            const operationId = uuidv1();
            let handlerId = null;
            try {
                this.logger.emit({
                    msg: 'Started measuring execution of search command',
                    Event_name: 'search_start',
                    Operation_name: 'search',
                    Id_operation: operationId,
                });
                const inserted_object = await Models.handler_ids.create({
                    status: 'PENDING',
                });
                handlerId = inserted_object.dataValues.handler_id;
                res.status(202).send({
                    handler_id: handlerId,
                });

                const response = await this.dataService.searchAssertions(
                    query,
                    { limit, prefix },
                    true,
                );
                const handlerIdCachePath = this.fileService.getHandlerIdCachePath();

                await this.fileService
                    .writeContentsToFile(handlerIdCachePath, handlerId, JSON.stringify(response));
                await Models.handler_ids.update(
                    {
                        status: 'COMPLETED',
                    }, {
                        where: {
                            handler_id: handlerId,
                        },
                    },
                );

                this.logger.info(`Searching for closest ${this.config.replicationFactor} node(s) for keyword ${query}`);
                let nodes = await this.networkService.findNodes(query, '/assertions::search', this.config.replicationFactor);
                if (nodes.length < this.config.replicationFactor) {
                    this.logger.warn(`Found only ${nodes.length} node(s) for keyword ${query}`);
                }

                nodes = [...new Set(nodes)];
                const searchPromises = nodes.map((node) => this.queryService.searchAssertions({
                    query,
                    options: { limit, prefix },
                    handlerId,
                }, node));
                await Promise.allSettled(searchPromises);
            } catch (e) {
                this.logger.error({
                    msg: `Unexpected error at search assertions route: ${e.message}. ${e.stack}`,
                    Event_name: constants.ERROR_TYPE.SEARCH_ASSERTIONS_ROUTE_ERROR,
                    Event_value1: e.message,
                    Id_operation: operationId,
                });
                this.updateFailedHandlerId(handlerId, e, next);
            } finally {
                this.logger.emit({
                    msg: 'Finished measuring execution of search command',
                    Event_name: 'search_end',
                    Operation_name: 'search',
                    Id_operation: operationId,
                });
            }
        });

        this.app.get('/entities::search', async (req, res, next) => {
            if (!req.query.query || req.params.search !== 'search') {
                return next({ code: 400, message: 'Params query or ids are necessary.' });
            }
            const operationId = uuidv1();
            let handlerId = null;
            try {
                this.logger.emit({
                    msg: 'Started measuring execution of search command',
                    Event_name: 'search_start',
                    Operation_name: 'search',
                    Id_operation: operationId,
                });

                const query = req.query.query.toLowerCase();
                let issuers;
                let types;
                let { prefix } = req.query;
                let { limit } = req.query;

                if (req.query.issuers) {
                    issuers = [req.query.issuers];
                    if (req.query.issuers instanceof Array) {
                        issuers = [...new Set(req.query.issuers)];
                    }
                }

                if (req.query.types) {
                    types = [req.query.types];
                    if (req.query.types instanceof Array) {
                        types = [...new Set(req.query.types)];
                    }
                }

                if (!prefix) {
                    prefix = false;
                }

                if (!limit || limit < 1 || !Number(limit)) {
                    limit = 20;
                } else if (limit > 500) {
                    limit = 500;
                }

                const inserted_object = await Models.handler_ids.create({
                    status: 'PENDING',
                });
                handlerId = inserted_object.dataValues.handler_id;
                res.status(200).send({
                    handler_id: handlerId,
                });

                let response;
                let nodes = [];
                if (query) {
                    response = await this.dataService.searchByQuery(
                        query,
                        {
                            issuers, types, prefix, limit,
                        },
                        true,
                    );
                    this.logger.info(`Searching for closest ${this.config.replicationFactor} node(s) for keyword ${query}`);
                    nodes = await this.networkService.findNodes(
                        query,
                        '/entities::search',
                        this.config.replicationFactor,
                    );
                    if (nodes.length < this.config.replicationFactor) {
                        this.logger.warn(`Found only ${nodes.length} node(s) for keyword ${query}`);
                    }
                }
                const handlerIdCachePath = this.fileService.getHandlerIdCachePath();

                await this.fileService
                    .writeContentsToFile(handlerIdCachePath, handlerId, JSON.stringify(response));

                await Models.handler_ids.update(
                    {
                        status: 'COMPLETED',
                    }, {
                        where: {
                            handler_id: handlerId,
                        },
                    },
                );
                const searchPromises = nodes.map((node) => this.queryService.search({
                    query,
                    issuers,
                    types,
                    prefix,
                    limit,
                    handlerId,
                }, node));
                await Promise.allSettled(searchPromises);
            } catch (e) {
                this.logger.error({
                    msg: `Unexpected error at search entities route: ${e.message}. ${e.stack}`,
                    Event_name: constants.ERROR_TYPE.SEARCH_ENTITIES_ROUTE_ERROR,
                    Event_value1: e.message,
                    Id_operation: operationId,
                });
                this.updateFailedHandlerId(handlerId, e, next);
            } finally {
                this.logger.emit({
                    msg: 'Finished measuring execution of search command',
                    Event_name: 'search_end',
                    Operation_name: 'search',
                    Id_operation: operationId,
                });
            }
        });

        this.app.post('/query', async (req, res, next) => {
            if (!req.body.query || !req.query.type) {
                return next({ code: 400, message: 'Params query and type are necessary.' });
            }

            const allowedQueries = ['construct', 'select'];
            // Handle allowed query types, TODO: expand to select, ask and construct
            if (!allowedQueries.includes(req.query.type.toLowerCase())) {
                return next({ code: 400, message: `Unallowed query type, currently supported types: ${allowedQueries.join(', ')}` });
            }
            const operationId = uuidv1();
            let handlerId = null;
            try {
                this.logger.emit({
                    msg: 'Started measuring execution of query command',
                    Event_name: 'query_start',
                    Operation_name: 'query',
                    Id_operation: operationId,
                    Event_value1: req.query.type,
                });

                const inserted_object = await Models.handler_ids.create({
                    status: 'PENDING',
                });
                handlerId = inserted_object.dataValues.handler_id;
                res.status(200).send({
                    handler_id: handlerId,
                });
                try {
                    const response = await this.dataService.runQuery(
                        req.body.query,
                        req.query.type.toUpperCase(),
                    );

                    const handlerIdCachePath = this.fileService.getHandlerIdCachePath();
                    if (response) {
                        await this.fileService.writeContentsToFile(
                            handlerIdCachePath,
                            handlerId,
                            JSON.stringify(response),
                        );
                    }

                    await Models.handler_ids.update(
                        {
                            status: 'COMPLETED',
                        }, {
                            where: {
                                handler_id: handlerId,
                            },
                        },
                    );
                } catch (e) {
                    this.updateFailedHandlerId(handlerId, e, next);
                }
            } catch (e) {
                this.logger.error({
                    msg: `Unexpected error at query route: ${e.message}. ${e.stack}`,
                    Event_name: constants.ERROR_TYPE.QUERY_ROUTE_ERROR,
                    Event_value1: e.message,
                    Id_operation: operationId,
                });
            } finally {
                this.logger.emit({
                    msg: 'Finished measuring execution of query command',
                    Event_name: 'query_end',
                    Operation_name: 'query',
                    Id_operation: operationId,
                    Event_value1: req.query.type,
                });
            }
        });

        this.app.post('/proofs::get', async (req, res, next) => {
            if (!req.body.nquads) {
                return next({ code: 400, message: 'Params query and type are necessary.' });
            }
            const operationId = uuidv1();
            const handlerIdCachePath = this.fileService.getHandlerIdCachePath();
            let handlerId = null;
            try {
                this.logger.emit({
                    msg: 'Started measuring execution of proofs command',
                    Event_name: 'proofs_start',
                    Operation_name: 'proofs',
                    Id_operation: operationId,
                });

                const inserted_object = await Models.handler_ids.create({
                    status: 'PENDING',
                });
                handlerId = inserted_object.dataValues.handler_id;
                res.status(200).send({
                    handler_id: handlerId,
                });
                let assertions;
                if (req.query.assertions) {
                    assertions = [req.query.assertions];
                    if (req.query.assertions instanceof Array) {
                        assertions = [...new Set(req.query.assertions)];
                    }
                }
                const reqNquads = JSON.parse(req.body.nquads);

                const result = [];
                if (!assertions || assertions.length === 0) {
                    assertions = await this.dataService.findAssertions(reqNquads);
                }
                for (const assertionId of assertions) {
                    const rawNquads = await this.dataService.resolve(assertionId);
                    if (rawNquads) {
                        const { nquads } = await this.dataService.createAssertion(rawNquads);
                        const proofs = await this.validationService.getProofs(nquads, reqNquads);
                        result.push({ assertionId, proofs });
                    }
                }

                await this.fileService
                    .writeContentsToFile(handlerIdCachePath, handlerId, JSON.stringify(result));

                await Models.handler_ids.update(
                    {
                        status: 'COMPLETED',
                    }, {
                        where: {
                            handler_id: handlerId,
                        },
                    },
                );
            } catch (e) {
                this.logger.error({
                    msg: `Unexpected error at proofs route: ${e.message}. ${e.stack}`,
                    Event_name: constants.ERROR_TYPE.PROOFS_ROUTE_ERROR,
                    Event_value1: e.message,
                    Id_operation: operationId,
                });
                this.updateFailedHandlerId(handlerId, e, next);
            } finally {
                this.logger.emit({
                    msg: 'Finished measuring execution of proofs command',
                    Event_name: 'proofs_end',
                    Operation_name: 'proofs',
                    Id_operation: operationId,
                });
            }
        });

        this.app.get('/:operation/result/:handler_id', async (req, res, next) => {
            if (!['provision', 'update', 'publish', 'resolve', 'query', 'entities:search', 'assertions:search', 'proofs:get'].includes(req.params.operation)) {
                return next({
                    code: 400,
                    message: 'Unexisting operation, available operations are: provision, update, publish, resolve, entities:search, assertions:search, query and proofs:get',
                });
            }

            const { handler_id, operation } = req.params;
            if (!validator.isUUID(handler_id)) {
                return next({
                    code: 400,
                    message: 'Handler id is in wrong format',
                });
            }

            try {
                const handlerData = await Models.handler_ids.findOne({
                    where: {
                        handler_id,
                    },
                });

                let response;
                if (handlerData) {
                    if (handlerData.status === 'FAILED') {
                        return res.status(200)
                            .send(
                                { status: handlerData.status, data: JSON.parse(handlerData.data) },
                            );
                    }
                    const documentPath = this.fileService.getHandlerIdDocumentPath(handler_id);
                    switch (req.params.operation) {
                    case 'entities:search':
                        if (handlerData && handlerData.status === 'COMPLETED') {
                            handlerData.data = await this.fileService.loadJsonFromFile(
                                documentPath,
                            );
                        } else {
                            handlerData.data = [];
                        }

                        response = handlerData.data.map((x) => ({
                            '@type': 'EntitySearchResult',
                            result: {
                                '@id': x.id,
                                '@type': x.type.toUpperCase(),
                                timestamp: x.timestamp,
                            },
                            issuers: x.issuers,
                            assertions: x.assertions,
                            nodes: x.nodes,
                            resultScore: 0,
                        }));

                        res.send({
                            '@context': {
                                '@vocab': 'http://schema.org/',
                                goog: 'http://schema.googleapis.com/',
                                resultScore: 'goog:resultScore',
                                detailedDescription: 'goog:detailedDescription',
                                EntitySearchResult: 'goog:EntitySearchResult',
                                kg: 'http://g.co/kg',
                            },
                            '@type': 'ItemList',
                            itemListElement: response,
                        });
                        break;
                    case 'assertions:search':
                        if (handlerData && handlerData.status === 'COMPLETED') {
                            handlerData.data = await this.fileService.loadJsonFromFile(
                                documentPath,
                            );
                        } else {
                            handlerData.data = [];
                        }

                        response = handlerData.data.map(async (x) => ({
                            '@type': 'AssertionSearchResult',
                            result: {
                                '@id': x.id,
                                metadata: x.metadata,
                                signature: x.signature,
                                rootHash: x.rootHash,
                            },
                            nodes: x.nodes,
                            resultScore: 0,
                        }));

                        response = await Promise.all(response);

                        res.send({
                            '@context': {
                                '@vocab': 'http://schema.org/',
                                goog: 'http://schema.googleapis.com/',
                                resultScore: 'goog:resultScore',
                                detailedDescription: 'goog:detailedDescription',
                                EntitySearchResult: 'goog:EntitySearchResult',
                                kg: 'http://g.co/kg',
                            },
                            '@type': 'ItemList',
                            itemListElement: response,
                        });
                        break;
                    case 'resolve':
                        if (handlerData && handlerData.status === 'COMPLETED') {
                            handlerData.data = await this.fileService.loadJsonFromFile(
                                documentPath,
                            );
                        }
                        res.status(200)
                            .send({ status: handlerData.status, data: handlerData.data });
                        break;
                    case 'provision':
                    case 'publish':
                    case 'update':
                        if (handlerData && handlerData.status === 'COMPLETED') {
                            const result = await this.fileService.loadJsonFromFile(documentPath);
                            delete result.assertion.data;
                            handlerData.data = result.assertion;
                        }
                        res.status(200)
                            .send({ status: handlerData.status, data: handlerData.data });
                        break;
                    default:
                        if (handlerData && handlerData.status === 'COMPLETED') {
                            handlerData.data = await this.fileService.loadJsonFromFile(
                                documentPath,
                            );
                        }

                        res.status(200)
                            .send({ status: handlerData.status, data: handlerData.data });
                        break;
                    }
                } else {
                    next({ code: 404, message: `Handler with id: ${handler_id} does not exist.` });
                }
            } catch (e) {
                this.logger.error({
                    msg: `Error while trying to fetch ${operation} data for handler id ${handler_id}. Error message: ${e.message}. ${e.stack}`,
                    Event_name: constants.ERROR_TYPE.RESULTS_ROUTE_ERROR,
                    Event_value1: e.message,
                    Id_operation: handler_id,
                });
                next({ code: 400, message: `Unexpected error at getting results: ${e}` });
            }
        });

        this.app.get('/info', async (req, res, next) => {
            try {
                const { version } = pjson;

                res.status(200).send({
                    version,
                    auto_update: this.config.autoUpdate.enabled,
                    telemetry: this.config.telemetryHub.enabled,
                });
            } catch (e) {
                this.logger.emit({
                    msg: 'Telemetry logging error at node info route',
                    Operation_name: 'Error',
                    Event_name: constants.ERROR_TYPE.NODE_INFO_ROUTE_ERROR,
                    Event_value1: e.message,
                    Id_operation: 'Undefined',
                });
                return next({ code: 400, message: `Error while fetching node info: ${e}. ${e.stack}` });
            }
        });
    }

    async publish(req, res, next, options) {
        const operationId = uuidv1();
        this.logger.emit({
            msg: 'Started measuring execution of publish command',
            Event_name: 'publish_start',
            Operation_name: 'publish',
            Id_operation: operationId,
        });
        this.logger.emit({
            msg: 'Started measuring execution of check arguments for publishing',
            Event_name: 'publish_init_start',
            Operation_name: 'publish_init',
            Id_operation: operationId,
        });
        if ((!req.files || !req.files.file || path.extname(req.files.file.name).toLowerCase() !== '.json') && (!req.body.data)) {
            return next({ code: 400, message: 'No data provided. It is required to have assertion file or data in body, they must be in JSON-LD format.' });
        }

        if (req.files && req.files.file && req.files.file.size > constants.MAX_FILE_SIZE) {
            return next({
                code: 400,
                message: `File size limit is ${constants.MAX_FILE_SIZE / (1024 * 1024)}MB.`,
            });
        }

        if (req.body && req.body.data && Buffer.byteLength(req.body.data, 'utf-8') > constants.MAX_FILE_SIZE) {
            return next({
                code: 400,
                message: `File size limit is ${constants.MAX_FILE_SIZE / (1024 * 1024)}MB.`,
            });
        }

        if (req.body.keywords && !Utilities.isArrayOfStrings(req.body.keywords)) {
            return next({
                code: 400,
                message: 'Keywords must be a non-empty array of strings, all strings must have double quotes.',
            });
        }

        if (req.body.visibility && !['public', 'private'].includes(req.body.visibility)) {
            return next({
                code: 400,
                message: 'Visibility must be a string, value can be public or private.',
            });
        }

        const handlerObject = await Models.handler_ids.create({
            status: 'PENDING',
        });

        const handlerId = handlerObject.dataValues.handler_id;
        res.status(202).send({
            handler_id: handlerId,
        });

        this.logger.emit({
            msg: 'Finished measuring execution of check arguments for publishing',
            Event_name: 'publish_init_end',
            Operation_name: 'publish_init',
            Id_operation: operationId,
        });

        this.logger.emit({
            msg: 'Started measuring execution of preparing arguments for publishing',
            Event_name: 'publish_prep_args_start',
            Operation_name: 'publish_prep_args',
            Id_operation: operationId,
        });

        let fileContent;
        let fileExtension;
        if (req.files) {
            fileContent = req.files.file.data;
            fileExtension = path.extname(req.files.file.name).toLowerCase();
        } else {
            fileContent = req.body.data;
            fileExtension = '.json';
        }
        const visibility = req.body.visibility ? req.body.visibility.toLowerCase() : 'public';
        const ual = options.isAsset ? options.ual : undefined;

        let promise;
        if (req.body.keywords) {
            promise = this.workerPool.exec('JSONParse', [req.body.keywords.toLowerCase()]);
        } else {
            promise = new Promise((accept) => accept([]));
        }

        promise
            .then((keywords) => {
                if (keywords.length > 10) {
                    keywords = keywords.slice(0, 10);
                    this.logger.warn('Too many keywords provided, limit is 10. Publishing only to the first 10 keywords.');
                }
                this.logger.emit({
                    msg: 'Finished measuring execution of preparing arguments for publishing',
                    Event_name: 'publish_prep_args_end',
                    Operation_name: 'publish_prep_args',
                    Id_operation: operationId,
                });
                this.publishService.publish(
                    fileContent,
                    fileExtension,
                    keywords,
                    visibility,
                    ual,
                    handlerId,
                    operationId,
                );
            })
            .then((assertion) => {
                if (assertion) {
                    const handlerData = {
                        id: assertion.id,
                        rootHash: assertion.rootHash,
                        signature: assertion.signature,
                        metadata: assertion.metadata,
                    };

                    Models.handler_ids.update(
                        {
                            data: JSON.stringify(handlerData),
                        }, {
                            where: {
                                handler_id: handlerId,
                            },
                        },
                    );
                }
            })
            .catch((e) => {
                this.updateFailedHandlerId(handlerId, e, next);
            });
    }

    updateFailedHandlerId(handlerId, error, next) {
        if (handlerId !== null) {
            Models.handler_ids.update(
                {
                    status: 'FAILED',
                    data: JSON.stringify({ errorMessage: error.message }),
                }, {
                    where: {
                        handler_id: handlerId,
                    },
                },
            );
        } else {
            return next({
                code: 400,
                message: 'Something went wrong with the requested operation, try again.',
            });
        }
    }
}

module.exports = RpcController;<|MERGE_RESOLUTION|>--- conflicted
+++ resolved
@@ -119,27 +119,6 @@
         }
     }
 
-<<<<<<< HEAD
-    initializeRateLimitMiddleware() {
-        this.rateLimitMiddleware = rateLimit({
-            windowMs: constants.SERVICE_API_RATE_LIMIT.TIME_WINDOW_MILLS,
-            max: constants.SERVICE_API_RATE_LIMIT.MAX_NUMBER,
-            message: `Too many requests sent, maximum number of requests per minute is ${constants.SERVICE_API_RATE_LIMIT.MAX_NUMBER}`,
-            standardHeaders: true, // Return rate limit info in the `RateLimit-*` headers
-            legacyHeaders: false, // Disable the `X-RateLimit-*` headers
-        });
-    }
-
-    initializeSlowDownMiddleWare() {
-        this.slowDownMiddleware = slowDown({
-            windowMs: constants.SERVICE_API_SLOW_DOWN.TIME_WINDOW_MILLS,
-            delayAfter: constants.SERVICE_API_SLOW_DOWN.DELAY_AFTER_SECONDS,
-            delayMs: constants.SERVICE_API_SLOW_DOWN.DELAY_MILLS,
-        });
-    }
-
-=======
->>>>>>> 24a7643f
     initializeNetworkApi() {
         this.logger.info(`Network API module enabled on port ${this.config.network.port}`);
 
@@ -188,17 +167,7 @@
     initializeServiceApi() {
         this.logger.info(`Service API module enabled, server running on port ${this.config.rpcPort}`);
 
-<<<<<<< HEAD
-        this.app.post('/publish', this.rateLimitMiddleware, this.slowDownMiddleware, async (req, res, next) => {
-            await this.publish(req, res, next, { isAsset: false });
-        });
-
-        this.app.post('/provision', this.rateLimitMiddleware, this.slowDownMiddleware, async (req, res, next) => {
-            await this.publish(req, res, next, { isAsset: true, ual: null });
-        });
-
-        this.app.post('/update', this.rateLimitMiddleware, this.slowDownMiddleware, async (req, res, next) => {
-=======
+
         this.app.post('/publish', async (req, res, next) => {
             await this.publish(req, res, next, {isAsset: false});
         });
@@ -208,7 +177,6 @@
         });
       
         this.app.post('/update', async (req, res, next) => {
->>>>>>> 24a7643f
             if (!req.body.ual) {
                 return next({
                     code: 400,
@@ -218,20 +186,6 @@
             await this.publish(req, res, next, { isAsset: true, ual: req.body.ual });
         });
 
-<<<<<<< HEAD
-        this.app.get(
-            constants.NETWORK_PROTOCOLS.STORE,
-            this.rateLimitMiddleware,
-            this.slowDownMiddleware,
-            async (req, res, next) => {
-                const operationId = uuidv1();
-                this.logger.emit({
-                    msg: 'Started measuring execution of resolve command',
-                    Event_name: 'resolve_start',
-                    Operation_name: 'resolve',
-                    Id_operation: operationId,
-                });
-=======
         this.app.get('/resolve', async (req, res, next) => {
             const operationId = uuidv1();
             this.logger.emit({
@@ -247,14 +201,6 @@
                 Operation_name: 'resolve_init',
                 Id_operation: operationId,
             });
->>>>>>> 24a7643f
-
-                this.logger.emit({
-                    msg: 'Started measuring execution of resolve init',
-                    Event_name: 'resolve_init_start',
-                    Operation_name: 'resolve_init',
-                    Id_operation: operationId,
-                });
 
                 if (!req.query.ids) {
                     return next({ code: 400, message: 'Param ids is required.' });
@@ -378,28 +324,6 @@
                                     },
                                     data: assertion.jsonld.data,
                                 },
-<<<<<<< HEAD
-                            } : {
-                                type: 'assertion',
-                                id,
-                                assertion: assertion.jsonld,
-                            });
-                        } else {
-                            this.logger.info(`Searching for closest ${this.config.replicationFactor} node(s) for keyword ${id}`);
-                            const nodes = await this.networkService.findNodes(
-                                id,
-                                constants.NETWORK_PROTOCOLS.STORE,
-                                this.config.replicationFactor,
-                            );
-                            if (nodes.length < this.config.replicationFactor) {
-                                this.logger.warn(`Found only ${nodes.length} node(s) for keyword ${id}`);
-                            }
-                            for (const node of nodes) {
-                                try {
-                                    const assertion = await this.queryService.resolve(
-                                        id, req.query.load, isAsset, node, operationId,
-=======
-                                data: assertion.jsonld.data,
                             },
                         } : {
                             type: 'assertion',
@@ -408,7 +332,11 @@
                         });
                     } else {
                         this.logger.info(`Searching for closest ${this.config.replicationFactor} node(s) for keyword ${id}`);
-                        let nodes = await this.networkService.findNodes(id, this.config.replicationFactor);
+                      const nodes = await this.networkService.findNodes(
+                                id,
+                                constants.NETWORK_PROTOCOLS.STORE,
+                                this.config.replicationFactor,
+                            );
                         if (nodes.length < this.config.replicationFactor) {
                             this.logger.warn(`Found only ${nodes.length} node(s) for keyword ${id}`);
                         }
@@ -444,7 +372,6 @@
                                             id: id,
                                             assertion: assertion.jsonld
                                         }
->>>>>>> 24a7643f
                                     );
                                     if (assertion) {
                                         assertion.jsonld.metadata = JSON.parse(
