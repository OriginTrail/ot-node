const express = require('express');
const fileUpload = require('express-fileupload');
const ipfilter = require('express-ipfilter').IpFilter;
const fs = require('fs');
const https = require('https');
const { IpDeniedError } = require('express-ipfilter');
const path = require('path');
const { v1: uuidv1 } = require('uuid');
const sortedStringify = require('json-stable-stringify');
const validator = require('validator');
const rateLimit = require('express-rate-limit');
const slowDown = require('express-slow-down');
const Models = require('../../models/index');
const constants = require('../constants');
const pjson = require('../../package.json');
const Utilities = require('../utilities');

class RpcController {
    constructor(ctx) {
        this.config = ctx.config;
        this.publishService = ctx.publishService;
        this.queryService = ctx.queryService;
        this.networkService = ctx.networkService;
        this.validationService = ctx.validationService;
        this.blockchainService = ctx.blockchainService;
        this.dataService = ctx.dataService;
        this.logger = ctx.logger;
        this.commandExecutor = ctx.commandExecutor;
        this.fileService = ctx.fileService;
        this.workerPool = ctx.workerPool;
        this.app = express();

        this.enableSSL();

        this.app.use(fileUpload({
            createParentPath: true,
        }));
    }

    async initialize() {
        // TODO add body-parser middleware
        this.initializeNetworkApi();

        this.initializeAuthenticationMiddleware();
        this.initializeRateLimitMiddleware();
        this.initializeSlowDownMiddleWare();
        this.initializeServiceApi();
        await this.initializeErrorMiddleware();
        if (this.sslEnabled) {
            await this.httpsServer.listen(this.config.rpcPort);
        } else {
            await this.app.listen(this.config.rpcPort);
        }
    }

    initializeAuthenticationMiddleware() {
        const formattedWhitelist = [];
        const ipv6prefix = '::ffff:';
        for (let i = 0; i < this.config.ipWhitelist.length; i += 1) {
            if (!this.config.ipWhitelist[i].includes(':')) {
                formattedWhitelist.push(ipv6prefix.concat(this.config.ipWhitelist[i]));
            } else {
                formattedWhitelist.push(this.config.ipWhitelist[i]);
            }
        }

        this.app.use((req, res, next) => {
            res.header('Access-Control-Allow-Origin', '*');
            res.header('Access-Control-Allow-Headers', 'Origin, X-Requested-With, Content-Type, Accept');
            next();
        });

        this.app.use(ipfilter(formattedWhitelist,
            {
                mode: 'allow',
                log: false,
            }));

        this.app.use((error, req, res, next) => {
            if (error instanceof IpDeniedError) {
                return res.status(401).send('Access denied');
            }
            return next();
        });

        this.app.use((req, res, next) => {
            this.logger.info(`${req.method}: ${req.url} request received`);
            return next();
        });
    }

    async initializeErrorMiddleware() {
        await this.app.use((error, req, res, next) => {
            let code; let message;
            if (error && error.code) {
                switch (error.code) {
                case 400:
                    code = 400;
                    message = `Bad request. ${error.message}`;
                    break;
                default:
                    return next(error);
                }
                this.logger.error({ msg: message, Event_name: constants.ERROR_TYPE.API_ERROR_400 });
                return res.status(code).send(message);
            }
            return next(error);
        });

        this.app.use((error, req, res, next) => {
            this.logger.error({ msg: error, Event_name: constants.ERROR_TYPE.API_ERROR_500 });
            return res.status(500).send(error);
        });
    }

    enableSSL() {
        this.sslEnabled = fs.existsSync('/root/certs/privkey.pem') && fs.existsSync('/root/certs/fullchain.pem');

        if (this.sslEnabled) {
            this.httpsServer = https.createServer({
                key: fs.readFileSync('/root/certs/privkey.pem'),
                cert: fs.readFileSync('/root/certs/fullchain.pem'),
            }, this.app);
        }
    }

    initializeRateLimitMiddleware() {
        this.rateLimitMiddleware = rateLimit({
            windowMs: constants.SERVICE_API_RATE_LIMIT_TIME_WINDOW_MILLS,
            max: constants.SERVICE_API_RATE_LIMIT_MAX_NUMBER,
            message: `Too many requests sent, maximum number of requests per minute is ${constants.SERVICE_API_RATE_LIMIT_MAX_NUMBER}`,
            standardHeaders: true, // Return rate limit info in the `RateLimit-*` headers
            legacyHeaders: false, // Disable the `X-RateLimit-*` headers
        });
    }

    initializeSlowDownMiddleWare() {
        this.slowDownMiddleware = slowDown({
            windowMs: constants.SERVICE_API_SLOW_DOWN_TIME_WINDOW_MILLS,
            delayAfter: constants.SERVICE_API_SLOW_DOWN_DELAY_AFTER,
            delayMs: constants.SERVICE_API_SLOW_DOWN_DELAY_MILLS,
        });
    }

    initializeNetworkApi() {
        this.logger.info(`Network API module enabled on port ${this.config.network.port}`);

        this.networkService.handleMessage('/store', (result) => this.publishService.handleStore(result));

        this.networkService.handleMessage('/resolve', (result) => this.queryService.handleResolve(result));

        this.networkService.handleMessage('/search', (result) => this.queryService.handleSearch(result), {
            async: true,
            timeout: 60e3,
        });

        this.networkService.handleMessage('/search/result', (result) => this.queryService.handleSearchResult(result));

        this.networkService.handleMessage('/search/assertions', (result) => this.queryService.handleSearchAssertions(result), {
            async: true,
            timeout: 60e3,
        });

        this.networkService.handleMessage('/search/assertions/result', (result) => this.queryService.handleSearchAssertionsResult(result));

        // this.networkService.handleMessage('/query', (result)
        // => this.queryService.handleQuery(result));
    }

    initializeServiceApi() {
        this.logger.info(`Service API module enabled, server running on port ${this.config.rpcPort}`);

        this.app.post('/publish', this.rateLimitMiddleware, this.slowDownMiddleware, async (req, res, next) => {
            await this.publish(req, res, next, {isAsset: false});
        });
      
        this.app.post('/provision', this.rateLimitMiddleware, this.slowDownMiddleware, async (req, res, next) => {
            await this.publish(req, res, next, {isAsset: true, ual: null});
        });
      
        this.app.post('/update', this.rateLimitMiddleware, this.slowDownMiddleware, async (req, res, next) => {
            if (!req.body.ual) {
                return next({
                    code: 400,
                    message: 'UAL must be a string.',
                });
            }
            await this.publish(req, res, next, { isAsset: true, ual: req.body.ual });
        });

        this.app.get('/resolve', this.rateLimitMiddleware, this.slowDownMiddleware, async (req, res, next) => {
            const operationId = uuidv1();
            this.logger.emit({
                msg: 'Started measuring execution of resolve command',
                Event_name: 'resolve_start',
                Operation_name: 'resolve',
                Id_operation: operationId,
            });

            this.logger.emit({
                msg: 'Started measuring execution of resolve init',
                Event_name: 'resolve_init_start',
                Operation_name: 'resolve_init',
                Id_operation: operationId,
            });

            if (!req.query.ids) {
                return next({ code: 400, message: 'Param ids is required.' });
            }

            if (req.query.load === undefined) {
                req.query.load = false;
            }

            this.logger.emit({
                msg: 'Finished measuring execution of resolve init',
                Event_name: 'resolve_init_end',
                Operation_name: 'resolve_init',
                Id_operation: operationId,
            });

            let handlerId = null;
            try {
                const inserted_object = await Models.handler_ids.create({
                    status: 'PENDING',
                });
                handlerId = inserted_object.dataValues.handler_id;
                res.status(202).send({
                    handler_id: handlerId,
                });

                let ids = [req.query.ids];
                if (req.query.ids instanceof Array) {
                    ids = [...new Set(req.query.ids)];
                }
                this.logger.info(`Resolve for ${ids} with handler id ${handlerId} initiated.`);
                const response = [];

                for (let id of ids) {
                    let isAsset = false;
                    const { assertionId } = await this.blockchainService.getAssetProofs(id);
                    if (assertionId) {
                        isAsset = true;
                        id = assertionId;
                    }
                    this.logger.emit({
                        msg: id,
                        Event_name: 'resolve_assertion_id',
                        Operation_name: 'resolve_assertion_id',
                        Id_operation: operationId,
                    });
                    this.logger.emit({
                        msg: 'Started measuring execution of resolve local',
                        Event_name: 'resolve_local_start',
                        Operation_name: 'resolve_local',
                        Id_operation: operationId,
                    });

                    const nquads = await this.dataService.resolve(id, true);

                    this.logger.emit({
                        msg: 'Finished measuring execution of resolve local',
                        Event_name: 'resolve_local_end',
                        Operation_name: 'resolve_local',
                        Id_operation: operationId,
                    });

                    if (nquads) {
                        this.logger.emit({
                            msg: 'Started measuring execution of create assertion from nquads',
                            Event_name: 'resolve_create_assertion_from_nquads_start',
                            Operation_name: 'resolve_create_assertion_from_nquads',
                            Id_operation: operationId,
                        });

                        const assertion = await this.dataService.createAssertion(nquads);

                        this.logger.emit({
                            msg: 'Finished measuring execution of create assertion from nquads',
                            Event_name: 'resolve_create_assertion_from_nquads_end',
                            Operation_name: 'resolve_create_assertion_from_nquads',
                            Id_operation: operationId,
                        });

                        assertion.jsonld.metadata = JSON.parse(
                            sortedStringify(assertion.jsonld.metadata),
                        );
                        assertion.jsonld.data = JSON.parse(
                            sortedStringify(
                                await this.dataService.fromNQuads(
                                    assertion.jsonld.data,
                                    assertion.jsonld.metadata.type,
                                ),
                            ),
                        );
                        response.push(isAsset ? {
                            type: 'asset',
                            id: assertion.jsonld.metadata.UALs[0],
                            result: {
                                assertions: await this.dataService.assertionsByAsset(
                                    assertion.jsonld.metadata.UALs[0],
                                ),
                                metadata: {
                                    type: assertion.jsonld.metadata.type,
                                    issuer: assertion.jsonld.metadata.issuer,
                                    latestState: assertion.jsonld.metadata.timestamp,
                                },
                                data: assertion.jsonld.data,
                            },
                        } : {
                            type: 'assertion',
                            id,
                            assertion: assertion.jsonld,
                        });
                        response.push(isAsset ? {
                            type: 'asset',
                            id: assertion.jsonld.metadata.UALs[0],
                            result: {
                                assertions: await this.dataService.assertionsByAsset(
                                    assertion.jsonld.metadata.UALs[0],
                                ),
                                metadata: {
                                    type: assertion.jsonld.metadata.type,
                                    issuer: assertion.jsonld.metadata.issuer,
                                    latestState: assertion.jsonld.metadata.timestamp,
                                },
                                data: assertion.jsonld.data,
                            },
                        } : {
                            type: 'assertion',
                            id,
                            assertion: assertion.jsonld,
                        });
                    } else {
                        this.logger.info(`Searching for closest ${this.config.replicationFactor} node(s) for keyword ${id}`);
                        let nodes = await this.networkService.findNodes(
                            id,
                            this.config.replicationFactor,
                        );
                        if (nodes.length < this.config.replicationFactor) {
                            this.logger.warn(`Found only ${nodes.length} node(s) for keyword ${id}`);
                        }
                        nodes = [...new Set(nodes)];
                        for (const node of nodes) {
                            try {
                                const assertion = await this.queryService.resolve(
                                    id, req.query.load, isAsset, node, operationId,
                                );
                                if (assertion) {
                                    assertion.jsonld.metadata = JSON.parse(
                                        sortedStringify(assertion.jsonld.metadata),
                                    );
                                    assertion.jsonld.data = JSON.parse(
                                        sortedStringify(
                                            await this.dataService.fromNQuads(
                                                assertion.jsonld.data,
                                                assertion.jsonld.metadata.type,
                                            ),
                                        ),
                                    );
                                    response.push(isAsset ? {
                                        type: 'asset',
                                        id: assertion.jsonld.metadata.UALs[0],
                                        result: {
                                            metadata: {
                                                type: assertion.jsonld.metadata.type,
                                                issuer: assertion.jsonld.metadata.issuer,
                                                latestState: assertion.jsonld.metadata.timestamp,
                                            },
                                            data: assertion.jsonld.data,
                                        },
                                    } : {
                                        type: 'assertion',
                                        id,
                                        assertion: assertion.jsonld,
                                    });
                                    break;
                                }
                            } catch (e) {
                                this.logger.error({
                                    msg: `Error while resolving data from another node: ${e.message}. ${e.stack}`,
                                    Event_name: constants.ERROR_TYPE.RESOLVE_ROUTE_ERROR,
                                    Event_value1: e.message,
                                    Id_operation: operationId,
                                });
                            }
                        }
                    }
                }

                const handlerIdCachePath = this.fileService.getHandlerIdCachePath();

                this.logger.emit({
                    msg: 'Started measuring execution of resolve save assertion',
                    Event_name: 'resolve_save_assertion_start',
                    Operation_name: 'resolve_save_assertion',
                    Id_operation: operationId,
                });

                await this.fileService
                    .writeContentsToFile(handlerIdCachePath, handlerId, JSON.stringify(response));

                this.logger.emit({
                    msg: 'Finished measuring execution of resolve save assertion',
                    Event_name: 'resolve_save_assertion_end',
                    Operation_name: 'resolve_save_assertion',
                    Id_operation: operationId,
                });

                await Models.handler_ids.update(
                    {
                        status: 'COMPLETED',
                    }, {
                        where: {
                            handler_id: handlerId,
                        },
                    },
                );

                this.logger.emit({
                    msg: 'Finished measuring execution of resolve command',
                    Event_name: 'resolve_end',
                    Operation_name: 'resolve',
                    Id_operation: operationId,
                });
            } catch (e) {
                this.logger.error({
                    msg: `Unexpected error at resolve route: ${e.message}. ${e.stack}`,
                    Event_name: constants.ERROR_TYPE.RESOLVE_ROUTE_ERROR,
                    Event_value1: e.message,
                    Id_operation: operationId,
                });
                this.updateFailedHandlerId(handlerId, e, next);
            }
        });

        this.app.get('/assertions::search', this.rateLimitMiddleware, this.slowDownMiddleware, async (req, res, next) => {
            if (!req.query.query || req.params.search !== 'search') {
                return next({ code: 400, message: 'Params query is necessary.' });
            }

            let { prefix } = req.query;
            let { limit } = req.query;
            const query = req.query.query.toLowerCase();

            if (!prefix) {
                prefix = false;
            }

            if (!limit || limit < 1 || !Number(limit)) {
                limit = 20;
            } else if (limit > 500) {
                limit = 500;
            }

            const operationId = uuidv1();
            let handlerId = null;
            try {
                this.logger.emit({
                    msg: 'Started measuring execution of search command',
                    Event_name: 'search_start',
                    Operation_name: 'search',
                    Id_operation: operationId,
                });
                const inserted_object = await Models.handler_ids.create({
                    status: 'PENDING',
                });
                handlerId = inserted_object.dataValues.handler_id;
                res.status(202).send({
                    handler_id: handlerId,
                });

                const response = await this.dataService.searchAssertions(
                    query,
                    { limit, prefix },
                    true,
                );
                const handlerIdCachePath = this.fileService.getHandlerIdCachePath();

                await this.fileService
                    .writeContentsToFile(handlerIdCachePath, handlerId, JSON.stringify(response));
                await Models.handler_ids.update(
                    {
                        status: 'COMPLETED',
                    }, {
                        where: {
                            handler_id: handlerId,
                        },
                    },
                );

                let nodes = [];
                this.logger.info(`Searching for closest ${this.config.replicationFactor} node(s) for keyword ${query}`);
                const foundNodes = await this.networkService.findNodes(
                    query,
                    this.config.replicationFactor,
                );
                if (foundNodes.length < this.config.replicationFactor) {
                    this.logger.warn(`Found only ${foundNodes.length} node(s) for keyword ${query}`);
                }
                nodes = nodes.concat(foundNodes);

                nodes = [...new Set(nodes)];
<<<<<<< HEAD
                const searchPromises = nodes.map((node) => this.queryService.searchAssertions({
                    query,
                    options: { limit, prefix },
                    handlerId,
                }, node));
                await Promise.all(searchPromises);
=======
                for (const node of nodes) {
                    await this.queryService.searchAssertions({
                        query,
                        options: { limit, prefix },
                        handlerId,
                    }, node);
                }
>>>>>>> cdbc24eb
            } catch (e) {
                this.logger.error({
                    msg: `Unexpected error at search assertions route: ${e.message}. ${e.stack}`,
                    Event_name: constants.ERROR_TYPE.SEARCH_ASSERTIONS_ROUTE_ERROR,
                    Event_value1: e.message,
                    Id_operation: operationId,
                });
                this.updateFailedHandlerId(handlerId, e, next);
            } finally {
                this.logger.emit({
                    msg: 'Finished measuring execution of search command',
                    Event_name: 'search_end',
                    Operation_name: 'search',
                    Id_operation: operationId,
                });
            }
        });

        this.app.get('/entities::search', this.rateLimitMiddleware, this.slowDownMiddleware, async (req, res, next) => {
            if (!req.query.query || req.params.search !== 'search') {
                return next({ code: 400, message: 'Params query or ids are necessary.' });
            }
            const operationId = uuidv1();
            let handlerId = null;
            try {
                this.logger.emit({
                    msg: 'Started measuring execution of search command',
                    Event_name: 'search_start',
                    Operation_name: 'search',
                    Id_operation: operationId,
                });

                const query = req.query.query.toLowerCase();
                let issuers;
                let types;
                let { prefix } = req.query;
                let { limit } = req.query;

                if (req.query.issuers) {
                    issuers = [req.query.issuers];
                    if (req.query.issuers instanceof Array) {
                        issuers = [...new Set(req.query.issuers)];
                    }
                }

                if (req.query.types) {
                    types = [req.query.types];
                    if (req.query.types instanceof Array) {
                        types = [...new Set(req.query.types)];
                    }
                }

                if (!prefix) {
                    prefix = false;
                }

                if (!limit || limit < 1 || !Number(limit)) {
                    limit = 20;
                } else if (limit > 500) {
                    limit = 500;
                }

                const inserted_object = await Models.handler_ids.create({
                    status: 'PENDING',
                });
                handlerId = inserted_object.dataValues.handler_id;
                res.status(200).send({
                    handler_id: handlerId,
                });

                let response;
                let nodes = [];
                if (query) {
                    response = await this.dataService.searchByQuery(
                        query,
                        {
                            issuers, types, prefix, limit,
                        },
                        true,
                    );
                    this.logger.info(`Searching for closest ${this.config.replicationFactor} node(s) for keyword ${query}`);
                    nodes = await this.networkService.findNodes(
                        query,
                        this.config.replicationFactor,
                    );
                    if (nodes.length < this.config.replicationFactor) {
                        this.logger.warn(`Found only ${nodes.length} node(s) for keyword ${query}`);
                    }
                }
                const handlerIdCachePath = this.fileService.getHandlerIdCachePath();

                await this.fileService
                    .writeContentsToFile(handlerIdCachePath, handlerId, JSON.stringify(response));

                await Models.handler_ids.update(
                    {
                        status: 'COMPLETED',
                    }, {
                        where: {
                            handler_id: handlerId,
                        },
                    },
                );
<<<<<<< HEAD
                const searchPromises = nodes.map((node) => this.queryService.search({
                    query,
                    issuers,
                    types,
                    prefix,
                    limit,
                    handlerId,
                }, node));
                await Promise.all(searchPromises);
=======
                for (const node of nodes) {
                    await this.queryService.search({
                        query,
                        issuers,
                        types,
                        prefix,
                        limit,
                        handlerId,
                    }, node);
                }
>>>>>>> cdbc24eb
            } catch (e) {
                this.logger.error({
                    msg: `Unexpected error at search entities route: ${e.message}. ${e.stack}`,
                    Event_name: constants.ERROR_TYPE.SEARCH_ENTITIES_ROUTE_ERROR,
                    Event_value1: e.message,
                    Id_operation: operationId,
                });
                this.updateFailedHandlerId(handlerId, e, next);
            } finally {
                this.logger.emit({
                    msg: 'Finished measuring execution of search command',
                    Event_name: 'search_end',
                    Operation_name: 'search',
                    Id_operation: operationId,
                });
            }
        });

        this.app.post('/query', this.rateLimitMiddleware, this.slowDownMiddleware, async (req, res, next) => {
            if (!req.body.query || !req.query.type) {
                return next({ code: 400, message: 'Params query and type are necessary.' });
            }

            const allowedQueries = ['construct', 'select'];
            // Handle allowed query types, TODO: expand to select, ask and construct
            if (!allowedQueries.includes(req.query.type.toLowerCase())) {
                return next({ code: 400, message: `Unallowed query type, currently supported types: ${allowedQueries.join(', ')}` });
            }
            const operationId = uuidv1();
            let handlerId = null;
            try {
                this.logger.emit({
                    msg: 'Started measuring execution of query command',
                    Event_name: 'query_start',
                    Operation_name: 'query',
                    Id_operation: operationId,
                    Event_value1: req.query.type,
                });

                const inserted_object = await Models.handler_ids.create({
                    status: 'PENDING',
                });
                handlerId = inserted_object.dataValues.handler_id;
                res.status(200).send({
                    handler_id: handlerId,
                });
                try {
                    const response = await this.dataService.runQuery(
                        req.body.query,
                        req.query.type.toUpperCase(),
                    );

                    const handlerIdCachePath = this.fileService.getHandlerIdCachePath();
                    if (response) {
                        await this.fileService.writeContentsToFile(
                            handlerIdCachePath,
                            handlerId,
                            JSON.stringify(response),
                        );
                    }

                    await Models.handler_ids.update(
                        {
                            status: 'COMPLETED',
                        }, {
                            where: {
                                handler_id: handlerId,
                            },
                        },
                    );
                } catch (e) {
                    this.updateFailedHandlerId(handlerId, e, next);
                }
            } catch (e) {
                this.logger.error({
                    msg: `Unexpected error at query route: ${e.message}. ${e.stack}`,
                    Event_name: constants.ERROR_TYPE.QUERY_ROUTE_ERROR,
                    Event_value1: e.message,
                    Id_operation: operationId,
                });
            } finally {
                this.logger.emit({
                    msg: 'Finished measuring execution of query command',
                    Event_name: 'query_end',
                    Operation_name: 'query',
                    Id_operation: operationId,
                    Event_value1: req.query.type,
                });
            }
        });

        this.app.post('/proofs::get', this.rateLimitMiddleware, this.slowDownMiddleware, async (req, res, next) => {
            if (!req.body.nquads) {
                return next({ code: 400, message: 'Params query and type are necessary.' });
            }
            const operationId = uuidv1();
            const handlerIdCachePath = this.fileService.getHandlerIdCachePath();
            let handlerId = null;
            try {
                this.logger.emit({
                    msg: 'Started measuring execution of proofs command',
                    Event_name: 'proofs_start',
                    Operation_name: 'proofs',
                    Id_operation: operationId,
                });

                const inserted_object = await Models.handler_ids.create({
                    status: 'PENDING',
                });
                handlerId = inserted_object.dataValues.handler_id;
                res.status(200).send({
                    handler_id: handlerId,
                });
                let assertions;
                if (req.query.assertions) {
                    assertions = [req.query.assertions];
                    if (req.query.assertions instanceof Array) {
                        assertions = [...new Set(req.query.assertions)];
                    }
                }
                const reqNquads = JSON.parse(req.body.nquads);

                const result = [];
                if (!assertions || assertions.length === 0) {
                    assertions = await this.dataService.findAssertions(reqNquads);
                }
                for (const assertionId of assertions) {
                    const rawNquads = await this.dataService.resolve(assertionId);
                    if (rawNquads) {
                        const { nquads } = await this.dataService.createAssertion(rawNquads);
                        const proofs = await this.validationService.getProofs(nquads, reqNquads);
                        result.push({ assertionId, proofs });
                    }
                }

                await this.fileService
                    .writeContentsToFile(handlerIdCachePath, handlerId, JSON.stringify(result));

                await Models.handler_ids.update(
                    {
                        status: 'COMPLETED',
                    }, {
                        where: {
                            handler_id: handlerId,
                        },
                    },
                );
            } catch (e) {
                this.logger.error({
                    msg: `Unexpected error at proofs route: ${e.message}. ${e.stack}`,
                    Event_name: constants.ERROR_TYPE.PROOFS_ROUTE_ERROR,
                    Event_value1: e.message,
                    Id_operation: operationId,
                });
                this.updateFailedHandlerId(handlerId, e, next);
            } finally {
                this.logger.emit({
                    msg: 'Finished measuring execution of proofs command',
                    Event_name: 'proofs_end',
                    Operation_name: 'proofs',
                    Id_operation: operationId,
                });
            }
        });

        this.app.get('/:operation/result/:handler_id', async (req, res, next) => {
            if (!['provision', 'update', 'publish', 'resolve', 'query', 'entities:search', 'assertions:search', 'proofs:get'].includes(req.params.operation)) {
                return next({
                    code: 400,
                    message: 'Unexisting operation, available operations are: provision, update, publish, resolve, entities:search, assertions:search, query and proofs:get',
                });
            }

            const { handler_id, operation } = req.params;
            if (!validator.isUUID(handler_id)) {
                return next({
                    code: 400,
                    message: 'Handler id is in wrong format',
                });
            }

            try {
                const handlerData = await Models.handler_ids.findOne({
                    where: {
                        handler_id,
                    },
                });

                let response;
                if (handlerData) {
                    if (handlerData.status === 'FAILED') {
                        return res.status(200)
                            .send(
                                { status: handlerData.status, data: JSON.parse(handlerData.data) },
                            );
                    }
                    const documentPath = this.fileService.getHandlerIdDocumentPath(handler_id);
                    switch (req.params.operation) {
                    case 'entities:search':
                        if (handlerData && handlerData.status === 'COMPLETED') {
                            handlerData.data = await this.fileService.loadJsonFromFile(
                                documentPath,
                            );
                        } else {
                            handlerData.data = [];
                        }

                        response = handlerData.data.map((x) => ({
                            '@type': 'EntitySearchResult',
                            result: {
                                '@id': x.id,
                                '@type': x.type.toUpperCase(),
                                timestamp: x.timestamp,
                            },
                            issuers: x.issuers,
                            assertions: x.assertions,
                            nodes: x.nodes,
                            resultScore: 0,
                        }));

                        res.send({
                            '@context': {
                                '@vocab': 'http://schema.org/',
                                goog: 'http://schema.googleapis.com/',
                                resultScore: 'goog:resultScore',
                                detailedDescription: 'goog:detailedDescription',
                                EntitySearchResult: 'goog:EntitySearchResult',
                                kg: 'http://g.co/kg',
                            },
                            '@type': 'ItemList',
                            itemListElement: response,
                        });
                        break;
                    case 'assertions:search':
                        if (handlerData && handlerData.status === 'COMPLETED') {
                            handlerData.data = await this.fileService.loadJsonFromFile(
                                documentPath,
                            );
                        } else {
                            handlerData.data = [];
                        }

                        response = handlerData.data.map(async (x) => ({
                            '@type': 'AssertionSearchResult',
                            result: {
                                '@id': x.id,
                                metadata: x.metadata,
                                signature: x.signature,
                                rootHash: x.rootHash,
                            },
                            nodes: x.nodes,
                            resultScore: 0,
                        }));

                        response = await Promise.all(response);

                        res.send({
                            '@context': {
                                '@vocab': 'http://schema.org/',
                                goog: 'http://schema.googleapis.com/',
                                resultScore: 'goog:resultScore',
                                detailedDescription: 'goog:detailedDescription',
                                EntitySearchResult: 'goog:EntitySearchResult',
                                kg: 'http://g.co/kg',
                            },
                            '@type': 'ItemList',
                            itemListElement: response,
                        });
                        break;
                    case 'resolve':
                        if (handlerData && handlerData.status === 'COMPLETED') {
                            handlerData.data = await this.fileService.loadJsonFromFile(
                                documentPath,
                            );
                        }
                        res.status(200)
                            .send({ status: handlerData.status, data: handlerData.data });
                        break;
                    case 'provision':
                    case 'publish':
                    case 'update':
                        if (handlerData && handlerData.status === 'COMPLETED') {
                            const result = await this.fileService.loadJsonFromFile(documentPath);
                            delete result.assertion.data;
                            handlerData.data = result.assertion;
                        }
                        res.status(200)
                            .send({ status: handlerData.status, data: handlerData.data });
                        break;
                    default:
                        if (handlerData && handlerData.status === 'COMPLETED') {
                            handlerData.data = await this.fileService.loadJsonFromFile(
                                documentPath,
                            );
                        }

                        res.status(200)
                            .send({ status: handlerData.status, data: handlerData.data });
                        break;
                    }
                } else {
                    next({ code: 404, message: `Handler with id: ${handler_id} does not exist.` });
                }
            } catch (e) {
                this.logger.error({
                    msg: `Error while trying to fetch ${operation} data for handler id ${handler_id}. Error message: ${e.message}. ${e.stack}`,
                    Event_name: constants.ERROR_TYPE.RESULTS_ROUTE_ERROR,
                    Event_value1: e.message,
                    Id_operation: handler_id,
                });
                next({ code: 400, message: `Unexpected error at getting results: ${e}` });
            }
        });

        this.app.get('/info', async (req, res, next) => {
            try {
                const { version } = pjson;

                res.status(200).send({
                    version,
                    auto_update: this.config.autoUpdate.enabled,
                    telemetry: this.config.telemetryHub.enabled,
                });
            } catch (e) {
                this.logger.emit({
                    msg: 'Telemetry logging error at node info route',
                    Operation_name: 'Error',
                    Event_name: constants.ERROR_TYPE.NODE_INFO_ROUTE_ERROR,
                    Event_value1: e.message,
                    Id_operation: 'Undefined',
                });
                return next({ code: 400, message: `Error while fetching node info: ${e}. ${e.stack}` });
            }
        });
    }

    async publish(req, res, next, options) {
        const operationId = uuidv1();
        this.logger.emit({
            msg: 'Started measuring execution of publish command',
            Event_name: 'publish_start',
            Operation_name: 'publish',
            Id_operation: operationId,
        });
        this.logger.emit({
            msg: 'Started measuring execution of check arguments for publishing',
            Event_name: 'publish_init_start',
            Operation_name: 'publish_init',
            Id_operation: operationId,
        });
        if ((!req.files || !req.files.file || path.extname(req.files.file.name).toLowerCase() !== '.json') && (!req.body.data)) {
            return next({ code: 400, message: 'No data provided. It is required to have assertion file or data in body, they must be in JSON-LD format.' });
        }

        if (req.files && req.files.file && req.files.file.size > constants.MAX_FILE_SIZE) {
            return next({
                code: 400,
                message: `File size limit is ${constants.MAX_FILE_SIZE / (1024 * 1024)}MB.`,
            });
        }

        if (req.body && req.body.data && Buffer.byteLength(req.body.data, 'utf-8') > constants.MAX_FILE_SIZE) {
            return next({
                code: 400,
                message: `File size limit is ${constants.MAX_FILE_SIZE / (1024 * 1024)}MB.`,
            });
        }

        if (req.body.keywords && !Utilities.isArrayOfStrings(req.body.keywords)) {
            return next({
                code: 400,
                message: 'Keywords must be a non-empty array of strings, all strings must have double quotes.',
            });
        }

        if (req.body.visibility && !['public', 'private'].includes(req.body.visibility)) {
            return next({
                code: 400,
                message: 'Visibility must be a string, value can be public or private.',
            });
        }

        const handlerObject = await Models.handler_ids.create({
            status: 'PENDING',
        });

        const handlerId = handlerObject.dataValues.handler_id;
        res.status(202).send({
            handler_id: handlerId,
        });

        this.logger.emit({
            msg: 'Finished measuring execution of check arguments for publishing',
            Event_name: 'publish_init_end',
            Operation_name: 'publish_init',
            Id_operation: operationId,
        });

        this.logger.emit({
            msg: 'Started measuring execution of preparing arguments for publishing',
            Event_name: 'publish_prep_args_start',
            Operation_name: 'publish_prep_args',
            Id_operation: operationId,
        });

        let fileContent;
        let fileExtension;
        if (req.files) {
            fileContent = req.files.file.data;
            fileExtension = path.extname(req.files.file.name).toLowerCase();
        } else {
            fileContent = req.body.data;
            fileExtension = '.json';
        }
        const visibility = req.body.visibility ? req.body.visibility.toLowerCase() : 'public';
        const ual = options.isAsset ? options.ual : undefined;

        let promise;
        if (req.body.keywords) {
            promise = this.workerPool.exec('JSONParse', [req.body.keywords.toLowerCase()]);
        } else {
            promise = new Promise((accept) => accept([]));
        }

        promise
            .then((keywords) => {
                if (keywords.length > 10) {
                    keywords = keywords.slice(0, 10);
                    this.logger.warn('Too many keywords provided, limit is 10. Publishing only to the first 10 keywords.');
                }
                this.logger.emit({
                    msg: 'Finished measuring execution of preparing arguments for publishing',
                    Event_name: 'publish_prep_args_end',
                    Operation_name: 'publish_prep_args',
                    Id_operation: operationId,
                });
                this.publishService.publish(
                    fileContent,
                    fileExtension,
                    keywords,
                    visibility,
                    ual,
                    handlerId,
                    operationId,
                );
            })
            .then((assertion) => {
                if (assertion) {
                    const handlerData = {
                        id: assertion.id,
                        rootHash: assertion.rootHash,
                        signature: assertion.signature,
                        metadata: assertion.metadata,
                    };

                    Models.handler_ids.update(
                        {
                            data: JSON.stringify(handlerData),
                        }, {
                            where: {
                                handler_id: handlerId,
                            },
                        },
                    );
                }
            })
            .catch((e) => {
                this.updateFailedHandlerId(handlerId, e, next);
            });
    }

    updateFailedHandlerId(handlerId, error, next) {
        if (handlerId !== null) {
            Models.handler_ids.update(
                {
                    status: 'FAILED',
                    data: JSON.stringify({ errorMessage: error.message }),
                }, {
                    where: {
                        handler_id: handlerId,
                    },
                },
            );
        } else {
            return next({
                code: 400,
                message: 'Something went wrong with the requested operation, try again.',
            });
        }
    }
}

module.exports = RpcController;<|MERGE_RESOLUTION|>--- conflicted
+++ resolved
@@ -501,22 +501,12 @@
                 nodes = nodes.concat(foundNodes);
 
                 nodes = [...new Set(nodes)];
-<<<<<<< HEAD
                 const searchPromises = nodes.map((node) => this.queryService.searchAssertions({
                     query,
                     options: { limit, prefix },
                     handlerId,
                 }, node));
                 await Promise.all(searchPromises);
-=======
-                for (const node of nodes) {
-                    await this.queryService.searchAssertions({
-                        query,
-                        options: { limit, prefix },
-                        handlerId,
-                    }, node);
-                }
->>>>>>> cdbc24eb
             } catch (e) {
                 this.logger.error({
                     msg: `Unexpected error at search assertions route: ${e.message}. ${e.stack}`,
@@ -620,7 +610,6 @@
                         },
                     },
                 );
-<<<<<<< HEAD
                 const searchPromises = nodes.map((node) => this.queryService.search({
                     query,
                     issuers,
@@ -630,18 +619,6 @@
                     handlerId,
                 }, node));
                 await Promise.all(searchPromises);
-=======
-                for (const node of nodes) {
-                    await this.queryService.search({
-                        query,
-                        issuers,
-                        types,
-                        prefix,
-                        limit,
-                        handlerId,
-                    }, node);
-                }
->>>>>>> cdbc24eb
             } catch (e) {
                 this.logger.error({
                     msg: `Unexpected error at search entities route: ${e.message}. ${e.stack}`,
