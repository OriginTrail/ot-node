const express = require('express');
const fileUpload = require('express-fileupload');
const ipfilter = require('express-ipfilter').IpFilter;
const fs = require('fs');
const https = require('https');
const { IpDeniedError } = require('express-ipfilter');
const path = require('path');
const { v1: uuidv1 } = require('uuid');
const sortedStringify = require('json-stable-stringify');
const validator = require('validator');
const rateLimit = require('express-rate-limit');
const slowDown = require('express-slow-down');
const Models = require('../../models/index');
const constants = require('../constants');
const pjson = require('../../package.json');
const Utilities = require('../utilities');

class RpcController {
    constructor(ctx) {
        this.config = ctx.config;
        this.publishService = ctx.publishService;
        this.queryService = ctx.queryService;
        this.networkService = ctx.networkService;
        this.validationService = ctx.validationService;
        this.blockchainService = ctx.blockchainService;
        this.dataService = ctx.dataService;
        this.logger = ctx.logger;
        this.commandExecutor = ctx.commandExecutor;
        this.fileService = ctx.fileService;
        this.workerPool = ctx.workerPool;
        this.app = express();

        this.enableSSL();

        this.app.use(fileUpload({
            createParentPath: true,
        }));
    }

    async initialize() {
        // TODO add body-parser middleware
        this.initializeNetworkApi();

        this.initializeAuthenticationMiddleware();
        this.initializeRateLimitMiddleware();
        this.initializeSlowDownMiddleWare();
        this.initializeServiceApi();
        await this.initializeErrorMiddleware();
        if (this.sslEnabled) {
            await this.httpsServer.listen(this.config.rpcPort);
        } else {
            await this.app.listen(this.config.rpcPort);
        }
    }

    initializeAuthenticationMiddleware() {
        const formattedWhitelist = [];
        const ipv6prefix = '::ffff:';
        for (let i = 0; i < this.config.ipWhitelist.length; i += 1) {
            if (!this.config.ipWhitelist[i].includes(':')) {
                formattedWhitelist.push(ipv6prefix.concat(this.config.ipWhitelist[i]));
            } else {
                formattedWhitelist.push(this.config.ipWhitelist[i]);
            }
        }

        this.app.use((req, res, next) => {
            res.header('Access-Control-Allow-Origin', '*');
            res.header('Access-Control-Allow-Headers', 'Origin, X-Requested-With, Content-Type, Accept');
            next();
        });

        this.app.use(ipfilter(formattedWhitelist,
            {
                mode: 'allow',
                log: false,
            }));

        this.app.use((error, req, res, next) => {
            if (error instanceof IpDeniedError) {
                return res.status(401).send('Access denied');
            }
            return next();
        });

        this.app.use((req, res, next) => {
            this.logger.info(`${req.method}: ${req.url} request received`);
            return next();
        });
    }

    async initializeErrorMiddleware() {
        await this.app.use((error, req, res, next) => {
            let code; let message;
            if (error && error.code) {
                switch (error.code) {
                case 400:
                    code = 400;
                    message = `Bad request. ${error.message}`;
                    break;
                default:
                    return next(error);
                }
                this.logger.error({ msg: message, Event_name: constants.ERROR_TYPE.API_ERROR_400 });
                return res.status(code).send(message);
            }
            return next(error);
        });

        this.app.use((error, req, res, next) => {
            this.logger.error({ msg: error, Event_name: constants.ERROR_TYPE.API_ERROR_500 });
            return res.status(500).send(error);
        });
    }

    enableSSL() {
        this.sslEnabled = fs.existsSync('/root/certs/privkey.pem') && fs.existsSync('/root/certs/fullchain.pem');

        if (this.sslEnabled) {
            this.httpsServer = https.createServer({
                key: fs.readFileSync('/root/certs/privkey.pem'),
                cert: fs.readFileSync('/root/certs/fullchain.pem'),
            }, this.app);
        }
    }

    initializeRateLimitMiddleware() {
        this.rateLimitMiddleware = rateLimit({
            windowMs: constants.SERVICE_API_RATE_LIMIT.TIME_WINDOW_MILLS,
            max: constants.SERVICE_API_RATE_LIMIT.MAX_NUMBER,
            message: `Too many requests sent, maximum number of requests per minute is ${constants.SERVICE_API_RATE_LIMIT.MAX_NUMBER}`,
            standardHeaders: true, // Return rate limit info in the `RateLimit-*` headers
            legacyHeaders: false, // Disable the `X-RateLimit-*` headers
        });
    }

    initializeSlowDownMiddleWare() {
        this.slowDownMiddleware = slowDown({
            windowMs: constants.SERVICE_API_SLOW_DOWN.TIME_WINDOW_MILLS,
            delayAfter: constants.SERVICE_API_SLOW_DOWN.DELAY_AFTER_SECONDS,
            delayMs: constants.SERVICE_API_SLOW_DOWN.DELAY_MILLS,
        });
    }

    initializeNetworkApi() {
        this.logger.info(`Network API module enabled on port ${this.config.network.port}`);

        this.networkService.handleMessage(
            constants.NETWORK_PROTOCOLS.STORE,
            (result) => this.publishService.handleStore(result),
        );

        this.networkService.handleMessage(
            constants.NETWORK_PROTOCOLS.RESOLVE,
            (result) => this.queryService.handleResolve(result),
        );

        this.networkService.handleMessage(
            constants.NETWORK_PROTOCOLS.SEARCH,
            (result) => this.queryService.handleSearch(result),
            {
                async: true,
                timeout: constants.NETWORK_HANDLER_TIMEOUT,
            },
        );

        this.networkService.handleMessage(
            constants.NETWORK_PROTOCOLS.SEARCH_RESULT,
            (result) => this.queryService.handleSearchResult(result),
        );

        this.networkService.handleMessage(
            constants.NETWORK_PROTOCOLS.SEARCH_ASSERTIONS,
            (result) => this.queryService.handleSearchAssertions(result),
            {
                async: true,
                timeout: constants.NETWORK_HANDLER_TIMEOUT,
            },
        );

        this.networkService.handleMessage(
            constants.NETWORK_PROTOCOLS.SEARCH_ASSERTIONS_RESULT,
            (result) => this.queryService.handleSearchAssertionsResult(result),
        );

        // this.networkService.handleMessage('/query', (result)
        // => this.queryService.handleQuery(result));
    }

    initializeServiceApi() {
        this.logger.info(`Service API module enabled, server running on port ${this.config.rpcPort}`);

        this.app.post(constants.SERVICE_API_ROUTES.PUBLISH, this.rateLimitMiddleware, this.slowDownMiddleware, async (req, res, next) => {
            await this.publish(req, res, next, { isAsset: false });
        });

        this.app.post(constants.SERVICE_API_ROUTES.PROVISION, this.rateLimitMiddleware, this.slowDownMiddleware, async (req, res, next) => {
            await this.publish(req, res, next, { isAsset: true, ual: null });
        });

        this.app.post(constants.SERVICE_API_ROUTES.UPDATE, this.rateLimitMiddleware, this.slowDownMiddleware, async (req, res, next) => {
            if (!req.body.ual) {
                return next({
                    code: 400,
                    message: 'UAL must be a string.',
                });
            }
            await this.publish(req, res, next, { isAsset: true, ual: req.body.ual });
        });

        this.app.get(
            constants.SERVICE_API_ROUTES.RESOLVE,
            this.rateLimitMiddleware,
            this.slowDownMiddleware,
            async (req, res, next) => {
                const operationId = uuidv1();
                this.logger.emit({
                    msg: 'Started measuring execution of resolve command',
                    Event_name: 'resolve_start',
                    Operation_name: 'resolve',
                    Id_operation: operationId,
                });

                this.logger.emit({
                    msg: 'Started measuring execution of resolve init',
                    Event_name: 'resolve_init_start',
                    Operation_name: 'resolve_init',
                    Id_operation: operationId,
                });

                if (!req.query.ids) {
                    return next({ code: 400, message: 'Param ids is required.' });
                }

                if (req.query.load === undefined) {
                    req.query.load = false;
                }

                this.logger.emit({
                    msg: 'Finished measuring execution of resolve init',
                    Event_name: 'resolve_init_end',
                    Operation_name: 'resolve_init',
                    Id_operation: operationId,
                });

                let handlerId = null;
                try {
                    const inserted_object = await Models.handler_ids.create({
                        status: 'PENDING',
                    });
                    handlerId = inserted_object.dataValues.handler_id;
                    res.status(202).send({
                        handler_id: handlerId,
                    });

                    let ids = [req.query.ids];
                    if (req.query.ids instanceof Array) {
                        ids = [...new Set(req.query.ids)];
                    }
                    this.logger.info(`Resolve for ${ids} with handler id ${handlerId} initiated.`);
                    const response = [];

                    for (let id of ids) {
                        let isAsset = false;
                        const { assertionId } = await this.blockchainService.getAssetProofs(id);
                        if (assertionId) {
                            isAsset = true;
                            id = assertionId;
                        }
                        this.logger.emit({
                            msg: id,
                            Event_name: 'resolve_assertion_id',
                            Operation_name: 'resolve_assertion_id',
                            Id_operation: operationId,
                        });
                        this.logger.emit({
                            msg: 'Started measuring execution of resolve local',
                            Event_name: 'resolve_local_start',
                            Operation_name: 'resolve_local',
                            Id_operation: operationId,
                        });

                        const nquads = await this.dataService.resolve(id, true);

                        this.logger.emit({
                            msg: 'Finished measuring execution of resolve local',
                            Event_name: 'resolve_local_end',
                            Operation_name: 'resolve_local',
                            Id_operation: operationId,
                        });

                        if (nquads) {
                            this.logger.emit({
                                msg: 'Started measuring execution of create assertion from nquads',
                                Event_name: 'resolve_create_assertion_from_nquads_start',
                                Operation_name: 'resolve_create_assertion_from_nquads',
                                Id_operation: operationId,
                            });

                            const assertion = await this.dataService.createAssertion(nquads);

                            this.logger.emit({
                                msg: 'Finished measuring execution of create assertion from nquads',
                                Event_name: 'resolve_create_assertion_from_nquads_end',
                                Operation_name: 'resolve_create_assertion_from_nquads',
                                Id_operation: operationId,
                            });

                            assertion.jsonld.metadata = JSON.parse(
                                sortedStringify(assertion.jsonld.metadata),
                            );
                            assertion.jsonld.data = JSON.parse(
                                sortedStringify(
                                    await this.dataService.fromNQuads(
                                        assertion.jsonld.data,
                                        assertion.jsonld.metadata.type,
                                    ),
                                ),
                            );
                            response.push(isAsset ? {
                                type: 'asset',
                                id: assertion.jsonld.metadata.UALs[0],
                                result: {
                                    assertions: await this.dataService.assertionsByAsset(
                                        assertion.jsonld.metadata.UALs[0],
                                    ),
                                    metadata: {
                                        type: assertion.jsonld.metadata.type,
                                        issuer: assertion.jsonld.metadata.issuer,
                                        latestState: assertion.jsonld.metadata.timestamp,
                                    },
                                    data: assertion.jsonld.data,
                                },
                            } : {
                                type: 'assertion',
                                id,
                                assertion: assertion.jsonld,
                            });
                        } else {
                            this.logger.info(`Searching for closest ${this.config.replicationFactor} node(s) for keyword ${id}`);
                            const nodes = await this.networkService.findNodes(
                                id,
                                constants.NETWORK_PROTOCOLS.RESOLVE,
                                this.config.replicationFactor,
                            );
                            if (nodes.length < this.config.replicationFactor) {
                                this.logger.warn(`Found only ${nodes.length} node(s) for keyword ${id}`);
                            }
                            for (const node of nodes) {
                                try {
                                    const assertion = await this.queryService.resolve(
                                        id, req.query.load, isAsset, node, operationId,
                                    );
                                    if (assertion) {
                                        assertion.jsonld.metadata = JSON.parse(
                                            sortedStringify(assertion.jsonld.metadata),
                                        );
                                        assertion.jsonld.data = JSON.parse(
                                            sortedStringify(
                                                await this.dataService.fromNQuads(
                                                    assertion.jsonld.data,
                                                    assertion.jsonld.metadata.type,
                                                ),
                                            ),
                                        );
                                        response.push(isAsset ? {
                                            type: 'asset',
                                            id: assertion.jsonld.metadata.UALs[0],
                                            result: {
                                                metadata: {
                                                    type: assertion.jsonld.metadata.type,
                                                    issuer: assertion.jsonld.metadata.issuer,
                                                    latestState: assertion
                                                        .jsonld.metadata.timestamp,
                                                },
                                                data: assertion.jsonld.data,
                                            },
                                        } : {
                                            type: 'assertion',
                                            id,
                                            assertion: assertion.jsonld,
                                        });
                                        break;
                                    }
                                } catch (e) {
                                    this.logger.error({
                                        msg: `Error while resolving data from another node: ${e.message}. ${e.stack}`,
                                        Event_name: constants.ERROR_TYPE.RESOLVE_ROUTE_ERROR,
                                        Event_value1: e.message,
                                        Id_operation: operationId,
                                    });
                                }
                            }
                        }
                    }

                    const handlerIdCachePath = this.fileService.getHandlerIdCachePath();

                    this.logger.emit({
                        msg: 'Started measuring execution of resolve save assertion',
                        Event_name: 'resolve_save_assertion_start',
                        Operation_name: 'resolve_save_assertion',
                        Id_operation: operationId,
                    });

                    await this.fileService.writeContentsToFile(
                        handlerIdCachePath,
                        handlerId,
                        JSON.stringify(response),
                    );

                    this.logger.emit({
                        msg: 'Finished measuring execution of resolve save assertion',
                        Event_name: 'resolve_save_assertion_end',
                        Operation_name: 'resolve_save_assertion',
                        Id_operation: operationId,
                    });

                    await Models.handler_ids.update(
                        {
                            status: 'COMPLETED',
                        }, {
                            where: {
                                handler_id: handlerId,
                            },
                        },
                    );

                    this.logger.emit({
                        msg: 'Finished measuring execution of resolve command',
                        Event_name: 'resolve_end',
                        Operation_name: 'resolve',
                        Id_operation: operationId,
                    });
                } catch (e) {
                    this.logger.error({
                        msg: `Unexpected error at resolve route: ${e.message}. ${e.stack}`,
                        Event_name: constants.ERROR_TYPE.RESOLVE_ROUTE_ERROR,
                        Event_value1: e.message,
                        Id_operation: operationId,
                    });
                    this.updateFailedHandlerId(handlerId, e, next);
                }
            },
        );

        this.app.get(constants.SERVICE_API_ROUTES.SEARCH_ASSERTIONS, this.rateLimitMiddleware, this.slowDownMiddleware, async (req, res, next) => {
            if (!req.query.query || req.params.search !== 'search') {
                return next({ code: 400, message: 'Params query is necessary.' });
            }

            let { prefix } = req.query;
            let { limit } = req.query;
            const query = req.query.query.toLowerCase();

            if (!prefix) {
                prefix = false;
            }

            if (!limit || limit < 1 || !Number(limit)) {
                limit = 20;
            } else if (limit > 500) {
                limit = 500;
            }

            const operationId = uuidv1();
            let handlerId = null;
            try {
                this.logger.emit({
                    msg: 'Started measuring execution of search command',
                    Event_name: 'search_start',
                    Operation_name: 'search',
                    Id_operation: operationId,
                });
                const inserted_object = await Models.handler_ids.create({
                    status: 'PENDING',
                });
                handlerId = inserted_object.dataValues.handler_id;
                res.status(202).send({
                    handler_id: handlerId,
                });

                const response = await this.dataService.searchAssertions(
                    query,
                    { limit, prefix },
                    true,
                );
                const handlerIdCachePath = this.fileService.getHandlerIdCachePath();

                await this.fileService
                    .writeContentsToFile(handlerIdCachePath, handlerId, JSON.stringify(response));
                await Models.handler_ids.update(
                    {
                        status: 'COMPLETED',
                    }, {
                        where: {
                            handler_id: handlerId,
                        },
                    },
                );

                this.logger.info(`Searching for closest ${this.config.replicationFactor} node(s) for keyword ${query}`);
                let nodes = await this.networkService.findNodes(query, constants.NETWORK_PROTOCOLS.SEARCH_ASSERTIONS, this.config.replicationFactor);
                if (nodes.length < this.config.replicationFactor) {
                    this.logger.warn(`Found only ${nodes.length} node(s) for keyword ${query}`);
                }

                nodes = [...new Set(nodes)];
                const searchPromises = nodes.map((node) => this.queryService.searchAssertions({
                    query,
                    options: { limit, prefix },
                    handlerId,
                }, node));
                await Promise.allSettled(searchPromises);
            } catch (e) {
                this.logger.error({
                    msg: `Unexpected error at search assertions route: ${e.message}. ${e.stack}`,
                    Event_name: constants.ERROR_TYPE.SEARCH_ASSERTIONS_ROUTE_ERROR,
                    Event_value1: e.message,
                    Id_operation: operationId,
                });
                this.updateFailedHandlerId(handlerId, e, next);
            } finally {
                this.logger.emit({
                    msg: 'Finished measuring execution of search command',
                    Event_name: 'search_end',
                    Operation_name: 'search',
                    Id_operation: operationId,
                });
            }
        });

        this.app.get(constants.SERVICE_API_ROUTES.SEARCH, this.rateLimitMiddleware, this.slowDownMiddleware, async (req, res, next) => {
            if (!req.query.query || req.params.search !== 'search') {
                return next({ code: 400, message: 'Params query or ids are necessary.' });
            }
            const operationId = uuidv1();
            let handlerId = null;
            try {
                this.logger.emit({
                    msg: 'Started measuring execution of search command',
                    Event_name: 'search_start',
                    Operation_name: 'search',
                    Id_operation: operationId,
                });

                const query = req.query.query.toLowerCase();
                let issuers;
                let types;
                let { prefix } = req.query;
                let { limit } = req.query;

                if (req.query.issuers) {
                    issuers = [req.query.issuers];
                    if (req.query.issuers instanceof Array) {
                        issuers = [...new Set(req.query.issuers)];
                    }
                }

                if (req.query.types) {
                    types = [req.query.types];
                    if (req.query.types instanceof Array) {
                        types = [...new Set(req.query.types)];
                    }
                }

                if (!prefix) {
                    prefix = false;
                }

                if (!limit || limit < 1 || !Number(limit)) {
                    limit = 20;
                } else if (limit > 500) {
                    limit = 500;
                }

                const inserted_object = await Models.handler_ids.create({
                    status: 'PENDING',
                });
                handlerId = inserted_object.dataValues.handler_id;
                res.status(200).send({
                    handler_id: handlerId,
                });

                let response;
                let nodes = [];
                if (query) {
                    response = await this.dataService.searchByQuery(
                        query,
                        {
                            issuers, types, prefix, limit,
                        },
                        true,
                    );
                    this.logger.info(`Searching for closest ${this.config.replicationFactor} node(s) for keyword ${query}`);
                    nodes = await this.networkService.findNodes(
                        query,
                        constants.NETWORK_PROTOCOLS.SEARCH,
                        this.config.replicationFactor,
                    );
                    if (nodes.length < this.config.replicationFactor) {
                        this.logger.warn(`Found only ${nodes.length} node(s) for keyword ${query}`);
                    }
                }
                const handlerIdCachePath = this.fileService.getHandlerIdCachePath();

                await this.fileService
                    .writeContentsToFile(handlerIdCachePath, handlerId, JSON.stringify(response));

                await Models.handler_ids.update(
                    {
                        status: 'COMPLETED',
                    }, {
                        where: {
                            handler_id: handlerId,
                        },
                    },
                );
                const searchPromises = nodes.map((node) => this.queryService.search({
                    query,
                    issuers,
                    types,
                    prefix,
                    limit,
                    handlerId,
                }, node));
                await Promise.allSettled(searchPromises);
            } catch (e) {
                this.logger.error({
                    msg: `Unexpected error at search entities route: ${e.message}. ${e.stack}`,
                    Event_name: constants.ERROR_TYPE.SEARCH_ENTITIES_ROUTE_ERROR,
                    Event_value1: e.message,
                    Id_operation: operationId,
                });
                this.updateFailedHandlerId(handlerId, e, next);
            } finally {
                this.logger.emit({
                    msg: 'Finished measuring execution of search command',
                    Event_name: 'search_end',
                    Operation_name: 'search',
                    Id_operation: operationId,
                });
            }
        });

        this.app.post(constants.SERVICE_API_ROUTES.QUERY, this.rateLimitMiddleware, this.slowDownMiddleware, async (req, res, next) => {
            if (!req.body || !req.body.query || !req.query.type) {
                return next({ code: 400, message: 'Params query and type are necessary.' });
            }

            const { query, type: queryType } = req.body;

            const allowedQueries = ['construct', 'select'];
            // Handle allowed query types, TODO: expand to select, ask and construct
            if (!allowedQueries.includes(queryType.toLowerCase())) {
                return next({ code: 400, message: `Unallowed query type, currently supported types: ${allowedQueries.join(', ')}` });
            }
            const operationId = uuidv1();
            let handlerId = null;
            try {
                this.logger.emit({
                    msg: 'Started measuring execution of query command',
                    Event_name: 'query_start',
                    Operation_name: 'query',
                    Id_operation: operationId,
                    Event_value1: queryType,
                });

                const inserted_object = await Models.handler_ids.create({
                    status: 'PENDING',
                });
                handlerId = inserted_object.dataValues.handler_id;
                res.status(200).send({
                    handler_id: handlerId,
                });
                try {
                    const response = await this.dataService.runQuery(
                        query,
                        queryType.toUpperCase(),
                    );

                    const handlerIdCachePath = this.fileService.getHandlerIdCachePath();
                    if (response) {
                        await this.fileService.writeContentsToFile(
                            handlerIdCachePath,
                            handlerId,
                            JSON.stringify(response),
                        );
                    }

                    await Models.handler_ids.update(
                        {
                            status: 'COMPLETED',
                        }, {
                            where: {
                                handler_id: handlerId,
                            },
                        },
                    );
                } catch (e) {
                    this.updateFailedHandlerId(handlerId, e, next);
                }
            } catch (e) {
                this.logger.error({
                    msg: `Unexpected error at query route: ${e.message}. ${e.stack}`,
                    Event_name: constants.ERROR_TYPE.QUERY_ROUTE_ERROR,
                    Event_value1: e.message,
                    Id_operation: operationId,
                });
            } finally {
                this.logger.emit({
                    msg: 'Finished measuring execution of query command',
                    Event_name: 'query_end',
                    Operation_name: 'query',
                    Id_operation: operationId,
                    Event_value1: queryType,
                });
            }
        });

        this.app.post(constants.SERVICE_API_ROUTES.PROOFS, this.rateLimitMiddleware, this.slowDownMiddleware, async (req, res, next) => {
            if (!req.body.nquads) {
                return next({ code: 400, message: 'Params query and type are necessary.' });
            }
            const operationId = uuidv1();
            const handlerIdCachePath = this.fileService.getHandlerIdCachePath();
            let handlerId = null;
            try {
                this.logger.emit({
                    msg: 'Started measuring execution of proofs command',
                    Event_name: 'proofs_start',
                    Operation_name: 'proofs',
                    Id_operation: operationId,
                });

                const inserted_object = await Models.handler_ids.create({
                    status: 'PENDING',
                });
                handlerId = inserted_object.dataValues.handler_id;
                res.status(200).send({
                    handler_id: handlerId,
                });
                let assertions;
                if (req.query.assertions) {
                    assertions = [req.query.assertions];
                    if (req.query.assertions instanceof Array) {
                        assertions = [...new Set(req.query.assertions)];
                    }
                }
                const reqNquads = JSON.parse(req.body.nquads);

                const result = [];
                if (!assertions || assertions.length === 0) {
                    assertions = await this.dataService.findAssertions(reqNquads);
                }
                for (const assertionId of assertions) {
                    const rawNquads = await this.dataService.resolve(assertionId);
                    if (rawNquads) {
                        const { nquads } = await this.dataService.createAssertion(rawNquads);
                        const proofs = await this.validationService.getProofs(nquads, reqNquads);
                        result.push({ assertionId, proofs });
                    }
                }

                await this.fileService
                    .writeContentsToFile(handlerIdCachePath, handlerId, JSON.stringify(result));

                await Models.handler_ids.update(
                    {
                        status: 'COMPLETED',
                    }, {
                        where: {
                            handler_id: handlerId,
                        },
                    },
                );
            } catch (e) {
                this.logger.error({
                    msg: `Unexpected error at proofs route: ${e.message}. ${e.stack}`,
                    Event_name: constants.ERROR_TYPE.PROOFS_ROUTE_ERROR,
                    Event_value1: e.message,
                    Id_operation: operationId,
                });
                this.updateFailedHandlerId(handlerId, e, next);
            } finally {
                this.logger.emit({
                    msg: 'Finished measuring execution of proofs command',
                    Event_name: 'proofs_end',
                    Operation_name: 'proofs',
                    Id_operation: operationId,
                });
            }
        });

        this.app.get(constants.SERVICE_API_ROUTES.OPERATION_RESULT, async (req, res, next) => {
            if (!['provision', 'update', 'publish', 'resolve', 'query', 'entities:search', 'assertions:search', 'proofs:get'].includes(req.params.operation)) {
                return next({
                    code: 400,
                    message: 'Unexisting operation, available operations are: provision, update, publish, resolve, entities:search, assertions:search, query and proofs:get',
                });
            }

            const { handler_id, operation } = req.params;
            if (!validator.isUUID(handler_id)) {
                return next({
                    code: 400,
                    message: 'Handler id is in wrong format',
                });
            }

            try {
                const handlerData = await Models.handler_ids.findOne({
                    where: {
                        handler_id,
                    },
                });

                let response;
                if (handlerData) {
                    if (handlerData.status === 'FAILED') {
                        return res.status(200)
                            .send(
                                { status: handlerData.status, data: JSON.parse(handlerData.data) },
                            );
                    }
                    const documentPath = this.fileService.getHandlerIdDocumentPath(handler_id);
                    switch (req.params.operation) {
                    case 'entities:search':
                        if (handlerData && handlerData.status === 'COMPLETED') {
                            handlerData.data = await this.fileService.loadJsonFromFile(
                                documentPath,
                            );
                        } else {
                            handlerData.data = [];
                        }

<<<<<<< HEAD
                            response = handlerData.data.map((x) => ({
                                "@type": "EntitySearchResult",
                                "result": {
                                    "@id": x.id,
                                    "@type": x.type.toUpperCase(),
                                    "timestamp": x.timestamp,
                                },
                                "issuers": x.issuers,
                                "assertions": x.assertions,
                                "nodes": x.nodes,
                                "resultScore": 0
                            }));

                            res.send({
                                "@context": {
                                    "@vocab": "http://schema.org/",
                                    "goog": "http://schema.googleapis.com/",
                                    "resultScore": "goog:resultScore",
                                    "detailedDescription": "goog:detailedDescription",
                                    "EntitySearchResult": "goog:EntitySearchResult",
                                    "kg": "http://g.co/kg"
                                },
                                "@type": "ItemList",
                                "itemCount": response.length,
                                "itemListElement": response
                            });
                            break;
                        case 'assertions:search':
                            if (handlerData && handlerData.status === "COMPLETED") {
                                handlerData.data = await this.fileService.loadJsonFromFile(documentPath);
                            }else{
                                handlerData.data = [];
                            }

                            response = handlerData.data.map(async (x) => ({
                                "@type": "AssertionSearchResult",
                                "result": {
                                    "@id": x.id,
                                    "metadata": x.metadata,
                                    "signature": x.signature,
                                    "rootHash": x.rootHash
                                },
                                "nodes": x.nodes,
                                "resultScore": 0
                            }));

                            response = await Promise.all(response);

                            res.send({
                                "@context": {
                                    "@vocab": "http://schema.org/",
                                    "goog": "http://schema.googleapis.com/",
                                    "resultScore": "goog:resultScore",
                                    "detailedDescription": "goog:detailedDescription",
                                    "EntitySearchResult": "goog:EntitySearchResult",
                                    "kg": "http://g.co/kg"
                                },
                                "@type": "ItemList",
                                "itemCount": response.length,
                                "itemListElement": response
                            });
                            break;
                        case 'resolve':
                            if (handlerData && handlerData.status === "COMPLETED") {
                                handlerData.data = await this.fileService.loadJsonFromFile(documentPath);
                            }
                            res.status(200).send({status: handlerData.status, data: handlerData.data});
                            break;
                        case 'provision':
                        case 'publish':
                        case 'update':
                            if (handlerData && handlerData.status === "COMPLETED") {
                                const result = await this.fileService.loadJsonFromFile(documentPath);
                                delete result.assertion.data;
                                handlerData.data = result.assertion;
                            }
                            res.status(200).send({status: handlerData.status, data: handlerData.data});
                            break;
                        default:
                            if (handlerData && handlerData.status === "COMPLETED") {
                                handlerData.data = await this.fileService.loadJsonFromFile(documentPath);
                            }
=======
                        response = handlerData.data.map((x) => ({
                            '@type': 'EntitySearchResult',
                            result: {
                                '@id': x.id,
                                '@type': x.type.toUpperCase(),
                                timestamp: x.timestamp,
                            },
                            issuers: x.issuers,
                            assertions: x.assertions,
                            nodes: x.nodes,
                            resultScore: 0,
                        }));

                        res.send({
                            '@context': {
                                '@vocab': 'http://schema.org/',
                                goog: 'http://schema.googleapis.com/',
                                resultScore: 'goog:resultScore',
                                detailedDescription: 'goog:detailedDescription',
                                EntitySearchResult: 'goog:EntitySearchResult',
                                kg: 'http://g.co/kg',
                            },
                            '@type': 'ItemList',
                            itemListElement: response,
                        });
                        break;
                    case 'assertions:search':
                        if (handlerData && handlerData.status === 'COMPLETED') {
                            handlerData.data = await this.fileService.loadJsonFromFile(
                                documentPath,
                            );
                        } else {
                            handlerData.data = [];
                        }

                        response = handlerData.data.map(async (x) => ({
                            '@type': 'AssertionSearchResult',
                            result: {
                                '@id': x.id,
                                metadata: x.metadata,
                                signature: x.signature,
                                rootHash: x.rootHash,
                            },
                            nodes: x.nodes,
                            resultScore: 0,
                        }));

                        response = await Promise.all(response);

                        res.send({
                            '@context': {
                                '@vocab': 'http://schema.org/',
                                goog: 'http://schema.googleapis.com/',
                                resultScore: 'goog:resultScore',
                                detailedDescription: 'goog:detailedDescription',
                                EntitySearchResult: 'goog:EntitySearchResult',
                                kg: 'http://g.co/kg',
                            },
                            '@type': 'ItemList',
                            itemListElement: response,
                        });
                        break;
                    case 'resolve':
                        if (handlerData && handlerData.status === 'COMPLETED') {
                            handlerData.data = await this.fileService.loadJsonFromFile(
                                documentPath,
                            );
                        }
                        res.status(200)
                            .send({ status: handlerData.status, data: handlerData.data });
                        break;
                    case 'provision':
                    case 'publish':
                    case 'update':
                        if (handlerData && handlerData.status === 'COMPLETED') {
                            const result = await this.fileService.loadJsonFromFile(documentPath);
                            delete result.assertion.data;
                            handlerData.data = result.assertion;
                        }
                        res.status(200)
                            .send({ status: handlerData.status, data: handlerData.data });
                        break;
                    default:
                        if (handlerData && handlerData.status === 'COMPLETED') {
                            handlerData.data = await this.fileService.loadJsonFromFile(
                                documentPath,
                            );
                        }
>>>>>>> 0517af49

                        res.status(200)
                            .send({ status: handlerData.status, data: handlerData.data });
                        break;
                    }
                } else {
                    next({ code: 404, message: `Handler with id: ${handler_id} does not exist.` });
                }
            } catch (e) {
                this.logger.error({
                    msg: `Error while trying to fetch ${operation} data for handler id ${handler_id}. Error message: ${e.message}. ${e.stack}`,
                    Event_name: constants.ERROR_TYPE.RESULTS_ROUTE_ERROR,
                    Event_value1: e.message,
                    Id_operation: handler_id,
                });
                next({ code: 400, message: `Unexpected error at getting results: ${e}` });
            }
        });

        this.app.get(constants.SERVICE_API_ROUTES.INFO, async (req, res, next) => {
            try {
                const { version } = pjson;

                res.status(200).send({
                    version,
                    auto_update: this.config.autoUpdate.enabled,
                    telemetry: this.config.telemetryHub.enabled,
                });
            } catch (e) {
                this.logger.emit({
                    msg: 'Telemetry logging error at node info route',
                    Operation_name: 'Error',
                    Event_name: constants.ERROR_TYPE.NODE_INFO_ROUTE_ERROR,
                    Event_value1: e.message,
                    Id_operation: 'Undefined',
                });
                return next({ code: 400, message: `Error while fetching node info: ${e}. ${e.stack}` });
            }
        });
    }

    async publish(req, res, next, options) {
        const operationId = uuidv1();
        this.logger.emit({
            msg: 'Started measuring execution of publish command',
            Event_name: 'publish_start',
            Operation_name: 'publish',
            Id_operation: operationId,
        });
        this.logger.emit({
            msg: 'Started measuring execution of check arguments for publishing',
            Event_name: 'publish_init_start',
            Operation_name: 'publish_init',
            Id_operation: operationId,
        });
        if ((!req.files || !req.files.file || path.extname(req.files.file.name).toLowerCase() !== '.json') && (!req.body.data)) {
            return next({ code: 400, message: 'No data provided. It is required to have assertion file or data in body, they must be in JSON-LD format.' });
        }

        if (req.files && req.files.file && req.files.file.size > constants.MAX_FILE_SIZE) {
            return next({
                code: 400,
                message: `File size limit is ${constants.MAX_FILE_SIZE / (1024 * 1024)}MB.`,
            });
        }

        if (req.body && req.body.data && Buffer.byteLength(req.body.data, 'utf-8') > constants.MAX_FILE_SIZE) {
            return next({
                code: 400,
                message: `File size limit is ${constants.MAX_FILE_SIZE / (1024 * 1024)}MB.`,
            });
        }

        if (req.body.keywords && !Utilities.isArrayOfStrings(req.body.keywords)) {
            return next({
                code: 400,
                message: 'Keywords must be a non-empty array of strings, all strings must have double quotes.',
            });
        }

        if (req.body.visibility && !['public', 'private'].includes(req.body.visibility)) {
            return next({
                code: 400,
                message: 'Visibility must be a string, value can be public or private.',
            });
        }

        const handlerObject = await Models.handler_ids.create({
            status: 'PENDING',
        });

        const handlerId = handlerObject.dataValues.handler_id;
        res.status(202).send({
            handler_id: handlerId,
        });

        this.logger.emit({
            msg: 'Finished measuring execution of check arguments for publishing',
            Event_name: 'publish_init_end',
            Operation_name: 'publish_init',
            Id_operation: operationId,
        });

        this.logger.emit({
            msg: 'Started measuring execution of preparing arguments for publishing',
            Event_name: 'publish_prep_args_start',
            Operation_name: 'publish_prep_args',
            Id_operation: operationId,
        });

        let fileContent;
        let fileExtension;
        if (req.files) {
            fileContent = req.files.file.data;
            fileExtension = path.extname(req.files.file.name).toLowerCase();
        } else {
            fileContent = req.body.data;
            fileExtension = '.json';
        }
        const visibility = req.body.visibility ? req.body.visibility.toLowerCase() : 'public';
        const ual = options.isAsset ? options.ual : undefined;

        let promise;
        if (req.body.keywords) {
            promise = this.workerPool.exec('JSONParse', [req.body.keywords.toLowerCase()]);
        } else {
            promise = new Promise((accept) => accept([]));
        }

        promise
            .then((keywords) => {
                if (keywords.length > 10) {
                    keywords = keywords.slice(0, 10);
                    this.logger.warn('Too many keywords provided, limit is 10. Publishing only to the first 10 keywords.');
                }
                this.logger.emit({
                    msg: 'Finished measuring execution of preparing arguments for publishing',
                    Event_name: 'publish_prep_args_end',
                    Operation_name: 'publish_prep_args',
                    Id_operation: operationId,
                });
                this.publishService.publish(
                    fileContent,
                    fileExtension,
                    keywords,
                    visibility,
                    ual,
                    handlerId,
                    operationId,
                );
            })
            .then((assertion) => {
                if (assertion) {
                    const handlerData = {
                        id: assertion.id,
                        rootHash: assertion.rootHash,
                        signature: assertion.signature,
                        metadata: assertion.metadata,
                    };

                    Models.handler_ids.update(
                        {
                            data: JSON.stringify(handlerData),
                        }, {
                            where: {
                                handler_id: handlerId,
                            },
                        },
                    );
                }
            })
            .catch((e) => {
                this.updateFailedHandlerId(handlerId, e, next);
            });
    }

    updateFailedHandlerId(handlerId, error, next) {
        if (handlerId !== null) {
            Models.handler_ids.update(
                {
                    status: 'FAILED',
                    data: JSON.stringify({ errorMessage: error.message }),
                }, {
                    where: {
                        handler_id: handlerId,
                    },
                },
            );
        } else {
            return next({
                code: 400,
                message: 'Something went wrong with the requested operation, try again.',
            });
        }
    }
}

module.exports = RpcController;<|MERGE_RESOLUTION|>--- conflicted
+++ resolved
@@ -834,90 +834,6 @@
                             handlerData.data = [];
                         }
 
-<<<<<<< HEAD
-                            response = handlerData.data.map((x) => ({
-                                "@type": "EntitySearchResult",
-                                "result": {
-                                    "@id": x.id,
-                                    "@type": x.type.toUpperCase(),
-                                    "timestamp": x.timestamp,
-                                },
-                                "issuers": x.issuers,
-                                "assertions": x.assertions,
-                                "nodes": x.nodes,
-                                "resultScore": 0
-                            }));
-
-                            res.send({
-                                "@context": {
-                                    "@vocab": "http://schema.org/",
-                                    "goog": "http://schema.googleapis.com/",
-                                    "resultScore": "goog:resultScore",
-                                    "detailedDescription": "goog:detailedDescription",
-                                    "EntitySearchResult": "goog:EntitySearchResult",
-                                    "kg": "http://g.co/kg"
-                                },
-                                "@type": "ItemList",
-                                "itemCount": response.length,
-                                "itemListElement": response
-                            });
-                            break;
-                        case 'assertions:search':
-                            if (handlerData && handlerData.status === "COMPLETED") {
-                                handlerData.data = await this.fileService.loadJsonFromFile(documentPath);
-                            }else{
-                                handlerData.data = [];
-                            }
-
-                            response = handlerData.data.map(async (x) => ({
-                                "@type": "AssertionSearchResult",
-                                "result": {
-                                    "@id": x.id,
-                                    "metadata": x.metadata,
-                                    "signature": x.signature,
-                                    "rootHash": x.rootHash
-                                },
-                                "nodes": x.nodes,
-                                "resultScore": 0
-                            }));
-
-                            response = await Promise.all(response);
-
-                            res.send({
-                                "@context": {
-                                    "@vocab": "http://schema.org/",
-                                    "goog": "http://schema.googleapis.com/",
-                                    "resultScore": "goog:resultScore",
-                                    "detailedDescription": "goog:detailedDescription",
-                                    "EntitySearchResult": "goog:EntitySearchResult",
-                                    "kg": "http://g.co/kg"
-                                },
-                                "@type": "ItemList",
-                                "itemCount": response.length,
-                                "itemListElement": response
-                            });
-                            break;
-                        case 'resolve':
-                            if (handlerData && handlerData.status === "COMPLETED") {
-                                handlerData.data = await this.fileService.loadJsonFromFile(documentPath);
-                            }
-                            res.status(200).send({status: handlerData.status, data: handlerData.data});
-                            break;
-                        case 'provision':
-                        case 'publish':
-                        case 'update':
-                            if (handlerData && handlerData.status === "COMPLETED") {
-                                const result = await this.fileService.loadJsonFromFile(documentPath);
-                                delete result.assertion.data;
-                                handlerData.data = result.assertion;
-                            }
-                            res.status(200).send({status: handlerData.status, data: handlerData.data});
-                            break;
-                        default:
-                            if (handlerData && handlerData.status === "COMPLETED") {
-                                handlerData.data = await this.fileService.loadJsonFromFile(documentPath);
-                            }
-=======
                         response = handlerData.data.map((x) => ({
                             '@type': 'EntitySearchResult',
                             result: {
@@ -941,6 +857,7 @@
                                 kg: 'http://g.co/kg',
                             },
                             '@type': 'ItemList',
+                            'itemCount': response.length,
                             itemListElement: response,
                         });
                         break;
@@ -977,6 +894,7 @@
                                 kg: 'http://g.co/kg',
                             },
                             '@type': 'ItemList',
+                            'itemCount': response.length,
                             itemListElement: response,
                         });
                         break;
@@ -1006,7 +924,6 @@
                                 documentPath,
                             );
                         }
->>>>>>> 0517af49
 
                         res.status(200)
                             .send({ status: handlerData.status, data: handlerData.data });
