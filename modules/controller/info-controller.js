--- conflicted
+++ resolved
@@ -32,13 +32,8 @@
                 const numberOfEdges = await this.graphStorage.getDocumentsCount('ot_edges');
                 // todo pass blockchain identity
                 Object.assign(basicConfig, {
-<<<<<<< HEAD
                     node_wallet,
-                    erc_725_identity: this.profileService.getIdentity('ethr'),
-=======
-                    node_wallet: this.config.node_wallet,
                     erc_725_identity: this.profileService.getIdentity(),
->>>>>>> 274063dd
                     graph_size: {
                         number_of_vertices: numberOfVertices,
                         number_of_edges: numberOfEdges,
