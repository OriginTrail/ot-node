--- conflicted
+++ resolved
@@ -1,12 +1,8 @@
 const uuidv4 = require('uuid/v4');
 const Models = require('../../models');
 const Utilities = require('../Utilities');
-<<<<<<< HEAD
-
-=======
 const ImportUtilities = require('../ImportUtilities');
 const constants = require('../constants');
->>>>>>> f9e52e5e
 /**
  * Encapsulates DV related methods
  */
@@ -15,17 +11,14 @@
         this.logger = ctx.logger;
         this.commandExecutor = ctx.commandExecutor;
         this.remoteControl = ctx.remoteControl;
-<<<<<<< HEAD
         this.blockchain = ctx.blockchain;
         this.emitter = ctx.emitter;
-=======
 
         this.transport = ctx.transport;
         this.config = ctx.config;
         this.web3 = ctx.web3;
         this.graphStorage = ctx.graphStorage;
 
->>>>>>> f9e52e5e
         this.mapping_standards_for_event = new Map();
         this.mapping_standards_for_event.set('OT-JSON', 'ot-json');
         this.mapping_standards_for_event.set('GS1-EPCIS', 'gs1');
