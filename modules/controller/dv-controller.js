const uuidv4 = require('uuid/v4');
const Models = require('../../models');
const Utilities = require('../Utilities');
const ImportUtilities = require('../ImportUtilities');
const constants = require('../constants');
/**
 * Encapsulates DV related methods
 */
class DVController {
    constructor(ctx) {
        this.logger = ctx.logger;
        this.commandExecutor = ctx.commandExecutor;
        this.remoteControl = ctx.remoteControl;
<<<<<<< HEAD
=======
        this.blockchain = ctx.blockchain;
        this.emitter = ctx.emitter;

>>>>>>> 2903a0a4
        this.transport = ctx.transport;
        this.config = ctx.config;
        this.web3 = ctx.web3;
        this.graphStorage = ctx.graphStorage;
<<<<<<< HEAD
=======

        this.mapping_standards_for_event = new Map();
        this.mapping_standards_for_event.set('OT-JSON', 'ot-json');
        this.mapping_standards_for_event.set('GS1-EPCIS', 'gs1');
        this.mapping_standards_for_event.set('GRAPH', 'ot-json');
        this.mapping_standards_for_event.set('WOT', 'wot');
>>>>>>> 2903a0a4
    }

    /**
     * Sends query to the network.
     * @param query Query
     * @returns {Promise<*>}
     */
    async queryNetwork(query, response) {
        this.logger.info(`Query handling triggered with ${JSON.stringify(query)}.`);

        const queryId = uuidv4();

        try {
            await this.commandExecutor.add({
                name: 'dvQueryNetworkCommand',
                delay: 0,
                data: {
                    queryId,
                    query,
                },
                transactional: false,
            });
        } catch (error) {
            this.logger.error(`Failed query network. ${error}.`);
            response.status(400);
            response.send({
                message: error.message,
            });
            return;
        }

        return queryId;
    }

    async handleNetworkQueryStatus(id, response) {
        this.logger.info(`Query of network status triggered with ID ${id}`);
        try {
            const networkQuery = await Models.network_queries.find({ where: { id } });
            response.status(200);
            response.send({
                status: networkQuery.status,
                query_id: networkQuery.id,
            });
        } catch (error) {
            console.log(error);
            response.status(400);
            response.send({
                error: `Fail to process network query status for ID ${id}.`,
            });
        }
    }

    async getNetworkQueryResponses(query_id, response) {
        this.logger.info(`Query for network response triggered with query ID ${query_id}`);

        let responses = await Models.network_query_responses.findAll({
            where: {
                query_id,
            },
        });

        responses = responses.map(response => ({
            datasets: JSON.parse(response.data_set_ids),
            stake_factor: response.stake_factor,
            reply_id: response.reply_id,
            node_id: response.node_id,
        }));

        response.status(200);
        response.send(responses);
    }

    /**
     * Handles data read request
     * @param data_set_id - Dataset to be read
     * @param reply_id - Id of DH reply previously sent to user
     * @param res - API result object
     * @returns null
     */
    async handleDataReadRequest(data_set_id, reply_id, res) {
        this.logger.info(`Choose offer triggered with reply ID ${reply_id} and import ID ${data_set_id}`);

        const offer = await Models.network_query_responses.findOne({
            where: {
                reply_id,
            },
        });

        if (offer == null) {
            res.status(400);
            res.send({ message: 'Reply not found' });
            return;
        }
        try {
            const dataInfo = await Models.data_info.findOne({
                where: { data_set_id },
            });

            if (dataInfo) {
                const message = `I've already stored data for data set ID ${data_set_id}.`;
                this.logger.trace(message);
                res.status(200);
                res.send({ message });
                return;
            }
            const handler_data = {
                data_set_id,
                reply_id,
            };
            const inserted_object = await Models.handler_ids.create({
                status: 'PENDING',
                data: JSON.stringify(handler_data),
            });
            const handlerId = inserted_object.dataValues.handler_id;
            this.logger.info(`Read offer for query ${offer.query_id} with handler id ${handlerId} initiated.`);
            this.remoteControl.offerInitiated(`Read offer for query ${offer.query_id} with handler id ${handlerId} initiated.`);

            res.status(200);
            res.send({
                handler_id: handlerId,
            });

            this.commandExecutor.add({
                name: 'dvDataReadRequestCommand',
                delay: 0,
                data: {
                    dataSetId: data_set_id,
                    replyId: reply_id,
                    handlerId,
                    nodeId: offer.node_id,
                },
                transactional: false,
            });
        } catch (e) {
            const message = `Failed to handle offer ${offer.id} for query ${offer.query_id} handled. ${e}.`;
            res.status(400);
            res.send({ message });
        }
    }

    // /**
    //  * Handles private data read request
    //  * @param data_set_id - Dataset that holdsprivate data
    //  * @param ot_object_id - Object id that holds private data
    //  * @param seller_node_id - Node id that holds private data
    //  * @param res - API result object
    //  * @returns null
    //  */
<<<<<<< HEAD
    // async handlePrivateDataReadRequest(data_set_id, ot_object_id, seller_node_id, response) {
=======
    // async handlePermissionedDataReadRequest(data_set_id, ot_object_id,seller_node_id,response) {
>>>>>>> 2903a0a4
    //     const handler_data = {
    //         data_set_id,
    //         ot_object_id,
    //         seller_node_id,
    //     };
    //     const inserted_object = await Models.handler_ids.create({
    //         status: 'PENDING',
    //         data: JSON.stringify(handler_data),
    //     });
    //     const handlerId = inserted_object.dataValues.handler_id;
    //     this.logger.info(`Read private data with id
    //     ${ot_object_id} with handler id ${handlerId} initiated.`);
    //
    //     response.status(200);
    //     response.send({
    //         handler_id: handlerId,
    //     });
    //
    //     this.commandExecutor.add({
<<<<<<< HEAD
    //         name: 'dvPrivateDataReadRequestCommand',
=======
    //         name: 'dvPermissionedDataReadRequestCommand',
>>>>>>> 2903a0a4
    //         delay: 0,
    //         data: {
    //             data_set_id,
    //             ot_object_id,
    //             seller_node_id,
    //             handlerId,
    //         },
    //         transactional: false,
    //     });
    // }

<<<<<<< HEAD
    // _validatePrivateData(data) {
=======
    // _validatePermissionedData(data) {
>>>>>>> 2903a0a4
    //     let validated = false;
    //     constants.PRIVATE_DATA_OBJECT_NAMES.forEach((private_data_array) => {
    //         if (data[private_data_array] && Array.isArray(data[private_data_array])) {
    //             data[private_data_array].forEach((private_object) => {
    //                 if (private_object.isPrivate && private_object.data) {
    //                     const calculatedPrivateHash = ImportUtilities
<<<<<<< HEAD
    //                         .calculatePrivateDataHash(private_object);
    //                     validated = calculatedPrivateHash === private_object.private_data_hash;
=======
    //                         .calculatePermissionedDataHash(private_object);
    //                 validated = calculatedPrivateHash ===private_object.permissioned_data_hash;
>>>>>>> 2903a0a4
    //                 }
    //             });
    //         }
    //     });
    //     return validated;
    // }
    //
<<<<<<< HEAD
    // async handlePrivateDataReadResponse(message) {
=======
    // async handlePermissionedDataReadResponse(message) {
>>>>>>> 2903a0a4
    //     const {
    //         handler_id, ot_objects,
    //     } = message;
    //     const documentsToBeUpdated = [];
    //     ot_objects.forEach((otObject) => {
    //         otObject.relatedObjects.forEach((relatedObject) => {
    //             if (relatedObject.vertex.vertexType === 'Data') {
<<<<<<< HEAD
    //                 if (this._validatePrivateData(relatedObject.vertex.data)) {
=======
    //                 if (this._validatePermissionedData(relatedObject.vertex.data)) {
>>>>>>> 2903a0a4
    //                     documentsToBeUpdated.push(relatedObject.vertex);
    //                 }
    //             }
    //         });
    //     });
    //     const promises = [];
    //     documentsToBeUpdated.forEach((document) => {
    //         promises.push(this.graphStorage.updateDocument('ot_vertices', document));
    //     });
    //     await Promise.all(promises);
    //
    //     const handlerData = await Models.handler_ids.findOne({
    //         where: {
    //             handler_id,
    //         },
    //     });
    //
    //     const { data_set_id, ot_object_id } = JSON.parse(handlerData.data);
    //
    //     await Models.data_sellers.create({
    //         data_set_id,
    //         ot_json_object_id: ot_object_id,
    //         seller_node_id: this.config.identity.toLowerCase(),
    //         seller_erc_id: Utilities.normalizeHex(this.config.erc725Identity),
    //         price: this.config.default_data_price,
    //     });
    //
    //
    //     await Models.handler_ids.update({
    //         status: 'COMPLETED',
    //     }, { where: { handler_id } });
    // }

    // async sendNetworkPurchase(dataSetId, erc725Identity, nodeId, otJsonObjectId, handlerId) {
    //     const message = {
    //         data_set_id: dataSetId,
    //         dv_erc725_identity: erc725Identity,
    //         handler_id: handlerId,
    //         ot_json_object_id: otJsonObjectId,
    //         wallet: this.config.node_wallet,
    //     };
    //     const dataPurchaseRequestObject = {
    //         message,
    //         messageSignature: Utilities.generateRsvSignature(
    //             JSON.stringify(message),
    //             this.web3,
    //             this.config.node_private_key,
    //         ),
    //     };
    //     await this.transport.sendDataPurchaseRequest(
    //         dataPurchaseRequestObject,
    //         nodeId,
    //     );
    // }

    async sendNetworkPurchase(request, response) {
        if (request.body == null
            || request.body.data_set_id == null
            || request.body.seller_node_id == null
            || request.body.ot_object_id == null) {
            response.status(400);
            response.send({ message: 'Params data_set_id, seller_node_id and ot_object_id are required.' });
            return;
        }
        const {
            data_set_id, seller_node_id, ot_object_id,
        } = request.body;
        const inserted_object = await Models.handler_ids.create({
            data: JSON.stringify({
                data_set_id, seller_node_id, ot_object_id,
            }),
            status: 'REQUESTED',
        });
        const { handler_id } = inserted_object.dataValues;
        response.status(200);
        response.send({
            handler_id,
        });

        const commandData = {
            data_set_id,
            handler_id,
            ot_object_id,
            seller_node_id,
        };

        await this.commandExecutor.add({
            name: 'dvPurchaseRequestCommand',
            data: commandData,
        });
    }

<<<<<<< HEAD
    async sendPrivateDataPriceRequest(dataSetId, nodeId, otJsonObjectId, handlerId) {
=======
    async sendPermissionedDataPriceRequest(dataSetId, nodeId, otJsonObjectId, handlerId) {
>>>>>>> 2903a0a4
        const message = {
            data_set_id: dataSetId,
            handler_id: handlerId,
            ot_json_object_id: otJsonObjectId,
            wallet: this.config.node_wallet,
        };
        const dataPriceRequestObject = {
            message,
            messageSignature: Utilities.generateRsvSignature(
<<<<<<< HEAD
                JSON.stringify(message),
=======
                message,
>>>>>>> 2903a0a4
                this.web3,
                this.config.node_private_key,
            ),
        };

<<<<<<< HEAD
        await this.transport.sendPrivateDataPriceRequest(
=======
        await this.transport.sendPermissionedDataPriceRequest(
>>>>>>> 2903a0a4
            dataPriceRequestObject,
            nodeId,
        );
    }
    // async handleNetworkPurchaseResponse(response) {
    //     const {
    //         handler_id, status, message, seller_node_id, seller_erc_id, price,
    //     } = response;
    //
    //     const handlerData = await Models.handler_ids.findOne({
    //         where: {
    //             handler_id,
    //         },
    //     });
    //
    //     const { data_set_id, ot_object_id } = JSON.parse(handlerData.data);
    //
    //     await Models.data_trades.create({
    //         data_set_id,
    //         ot_json_object_id: ot_object_id,
    //         buyer_node_id: this.config.identity,
    //         buyer_erc_id: this.config.erc725Identity.toLowerCase(),
    //         seller_node_id,
    //         seller_erc_id,
    //         price,
    //         purchase_id: '',
    //         status,
    //     });
    //
    //     await Models.handler_ids.update({
    //         data: JSON.stringify({ message }),
    //         status,
    //     }, {
    //         where: {
    //             handler_id,
    //         },
    //     });
    // }


    async handleNetworkPurchaseResponse(response) {
        const {
            handler_id, status, message, encoded_data,
<<<<<<< HEAD
            private_data_root_hash, encoded_data_root_hash,
            private_data_array_length, private_data_original_length,
=======
            permissioned_data_root_hash, encoded_data_root_hash,
            permissioned_data_array_length, permissioned_data_original_length,
>>>>>>> 2903a0a4
        } = response;

        const commandData = {
            handler_id,
            status,
            message,
            encoded_data,
<<<<<<< HEAD
            private_data_root_hash,
            encoded_data_root_hash,
            private_data_array_length,
            private_data_original_length,
=======
            permissioned_data_root_hash,
            encoded_data_root_hash,
            permissioned_data_array_length,
            permissioned_data_original_length,
>>>>>>> 2903a0a4
        };

        await this.commandExecutor.add({
            name: 'dvPurchaseInitiateCommand',
            data: commandData,
        });
    }

<<<<<<< HEAD
    async handlePrivateDataPriceResponse(response) {
=======
    async handlePermissionedDataPriceResponse(response) {
>>>>>>> 2903a0a4
        const {
            handler_id, status, price_in_trac,
        } = response;

        const handler = await Models.handler_ids.findOne({
            where: {
                handler_id,
            },
        });

        const {
            data_set_id,
            seller_node_id,
            ot_object_id,
        } = JSON.parse(handler.data);

        if (status === 'COMPLETED') {
            await Models.data_sellers.update({
                price: price_in_trac,
            }, {
                where: {
                    data_set_id,
                    seller_node_id,
                    ot_json_object_id: ot_object_id,
                },
            });
        }

        await Models.handler_ids.update({
            data: JSON.stringify({
                message: {
                    data_set_id,
                    seller_node_id,
                    ot_object_id,
                    price_in_trac,
                },
            }),
            status,
        }, {
            where: {
                handler_id,
            },
        });
    }


<<<<<<< HEAD
=======
    /**
     * Handles data read request
     * @param queryId
     * @param dataSetId
     * @param replyId
     */
    async handleDataReadExportRequest(req, res) {
        this.logger.api('POST: Network read and export request received.');

        if (req.body == null || req.body.reply_id == null
            || req.body.data_set_id == null) {
            res.status(400);
            res.send({ message: 'Params reply_id, data_set_id are required.' });
            return;
        }
        const { reply_id, data_set_id } = req.body;
        let standard_id =
            this.mapping_standards_for_event.get(req.body.standard_id);
        if (!standard_id) {
            standard_id = 'ot-json';
        }
        this.logger.info(`Choose offer triggered with reply ID ${reply_id} and import ID ${data_set_id}`);

        const offer = await Models.network_query_responses.findOne({
            where: {
                reply_id,
            },
        });

        if (offer == null) {
            res.status(400);
            res.send({ message: 'Reply not found' });
            return;
        }
        try {
            const handler_data = {
                data_set_id,
                reply_id,
                standard_id,
                export_status: 'PENDING',
                import_status: 'PENDING',
                readExport: true,
            };
            const inserted_object = await Models.handler_ids.create({
                status: 'PENDING',
                data: JSON.stringify(handler_data),
            });

            const dataInfo = await Models.data_info.findOne({
                where: { data_set_id },
            });
            if (dataInfo) {
                handler_data.import_status = 'COMPLETED';
                await Models.handler_ids.update(
                    {
                        data: JSON.stringify(handler_data),
                    },
                    {
                        where: {
                            handler_id: inserted_object.handler_id,
                        },
                    },
                );

                const commandSequence = [
                    'exportDataCommand',
                    'exportWorkerCommand',
                ];

                await this.commandExecutor.add({
                    name: commandSequence[0],
                    sequence: commandSequence.slice(1),
                    delay: 0,
                    data: {
                        handlerId: inserted_object.handler_id,
                        datasetId: data_set_id,
                        standardId: standard_id,
                    },
                    transactional: false,
                });
            } else {
                this.logger.info(`Read offer for query ${offer.query_id} with handler id ${inserted_object.dataValues.handler_id} initiated.`);
                this.remoteControl.offerInitiated(`Read offer for query ${offer.query_id} with handler id ${inserted_object.dataValues.handler_id} initiated.`);


                this.commandExecutor.add({
                    name: 'dvDataReadRequestCommand',
                    delay: 0,
                    data: {
                        dataSetId: data_set_id,
                        replyId: reply_id,
                        handlerId: inserted_object.dataValues.handler_id,
                        nodeId: offer.node_id,
                    },
                    transactional: false,
                });
            }

            res.status(200);
            res.send({
                handler_id: inserted_object.dataValues.handler_id,
            });
        } catch (e) {
            const message = `Failed to handle offer ${offer.id} for query ${offer.query_id} handled. ${e}.`;
            res.status(400);
            res.send({ message });
        }
    }

>>>>>>> 2903a0a4
    async handleDataLocationResponse(message) {
        const queryId = message.id;

        // Find the query.
        const networkQuery = await Models.network_queries.findOne({
            where: { id: queryId },
        });

        if (!networkQuery) {
            throw Error(`Didn't find query with ID ${queryId}.`);
        }

        if (networkQuery.status !== 'OPEN') {
            this.logger.info('Too late. Query closed.');
        } else {
            await this.commandExecutor.add({
                name: 'dvDataLocationResponseCommand',
                delay: 0,
                data: {
                    queryId,
                    wallet: message.wallet,
                    nodeId: message.nodeId,
                    imports: message.imports,
                    dataPrice: message.dataPrice,
                    dataSize: message.dataSize,
                    stakeFactor: message.stakeFactor,
                    replyId: message.replyId,
                },
                transactional: false,
            });
        }
    }

    async handleDataReadResponseFree(message) {
        // Is it the chosen one?
        const replyId = message.id;

        // Find the particular reply.
        const networkQueryResponse = await Models.network_query_responses.findOne({
            where: { reply_id: replyId },
        });

        if (!networkQueryResponse) {
            throw Error(`Didn't find query reply with ID ${replyId}.`);
        }
        await this.commandExecutor.add({
            name: 'dvDataReadResponseFreeCommand',
            delay: 0,
            data: {
                message,
            },
            transactional: false,
        });
    }

    handleGetFingerprint(req, res) {
        this.logger.api('GET: Fingerprint request received.');
        const { dataset_id } = req.params;
        if (dataset_id == null) {
            res.status(400);
            res.send({
                message: 'data_set_id parameter is missing',
            });
            return;
        }

        this.blockchain.getRootHash(dataset_id).then((dataRootHash) => {
            if (dataRootHash) {
                if (!Utilities.isZeroHash(dataRootHash)) {
                    res.status(200);
                    res.send({
                        root_hash: dataRootHash,
                    });
                } else {
                    res.status(404);
                    res.send({
                        message: `Root hash not found for ${dataset_id}`,
                    });
                }
            } else {
                res.status(500);
                res.send({
                    message: `Failed to get root hash for ${dataset_id}`,
                });
            }
        }).catch((err) => {
            res.status(500);
            res.send({
                message: err,
            });
        });
    }
}

module.exports = DVController;
<|MERGE_RESOLUTION|>--- conflicted
+++ resolved
@@ -11,25 +11,19 @@
         this.logger = ctx.logger;
         this.commandExecutor = ctx.commandExecutor;
         this.remoteControl = ctx.remoteControl;
-<<<<<<< HEAD
-=======
         this.blockchain = ctx.blockchain;
         this.emitter = ctx.emitter;
 
->>>>>>> 2903a0a4
         this.transport = ctx.transport;
         this.config = ctx.config;
         this.web3 = ctx.web3;
         this.graphStorage = ctx.graphStorage;
-<<<<<<< HEAD
-=======
 
         this.mapping_standards_for_event = new Map();
         this.mapping_standards_for_event.set('OT-JSON', 'ot-json');
         this.mapping_standards_for_event.set('GS1-EPCIS', 'gs1');
         this.mapping_standards_for_event.set('GRAPH', 'ot-json');
         this.mapping_standards_for_event.set('WOT', 'wot');
->>>>>>> 2903a0a4
     }
 
     /**
@@ -178,11 +172,7 @@
     //  * @param res - API result object
     //  * @returns null
     //  */
-<<<<<<< HEAD
-    // async handlePrivateDataReadRequest(data_set_id, ot_object_id, seller_node_id, response) {
-=======
     // async handlePermissionedDataReadRequest(data_set_id, ot_object_id,seller_node_id,response) {
->>>>>>> 2903a0a4
     //     const handler_data = {
     //         data_set_id,
     //         ot_object_id,
@@ -202,11 +192,7 @@
     //     });
     //
     //     this.commandExecutor.add({
-<<<<<<< HEAD
-    //         name: 'dvPrivateDataReadRequestCommand',
-=======
     //         name: 'dvPermissionedDataReadRequestCommand',
->>>>>>> 2903a0a4
     //         delay: 0,
     //         data: {
     //             data_set_id,
@@ -218,24 +204,15 @@
     //     });
     // }
 
-<<<<<<< HEAD
-    // _validatePrivateData(data) {
-=======
     // _validatePermissionedData(data) {
->>>>>>> 2903a0a4
     //     let validated = false;
     //     constants.PRIVATE_DATA_OBJECT_NAMES.forEach((private_data_array) => {
     //         if (data[private_data_array] && Array.isArray(data[private_data_array])) {
     //             data[private_data_array].forEach((private_object) => {
     //                 if (private_object.isPrivate && private_object.data) {
     //                     const calculatedPrivateHash = ImportUtilities
-<<<<<<< HEAD
-    //                         .calculatePrivateDataHash(private_object);
-    //                     validated = calculatedPrivateHash === private_object.private_data_hash;
-=======
     //                         .calculatePermissionedDataHash(private_object);
     //                 validated = calculatedPrivateHash ===private_object.permissioned_data_hash;
->>>>>>> 2903a0a4
     //                 }
     //             });
     //         }
@@ -243,11 +220,7 @@
     //     return validated;
     // }
     //
-<<<<<<< HEAD
-    // async handlePrivateDataReadResponse(message) {
-=======
     // async handlePermissionedDataReadResponse(message) {
->>>>>>> 2903a0a4
     //     const {
     //         handler_id, ot_objects,
     //     } = message;
@@ -255,11 +228,7 @@
     //     ot_objects.forEach((otObject) => {
     //         otObject.relatedObjects.forEach((relatedObject) => {
     //             if (relatedObject.vertex.vertexType === 'Data') {
-<<<<<<< HEAD
-    //                 if (this._validatePrivateData(relatedObject.vertex.data)) {
-=======
     //                 if (this._validatePermissionedData(relatedObject.vertex.data)) {
->>>>>>> 2903a0a4
     //                     documentsToBeUpdated.push(relatedObject.vertex);
     //                 }
     //             }
@@ -352,11 +321,7 @@
         });
     }
 
-<<<<<<< HEAD
-    async sendPrivateDataPriceRequest(dataSetId, nodeId, otJsonObjectId, handlerId) {
-=======
     async sendPermissionedDataPriceRequest(dataSetId, nodeId, otJsonObjectId, handlerId) {
->>>>>>> 2903a0a4
         const message = {
             data_set_id: dataSetId,
             handler_id: handlerId,
@@ -366,21 +331,13 @@
         const dataPriceRequestObject = {
             message,
             messageSignature: Utilities.generateRsvSignature(
-<<<<<<< HEAD
-                JSON.stringify(message),
-=======
                 message,
->>>>>>> 2903a0a4
                 this.web3,
                 this.config.node_private_key,
             ),
         };
 
-<<<<<<< HEAD
-        await this.transport.sendPrivateDataPriceRequest(
-=======
         await this.transport.sendPermissionedDataPriceRequest(
->>>>>>> 2903a0a4
             dataPriceRequestObject,
             nodeId,
         );
@@ -424,13 +381,8 @@
     async handleNetworkPurchaseResponse(response) {
         const {
             handler_id, status, message, encoded_data,
-<<<<<<< HEAD
-            private_data_root_hash, encoded_data_root_hash,
-            private_data_array_length, private_data_original_length,
-=======
             permissioned_data_root_hash, encoded_data_root_hash,
             permissioned_data_array_length, permissioned_data_original_length,
->>>>>>> 2903a0a4
         } = response;
 
         const commandData = {
@@ -438,17 +390,10 @@
             status,
             message,
             encoded_data,
-<<<<<<< HEAD
-            private_data_root_hash,
-            encoded_data_root_hash,
-            private_data_array_length,
-            private_data_original_length,
-=======
             permissioned_data_root_hash,
             encoded_data_root_hash,
             permissioned_data_array_length,
             permissioned_data_original_length,
->>>>>>> 2903a0a4
         };
 
         await this.commandExecutor.add({
@@ -457,11 +402,7 @@
         });
     }
 
-<<<<<<< HEAD
-    async handlePrivateDataPriceResponse(response) {
-=======
     async handlePermissionedDataPriceResponse(response) {
->>>>>>> 2903a0a4
         const {
             handler_id, status, price_in_trac,
         } = response;
@@ -508,8 +449,6 @@
     }
 
 
-<<<<<<< HEAD
-=======
     /**
      * Handles data read request
      * @param queryId
@@ -619,7 +558,291 @@
         }
     }
 
->>>>>>> 2903a0a4
+    // /**
+    //  * Handles private data read request
+    //  * @param data_set_id - Dataset that holdsprivate data
+    //  * @param ot_object_id - Object id that holds private data
+    //  * @param seller_node_id - Node id that holds private data
+    //  * @param res - API result object
+    //  * @returns null
+    //  */
+    // async handlePrivateDataReadRequest(data_set_id, ot_object_id, seller_node_id, response) {
+    //     const handler_data = {
+    //         data_set_id,
+    //         ot_object_id,
+    //         seller_node_id,
+    //     };
+    //     const inserted_object = await Models.handler_ids.create({
+    //         status: 'PENDING',
+    //         data: JSON.stringify(handler_data),
+    //     });
+    //     const handlerId = inserted_object.dataValues.handler_id;
+    //     this.logger.info(`Read private data with id
+    //     ${ot_object_id} with handler id ${handlerId} initiated.`);
+    //
+    //     response.status(200);
+    //     response.send({
+    //         handler_id: handlerId,
+    //     });
+    //
+    //     this.commandExecutor.add({
+    //         name: 'dvPrivateDataReadRequestCommand',
+    //         delay: 0,
+    //         data: {
+    //             data_set_id,
+    //             ot_object_id,
+    //             seller_node_id,
+    //             handlerId,
+    //         },
+    //         transactional: false,
+    //     });
+    // }
+
+    // _validatePrivateData(data) {
+    //     let validated = false;
+    //     constants.PRIVATE_DATA_OBJECT_NAMES.forEach((private_data_array) => {
+    //         if (data[private_data_array] && Array.isArray(data[private_data_array])) {
+    //             data[private_data_array].forEach((private_object) => {
+    //                 if (private_object.isPrivate && private_object.data) {
+    //                     const calculatedPrivateHash = ImportUtilities
+    //                         .calculatePrivateDataHash(private_object);
+    //                     validated = calculatedPrivateHash === private_object.private_data_hash;
+    //                 }
+    //             });
+    //         }
+    //     });
+    //     return validated;
+    // }
+    //
+    // async handlePrivateDataReadResponse(message) {
+    //     const {
+    //         handler_id, ot_objects,
+    //     } = message;
+    //     const documentsToBeUpdated = [];
+    //     ot_objects.forEach((otObject) => {
+    //         otObject.relatedObjects.forEach((relatedObject) => {
+    //             if (relatedObject.vertex.vertexType === 'Data') {
+    //                 if (this._validatePrivateData(relatedObject.vertex.data)) {
+    //                     documentsToBeUpdated.push(relatedObject.vertex);
+    //                 }
+    //             }
+    //         });
+    //     });
+    //     const promises = [];
+    //     documentsToBeUpdated.forEach((document) => {
+    //         promises.push(this.graphStorage.updateDocument('ot_vertices', document));
+    //     });
+    //     await Promise.all(promises);
+    //
+    //     const handlerData = await Models.handler_ids.findOne({
+    //         where: {
+    //             handler_id,
+    //         },
+    //     });
+    //
+    //     const { data_set_id, ot_object_id } = JSON.parse(handlerData.data);
+    //
+    //     await Models.data_sellers.create({
+    //         data_set_id,
+    //         ot_json_object_id: ot_object_id,
+    //         seller_node_id: this.config.identity.toLowerCase(),
+    //         seller_erc_id: Utilities.normalizeHex(this.config.erc725Identity),
+    //         price: this.config.default_data_price,
+    //     });
+    //
+    //
+    //     await Models.handler_ids.update({
+    //         status: 'COMPLETED',
+    //     }, { where: { handler_id } });
+    // }
+
+    // async sendNetworkPurchase(dataSetId, erc725Identity, nodeId, otJsonObjectId, handlerId) {
+    //     const message = {
+    //         data_set_id: dataSetId,
+    //         dv_erc725_identity: erc725Identity,
+    //         handler_id: handlerId,
+    //         ot_json_object_id: otJsonObjectId,
+    //         wallet: this.config.node_wallet,
+    //     };
+    //     const dataPurchaseRequestObject = {
+    //         message,
+    //         messageSignature: Utilities.generateRsvSignature(
+    //             JSON.stringify(message),
+    //             this.web3,
+    //             this.config.node_private_key,
+    //         ),
+    //     };
+    //     await this.transport.sendDataPurchaseRequest(
+    //         dataPurchaseRequestObject,
+    //         nodeId,
+    //     );
+    // }
+
+    async sendNetworkPurchase(request, response) {
+        if (request.body == null
+            || request.body.data_set_id == null
+            || request.body.seller_node_id == null
+            || request.body.ot_object_id == null) {
+            response.status(400);
+            response.send({ message: 'Params data_set_id, seller_node_id and ot_object_id are required.' });
+            return;
+        }
+        const {
+            data_set_id, seller_node_id, ot_object_id,
+        } = request.body;
+        const inserted_object = await Models.handler_ids.create({
+            data: JSON.stringify({
+                data_set_id, seller_node_id, ot_object_id,
+            }),
+            status: 'REQUESTED',
+        });
+        const { handler_id } = inserted_object.dataValues;
+        response.status(200);
+        response.send({
+            handler_id,
+        });
+
+        const commandData = {
+            data_set_id,
+            handler_id,
+            ot_object_id,
+            seller_node_id,
+        };
+
+        await this.commandExecutor.add({
+            name: 'dvPurchaseRequestCommand',
+            data: commandData,
+        });
+    }
+
+    async sendPrivateDataPriceRequest(dataSetId, nodeId, otJsonObjectId, handlerId) {
+        const message = {
+            data_set_id: dataSetId,
+            handler_id: handlerId,
+            ot_json_object_id: otJsonObjectId,
+            wallet: this.config.node_wallet,
+        };
+        const dataPriceRequestObject = {
+            message,
+            messageSignature: Utilities.generateRsvSignature(
+                JSON.stringify(message),
+                this.web3,
+                this.config.node_private_key,
+            ),
+        };
+
+        await this.transport.sendPrivateDataPriceRequest(
+            dataPriceRequestObject,
+            nodeId,
+        );
+    }
+    // async handleNetworkPurchaseResponse(response) {
+    //     const {
+    //         handler_id, status, message, seller_node_id, seller_erc_id, price,
+    //     } = response;
+    //
+    //     const handlerData = await Models.handler_ids.findOne({
+    //         where: {
+    //             handler_id,
+    //         },
+    //     });
+    //
+    //     const { data_set_id, ot_object_id } = JSON.parse(handlerData.data);
+    //
+    //     await Models.data_trades.create({
+    //         data_set_id,
+    //         ot_json_object_id: ot_object_id,
+    //         buyer_node_id: this.config.identity,
+    //         buyer_erc_id: this.config.erc725Identity.toLowerCase(),
+    //         seller_node_id,
+    //         seller_erc_id,
+    //         price,
+    //         purchase_id: '',
+    //         status,
+    //     });
+    //
+    //     await Models.handler_ids.update({
+    //         data: JSON.stringify({ message }),
+    //         status,
+    //     }, {
+    //         where: {
+    //             handler_id,
+    //         },
+    //     });
+    // }
+
+
+    async handleNetworkPurchaseResponse(response) {
+        const {
+            handler_id, status, message, encoded_data,
+            private_data_root_hash, encoded_data_root_hash,
+            private_data_array_length, private_data_original_length,
+        } = response;
+
+        const commandData = {
+            handler_id,
+            status,
+            message,
+            encoded_data,
+            private_data_root_hash,
+            encoded_data_root_hash,
+            private_data_array_length,
+            private_data_original_length,
+        };
+
+        await this.commandExecutor.add({
+            name: 'dvPurchaseInitiateCommand',
+            data: commandData,
+        });
+    }
+
+    async handlePrivateDataPriceResponse(response) {
+        const {
+            handler_id, status, price_in_trac,
+        } = response;
+
+        const handler = await Models.handler_ids.findOne({
+            where: {
+                handler_id,
+            },
+        });
+
+        const {
+            data_set_id,
+            seller_node_id,
+            ot_object_id,
+        } = JSON.parse(handler.data);
+
+        if (status === 'COMPLETED') {
+            await Models.data_sellers.update({
+                price: price_in_trac,
+            }, {
+                where: {
+                    data_set_id,
+                    seller_node_id,
+                    ot_json_object_id: ot_object_id,
+                },
+            });
+        }
+
+        await Models.handler_ids.update({
+            data: JSON.stringify({
+                message: {
+                    data_set_id,
+                    seller_node_id,
+                    ot_object_id,
+                    price_in_trac,
+                },
+            }),
+            status,
+        }, {
+            where: {
+                handler_id,
+            },
+        });
+    }
+
+
     async handleDataLocationResponse(message) {
         const queryId = message.id;
 
