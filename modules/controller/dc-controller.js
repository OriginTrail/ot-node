--- conflicted
+++ resolved
@@ -455,11 +455,7 @@
 
 
     async removePermissionedData(req, res) {
-<<<<<<< HEAD
-        this.logger.api('GET: Remove permissioned data request recieved.');
-=======
         this.logger.api('POST: Remove permissioned data request received.');
->>>>>>> 266b6a6a
         if (req.body === undefined ||
             req.body.dataset_id === undefined ||
             req.body.identifier_value === undefined ||
