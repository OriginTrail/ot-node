const utilities = require('../Utilities');
const Models = require('../../models');
const Utilities = require('../Utilities');
<<<<<<< HEAD
const ImportUtilities = require('../ImportUtilities');
const fs = require('fs');
=======
const constants = require('../constants');
>>>>>>> 2903a0a4

/**
 * DC related API controller
 */
class DCController {
    constructor(ctx) {
        this.logger = ctx.logger;
        this.emitter = ctx.emitter;
        this.apiUtilities = ctx.apiUtilities;
        this.config = ctx.config;
        this.dcService = ctx.dcService;
        this.remoteControl = ctx.remoteControl;
        this.graphStorage = ctx.graphStorage;
        this.transport = ctx.transport;
        this.importService = ctx.importService;
        this.web3 = ctx.web3;
        this.commandExecutor = ctx.commandExecutor;
    }

    /**
     * Validate create offer request and import
     *
     * @param req   HTTP request
     * @param res   HTTP response
     */
    async handleReplicateRequest(req, res) {
        if (req.body !== undefined && req.body.dataset_id !== undefined && typeof req.body.dataset_id === 'string' &&
            utilities.validateNumberParameter(req.body.holding_time_in_minutes) &&
            utilities.validateStringParameter(req.body.token_amount_per_holder) &&
            utilities.validateNumberParameter(req.body.litigation_interval_in_minutes)) {
            var handlerId = null;
            var offerId = '';
            try {
                const dataset = await Models.data_info.findOne({
                    where: { data_set_id: req.body.dataset_id },
                });
                if (dataset == null) {
                    this.logger.info('Invalid request');
                    res.status(400);
                    res.send({
                        message: 'This data set does not exist in the database',
                    });
                    return;
                }

                const inserted_object = await Models.handler_ids.create({
                    status: 'PENDING',

                });
                handlerId = inserted_object.dataValues.handler_id;
                offerId = await this.dcService.createOffer(
                    req.body.dataset_id, dataset.root_hash, req.body.holding_time_in_minutes,
                    req.body.token_amount_per_holder, dataset.otjson_size_in_bytes,
                    req.body.litigation_interval_in_minutes, handlerId,
                    req.body.urgent,
                );
                const handler_data = {
                    status: 'PUBLISHING_TO_BLOCKCHAIN',
                    offer_id: offerId,
                };
                await Models.handler_ids.update({
                    data: JSON.stringify(handler_data),
                }, {
                    where: {
                        handler_id: handlerId,
                    },
                });
                res.status(200);
                res.send({
                    handler_id: handlerId,
                });
            } catch (error) {
                this.logger.error(`Failed to create offer. ${error}.`);

                this.errorNotificationService.notifyError(
                    error,
                    {
                        offerId,
                        tokenAmountPerHolder: req.body.token_amount_per_holder,
                        datasetId: req.body.dataset_id,
                        holdingTimeInMinutes: req.body.holding_time_in_minutes,
                    },
                    constants.PROCESS_NAME.offerHandling,
                );

                if (handlerId) {
                    Models.handler_ids.update({
                        status: 'FAILED',
                    }, { where: { handler_id: handlerId } });
                }
                res.status(400);
                res.send({
                    message: `Failed to start offer. ${error}.`,
                });
                this.remoteControl.failedToCreateOffer(`Failed to start offer. ${error}.`);
            }
        } else {
            this.logger.error('Invalid request');
            res.status(400);
            res.send({
                message: 'Invalid parameters!',
            });
        }
    }

    // async handlePrivateDataReadRequest(message) {
    //     const {
    //         data_set_id, dv_erc725_identity, ot_object_id, handler_id, nodeId,
    //     } = message;
    //
    //     const privateDataPermissions = await Models.data_trades.findAll({
    //         where: {
    //             data_set_id,
    //             ot_json_object_id: ot_object_id,
    //             buyer_node_id: nodeId,
    //             status: 'COMPLETED',
    //         },
    //     });
    //     if (!privateDataPermissions || privateDataPermissions.length === 0) {
    //         throw Error(`You don't have permission to view objectId:
    //         ${ot_object_id} from dataset: ${data_set_id}`);
    //     }
    //
    //     const replayMessage = {
    //         wallet: this.config.node_wallet,
    //         handler_id,
    //     };
    //     const promises = [];
    //     privateDataPermissions.forEach((privateDataPermisssion) => {
    //         promises.push(this.graphStorage.findDocumentsByImportIdAndOtObjectId(
    //             data_set_id,
    //             privateDataPermisssion.ot_json_object_id,
    //         ));
    //     });
    //     const otObjects = await Promise.all(promises);
    //     replayMessage.ot_objects = otObjects;
    //
    //     privateDataPermissions.forEach(async (privateDataPermisssion) => {
    //         await Models.data_sellers.create({
    //             data_set_id,
    //             ot_json_object_id: privateDataPermisssion.ot_json_object_id,
    //             seller_node_id: nodeId.toLowerCase(),
    //             seller_erc_id: Utilities.normalizeHex(dv_erc725_identity),
    //             price: 0,
    //         });
    //     });
    //
    //     const privateDataReadResponseObject = {
    //         message: replayMessage,
    //         messageSignature: Utilities.generateRsvSignature(
    //             JSON.stringify(replayMessage),
    //             this.web3,
    //             this.config.node_private_key,
    //         ),
    //     };
    //     await this.transport.sendPrivateDataReadResponse(
    //         privateDataReadResponseObject,
    //         nodeId,
    //     );
    // }
    // async handleNetworkPurchaseRequest(request) {
    //     const {
    //         data_set_id, dv_erc725_identity, handler_id, dv_node_id, ot_json_object_id,
    //     } = request;
    //
    //     const permission = await Models.data_trades.findOne({
    //         where: {
    //             buyer_node_id: dv_node_id,
    //             data_set_id,
    //             ot_json_object_id,
    //             status: 'COMPLETED',
    //         },
    //     });
    //     let message = '';
    //     let status = '';
    //     const sellingData = await Models.data_sellers.findOne({
    //         where: {
    //             data_set_id,
    //             ot_json_object_id,
    //             seller_node_id: this.config.identity,
    //         },
    //     });
    //
    //     if (permission) {
    //         message = 'Data already purchased!';
    //         status = 'COMPLETED';
    //     } else if (!sellingData) {
    //         status = 'FAILED';
    //         message = 'I dont have requested data';
    //     } else {
    //         await Models.data_trades.create({
    //             data_set_id,
    //             ot_json_object_id,
    //             buyer_node_id: dv_node_id,
    //             buyer_erc_id: dv_erc725_identity,
    //             seller_node_id: this.config.identity,
    //             seller_erc_id: this.config.erc725Identity.toLowerCase(),
    //             price: sellingData.price,
    //             purchase_id: '',
    //             status: 'COMPLETED',
    //         });
    //         message = 'Data purchase successfully finalized!';
    //         status = 'COMPLETED';
    //     }
    //
    //
    //     const response = {
    //         handler_id,
    //         status,
    //         wallet: this.config.node_wallet,
    //         message,
    //         price: sellingData.price,
    //         seller_node_id: this.config.identity,
    //         seller_erc_id: this.config.erc725Identity,
    //     };
    //
    //     const dataPurchaseResponseObject = {
    //         message: response,
    //         messageSignature: Utilities.generateRsvSignature(
    //             JSON.stringify(response),
    //             this.web3,
    //             this.config.node_private_key,
    //         ),
    //     };
    //
    //     await this.transport.sendDataPurchaseResponse(
    //         dataPurchaseResponseObject,
    //         dv_node_id,
    //     );
    // }
    async handleNetworkPurchaseRequest(request) {
        const {
            data_set_id, dv_erc725_identity, handler_id, dv_node_id, ot_json_object_id, price,
        } = request;

        // todo validate data in request

        const commandData = {
            data_set_id,
            dv_erc725_identity,
            handler_id,
            dv_node_id,
            ot_json_object_id,
            price,
        };

        await this.commandExecutor.add({
            name: 'dhPurchaseRequestedCommand',
            delay: 0,
            data: commandData,
            transactional: false,
        });
    }

    async handleNetworkPriceRequest(request) {
        const {
            data_set_id, handler_id, dv_node_id, ot_json_object_id,
        } = request;

        const condition = {
            where: {
                seller_erc_id: this.config.erc725Identity.toLowerCase(),
                data_set_id,
                ot_json_object_id,
            },
        };
        let response;
        const data = await Models.data_sellers.findOne(condition);
        if (data) {
            response = {
                handler_id,
                status: 'COMPLETED',
                wallet: this.config.node_wallet,
                price_in_trac: data.price,
            };
        } else {
            response = {
                handler_id,
                status: 'FAILED',
                wallet: this.config.node_wallet,
            };
        }


        const dataPriceResponseObject = {
            message: response,
            messageSignature: Utilities.generateRsvSignature(
<<<<<<< HEAD
                JSON.stringify(response),
=======
                response,
>>>>>>> 2903a0a4
                this.web3,
                this.config.node_private_key,
            ),
        };

<<<<<<< HEAD
        await this.transport.sendPrivateDataPriceResponse(
=======
        await this.transport.sendPermissionedDataPriceResponse(
>>>>>>> 2903a0a4
            dataPriceResponseObject,
            dv_node_id,
        );
    }
}

module.exports = DCController;
<|MERGE_RESOLUTION|>--- conflicted
+++ resolved
@@ -1,12 +1,7 @@
 const utilities = require('../Utilities');
 const Models = require('../../models');
 const Utilities = require('../Utilities');
-<<<<<<< HEAD
-const ImportUtilities = require('../ImportUtilities');
-const fs = require('fs');
-=======
 const constants = require('../constants');
->>>>>>> 2903a0a4
 
 /**
  * DC related API controller
@@ -294,21 +289,13 @@
         const dataPriceResponseObject = {
             message: response,
             messageSignature: Utilities.generateRsvSignature(
-<<<<<<< HEAD
-                JSON.stringify(response),
-=======
                 response,
->>>>>>> 2903a0a4
                 this.web3,
                 this.config.node_private_key,
             ),
         };
 
-<<<<<<< HEAD
-        await this.transport.sendPrivateDataPriceResponse(
-=======
         await this.transport.sendPermissionedDataPriceResponse(
->>>>>>> 2903a0a4
             dataPriceResponseObject,
             dv_node_id,
         );
