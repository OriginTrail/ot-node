--- conflicted
+++ resolved
@@ -109,8 +109,6 @@
         }
     }
 
-<<<<<<< HEAD
-=======
     async updatePermissionedDataPrice(req, res) {
         this.logger.api('POST: Set permissioned data price.');
         if (req.body == null
@@ -151,7 +149,6 @@
         });
     }
 
->>>>>>> 464193d1
     async handlePermissionedDataReadRequest(message) {
         const {
             data_set_id, dv_erc725_identity, ot_object_id, handler_id, nodeId,
@@ -184,21 +181,14 @@
         const otObjects = await Promise.all(promises);
         replayMessage.ot_objects = otObjects;
 
-<<<<<<< HEAD
-=======
         const normalized_dv_erc725_identity = Utilities.normalizeHex(dv_erc725_identity);
 
->>>>>>> 464193d1
         privateDataPermissions.forEach(async (privateDataPermisssion) => {
             await Models.data_sellers.create({
                 data_set_id,
                 ot_json_object_id: privateDataPermisssion.ot_json_object_id,
                 seller_node_id: nodeId.toLowerCase(),
-<<<<<<< HEAD
-                seller_erc_id: Utilities.normalizeHex(dv_erc725_identity),
-=======
                 seller_erc_id: normalized_dv_erc725_identity,
->>>>>>> 464193d1
                 price: 0,
             });
         });
