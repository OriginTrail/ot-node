--- conflicted
+++ resolved
@@ -117,27 +117,7 @@
 
                 });
                 handlerId = inserted_object.dataValues.handler_id;
-<<<<<<< HEAD
-                offerId = await this.dcService.createOffer(
-                    req.body.dataset_id, dataset.root_hash, req.body.holding_time_in_minutes,
-                    req.body.token_amount_per_holder, dataset.otjson_size_in_bytes,
-                    req.body.litigation_interval_in_minutes, handlerId,
-                    req.body.urgent, blockchain_id,
-                );
-                const handler_data = {
-                    status: 'PUBLISHING_TO_BLOCKCHAIN',
-                    offer_id: offerId,
-                };
-                await Models.handler_ids.update({
-                    data: JSON.stringify(handler_data),
-                }, {
-                    where: {
-                        handler_id: handlerId,
-                    },
-                });
-=======
-
->>>>>>> f09883a1
+
                 res.status(200);
                 res.send({
                     handler_id: handlerId,
@@ -151,6 +131,7 @@
                     litigationIntervalInMinutes: req.body.litigation_interval_in_minutes,
                     handler_id: handlerId,
                     urgent: req.body.urgent,
+                    blockchain_id,
                 };
                 const commandSequence = [
                     'dcOfferPrepareCommand',
