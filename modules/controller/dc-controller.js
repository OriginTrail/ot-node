--- conflicted
+++ resolved
@@ -21,12 +21,9 @@
         this.transport = ctx.transport;
         this.importService = ctx.importService;
         this.commandExecutor = ctx.commandExecutor;
-<<<<<<< HEAD
         this.profileService = ctx.profileService;
         this.blockchain = ctx.blockchain;
-=======
         this.permissionedDataService = ctx.permissionedDataService;
->>>>>>> a62764aa
     }
 
     /**
@@ -463,10 +460,15 @@
             identifier_value,
         );
 
+        const allMyIdentities = this.blockchain.getAllBlockchainIds()
+            .map(id => this.profileService.getIdentity(id));
+
         await Models.data_sellers.destroy({
             where: {
                 data_set_id: dataset_id,
-                seller_erc_id: this.config.erc725Identity,
+                seller_erc_id: {
+                    [Models.Sequelize.Op.in]: allMyIdentities,
+                },
                 ot_json_object_id: identifier_value,
             },
         });
