const utilities = require('../Utilities');
const Models = require('../../models');

/**
 * DC related API controller
 */
class DCController {
    constructor(ctx) {
        this.logger = ctx.logger;
        this.emitter = ctx.emitter;
        this.apiUtilities = ctx.apiUtilities;
        this.config = ctx.config;
        this.dcService = ctx.dcService;
        this.remoteControl = ctx.remoteControl;
    }

    /**
     * Validate create offer request and import
     *
     * @param req   HTTP request
     * @param res   HTTP response
     */
    async handleReplicateRequest(req, res) {
        if (req.body !== undefined && req.body.dataset_id !== undefined && typeof req.body.dataset_id === 'string' &&
            utilities.validateNumberParameter(req.body.holding_time_in_minutes) &&
            utilities.validateStringParameter(req.body.token_amount_per_holder) &&
            utilities.validateNumberParameter(req.body.litigation_interval_in_minutes)) {
            try {
                const dataset = await Models.data_info.findOne({
                    where: { data_set_id: req.body.dataset_id },
                });
                if (dataset == null) {
                    this.logger.info('Invalid request');
                    res.status(400);
                    res.send({
                        message: 'This data set does not exist in the database',
                    });
                    return;
                }
                let litigationIntervalInMinutes = req.body.litigation_interval_in_minutes;
                if (!litigationIntervalInMinutes) {
                    litigationIntervalInMinutes = this.config.dc_litigation_interval_in_minutes;
                }

                const handler_data = {
                    holding_time_in_minutes: req.body.holding_time_in_minutes,
                    token_amount_per_holder: req.body.token_amount_per_holder,
                    status: 'PUBLISHING_TO_BLOCKCHAIN',
                    hold: [],
                };
                const inserted_object = await Models.handler_ids.create({
                    status: 'PENDING',
                    data: JSON.stringify(handler_data),
                });

                await this.dcService.createOffer(
                    req.body.dataset_id, dataset.root_hash, req.body.holding_time_in_minutes,
                    req.body.token_amount_per_holder, dataset.otjson_size_in_bytes,
                    litigationIntervalInMinutes, inserted_object.dataValues.handler_id,
                    req.body.urgent,
                );

                res.status(200);
                res.send({
                    handler_id: inserted_object.dataValues.handler_id,
                });
            } catch (error) {
                this.logger.error(`Failed to create offer. ${error}.`);
                res.status(400);
                res.send({
                    message: `Failed to start offer. ${error}.`,
                });
                this.remoteControl.failedToCreateOffer(`Failed to start offer. ${error}.`);
            }
<<<<<<< HEAD

            const queryObject = {
                dataSetId: req.body.data_set_id,
                holdingTimeInMinutes: req.body.holding_time_in_minutes,
                tokenAmountPerHolder: req.body.token_amount_per_holder,
                litigationIntervalInMinutes: req.body.litigation_interval_in_minutes,
                response: res,
                urgent: req.body.urgent,
            };
            this.emitter.emit('api-create-offer', queryObject);
=======
>>>>>>> 4648264a
        } else {
            this.logger.error('Invalid request');
            res.status(400);
            res.send({
                message: 'Invalid parameters!',
            });
        }
    }
}

module.exports = DCController;
<|MERGE_RESOLUTION|>--- conflicted
+++ resolved
@@ -72,19 +72,6 @@
                 });
                 this.remoteControl.failedToCreateOffer(`Failed to start offer. ${error}.`);
             }
-<<<<<<< HEAD
-
-            const queryObject = {
-                dataSetId: req.body.data_set_id,
-                holdingTimeInMinutes: req.body.holding_time_in_minutes,
-                tokenAmountPerHolder: req.body.token_amount_per_holder,
-                litigationIntervalInMinutes: req.body.litigation_interval_in_minutes,
-                response: res,
-                urgent: req.body.urgent,
-            };
-            this.emitter.emit('api-create-offer', queryObject);
-=======
->>>>>>> 4648264a
         } else {
             this.logger.error('Invalid request');
             res.status(400);
