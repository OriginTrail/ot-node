var node = require('./Node');
const config = require('./Config');


class MessageHandler {
    connectToSeed(seed) {

    }

    sendBroadcast(channel, message) {
        node.ot.quasarPublish(channel, message);
    }

    onBroadcastMessage(channel) {
        return new Promise((resolve) => {
            node.ot.quasarSubscribe(channel, (message, error) => {
                resolve(message);
            });
        });
    }

<<<<<<< HEAD
    sendDirectMessage(contact, channel, msg) {
=======
    sendDirectMessage(key, channel, msg) {
>>>>>>> 1c9856c9
        return new Promise((resolve, reject) => {
            node.ot.send(
                channel, {
                    message: msg,
<<<<<<< HEAD
                }, contact
=======
                }, ['28f2b296464d78dd510e4195e7627d934540e425', {
                    hostname: '192.168.100.144',
                    protocol: 'https:',
                    port: 5278,
                }]
>>>>>>> 1c9856c9
                , (err, response) => {
                    if (err) {
                        reject(err);
                    }

                    console.log('Response: ', response);
                    resolve(response);
                },
            );
        });
    }

    onDirectMessage(channel) {
        return new Promise((resolve, reject) => {
            node.ot.use((request, response, next) => {
                if (request.method === channel) {
                    console.log(JSON.stringify(request));
                    // response.send(request.params);
                    resolve({
                        request,
                        response,
                    });
                }
                next();
            });
        });
    }
}

module.exports = new MessageHandler();<|MERGE_RESOLUTION|>--- conflicted
+++ resolved
@@ -19,24 +19,12 @@
         });
     }
 
-<<<<<<< HEAD
     sendDirectMessage(contact, channel, msg) {
-=======
-    sendDirectMessage(key, channel, msg) {
->>>>>>> 1c9856c9
         return new Promise((resolve, reject) => {
             node.ot.send(
                 channel, {
                     message: msg,
-<<<<<<< HEAD
                 }, contact
-=======
-                }, ['28f2b296464d78dd510e4195e7627d934540e425', {
-                    hostname: '192.168.100.144',
-                    protocol: 'https:',
-                    port: 5278,
-                }]
->>>>>>> 1c9856c9
                 , (err, response) => {
                     if (err) {
                         reject(err);
