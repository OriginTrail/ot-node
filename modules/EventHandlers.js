const globalEvents = require('./GlobalEvents');
const importer = require('./importer')();
const Storage = require('./Database/SystemStorage');
const Graph = require('./Graph');
const GraphStorage = require('./GraphStorageInstance');
const replication = require('./DataReplication');
const deasync = require('deasync-promise');
const config = require('./Config');
const ProductInstance = require('./ProductInstance');
const Challenge = require('./Challenge');
const challenger = require('./Challenger');
const node = require('./Node');
const Utilities = require('./Utilities');
const DHService = require('./DHService');
const DCService = require('./DCService');
const BN = require('bn.js');
<<<<<<< HEAD
const Models = require('../models');
=======
>>>>>>> 4e2a1887

const { globalEmitter } = globalEvents;
const log = Utilities.getLogger();

globalEmitter.on('import-request', (data) => {
    importer.importXML(data.filepath, (response) => {
        // emit response
    });
});
globalEmitter.on('trail', (data) => {
    ProductInstance.p.getTrailByQuery(data.query).then((res) => {
        data.response.send(res);
    }).catch(() => {
        log.error(`Failed to get trail for query ${data.query}`);
        data.response.send(500); // TODO rethink about status codes
    });
});
globalEmitter.on('gs1-import-request', (data) => {
    importer.importXMLgs1(data.filepath).then((response) => {
        const {
            data_id,
            root_hash,
            total_documents,
            vertices,
        } = response;

        Storage.connect().then(() => {
            Storage.runSystemQuery('INSERT INTO data_info (data_id, root_hash, import_timestamp, total_documents) values(?, ? , ? , ?)', [data_id, root_hash, total_documents])
                .then((data_info) => {
                    DCService.createOffer(data_id, root_hash, total_documents, vertices);
                });
        }).catch((err) => {
            log.warn(err);
        });
    }).catch((e) => {
        console.log(e);
    });
});

globalEmitter.on('replication-request', (request, response) => {
    log.trace('replication-request received');

    let price;
    let importId;
    const { dataId } = request.params.message;
    const { wallet } = request.contact[1];
    // const bid = SmartContractInstance.sc.getBid(dataId, request.contact[0]);

    if (dataId) {
        // TODO: decouple import ID from data id or load it from database.
        importId = dataId;
        // ({ price } = bid);
    }

    if (!importId || !wallet) {
        const errorMessage = 'Asked replication without providing offer ID or wallet not found.';
        log.warn(errorMessage);
        response.send({ status: 'fail', error: errorMessage });
        return;
    }

    const verticesPromise = GraphStorage.db.getVerticesByImportId(importId);
    const edgesPromise = GraphStorage.db.getEdgesByImportId(importId);

    Promise.all([verticesPromise, edgesPromise]).then((values) => {
        const vertices = values[0];
        const edges = values[1];

        Graph.encryptVertices(
            wallet,
            request.contact[0],
            vertices,
            Storage,
        ).then((encryptedVertices) => {
            log.info('[DC] Preparing to enter sendPayload');
            const data = {};
            /* eslint-disable-next-line */
            data.contact = request.contact[0];
            data.vertices = vertices;
            data.edges = edges;
            data.data_id = dataId;
            data.encryptedVertices = encryptedVertices;
            replication.sendPayload(data).then(() => {
                log.info('[DC] Payload sent');
            });
        }).catch((e) => {
            console.log(e);
        });
    });

    response.send({ status: 'success' });
});

globalEmitter.on('payload-request', (request) => {
    log.trace(`payload-request arrived from ${request.contact[0]}`);
    DHService.handleImport(request.params.message.payload);

    // TODO doktor: send fail in case of fail.
});

globalEmitter.on('replication-finished', (status) => {
    log.warn('Notified of finished replication, preparing to start challenges');
    challenger.startChallenging();
});

globalEmitter.on('kad-challenge-request', (request, response) => {
    log.trace(`Challenge arrived: Block ID ${request.params.message.payload.block_id}, Import ID ${request.params.message.payload.import_id}`);
    const challenge = request.params.message.payload;

    GraphStorage.db.getVerticesByImportId(challenge.import_id).then((vertexData) => {
        const answer = Challenge.answerTestQuestion(challenge.block_id, vertexData, 16);
        log.trace(`Sending answer to question for import ID ${challenge.import_id}, block ID ${challenge.block_id}`);
        response.send({
            status: 'success',
            answer,
        }, (error) => {
            log.error(`Failed to send challenge answer to ${challenge.import_id}. Error: ${error}.`);
        });
    }).catch((error) => {
        log.error(`Failed to get data. ${error}.`);

        response.send({
            status: 'fail',
        }, (error) => {
            log.error(`Failed to send 'fail' status.v Error: ${error}.`);
        });
    });
});

/**
 * Handles bidding-broadcast on the DH side
 */
globalEmitter.on('bidding-broadcast', (message) => {
    log.info('bidding-broadcast received');

    const {
        dataId,
        dcId,
        dcWallet,
        totalEscrowTime,
        minStakeAmount,
        dataSizeBytes,
    } = message;

    DHService.handleOffer(
        dcWallet,
        dcId,
        dataId,
        totalEscrowTime,
        new BN(minStakeAmount),
        new BN(dataSizeBytes),
    );
});

globalEmitter.on('offer-ended', (message) => {
    const { scId } = message;

    log.info(`Offer ${scId} has ended.`);
});

globalEmitter.on('AddedBid', (message) => {
    // console.log('Added Bid');
    // const event = JSON.parse(message.data);
    // console.log(event);
});

globalEmitter.on('kad-bidding-won', (message) => {
    log.info('Wow I won bidding. Let\'s get into it.');
});

globalEmitter.on('eth-offer-created', (event) => {
    log.info('eth-offer-created');
    // ( DC_wallet, DC_node_id,  data_id,  total_escrow_time,  min_stake_amount,  data_size);

    const {
        DC_wallet,
        DC_node_id,
        data_id,
        total_escrow_time,
        min_stake_amount,
        data_size,
    } = event.returnValues;

    DHService.handleOffer(
        DC_wallet,
        DC_node_id,
        data_id,
        total_escrow_time,
        min_stake_amount,
        data_size,
    );
});

globalEmitter.on('eth-offer-canceled', (event) => {
    log.info('eth-offer-canceled');
});

globalEmitter.on('eth-bid-taken', (event) => {
    log.info('eth-bid-taken');

    const {
        DC_wallet,
        DC_node_id,
        data_id,
        total_escrow_time,
        min_stake_amount,
        data_size,
    } = event.returnValues;
});
<|MERGE_RESOLUTION|>--- conflicted
+++ resolved
@@ -14,10 +14,7 @@
 const DHService = require('./DHService');
 const DCService = require('./DCService');
 const BN = require('bn.js');
-<<<<<<< HEAD
 const Models = require('../models');
-=======
->>>>>>> 4e2a1887
 
 const { globalEmitter } = globalEvents;
 const log = Utilities.getLogger();
@@ -179,9 +176,7 @@
 });
 
 globalEmitter.on('AddedBid', (message) => {
-    // console.log('Added Bid');
-    // const event = JSON.parse(message.data);
-    // console.log(event);
+
 });
 
 globalEmitter.on('kad-bidding-won', (message) => {
