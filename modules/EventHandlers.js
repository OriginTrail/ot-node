--- conflicted
+++ resolved
@@ -70,13 +70,8 @@
     });
 });
 
-<<<<<<< HEAD
 globalEmitter.on('replication-request', (data, response) => {
 
-=======
-globalEmitter.on('replication-request', (data) => {
-    console.log(data);
->>>>>>> 625fcb1a
 });
 
 globalEmitter.on('payload-request', (data, response) => {
@@ -103,7 +98,6 @@
     log.trace(`Challenge arrived: ${data.request.params.message.payload}`)
     const challenge = data.request.params.message.payload;
 
-<<<<<<< HEAD
     GraphStorage.db.getVerticesByImportId(challenge.import_id).then((vertexData) => {
         const answer = Challenge.answerTestQuestion(challenge.block_id, vertexData, 16);
         log.trace(`Sending answer to question for import ID ${challenge.import_id}, block ID ${challenge.block_id}`);
@@ -116,13 +110,13 @@
         data.response.send({
             status: 500,
         });
-=======
-    // TODO doktor: Check for data.
-    const answer = Challenge.answerTestQuestion(challenge.block_id, null, 16);
 
-    data.res.send({
-        status: 200,
-        answer,
->>>>>>> 625fcb1a
+        // TODO doktor: Check for data.
+        const answer = Challenge.answerTestQuestion(challenge.block_id, null, 16);
+
+        response.send({
+            status: 200,
+            answer,
+        });
     });
-});+});
