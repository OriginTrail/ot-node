--- conflicted
+++ resolved
@@ -1,106 +1,5 @@
 const globalEvents = require('./GlobalEvents');
 const importer = require('./importer')();
-<<<<<<< HEAD
-const blockchain = require('./blockchain')();
-const testing = require('./testing')();
-const signing = require('./blockchain_interface/ethereum/signing')();
-const utilities = require('./utilities');
-
-const log = utilities.getLogger();
-const config = utilities.getConfig();
-
-class EventHandlers {
-    constructor(data, socket) {
-        this.event = utilities.toSnakeCase(data.request);
-
-        // get the first part of some-response => some
-        [this.eventPrefix] = data.request.split(/-(.+)/);
-
-        this.queryObject = data.queryObject;
-        this.clientRequest = data.clientRequest;
-
-        try {
-            this[this.event](socket);
-        } catch (err) {
-            socket.emit('event', {
-                response: 'Unsupported event',
-            });
-        }
-    }
-
-    emitResponse(socket, response) {
-        socket.emit('event', {
-            response: `${this.eventPrefix}-response`,
-            responseData: response,
-            clientRequest: this.clientRequest,
-        });
-    }
-
-    trailRequest(socket) {
-        product.getTrailByQuery(this.queryObject, (response) => {
-            this.emitResponse(socket, response);
-        });
-    }
-
-    importRequest(socket) {
-        importer.importXML(this.queryObject.filepath, (response) => {
-            this.emitResponse(socket, response);
-        });
-    }
-
-    gs1importRequest(socket) {
-        importer.importXMLgs1(this.queryObject.filepath, (response) => {
-            this.emitResponse(socket, response);
-        });
-    }
-
-    blockchainRequest(socket) {
-        const batch_uid_hash = utilities.sha3(this.queryObject.batch_uid);
-        blockchain.getFingerprint(this.queryObject.owner, batch_uid_hash, (response) => {
-            this.emitResponse(socket, response);
-        });
-    }
-
-    expirationRequest(socket) {
-        product.getExpirationDates(this.queryObject, (response) => {
-            this.emitResponse(socket, response);
-        });
-    }
-
-    replicationRequest(socket) {
-        importer.importJSON(this.queryObject, () => {
-            log.info('[DH] JSON imported');
-            this.emitResponse(socket, {
-                status: 'success',
-                code: 200,
-                data: [],
-            });
-        });
-    }
-
-    testingRequest(socket) {
-        log.info('[DH] Event emitted: Testing Request Response');
-        // log.warn(this.queryObject);
-        testing.answerQuestion(this.queryObject, (answer) => {
-            this.emitResponse(socket, {
-                answer,
-                wallet: config.blockchain.settings.ethereum.wallet_address,
-                ip: config.NODE_IP,
-                port: config.RPC_API_PORT,
-            });
-        });
-    }
-
-    receiptRequest(socket) {
-        signing.sendConfirmation(this.queryObject, (response) => {
-            log.info('[DH] Event emitted: Receipt Request Response');
-            this.emitResponse(socket, []);
-        });
-    }
-}
-
-module.exports = EventHandlers;
-=======
 const MessageHandler = require('./MessageHandler');
 const Storage = require('./Database/SystemStorage');
 const Blockchain = require('./BlockChainInstance');
@@ -169,5 +68,4 @@
     if (status === 'success') {
         // start challenging
     }
-});
->>>>>>> a084eda9
+});