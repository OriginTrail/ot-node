--- conflicted
+++ resolved
@@ -43,13 +43,6 @@
             vertices,
         } = response;
 
-<<<<<<< HEAD
-        deasync(Storage.connect());
-        Storage.runSystemQuery('INSERT INTO data_info (data_id, root_hash, import_timestamp, total_documents) values(?, ? , ? , ?)', [data_id, root_hash, total_documents])
-            .then((data_info) => {
-                DCService.createOffer(data_id, root_hash, new BN(total_documents));
-            });
-=======
         Storage.connect().then(() => {
             Storage.runSystemQuery('INSERT INTO data_info (data_id, root_hash, import_timestamp, total_documents) values(?, ? , ? , ?)', [data_id, root_hash, total_documents])
                 .then((data_info) => {
@@ -58,7 +51,6 @@
         }).catch((err) => {
             log.warn(err);
         });
->>>>>>> 85b940f5
     }).catch((e) => {
         console.log(e);
     });
