const { Database } = require('arangojs');
const request = require('superagent');
const Utilities = require('../Utilities');
const { normalizeGraph } = require('./graph-converter');
const constants = require('../constants');

const IGNORE_DOUBLE_INSERT = true;

class ArangoJS {
    /**
     * Creates new object connected with ArangoDB database,
     * with connection data found in system database
     * @constructor
     * @param {string} - username
     * @param {string} - password
     * @param {string} - database
     * @param {string} - host
     * @param {number} - port
     */
    constructor(username, password, database, host, port, log) {
        this.log = log;
        this.db = new Database(`http://${host}:${port}`);
        this.db.useDatabase(database);
        this.db.useBasicAuth(username, password);

        this.dbInfo = {
            username, password, database, host, port,
        };
    }

    /**
     * Initialize database
     * @return {Promise<void>}
     */
    async initialize() {
        this.db.useDatabase(this.dbInfo.database);
        await this.createCollection('ot_datasets');
        await this.createCollection('ot_vertices');
        await this.createEdgeCollection('ot_edges');
    }

    /**
     * Find set of documents with _key, vertex_type and identifiers values
     * @param queryObject       Query for getting documents
     * @returns {Promise<any>}
     */
    async findDocuments(collectionName, queryObject) {
        let queryString = `FOR v IN ${collectionName} `;
        const params = {};
        if (Utilities.isEmptyObject(queryObject) === false) {
            queryString += 'FILTER ';

            let count = 1;
            const filters = [];
            for (const key in queryObject) {
                if (key.match(/^[\w\d]+$/g) !== null) {
                    const searchKey = key;
                    const param = `param${count}`;
                    filters.push(`v.${searchKey} == @param${count}`);

                    count += 1;
                    params[param] = queryObject[key];
                }
            }
            queryString += filters.join(' AND ');
        }
        queryString += ' RETURN v';
        return this.runQuery(queryString, params);
    }


    /**
     * Find set of documents with _key, vertex_type and identifiers values
     * @param queryObject       Query for getting documents
     * @returns {Promise<any>}
     */
    async findConnectors(objectKey) {
        const queryString = `LET identifier = (
                                RETURN document('ot_vertices', @objectKey)
                            )
                                                        
                            LET otConnector = (
                                FOR v, e IN 1..1 OUTBOUND identifier[0] ot_edges
                                FILTER e.edgeType IN ['IdentifierRelation']
                                    AND e.datasets != null
                                    AND v.datasets != null
                                RETURN v
                            )
                            
                                FOR c in otConnector
                                FOR v, e IN 1..1 OUTBOUND c ot_edges
                                FILTER e.edgeType IN ['dataRelation']
                                    AND e.datasets != null
                                    AND v.datasets != null
                                RETURN {"_key":c._key, "expectedConnectionCreators":v.data.expectedConnectionCreators, "datasets": c.datasets  }`;

        const result = await this.runQuery(queryString, { objectKey });

        return result;
    }

    /**
     * Finds imports IDs based on data location query
     *
     * DataLocationQuery structure: [[path, value, opcode]*]
     *
     * @param {?number} encColor - Encrypted color (0=RED,1=GREEN,2=BLUE)
     * @param {object} dataLocationQuery - Search query
     * @return {Promise}
     */
    async findImportIds(dataLocationQuery, encColor = null) {
        const queryResult = await this.dataLocationQuery(dataLocationQuery, encColor);

        let result = [];
        queryResult.forEach((item) => {
            const { datasets } = item;
            result = result.concat(datasets.filter(x => result.indexOf(x) < 0));
        });

        return result;
    }

    async findTrail(queryObject) {
        const {
            identifierKeys,
            depth,
            connectionTypes,
        } = queryObject;

        const queryParams = {
            identifierKeys,
            depth,
        };
        let queryString = `// Get identifier
                            LET identifierObjects = TO_ARRAY(DOCUMENT('ot_vertices', @identifierKeys))
                            
                            // Fetch the start entity for trail
                            LET startObjects = UNIQUE(FLATTEN(
                                FOR identifierObject IN identifierObjects
                                    FILTER identifierObject != null
                                    LET identifiedObject = (
                                    FOR v, e IN 1..1 OUTBOUND identifierObject ot_edges
                                    FILTER e.edgeType == 'IdentifierRelation'
                                    RETURN v
                                    )
                                RETURN identifiedObject
                            ))
                             
                            LET trailObjects = (
                                FILTER startObjects[0] != null
                                FOR v, e, p IN 0..@depth ANY startObjects[0] ot_edges`;
        if (Array.isArray(connectionTypes) && connectionTypes.length > 0) {
            queryString += `
                                    PRUNE (LENGTH(p.edges) == 2 && p.edges[-1].relationType == p.edges[-2].relationType) || (LENGTH(p.edges) > 2 && p.edges[-1].relationType == p.edges[-2].relationType && p.edges[-3].relationType != 'CONNECTOR_FOR')
                                    OPTIONS {
                                        bfs: true,
                                        uniqueVertices: 'global',
                                        uniqueEdges: 'path'
                                    }
                                    FILTER (
                                        ((LENGTH(p.edges) < 2) == true) ||
                                        ((p.edges[-1].relationType != p.edges[-2].relationType) == true) ||
                                        ((p.edges[-3].relationType == 'CONNECTOR_FOR') == true)
                                        ) == true
                                    FILTER p.edges[*].relationType ALL in @connectionTypes`;
            queryParams.connectionTypes = connectionTypes;
        } else {
            queryString += `
                                OPTIONS {
                                    bfs: true,
                                        uniqueVertices: 'global',
                                        uniqueEdges: 'path'
                                }`;
        }
        queryString += `
                                RETURN DISTINCT v
                            )
                            
                            FOR trailObject in trailObjects
                                FILTER trailObject != null
                                LET objectsRelated = (
                                    FOR v, e in 1..1 OUTBOUND trailObject ot_edges
                                        FILTER e.edgeType IN ['IdentifierRelation','dataRelation','otRelation']
                                        AND e.datasets != null
                                        AND v.datasets != null
                                        AND LENGTH(INTERSECTION(e.datasets, v.datasets, trailObject.datasets)) > 0
                                        RETURN  {
                                        "vertex": v,
                                        "edge": e
                                        }
                                    )
                                RETURN {
                                    "rootObject": trailObject,
                                    "relatedObjects": objectsRelated
                                }`;

        const result = await this.runQuery(queryString, queryParams);
        return result;
    }

    /**
     * Finds objects based on ids and datasets which contain them
     *
     * @param {Array} ids - Encrypted color (0=RED,1=GREEN,2=BLUE)
     * @param {object} datasets - Object which maps which datasets contain the requested object,
     *                              in the following format { id: [datasets] }
     * @return {Promise}
     */
    async findTrailExtension(ids, datasets) {
        const queryParams = {
            ids,
            datasets,
        };
        const queryString = `LET trailEntities = (
                                FOR entity IN ot_vertices
                                    FILTER entity.uid IN @ids
                                    AND LENGTH(INTERSECTION(entity.datasets, @datasets[entity.uid])) > 0
                                    RETURN entity
                            )
                            
                            FOR trailObject in trailEntities
                                FILTER trailObject != null
                                LET objectsRelated = (
                                    FOR v, e in 1..1 OUTBOUND trailObject ot_edges
                                        FILTER e.edgeType IN ['IdentifierRelation','dataRelation','otRelation']
                                        AND e.datasets != null
                                        AND v.datasets != null
                                        AND LENGTH(INTERSECTION(e.datasets, v.datasets, trailObject.datasets)) > 0
                                        RETURN  {
                                        "vertex": v,
                                        "edge": e
                                        }
                                    )
                                RETURN {
                                    "rootObject": trailObject,
                                    "relatedObjects": objectsRelated
                                }`;

        const result = await this.runQuery(queryString, queryParams);
        return result;
    }

<<<<<<< HEAD
=======
    async findLocalQuery(queryObject) {
        const {
            identifierKey,
            idType,
        } = queryObject;

        const queryParams = {
            identifierKey,
            idType,
        };

        let operator = '';
        if (typeof identifierKey === 'object') {
            operator = 'IN';
        } else {
            operator = '==';
        }

        const queryString = `LET identifierObjects = (
                                FOR v IN ot_vertices
                                FILTER v.vertexType == "Identifier"
                                AND v.identifierType == @idType
                                and v.identifierValue ${operator} @identifierKey
                                RETURN v
                            )
                            
                            let latestIdentifierObjects = (
                            FOR identifierObject in identifierObjects
                                FILTER identifierObject != null
                                let datasets = (
                                FOR dataset in identifierObject.datasets
                                    let d = DOCUMENT('ot_datasets', dataset)
                                    return { dataset, timestamp: d.datasetHeader.datasetCreationTimestamp}
                                )
                                
                                let latestDataset = (
                                FOR d IN datasets  
                                SORT d.timestamp DESC
                                LIMIT 1
                                RETURN d.dataset
                                )
                                
                                return {vertex: identifierObject, latestDataset: latestDataset[0] })
                            
                            // Fetch the start entity for trail
                            LET startObjects = UNIQUE(FLATTEN(
                                FOR identifierObject IN latestIdentifierObjects
                                    FILTER identifierObject.vertex != null
                                    LET identifiedObject = (
                                    FOR v, e IN 1..1 OUTBOUND identifierObject.vertex ot_edges
                                    FILTER e.edgeType == 'IdentifierRelation'
                                    and identifierObject.latestDataset in v.datasets
                                    RETURN v
                                    )
                                RETURN {vertex: identifiedObject[0], latestDataset: identifierObject.latestDataset }
                            ))
                            
                            FOR startObject in startObjects
                            FILTER startObject.vertex != null
                            let p = (FOR v, e in 1..1 OUTBOUND startObject.vertex ot_edges
                                FILTER e.edgeType IN ['IdentifierRelation','dataRelation','otRelation']
                                AND e.datasets != null
                                AND v.datasets != null
                                AND LENGTH(INTERSECTION(e.datasets, v.datasets, startObject.vertex.datasets)) > 0
                                RETURN  {
                                    "vertex": v,
                                    "edge": e
                                    })
                            return {
                                "rootObject": startObject,
                                "relatedObjects": p
                                }`;

        const result = await this.runQuery(queryString, queryParams);
        return result;
    }


>>>>>>> 4d23c814
    async getConsensusEvents(sender_id) {
        const query = `FOR v IN ot_vertices
                       FILTER v.vertexType == 'Data'
                       AND v.data.objectType='ObjectEvent'
                       AND v.senderId == @sender_id
                       AND v.encrypted == null
                       RETURN v`;

        const res = await this.runQuery(query, {
            sender_id,
        });

        const ownershipEvents = [];

        for (const event of res) {
            for (const key in event) {
                if (event[key].data) {
                    if (event[key].data.categories.indexOf('Ownership')) {
                        ownershipEvents.push({ side1: event });
                    }
                }
            }
        }

        const promises = [];

        for (const event of ownershipEvents) {
            const query = `FOR v, e IN 1..1 OUTBOUND @senderEventKey ot_edges
            FILTER e.edgeType == 'EVENT_CONNECTION'
            RETURN v`;
            promises.push(this.runQuery(query, { senderEventKey: `ot_vertices/${event.side1._key}` }));
        }

        const side2Vertices = await Promise.all(promises);

        for (const i in side2Vertices) {
            const side2Vertex = side2Vertices[i][0];
            ownershipEvents[i].side2 = side2Vertex;
        }

        return ownershipEvents;
    }


    /**
     * Finds vertices by query defined in DataLocationRequestObject
     * @param {?number} encColor - Encrypted color (0=RED,1=GREEN,2=BLUE)
     * @param inputQuery - Search query
     */
    async dataLocationQuery(inputQuery, encColor = null) {
        const params = {};

        let count = 1;
        let queryString = '';
        for (const searchRequestPart of inputQuery) {
            const { path, value, opcode } = searchRequestPart;

            if (opcode == null) {
                throw new Error('OPCODE parameter is not defined');
            }

            let id_type = path;

            if (path.indexOf('identifiers.') === 0) {
                id_type = id_type.replace('identifiers.', '');
            }

            const id_value = value;
            let operator = '';
            switch (opcode) {
            case 'EQ':
                operator = '==';
                break;
            case 'IN':
                operator = 'IN';
                break;
            default:
                throw new Error(`OPCODE ${opcode} is not supported`);
            }
            params[`id_type${count}`] = id_type;
            params[`id_value${count}`] = id_value;

            queryString += `
                LET v_res${count} = (
                            
                LET identifiers = (
                    FOR v${count} IN ot_vertices
                    FILTER v${count}.vertexType == "Identifier"
                    AND v${count}.identifierType == @id_type${count}
                    AND v${count}.identifierValue ${operator} @id_value${count}
                    AND v${count}.encrypted == ${encColor}
                    RETURN v${count}
                )
                
                LET identifier_datasets = identifiers[*].datasets[**]
                
                LET identified_objects = UNIQUE(
                    FOR identifier IN identifiers
                        FOR v, e IN 1..1 OUTBOUND identifier ot_edges
                        FILTER e.edgeType == 'IdentifierRelation'
                        RETURN v
                )
                
                FOR entity IN identified_objects
                    FOR dataVertex, e IN 1..1 OUTBOUND entity ot_edges
                    FILTER e.relationType == "HAS_DATA"
                    AND LENGTH(INTERSECTION(dataVertex.datasets, identifier_datasets)) > 0
                
                    LET permissioned_object = (
                        LET properties = dataVertex['data']
                        RETURN properties.permissioned_data == null? false : true
                    )
                    LET hasPermissionedData = POSITION(permissioned_object, true)
    
                    LET permissioned_data = (
                        LET properties = dataVertex['data']
                        RETURN properties.permissioned_data == null ? false :
                            (properties.permissioned_data.data == null ? false : true)
                    ) 
                    LET permissionedDataAvailable = POSITION(permissioned_data, true)
                                          
                    RETURN {
                        "id": entity.uid,
                        "datasets": INTERSECTION(dataVertex.datasets, identifier_datasets),
                        "data_element_key": dataVertex._key, 
                        "hasPermissionedData": hasPermissionedData,
                        "permissionedDataAvailable": permissionedDataAvailable
                    }
                )`;

            count += 1;
        }

        let intersectionString = 'INTERSECTION(object1.datasets';
        for (let i = 1; i < count; i += 1) {
            intersectionString += `, object${i}.datasets`;
        }
        intersectionString += ')';

        for (let i = 1; i < count; i += 1) {
            queryString += `
                    FILTER LENGTH(v_res${i}) > 0
                    `;
        }

        queryString += `
            LET data_object_keys = UNIQUE(INTERSECTION(v_res1[*].data_element_key[**]`;
        for (let i = 1; i < count; i += 1) {
            queryString += `, v_res${i}[*].data_element_key[**]`;
        }
        queryString += '))';

        queryString += `
            LET returned_objects = (
                FOR data_key in data_object_keys`;
        for (let i = 1; i < count; i += 1) {
            queryString += `
                LET position${i} = POSITION(v_res${i}[*].data_element_key, data_key, true)
                LET object${i} = NTH(v_res${i}, position${i})
            `;
        }
        queryString += `
                FILTER LENGTH(${intersectionString}) > 0
                RETURN {
                    "id": object1.id,
                    "datasets": ${intersectionString},
                    "data_element_key": data_key,
                    "hasPermissionedData": object1.hasPermissionedData,
                    "permissionedDataAvailable": object1.permissionedDataAvailable
                })`;

        queryString += `
            RETURN returned_objects[0]`;

        return this.runQuery(queryString, params);
    }

    /**
     *
     * @param {Object} startVertexKey
     * @param {Number} depth
     * @param {Array.<string>} includeOnly
     * @param {Array.<string>} excludeOnly
     * @return {Promise<void>}
     */
    async findEntitiesTraversalPath(startVertexKey, depth, includeOnly, excludeOnly) {
        if (startVertexKey == null || typeof startVertexKey !== 'string') {
            throw Error('Must include a valid start vertex.');
        }
        if (includeOnly != null && !Array.isArray(includeOnly)) {
            throw Error('Invalid param.');
        }
        if (excludeOnly != null && !Array.isArray(excludeOnly)) {
            throw Error('Invalid param.');
        }
        if (depth == null || !Number.isInteger(depth)) {
            throw Error('Invalid param.');
        }
        const includeOnlyValid = includeOnly != null && includeOnly.length > 0;
        const excludeOnlyValid = excludeOnly != null && excludeOnly.length > 0;

        const queryString = `let vertices = (FOR v, e, p IN 0..@depth ANY CONCAT('ot_vertices/', @startVertex) ot_edges
                                OPTIONS {
                                    bfs: true,
                                    uniqueVertices: 'global',
                                    uniqueEdges: 'path'
                                }
                                ${includeOnlyValid ? 'FILTER p.edges[*].relationType ALL IN @includeOnly' : ''}
                                ${excludeOnlyValid ? 'FILTER p.edges[*].relationType ALL NOT IN @excludeOnly' : ''}
                                FILTER p.edges[*].edgeType ALL != 'IdentifierRelation'
                                RETURN v)
                                
                            let edges = (FOR v, e, p IN 0..@depth ANY CONCAT('ot_vertices/', @startVertex) ot_edges
                                OPTIONS {
                                    bfs: true,
                                    uniqueVertices: 'global',
                                    uniqueEdges: 'path'
                                }
                                ${includeOnlyValid ? 'FILTER p.edges[*].relationType ALL IN @includeOnly' : ''}
                                ${excludeOnlyValid ? 'FILTER p.edges[*].relationType ALL NOT IN @excludeOnly' : ''}
                                FILTER p.edges[*].edgeType ALL != 'IdentifierRelation'
                                RETURN e)
                            RETURN {vertices, edges}`;

        const params = {
            startVertex: startVertexKey,
            depth,
        };

        if (includeOnlyValid) {
            params.includeOnly = includeOnly;
        }
        if (excludeOnlyValid) {
            params.excludeOnly = excludeOnly;
        }

        const rawGraph = await this.runQuery(queryString, params);
        return ArangoJS.convertToVirtualGraph(rawGraph);
    }

    /**
     * Finds traversal path starting from particular vertex
     * @param startVertex       Starting vertex
     * @param depth             Explicit traversal depth
     * @returns {Promise<any>}
     */
    async findTraversalPath(startVertex, depth) {
        if (startVertex === undefined || startVertex._key === undefined) {
            return [];
        }
        const relationTypes = ['SOURCE', 'DESTINATION', 'EPC', 'EPC_QUANTITY', 'QUANTITY_LIST_ITEM', 'HAS_DATA', 'CONNECTOR_FOR', 'CONNECTION_DOWNSTREAM', 'PARENT_EPC', 'CHILD_EPC'];

        const queryString = `let vertices = (FOR v, e, p IN 0..${depth} ANY 'ot_vertices/${startVertex._key}' ot_edges
                                OPTIONS {
                                    bfs: true,
                                    uniqueVertices: 'global',
                                    uniqueEdges: 'path'
                                }
                                FILTER p.edges[*].relationType ALL IN ${relationTypes}
                                FILTER p.edges[*].edgeType ALL != 'IdentifierRelation'
                                RETURN v)
                                
                            let edges = (FOR v, e, p IN 0..${depth} ANY 'ot_vertices/${startVertex._key}' ot_edges
                                OPTIONS {
                                    bfs: true,
                                    uniqueVertices: 'global',
                                    uniqueEdges: 'path'
                                }
                                FILTER p.edges[*].relationType ALL IN ${relationTypes}
                                FILTER p.edges[*].edgeType ALL != 'IdentifierRelation'
                                RETURN e)
                            RETURN {vertices, edges}`;

        const rawGraph = await this.runQuery(queryString);
        return ArangoJS.convertToVirtualGraph(rawGraph);
    }

    /**
     * Transforms raw graph data to virtual one (without
     * @param rawGraph  Raw graph structure
     * @returns {{}}
     */
    static convertToVirtualGraph(rawGraph) {
        const resultList = {};
        const resultEdges = {};
        const resultVertices = {};

        for (const id in rawGraph) {
            const graph = rawGraph[id];
            if (graph.edges == null) {
                // eslint-disable-next-line no-continue
                continue;
            }

            for (const edgeId in graph.edges) {
                const edge = graph.edges[edgeId];
                if (edge !== null) {
                    ArangoJS._normalizeConnection(edge);

                    delete edge._id;
                    delete edge._rev;

                    // eslint-disable-next-line  prefer-destructuring
                    const key = edge._key;
                    if (resultEdges[key] === undefined) {
                        resultEdges[key] = edge;
                    }
                }
            }

            if (graph.vertices !== undefined) {
                for (const vertexId in graph.vertices) {
                    const vertex = graph.vertices[vertexId];
                    if (vertex !== null) {
                        vertex.outbound = [];

                        delete vertex._id;
                        delete vertex._rev;

                        // eslint-disable-next-line  prefer-destructuring
                        const key = vertex._key;
                        if (resultVertices[key] === undefined) {
                            resultVertices[key] = vertex;
                        }
                    }
                }
            }
        }

        for (const vertexId in resultVertices) {
            resultList[resultVertices[vertexId]._key] = resultVertices[vertexId];
        }
        for (const edgeId in resultEdges) {
            resultList[resultEdges[edgeId]._from].outbound.push(resultEdges[edgeId]);
        }
        return {
            data: resultList,
        };
    }

    async updateImports(collectionName, document, importNumber) {
        const result = await this.getDocument(collectionName, document);
        let new_imports = [];
        if (result.datasets !== undefined) {
            new_imports = result.datasets;

            if (new_imports.includes(importNumber)) {
                return result;
            }
        }

        new_imports.push(importNumber);

        result.datasets = new_imports;
        return this.updateDocument(collectionName, result);
    }

    /**
     * Removes hanging data set ID
     * @param dataSetID
     * @returns {Promise<any>}
     */
    async removeDataSetId(dataSetID) {
        const queryString = 'LET documents = (' +
            '    FOR d IN __COLLECTION__' +
            '    FILTER' +
            '        d.datasets != null' +
            '        AND' +
            '        POSITION(d.datasets, @dataSetID, false) != false' +
            '    SORT d._key RETURN d' +
            ')' +
            'RETURN COUNT(\n' +
            '    FOR d IN documents\n' +
            '        LET pos = POSITION(d.datasets, @dataSetID, true)\n' +
            '        LET dataSets = REMOVE_NTH(d.datasets, pos)\n' +
            '        UPDATE { _key: d._key, datasets: dataSets } IN __COLLECTION__\n' +
            '        RETURN 1)';

        const edgesQuery = queryString.replace(/__COLLECTION__/g, 'ot_edges');
        const verticesQuery = queryString.replace(/__COLLECTION__/g, 'ot_vertices');
        const params = {
            dataSetID,
        };
        let count = await this.runQuery(edgesQuery, params);
        count += await this.runQuery(verticesQuery, params);
        return count;
    }

    /**
     * Replaces one data set ID with another
     * @param oldDataSet    Old data set ID
     * @param newDataSet    New data set ID
     * @returns {Promise<any>}
     */
    async replaceDataSets(oldDataSet, newDataSet) {
        const queryString = 'LET documents = (' +
            '    FOR d IN __COLLECTION__' +
            '    FILTER' +
            '        d.datasets != null' +
            '        AND' +
            '        POSITION(d.datasets, @oldDataSet, false) != false' +
            '    SORT d._key RETURN d' +
            ')' +
            '    RETURN COUNT(' +
            '       FOR d IN documents' +
            '           LET pos = POSITION(d.datasets, @oldDataSet, true)' +
            '           LET dataSets = pos == -1? d.datasets : APPEND(PUSH(SLICE(d.datasets, 0, pos), @newDataSet), SLICE(d.datasets, pos+1))' +
            '           UPDATE { _key: d._key, datasets: dataSets } IN __COLLECTION__' +
            '       RETURN 1)';

        const edgesQuery = queryString.replace(/__COLLECTION__/g, 'ot_edges');
        const verticesQuery = queryString.replace(/__COLLECTION__/g, 'ot_vertices');
        const params = {
            oldDataSet,
            newDataSet,
        };
        let count = await this.runQuery(edgesQuery, params);
        count += await this.runQuery(verticesQuery, params);
        return count;
    }

    /**
     * Updates document imports by ID
     * @param collectionName
     * @param senderId
     * @param uid
     * @param importNumber
     * @return {Promise<*>}
     */
    async updateDocumentImportsByUID(collectionName, senderId, uid, importNumber) {
        const result = await this.findDocumentWithMaxVersion(collectionName, senderId, uid);
        let new_imports = [];
        if (result.datasets !== undefined) {
            new_imports = result.datasets;

            if (new_imports.includes(importNumber)) {
                return ArangoJS._normalize(result);
            }
        }

        new_imports.push(importNumber);

        result.datasets = new_imports;
        return this.updateDocument(collectionName, result);
    }

    /**
     * Updates vertex imports by ID
     * @param senderId
     * @param uid
     * @param importNumber
     * @return {Promise<*>}
     */
    async updateVertexImportsByUID(senderId, uid, importNumber) {
        return this.updateDocumentImportsByUID('ot_vertices', senderId, uid, importNumber);
    }

    /**
     * Updates edge imports by ID
     * @param senderId
     * @param uid
     * @param importNumber
     * @return {Promise<*>}
     */
    async updateEdgeImportsByUID(senderId, uid, importNumber) {
        return this.updateDocumentImportsByUID('ot_edges', senderId, uid, importNumber);
    }

    /**
     * Gets max where uid is the same and has the max version
     * @param senderId  Sender ID
     * @param uid       Vertex uid
     * @return {Promise<void>}
     */
    async findVertexWithMaxVersion(senderId, uid) {
        return this.findDocumentWithMaxVersion('ot_vertices', senderId, uid);
    }

    /**
     * Gets max where uid is the same and has the max version
     * @param senderId  Sender ID
     * @param uid       Vertex uid
     * @return {Promise<void>}
     */
    async findEdgeWithMaxVersion(senderId, uid) {
        return this.findDocumentWithMaxVersion('ot_edges', senderId, uid);
    }

    /**
     * Gets max where uid is the same and has the max version
     * @param senderId   Sender ID
     * @param uid        Vertex uid
     * @param collection Collection name
     * @return {Promise<void>}
     */
    async findDocumentWithMaxVersion(collection, senderId, uid) {
        const queryString = `FOR v IN  ${collection} ` +
            'FILTER v.uid == @uid AND v.sender_id == @senderId ' +
            'LIMIT 1 ' +
            'RETURN v';

        const params = {
            uid,
            senderId,
        };

        const result = await this.runQuery(queryString, params);
        if (result.length > 0) {
            return result[0];
        }
        return null;
    }

    /**
     * Run query on ArangoDB graph database
     * @param {string} - queryString
     * @param {object} - params
     * @returns {Promise<any>}
     */
    async runQuery(queryString, params) {
        const result = await this.db.query(queryString, params);
        const all = await result.all();
        return ArangoJS._normalize(all);
    }

    /**
     * Inserts vertex into ArangoDB graph database
     * @param {vertex} - document
     * @returns {Promise<any>}
     */
    async addVertex(vertex) {
        return this.addDocument('ot_vertices', vertex);
    }

    /**
     * Add dataset metadata
     * @param metadata Dataset metadata
     * @returns {Promise<any>}
     */
    async addDatasetMetadata(metadata) {
        return this.addDocument('ot_datasets', metadata);
    }

    /**
     * Inserts edge into ArangoDB graph database
     * @param {vertex} - document
     * @returns {Promise<any>}
     */
    async addEdge(edge) {
        const _edge = Utilities.copyObject(edge);
        _edge._from = `ot_vertices/${edge._from}`;
        _edge._to = `ot_vertices/${edge._to}`;
        return this.addDocument('ot_edges', _edge);
    }

    /**
     * Inserts document into ArangoDB graph database for given collection name
     * @param {string} - collectionName
     * @param {object} - document
     * @returns {Promise<any>}
     */
    async addDocument(collectionName, document) {
        if (document === undefined || document === null) { throw Error('ArangoError: invalid document type'); }
        if (collectionName === undefined || collectionName === null) { throw Error('ArangoError: invalid collection type'); }

        const collection = this.db.collection(collectionName);
        if (document._key) {
            const response = await this.findDocuments(collectionName, { _key: document._key });
            if (response.length > 0) {
                const existing = ArangoJS._normalize(response[0]);
                if (existing.datasets != null && document.datasets != null) {
                    existing.datasets =
                        existing.datasets
                            .concat(document.datasets
                                .filter(datasetId => !existing.datasets.includes(datasetId)));

                    existing.datasets.concat(document.datasets);
                }
                if (document.encrypted) {
                    if (!existing.encrypted) {
                        existing.encrypted = {};
                    }
                    for (const key of Object.keys(document.encrypted)) {
                        existing.encrypted[key] = document.encrypted[key];
                    }
                }
                return this.updateDocument(collectionName, existing);
            }
        }
        return ArangoJS._normalize(await collection.save(document));
    }

    /**
     * Update document in ArangoDB graph database
     * @param {string} - collectionName
     * @param {object} - document
     * @returns {Promise<any>}
     */
    async updateDocument(collectionName, document) {
        ArangoJS._deNormalizeConnection(document);
        const collection = this.db.collection(collectionName);
        const response = await collection.update(document._key, document);
        return ArangoJS._normalize(response);
    }


    /**
     * Update document in ArangoDB graph database
     * @param {string} - collectionName
     * @param {object} - document
     * @returns {Promise<any>}
     */
    async replaceDocument(collectionName, document) {
        ArangoJS._deNormalizeConnection(document);
        const collection = this.db.collection(collectionName);
        const response = await collection.replace(document._key, document);
        return ArangoJS._normalize(response);
    }

    /**
     * Get document from ArangoDB graph database
     * @param {string} - collectionName
     * @param {object} - document
     * @returns {Promise<any>}
     */
    async getDocument(collectionName, documentKey) {
        const collection = this.db.collection(collectionName);
        const response = await collection.document(documentKey);
        return ArangoJS._normalize(response);
    }


    /**
     * Identify selected database as ArangoJS
     * @returns {string} - Graph database identifier string
     */
    identify() {
        return 'ArangoJS';
    }

    /**
     * Get ArangoDB version
     * @param {string} - host
     * @param {string} - port
     * @param {string} - username
     * @param {string} - password
     * @returns {Promise<any>}
     */
    async version(host, port, username, password) {
        const result = await request
            .get(`http://${host}:${port}/_api/version`)
            .auth(username, password);

        try {
            if (result.status === 200) {
                return result.body.version;
            }
        } catch (error) {
            throw Error(`Failed to contact arangodb${error}`);
        }
    }

    /**
     * Create document collection, if collection does not exist
     * @param collectionName
     */
    async createCollection(collectionName) {
        const collection = this.db.collection(collectionName);
        try {
            await collection.create();
            return 'Collection created';
        } catch (err) {
            const errorCode = err.response.body.code;
            if (errorCode === 409 && IGNORE_DOUBLE_INSERT) {
                return 'Double insert';
            }
            throw err;
        }
    }

    /**
     * Deletes the collection in the database.
     * @param collectionName
     */
    async dropCollection(collectionName) {
        if (collectionName === undefined || collectionName === null) { throw Error('ArangoError: invalid collection type'); }
        const collection = this.db.collection(collectionName);
        try {
            await collection.drop();
            return 'Collection is now deleted';
        } catch (err) {
            throw err;
        }
    }

    async createEdgeCollection(collectionName) {
        const collection = this.db.edgeCollection(collectionName);
        try {
            await collection.create();
            return 'Edge collection created';
        } catch (err) {
            const errorCode = err.response.body.code;
            if (errorCode === 409 && IGNORE_DOUBLE_INSERT) {
                return 'Double insert';
            }
            throw err;
        }
    }

    /**
     * Gets the count of documents in collection.
     * @param collectionName
     */
    async getDocumentsCount(collectionName) {
        if (collectionName === undefined || collectionName === null) { throw Error('ArangoError: invalid collection name'); }
        const collection = this.db.collection(collectionName);
        try {
            const data = await collection.count();
            return data.count;
        } catch (err) {
            throw err;
        }
    }

    /**
     * Finds metadata by dataset ID
     * @return {Promise<*>}
     * @param datasetId
     */
    async findMetadataByImportId(datasetId) {
        const queryString = 'RETURN DOCUMENT(\'ot_datasets\', @datasetId)';
        return this.runQuery(queryString, { datasetId });
    }

    /**
     * Retrieves dataset metadata of multiple datasets by their ids
     * @param datasetIds - Array of dataset ids
     * @return {Promise<*>}
     */
    async findMultipleMetadataByDatasetIds(datasetIds) {
        const queryString = 'RETURN DOCUMENT(\'ot_datasets\', @datasetIds)';
        return this.runQuery(queryString, { datasetIds });
    }

    /**
     * Retrieves all elements of a dataset ID
     * @return {Promise<*>}
     * @param datasetId
     */
    async getDatasetWithVerticesAndEdges(datasetId) {
        const queryString = `LET datasetMetadata = DOCUMENT('ot_datasets', @datasetId)

                            LET datasetVertices = DOCUMENT('ot_vertices', datasetMetadata.vertices)
                            LET datasetEdges = DOCUMENT('ot_edges', datasetMetadata.edges)

                            RETURN {
                                metadata: datasetMetadata,
                                vertices: datasetVertices,
                                edges: datasetEdges
                            }`;

        const result = await this.runQuery(queryString, { datasetId });

        for (const edge of result[0].edges) {
            ArangoJS._normalizeConnection(edge);
        }
        return result;
    }

    /**
     * Finds vertices by dataset ID
     * @param {string} data_id - Dataset ID
     * @return {Promise<*>}
     */
    async findVerticesByImportId(data_id) {
        const queryString = `FOR v IN ot_vertices 
                        FILTER v.datasets != null 
                        AND POSITION(v.datasets, @importId, false)  != false 
                        SORT v._key RETURN v`;
        const params = { importId: data_id };
        const vertices = await this.runQuery(queryString, params);

        const normalizedVertices = normalizeGraph(data_id, vertices, []).vertices; // ???

        if (normalizedVertices.length === 0) {
            return [];
        }

        // Check if packed to fix issue with double classes.
        const filtered = normalizedVertices.filter(v => v._dc_key);
        if (filtered.length > 0) {
            return normalizedVertices;
        }

        return normalizedVertices;
    }

    /**
     * Returns vertices and edges with specific parameters
     * @param importId
     * @param objectKey
     * @returns {Promise<any>}
     */
    async findDocumentsByImportIdAndOtObjectKey(importId, objectKey) {
        const queryString = `LET rootObject = (
                                RETURN document('ot_vertices', @objectKey)
                            )
                            
                            LET relatedObjects = (
                                FOR v, e IN 1..1 OUTBOUND rootObject[0] ot_edges
                                FILTER e.edgeType IN ['IdentifierRelation','dataRelation','otRelation']
                                    AND e.datasets != null
                                    AND v.datasets != null
                                    AND POSITION(e.datasets, @importId, false) != false
                                    AND POSITION(v.datasets, @importId, false) != false
                                RETURN {
                                    "vertex": v,
                                    "edge": e
                                }
                            )
                            
                            RETURN {
                                "rootObject": rootObject[0],
                                "relatedObjects": relatedObjects
                            }`;

        const result = await this.runQuery(queryString, {
            importId,
            objectKey,
        });

        return result[0];
    }

    /**
     * Returns vertices and edges with specific parameters
     * @param importId
     * @param objectId
     * @returns {Promise<any>}
     */
    async findDocumentsByImportIdAndOtObjectId(importId, objectId) {
        const queryString = `LET rootObject = (
                                FOR v IN ot_vertices
                                
                                FILTER v.uid == @objectId
                                    AND v.datasets != null
                                    AND POSITION(v.datasets, @importId, false) != false
                                RETURN v
                            )    
                            
                            LET relatedObjects = (
                                FOR v, e IN 1..1 OUTBOUND rootObject[0] ot_edges
                                FILTER e.edgeType IN ['IdentifierRelation','dataRelation','otRelation']
                                    AND e.datasets != null
                                    AND v.datasets != null
                                    AND POSITION(e.datasets, @importId, false) != false
                                    AND POSITION(v.datasets, @importId, false) != false
                                RETURN {
                                    "vertex": v,
                                    "edge": e
                                }
                            )
                            
                            RETURN {
                                "rootObject": rootObject[0],
                                "relatedObjects": relatedObjects
                            }`;

        const result = await this.runQuery(queryString, {
            importId,
            objectId,
        });

        return result[0];
    }

    /**
     * Find edges by dataset ID
     * @param {string} data_id - Dataset ID
     * @return {Promise<void>}
     */
    async findEdgesByImportId(data_id) {
        const queryString = 'FOR v IN ot_edges ' +
            'FILTER v.datasets != null ' +
            'AND POSITION(v.datasets, @importId, false) != false ' +
            'SORT v._key ' +
            'RETURN v';

        const params = { importId: data_id };
        const edges = await this.runQuery(queryString, params);
        return normalizeGraph(data_id, [], edges).edges;
    }

    async findEdgesByImportIdAndFromId(importId, fromId) {
        const queryString = `FOR v IN ot_edges 
            FILTER v.datasets != null AND v._from== @fromId
            AND POSITION(v.datasets, @importId, false) != false
            SORT v._key 
            RETURN v`;

        const params = { importId, fromId };
        const edges = await this.runQuery(queryString, params);
        return normalizeGraph(importId, [], edges).edges;
    }

    /**
     * Find event based on ID and bizStep
     * Note: based on bizStep we define INPUT(shipping) or OUTPUT(receiving)
     * @param senderId      Sender ID
     * @param partnerId     Partner ID
     * @param documentId    Document ID
     * @param bizStep       BizStep value
     * @return {Promise}
     */
    async findEvent(senderId, partnerId, documentId, bizStep) {
        // 'FILTER v.identifiers.document_id == @documentId
        // AND @senderId in v.partner_id AND v.sender_id in @partnerId ' +
        //  'RETURN v';

        const queryString = `FOR v IN ot_vertices
            FILTER v.vertex_type == 'EVENT' and v.encrypted == null
            RETURN v`;
        const params = {};
        const result = await this.runQuery(queryString, params);

        return result.filter((event) => {
            if (partnerId.indexOf(event.sender_id) !== -1) {
                for (const key in event) {
                    if (event[key].data) {
                        const { data } = event[key];

                        if (data.bizStep
                            && data.bizStep.endsWith(bizStep)
                            && data.extension
                            && data.extension.extension
                            && data.extension.extension.documentId === documentId) {
                            return true;
                        }
                    }
                }
            }
            return false;
        });
    }

    /**
     * Returns data creator identity for dataset ID
     * @param datasetId
     * @returns {Promise}
     */
    async findIssuerIdentityForDatasetId(datasetId) {
        const queryString = `let dataset_info = (
                                return document('ot_datasets', @datasetId) 
                            )
                            return dataset_info[0].datasetHeader.dataCreator.identifiers[0]`;
        const params = { datasetId };
        return this.runQuery(queryString, params);
    }

    /**
     * Returns data creator identity for vertex with elementId
     * @param elementId
     * @returns {Promise}
     */
    async findIssuerIdentityForElementId(elementId) {
        const queryString = `let dataset_ids = (
                                FOR v IN ot_vertices
                                FILTER v.vertexType == "Identifier"
                                AND v.identifierValue == @elementId
                                RETURN v.datasets[0]
                            )
                            
                            let identity = ( 
                                for d in ot_datasets
                                filter d._key in dataset_ids
                                return {dataset_id: d._key, identifiers: d.datasetHeader.dataCreator.identifiers}
                            )
                            return identity[0]`;
        const params = { elementId };
        return this.runQuery(queryString, params);
    }

    /**
     * Mimics commit opertaion
     * Removes inTransaction fields
     * @return {Promise<void>}
     */
    async commit() {
        const queryUpdateTemplate = 'FOR v IN __COLLECTION__ ' +
            'FILTER v.inTransaction == true ' +
            'UPDATE v WITH { inTransaction: null } ' +
            'IN __COLLECTION__ OPTIONS { keepNull: false } ' +
            'RETURN NEW';

        await this.runQuery(queryUpdateTemplate.replace(/__COLLECTION__/g, 'ot_vertices'));
        await this.runQuery(queryUpdateTemplate.replace(/__COLLECTION__/g, 'ot_edges'));
    }

    /**
     * Mimics rollback opertaion
     * Removes elements in transaction
     * @return {Promise<void>}
     */
    async rollback() {
        let queryString = 'FOR v IN ot_vertices FILTER v.inTransaction == true REMOVE v IN ot_vertices';
        await this.runQuery(queryString);
        queryString = 'FOR e IN ot_edges FILTER e.inTransaction == true REMOVE e IN ot_edges';
        await this.runQuery(queryString);
    }

    /**
     * Normalize properties returned from ArangoDB
     * @param document
     * @returns {*}
     * @private
     */
    static _normalize(document) {
        if (Array.isArray(document)) {
            for (const doc of document) {
                ArangoJS._normalize(doc);
            }
        } else {
            delete document._id;
            delete document._rev;
            delete document._oldRev;
            ArangoJS._normalizeConnection(document);
        }
        return document;
    }

    /**
     * Removes collection name from document properties
     * @param document
     * @returns {*}
     * @private
     */
    static _normalizeConnection(document) {
        if (typeof document._from === 'string' && document._from.startsWith('ot_vertices/')) {
            document._from = document._from.substring('ot_vertices/'.length);
        }
        if (typeof document._to === 'string' && document._to.startsWith('ot_vertices/')) {
            document._to = document._to.substring('ot_vertices/'.length);
        }
        return document;
    }

    /**
     * Adds collection name to document properties
     * @param document
     * @returns {*}
     * @private
     */
    static _deNormalizeConnection(document) {
        if (typeof document._from === 'string' && !document._from.startsWith('ot_vertices/')) {
            document._from = `ot_vertices/${document._from}`;
        }
        if (typeof document._to === 'string' && !document._to.startsWith('ot_vertices/')) {
            document._to = `ot_vertices/${document._to}`;
        }
        return document;
    }
}
module.exports = ArangoJS;<|MERGE_RESOLUTION|>--- conflicted
+++ resolved
@@ -240,8 +240,6 @@
         return result;
     }
 
-<<<<<<< HEAD
-=======
     async findLocalQuery(queryObject) {
         const {
             identifierKey,
@@ -320,7 +318,6 @@
     }
 
 
->>>>>>> 4d23c814
     async getConsensusEvents(sender_id) {
         const query = `FOR v IN ot_vertices
                        FILTER v.vertexType == 'Data'
