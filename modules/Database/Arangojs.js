--- conflicted
+++ resolved
@@ -309,11 +309,7 @@
             }
 
             const id_value = value;
-<<<<<<< HEAD
-            let filter = '';
-=======
             let operator = '';
->>>>>>> 2903a0a4
             switch (opcode) {
             case 'EQ':
                 operator = '==';
@@ -327,39 +323,6 @@
             params[`id_type${count}`] = id_type;
             params[`id_value${count}`] = id_value;
 
-<<<<<<< HEAD
-            queryString += `LET v_res${count} = (
-                            FOR v${count} IN ot_vertices
-                            ${filter}
-                            
-                            let es =(FOR es IN ot_edges
-                            FILTER es._from == v${count}._id
-                            return es)
-                            for e1 IN es
-                            
-                            for entity in ot_vertices
-                            filter entity._id == e1._to
-                            for e2 in ot_edges
-                            filter e2._from == entity._id
-                            and e2.relationType == "HAS_DATA"
-                            for dataVertex in ot_vertices
-                            filter dataVertex._id == e2._to
-                            
-                            LET privateArray = (
-                            let properties = dataVertex['data']
-                            for p in ${JSON.stringify(constants.PRIVATE_DATA_OBJECT_NAMES)}
-                            RETURN p.isPrivate == null? false : p.isPrivate)
-                            let isPrivate = POSITION (privateArray, true)
-                            
-                            LET dataArray = (
-                            let properties = dataVertex['data']
-                            for p in ${JSON.stringify(constants.PRIVATE_DATA_OBJECT_NAMES)}
-                            RETURN p.data == null? false : true)
-                            let hasData = POSITION (dataArray, true)
-                            
-                            return {"id": v${count}.identifierValue, "datasets": dataVertex.datasets, "data_element_key": dataVertex._key, "isPrivate": isPrivate, "hasData": hasData}
-                            )`;
-=======
             queryString += `
                 LET v_res${count} = (
                             
@@ -407,7 +370,6 @@
                         "permissionedDataAvailable": permissionedDataAvailable
                     }
                 )`;
->>>>>>> 2903a0a4
 
             count += 1;
         }
@@ -424,23 +386,13 @@
                     `;
         }
 
-<<<<<<< HEAD
-        queryString += ' RETURN INTERSECTION(v_res1';
-
-        for (let i = 1; i < count; i += 1) {
-            queryString += `, v_res${i}`;
-=======
         queryString += `
             LET data_object_keys = UNIQUE(INTERSECTION(v_res1[*].data_element_key[**]`;
         for (let i = 1; i < count; i += 1) {
             queryString += `, v_res${i}[*].data_element_key[**]`;
->>>>>>> 2903a0a4
         }
         queryString += '))';
 
-<<<<<<< HEAD
-        queryString += ')[0]';
-=======
         queryString += `
             LET returned_objects = (
                 FOR data_key in data_object_keys`;
@@ -462,7 +414,6 @@
 
         queryString += `
             RETURN returned_objects[0]`;
->>>>>>> 2903a0a4
 
         return this.runQuery(queryString, params);
     }
