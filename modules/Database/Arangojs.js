const { Database } = require('arangojs');
const Utilities = require('./../Utilities');

const log = Utilities.getLogger();
const IGNORE_DOUBLE_INSERT = true;

class ArangoJS {
    /**
     * Creates new object connected with ArangoDB database,
     * with connection data found in system database
     * @constructor
     * @param {string} - username
     * @param {string} - password
     * @param {string} - database
     * @param {string} - host
     * @param {number} - port
     */
    constructor(username, password, database, host, port) {
        this.db = new Database(`http://${host}:${port}`);
        this.db.useDatabase(database);
        this.db.useBasicAuth(username, password);
    }

    /**
     * Initialize database
     * @return {Promise<void>}
     */
    async initialize(allowedClasses) {
        await this.createCollection('ot_vertices');
        await this.createEdgeCollection('ot_edges');

        await Promise.all(allowedClasses.map(className => this.addVertex({
            _key: className,
            vertex_type: 'CLASS',
        })));
    }

    /**
     * Find set of vertices
     * @param queryObject       Query for getting vertices
     * @returns {Promise<any>}
     */
    async findVertices(queryObject) {
        let queryString = 'FOR v IN ot_vertices ';
        const params = {};
        if (Utilities.isEmptyObject(queryObject) === false) {
            queryString += 'FILTER ';

            let count = 1;
            const filters = [];
            for (const key in queryObject) {
                if (key.match(/^[\w\d]+$/g) !== null) {
                    let searchKey;
                    if (key !== 'vertex_type' && key !== '_key') {
                        searchKey = `identifiers.${key}`;
                    } else {
                        searchKey = key;
                    }
                    const param = `param${count}`;
                    filters.push(`v.${searchKey} == @param${count}`);

                    count += 1;
                    params[param] = queryObject[key];
                }
            }
            queryString += filters.join(' AND ');
        }
        queryString += ' RETURN v';
        return this.runQuery(queryString, params);
    }

    /**
     * Finds traversal path starting from particular vertex
     * @param startVertex       Starting vertex
     * @param depth             Explicit traversal depth
     * @returns {Promise<any>}
     */
    async findTraversalPath(startVertex, depth) {
        if (startVertex === undefined || startVertex._id === undefined) {
            return [];
        }
        if (depth == null) {
            depth = this.getDatabaseInfo().max_path_length;
        }
        const queryString = `FOR vertice, edge, path IN 1 .. ${depth}
            OUTBOUND '${startVertex._id}'
            GRAPH 'origintrail_graph'
            RETURN path`;

        return ArangoJS.convertToVirtualGraph(await this.runQuery(queryString));
    }

    /**
     * Transforms raw graph data to virtual one (without
     * @param rawGraph  Raw graph structure
     * @returns {{}}
     */
    static convertToVirtualGraph(rawGraph) {
        const resultList = {};
        const resultEdges = {};
        const resultVertices = {};

        for (const id in rawGraph) {
            const graph = rawGraph[id];
            if (graph.edges == null) {
                // eslint-disable-next-line no-continue
                continue;
            }

            for (const edgeId in graph.edges) {
                const edge = graph.edges[edgeId];
                if (edge !== null) {
                    edge.key = edge._key;
                    // eslint-disable-next-line no-underscore-dangle,prefer-destructuring
                    edge.from = edge._from.split('/')[1];
                    // eslint-disable-next-line no-underscore-dangle,prefer-destructuring
                    edge.to = edge._to.split('/')[1];

                    delete edge._key;
                    delete edge._id;
                    delete edge._rev;
                    delete edge._to;
                    delete edge._from;

                    // eslint-disable-next-line  prefer-destructuring
                    const key = edge.key;
                    if (resultEdges[key] === undefined) {
                        resultEdges[key] = edge;
                    }
                }
            }

            if (graph.vertices !== undefined) {
                for (const vertexId in graph.vertices) {
                    const vertex = graph.vertices[vertexId];
                    if (vertex !== null) {
                        vertex.key = vertex._key;
                        vertex.outbound = [];

                        delete vertex._key;
                        delete vertex._id;
                        delete vertex._rev;

                        // eslint-disable-next-line  prefer-destructuring
                        const key = vertex.key;
                        if (resultVertices[key] === undefined) {
                            resultVertices[key] = vertex;
                        }
                    }
                }
            }
        }

        for (const vertexId in resultVertices) {
            resultList[resultVertices[vertexId].key] = resultVertices[vertexId];
        }
        for (const edgeId in resultEdges) {
            resultList[resultEdges[edgeId].from].outbound.push(resultEdges[edgeId]);
        }
        return {
            data: resultList,
        };
    }

    async updateImports(collectionName, document, importNumber) {
        const result = await this.getDocument(collectionName, document);
        let new_imports = [];
        if (result.imports !== undefined) {
            new_imports = result.imports;
        }

<<<<<<< HEAD
        new_imports.push(importNumber);
=======
    updateDocumentImports(collectionName, document, importNumber) {
        return new Promise((resolve, reject) => {
            this.getDocument(collectionName, document).then((document) => {
                var new_imports = [];
                if (document.imports !== undefined) {
                    new_imports = document.imports;

                    if (new_imports.includes(importNumber)) {
                        resolve(document);
                        return;
                    }
                }
>>>>>>> b082da5e

        result.imports = new_imports;
        return this.updateDocument(collectionName, result);
    }

    /**
     * Gets max version where uid is the same but not the _key
     * @param uid   Vertex uid
     * @param _key  Vertex _key
     * @return {Promise<void>}
     */
    async findMaxVersion(uid, _key) {
        const queryString = 'FOR v IN ot_vertices ' +
                'FILTER v.identifiers.uid == @uid AND AND v._key != @_key ' +
                'SORT v.version DESC ' +
                'LIMIT 1 ' +
                'RETURN v.version';
        const params = {
            uid,
            _key,
        };
        return this.runQuery(queryString, params);
    }

    /**
     * Gets max where uid is the same and has the max version
     * @param uid   Vertex uid
     * @return {Promise<void>}
     */
    async findVertexWithMaxVersion(uid) {
        const queryString = 'FOR v IN ot_vertices ' +
                'FILTER v.identifiers.uid == @uid ' +
                'SORT v.version DESC ' +
                'LIMIT 1 ' +
                'RETURN v';
        const params = {
            uid,
        };

        const result = this.runQuery(queryString, params);
        if (result.length > 0) {
            return result[0];
        }
        return null;
    }

    /**
     * Run query on ArangoDB graph database
     * @param {string} - queryString
     * @param {object} - params
     * @returns {Promise<any>}
     */
    async runQuery(queryString, params) {
        const result = await this.db.query(queryString, params);
        return result.all();
    }

    /**
     * Inserts vertex into ArangoDB graph database
     * @param {vertex} - document
     * @returns {Promise<any>}
     */
    async addVertex(vertex) {
        return this.addDocument('ot_vertices', vertex);
    }

    /**
     * Inserts edge into ArangoDB graph database
     * @param {vertex} - document
     * @returns {Promise<any>}
     */
    async addEdge(edge) {
        return this.addDocument('ot_edges', edge);
    }

    /**
     * Inserts document into ArangoDB graph database for given collection name
     * @param {string} - collectionName
     * @param {object} - document
     * @returns {Promise<any>}
     */
    async addDocument(collectionName, document) {
        const collection = this.db.collection(collectionName);
        try {
            return collection.save(document);
        } catch (err) {
            const errorCode = err.response.body.code;
            if (errorCode === 409 && IGNORE_DOUBLE_INSERT) {
                return 'Double insert';
            }
            throw err;
        }
    }

    /**
     * Update document in ArangoDB graph database
     * @param {string} - collectionName
     * @param {object} - document
     * @returns {Promise<any>}
     */
    async updateDocument(collectionName, document) {
        const collection = this.db.collection(collectionName);
        return collection.update(document._key, document);
    }

    /**
     * Get document from ArangoDB graph database
     * @param {string} - collectionName
     * @param {object} - document
     * @returns {Promise<any>}
     */
    async getDocument(collectionName, documentKey) {
        const collection = this.db.collection(collectionName);
        return collection.document(documentKey);
    }


    /**
     * Identify selected database as ArangoJS
     * @returns {string} - Graph database identifier string
     */
    identify() {
        return 'ArangoJS';
    }

    /**
     * Create document collection, if collection does not exist
     * @param collectionName
     */
    async createCollection(collectionName) {
        const collection = this.db.collection(collectionName);
        try {
            await collection.create();
            return 'Collection created';
        } catch (err) {
            const errorCode = err.response.body.code;
            if (errorCode === 409 && IGNORE_DOUBLE_INSERT) {
                return 'Double insert';
            }
            throw err;
        }
    }

    async createEdgeCollection(collectionName) {
        const collection = this.db.edgeCollection(collectionName);
        try {
            await collection.create();
            return 'Edge collection created';
        } catch (err) {
            const errorCode = err.response.body.code;
            if (errorCode === 409 && IGNORE_DOUBLE_INSERT) {
                return 'Double insert';
            }
            throw err;
        }
    }

    async findVerticesByImportId(data_id) {
        const queryString = 'FOR v IN ot_vertices FILTER POSITION(v.imports, @importId, false) != false SORT v._key RETURN v';

        if (typeof data_id !== 'number') {
            data_id = parseInt(data_id, 10);
        }

        const params = { importId: data_id };
        return this.runQuery(queryString, params);
    }

    async findEdgesByImportId(data_id) {
        const queryString = 'FOR v IN ot_edges FILTER POSITION(v.imports, @importId, false) != false SORT v._key RETURN v';

        if (typeof data_id !== 'number') {
            data_id = parseInt(data_id, 10);
        }

        const params = { importId: data_id };
        return this.runQuery(queryString, params);
    }
}

module.exports = ArangoJS;<|MERGE_RESOLUTION|>--- conflicted
+++ resolved
@@ -167,24 +167,13 @@
         let new_imports = [];
         if (result.imports !== undefined) {
             new_imports = result.imports;
-        }
-
-<<<<<<< HEAD
+
+            if (new_imports.includes(importNumber)) {
+                return result;
+            }
+        }
+
         new_imports.push(importNumber);
-=======
-    updateDocumentImports(collectionName, document, importNumber) {
-        return new Promise((resolve, reject) => {
-            this.getDocument(collectionName, document).then((document) => {
-                var new_imports = [];
-                if (document.imports !== undefined) {
-                    new_imports = document.imports;
-
-                    if (new_imports.includes(importNumber)) {
-                        resolve(document);
-                        return;
-                    }
-                }
->>>>>>> b082da5e
 
         result.imports = new_imports;
         return this.updateDocument(collectionName, result);
