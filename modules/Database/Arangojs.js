const { Database } = require('arangojs');
const request = require('superagent');
const Utilities = require('../Utilities');
const { denormalizeGraph, normalizeGraph } = require('./graph-converter');

const IGNORE_DOUBLE_INSERT = true;

class ArangoJS {
    /**
     * Creates new object connected with ArangoDB database,
     * with connection data found in system database
     * @constructor
     * @param {string} - username
     * @param {string} - password
     * @param {string} - database
     * @param {string} - host
     * @param {number} - port
     */
    constructor(username, password, database, host, port, log) {
        this.log = log;
        this.db = new Database(`http://${host}:${port}`);
        this.db.useDatabase(database);
        this.db.useBasicAuth(username, password);
    }

    /**
     * Initialize database
     * @return {Promise<void>}
     */
    async initialize(allowedClasses) {
        await this.createCollection('ot_vertices');
        await this.createEdgeCollection('ot_edges');

        await Promise.all(allowedClasses.map(className => this.addVertex({
            _key: className,
            vertex_type: 'CLASS',
        })));
    }

    /**
     * Find set of vertices with _key, vertex_type and identifiers values
     * @param queryObject       Query for getting vertices
     * @returns {Promise<any>}
     */
    async findVertices(queryObject) {
        let queryString = '';
        const params = {};
        const { query } = queryObject[0];
        if (Utilities.isEmptyObject(queryObject) === false) {
            let count = 1;
            for (const key in query) {
                if (key.match(/^[.\w\d]+$/g) !== null) {
                    if (key === 'uid') {
                        queryString += `
                        LET v_res${count} = (
                        FOR v${count} IN ot_vertices
                            FILTER v${count}.uid == "@param${count}"
                            RETURN {"datasets": v${count}.datasets, "objects": [v${count}]}
                        )`;
                    } else {
                        queryString += `
                            LET v_res${count} = (
                                FOR v${count} IN ot_vertices
                                    LET objects = (
                                                    FOR w${count}, e IN 1..1
                                                    OUTBOUND v${count}._id GRAPH "origintrail_graph"
                                                    FILTER e.edge_type == "IDENTIFIES"
                                                            AND LENGTH(INTERSECTION(e.datasets, v${count}.datasets)) > 0
                                                    RETURN w${count}
                                                )
                                    FILTER v${count}.vertex_type == "IDENTIFIER"
                                            AND v${count}.id_type == "${key}"
                                            AND v${count}.id_value == "@param${count}"
                                    RETURN {"datasets": v${count}.datasets, "objects": objects}
                                )
                        `;
                    }
                    const param = `param${count}`;

                    count += 1;
                    params[param] = query[key];
                }
            }

            for (let i = 1; i <= count; i += 1) {
                queryString += `
                    FILTER LENGTH(v_res${i}) > 0
                    `;
            }

            queryString += 'AND LENGTH(INTERSECTION(v_res1[0].datasets';


            for (let i = 1; i <= count; i += 1) {
                queryString += `
                   , v_res${i}[0].datasets`;
            }

            queryString += ')) > 0 RETURN {datasets: INTERSECTION(v_res1[0].datasets';

            for (let i = 1; i <= count; i += 1) {
                queryString += `
                   , v_res${i}[0].datasets`;
            }

            queryString += '), "objects": INTERSECTION(v_res1[0].objects';

            for (let i = 1; i <= count; i += 1) {
                queryString += `
                   , v_res${i}[0].objects`;
            }

            queryString += '), ';

            const results = [];

            for (let i = 1; i <= count; i += 1) {
                results.push(`"v${i}": v_res${i}[0].objects`);
            }

            queryString += results.join(',');
            queryString += '}';

            return this.runQuery(queryString, params);
        }
    }

    /**
     * Find set of documents with _key, vertex_type and identifiers values
     * @param queryObject       Query for getting documents
     * @returns {Promise<any>}
     */
    async findDocuments(collectionName, queryObject) {
        let queryString = `FOR v IN ${collectionName} `;
        const params = {};
        if (Utilities.isEmptyObject(queryObject) === false) {
            queryString += 'FILTER ';

            let count = 1;
            const filters = [];
            for (const key in queryObject) {
                if (key.match(/^[\w\d]+$/g) !== null) {
                    let searchKey;
                    if (key !== 'vertex_type' && key !== 'edge_type' && key !== '_key') {
                        searchKey = `identifiers.${key}`;
                    } else {
                        searchKey = key;
                    }
                    const param = `param${count}`;
                    filters.push(`v.${searchKey} == @param${count}`);

                    count += 1;
                    params[param] = queryObject[key];
                }
            }
            queryString += filters.join(' AND ');
        }
        queryString += ' RETURN v';
        return this.runQuery(queryString, params);
    }

    /**
     * Finds vertices by query defined in DataLocationRequestObject
     * @param inputQuery
     */
    async findImportIds(inputQuery) {
        const results = await this.dataLocationQuery(inputQuery);
        return results[0].datasets;
    }

    /**
     * Finds vertices by query defined in DataLocationRequestObject
     * @param inputQuery
     */
    async dataLocationQuery(inputQuery) {
        const params = {};

        let count = 1;
        let queryString = '';
        for (const searchRequestPart of inputQuery) {
            const { path, value, opcode } = searchRequestPart;

            if (opcode == null) {
                throw new Error('OPCODE parameter is not defined');
            }

            if (path.indexOf('identifiers.') === 0) {
                const id_type = path.replace('identifiers.', '');
                const id_value = value;
                let filter = `LET v_res${count} = (
                                                FOR v${count} IN ot_vertices
                                            LET objects = (
                                                FOR w${count}, e IN 1..1
                                            OUTBOUND v${count}._id ot_edges
                                            FILTER e.edge_type == "IDENTIFIES"
                                            AND LENGTH(INTERSECTION(e.datasets, v${count}.datasets)) > 0
                                            RETURN w${count})
                                 `;

                switch (opcode) {
                case 'EQ':
                    filter += `FILTER v${count}.vertex_type == "IDENTIFIER"
                                         AND v${count}.id_type == "${id_type}"
                                         AND v${count}.id_value == "${id_value}"
                                         `;
                    break;
                case 'IN':
                    filter += `FILTER v${count}.vertex_type == "IDENTIFIER"
                                         AND v${count}.id_type == "${id_type}"
                                         AND "${id_value}" IN v${count}.id_value
                                         `;
                    break;
                default:
                    throw new Error(`OPCODE ${opcode} is not defined`);
                }

                filter += `RETURN {"datasets": v${count}.datasets, "objects": objects})
                    `;

                queryString += filter;
            }
            count += 1;
        }

        for (let i = 1; i < count; i += 1) {
            queryString += `
                    FILTER LENGTH(v_res${i}) > 0
                    `;
        }


        queryString += ' RETURN {datasets: INTERSECTION(v_res1[0].datasets';

        for (let i = 1; i < count; i += 1) {
            queryString += `, v_res${i}[0].datasets`;
        }

        queryString += '), objects: INTERSECTION(v_res1[0].objects';

        for (let i = 1; i < count; i += 1) {
            queryString += `, v_res${i}[0].objects`;
        }
        queryString += ')}';

        return this.runQuery(queryString, params);
    }

    /**
     * Finds traversal path starting from particular vertex
     * @param startVertex       Starting vertex
     * @param depth             Explicit traversal depth
     * @returns {Promise<any>}
     */
    async findTraversalPath(startVertex, depth) {
        if (startVertex === undefined || startVertex._key === undefined) {
            return [];
        }
        const queryString = `FOR vertex, edge, path
            IN 1 .. ${depth}
            OUTBOUND 'ot_vertices/${startVertex._key}'
            ot_edges
            OPTIONS {bfs: false, uniqueVertices: 'path'}
            RETURN path`;

        const rawGraph = await this.runQuery(queryString);

        return ArangoJS.convertToVirtualGraph(rawGraph);
    }

    /**
     * Transforms raw graph data to virtual one (without
     * @param rawGraph  Raw graph structure
     * @returns {{}}
     */
    static convertToVirtualGraph(rawGraph) {
        const resultList = {};
        const resultEdges = {};
        const resultVertices = {};

        for (const id in rawGraph) {
            const graph = rawGraph[id];
            if (graph.edges == null) {
                // eslint-disable-next-line no-continue
                continue;
            }

            for (const edgeId in graph.edges) {
                const edge = graph.edges[edgeId];
                if (edge !== null) {
                    ArangoJS._normalizeConnection(edge);

                    delete edge._id;
                    delete edge._rev;

                    // eslint-disable-next-line  prefer-destructuring
                    const key = edge._key;
                    if (resultEdges[key] === undefined) {
                        resultEdges[key] = edge;
                    }
                }
            }

            if (graph.vertices !== undefined) {
                for (const vertexId in graph.vertices) {
                    const vertex = graph.vertices[vertexId];
                    if (vertex !== null) {
                        vertex.outbound = [];

                        delete vertex._id;
                        delete vertex._rev;

                        // eslint-disable-next-line  prefer-destructuring
                        const key = vertex._key;
                        if (resultVertices[key] === undefined) {
                            resultVertices[key] = vertex;
                        }
                    }
                }
            }
        }

        for (const vertexId in resultVertices) {
            resultList[resultVertices[vertexId]._key] = resultVertices[vertexId];
        }
        for (const edgeId in resultEdges) {
            resultList[resultEdges[edgeId]._from].outbound.push(resultEdges[edgeId]);
        }
        return {
            data: resultList,
        };
    }

    async updateImports(collectionName, document, importNumber) {
        const result = await this.getDocument(collectionName, document);
        let new_imports = [];
        if (result.datasets !== undefined) {
            new_imports = result.datasets;

            if (new_imports.includes(importNumber)) {
                return result;
            }
        }

        new_imports.push(importNumber);

        result.datasets = new_imports;
        return this.updateDocument(collectionName, result);
    }

    /**
     * Removes hanging data set ID
     * @param dataSetID
     * @returns {Promise<any>}
     */
    async removeDataSetId(dataSetID) {
        const queryString = 'LET documents = (' +
            '    FOR d IN __COLLECTION__' +
            '    FILTER' +
            '        d.datasets != null' +
            '        AND' +
            '        POSITION(d.datasets, @dataSetID, false) != false' +
            '    SORT d._key RETURN d' +
            ')' +
            'RETURN COUNT(\n' +
            '    FOR d IN documents\n' +
            '        LET pos = POSITION(d.datasets, @dataSetID, true)\n' +
            '        LET dataSets = REMOVE_NTH(d.datasets, pos)\n' +
            '        UPDATE { _key: d._key, datasets: dataSets } IN __COLLECTION__\n' +
            '        RETURN 1)';

        const edgesQuery = queryString.replace(/__COLLECTION__/g, 'ot_edges');
        const verticesQuery = queryString.replace(/__COLLECTION__/g, 'ot_vertices');
        const params = {
            dataSetID,
        };
        let count = await this.runQuery(edgesQuery, params);
        count += await this.runQuery(verticesQuery, params);
        return count;
    }

    /**
     * Replaces one data set ID with another
     * @param oldDataSet    Old data set ID
     * @param newDataSet    New data set ID
     * @returns {Promise<any>}
     */
    async replaceDataSets(oldDataSet, newDataSet) {
        const queryString = 'LET documents = (' +
            '    FOR d IN __COLLECTION__' +
            '    FILTER' +
            '        d.datasets != null' +
            '        AND' +
            '        POSITION(d.datasets, @oldDataSet, false) != false' +
            '    SORT d._key RETURN d' +
            ')' +
            '    RETURN COUNT(' +
            '       FOR d IN documents' +
            '           LET pos = POSITION(d.datasets, @oldDataSet, true)' +
            '           LET dataSets = pos == -1? d.datasets : APPEND(PUSH(SLICE(d.datasets, 0, pos), @newDataSet), SLICE(d.datasets, pos+1))' +
            '           UPDATE { _key: d._key, datasets: dataSets } IN __COLLECTION__' +
            '       RETURN 1)';

        const edgesQuery = queryString.replace(/__COLLECTION__/g, 'ot_edges');
        const verticesQuery = queryString.replace(/__COLLECTION__/g, 'ot_vertices');
        const params = {
            oldDataSet,
            newDataSet,
        };
        let count = await this.runQuery(edgesQuery, params);
        count += await this.runQuery(verticesQuery, params);
        return count;
    }

    /**
     * Updates document imports by ID
     * @param collectionName
     * @param senderId
     * @param uid
     * @param importNumber
     * @return {Promise<*>}
     */
    async updateDocumentImportsByUID(collectionName, senderId, uid, importNumber) {
        const result = await this.findDocumentWithMaxVersion(collectionName, senderId, uid);
        let new_imports = [];
        if (result.datasets !== undefined) {
            new_imports = result.datasets;

            if (new_imports.includes(importNumber)) {
                return ArangoJS._normalize(result);
            }
        }

        new_imports.push(importNumber);

        result.datasets = new_imports;
        return this.updateDocument(collectionName, result);
    }

    /**
     * Updates vertex imports by ID
     * @param senderId
     * @param uid
     * @param importNumber
     * @return {Promise<*>}
     */
    async updateVertexImportsByUID(senderId, uid, importNumber) {
        return this.updateDocumentImportsByUID('ot_vertices', senderId, uid, importNumber);
    }

    /**
     * Updates edge imports by ID
     * @param senderId
     * @param uid
     * @param importNumber
     * @return {Promise<*>}
     */
    async updateEdgeImportsByUID(senderId, uid, importNumber) {
        return this.updateDocumentImportsByUID('ot_edges', senderId, uid, importNumber);
    }

    /**
     * Gets max where uid is the same and has the max version
     * @param senderId  Sender ID
     * @param uid       Vertex uid
     * @return {Promise<void>}
     */
    async findVertexWithMaxVersion(senderId, uid) {
        return this.findDocumentWithMaxVersion('ot_vertices', senderId, uid);
    }

    /**
     * Gets max where uid is the same and has the max version
     * @param senderId  Sender ID
     * @param uid       Vertex uid
     * @return {Promise<void>}
     */
    async findEdgeWithMaxVersion(senderId, uid) {
        return this.findDocumentWithMaxVersion('ot_edges', senderId, uid);
    }

    /**
     * Gets max where uid is the same and has the max version
     * @param senderId   Sender ID
     * @param uid        Vertex uid
     * @param collection Collection name
     * @return {Promise<void>}
     */
    async findDocumentWithMaxVersion(collection, senderId, uid) {
        const queryString = `FOR v IN  ${collection} ` +
            'FILTER v.uid == @uid AND v.sender_id == @senderId ' +
            'LIMIT 1 ' +
            'RETURN v';

        const params = {
            uid,
            senderId,
        };

        const result = await this.runQuery(queryString, params);
        if (result.length > 0) {
            return result[0];
        }
        return null;
    }

    /**
     * Run query on ArangoDB graph database
     * @param {string} - queryString
     * @param {object} - params
     * @returns {Promise<any>}
     */
    async runQuery(queryString, params) {
        const result = await this.db.query(queryString, params);
        const all = await result.all();
        return ArangoJS._normalize(all);
    }

    /**
     * Inserts vertex into ArangoDB graph database
     * @param {vertex} - document
     * @returns {Promise<any>}
     */
    async addVertex(vertex) {
        return this.addDocument('ot_vertices', vertex);
    }

    /**
     * Inserts edge into ArangoDB graph database
     * @param {vertex} - document
     * @returns {Promise<any>}
     */
    async addEdge(edge) {
        const _edge = Utilities.copyObject(edge);
        _edge._from = `ot_vertices/${edge._from}`;
        _edge._to = `ot_vertices/${edge._to}`;
        return this.addDocument('ot_edges', _edge);
    }

    /**
     * Inserts document into ArangoDB graph database for given collection name
     * @param {string} - collectionName
     * @param {object} - document
     * @returns {Promise<any>}
     */
    async addDocument(collectionName, document) {
        if (document === undefined || document === null) { throw Error('ArangoError: invalid document type'); }
        if (collectionName === undefined || collectionName === null) { throw Error('ArangoError: invalid collection type'); }

        const collection = this.db.collection(collectionName);
        if (document._key) {
            const response = await this.findDocuments(collectionName, { _key: document._key });
            if (response.length > 0) {
                const existing = ArangoJS._normalize(response[0]);
                Object.assign(existing, document);
                return this.updateDocument(collectionName, existing);
            }
        }
        return ArangoJS._normalize(await collection.save(document));
    }

    /**
     * Update document in ArangoDB graph database
     * @param {string} - collectionName
     * @param {object} - document
     * @returns {Promise<any>}
     */
    async updateDocument(collectionName, document) {
        ArangoJS._deNormalizeConnection(document);
        const collection = this.db.collection(collectionName);
        const response = await collection.update(document._key, document);
        return ArangoJS._normalize(response);
    }

    /**
     * Get document from ArangoDB graph database
     * @param {string} - collectionName
     * @param {object} - document
     * @returns {Promise<any>}
     */
    async getDocument(collectionName, documentKey) {
        const collection = this.db.collection(collectionName);
        const response = await collection.document(documentKey);
        return ArangoJS._normalize(response);
    }


    /**
     * Identify selected database as ArangoJS
     * @returns {string} - Graph database identifier string
     */
    identify() {
        return 'ArangoJS';
    }

    /**
    * Get ArangoDB version
    * @param {string} - host
    * @param {string} - port
    * @param {string} - username
    * @param {string} - password
    * @returns {Promise<any>}
    */
    async version(host, port, username, password) {
        const result = await request
            .get(`http://${host}:${port}/_api/version`)
            .auth(username, password);

        try {
            if (result.status === 200) {
                return result.body.version;
            }
        } catch (error) {
            throw Error(`Failed to contact arangodb${error}`);
        }
    }

    /**
     * Create document collection, if collection does not exist
     * @param collectionName
     */
    async createCollection(collectionName) {
        const collection = this.db.collection(collectionName);
        try {
            await collection.create();
            return 'Collection created';
        } catch (err) {
            const errorCode = err.response.body.code;
            if (errorCode === 409 && IGNORE_DOUBLE_INSERT) {
                return 'Double insert';
            }
            throw err;
        }
    }

    /**
     * Deletes the collection in the database.
     * @param collectionName
     */
    async dropCollection(collectionName) {
        if (collectionName === undefined || collectionName === null) { throw Error('ArangoError: invalid collection type'); }
        const collection = this.db.collection(collectionName);
        try {
            await collection.drop();
            return 'Collection is now deleted';
        } catch (err) {
            throw err;
        }
    }

    async createEdgeCollection(collectionName) {
        const collection = this.db.edgeCollection(collectionName);
        try {
            await collection.create();
            return 'Edge collection created';
        } catch (err) {
            const errorCode = err.response.body.code;
            if (errorCode === 409 && IGNORE_DOUBLE_INSERT) {
                return 'Double insert';
            }
            throw err;
        }
    }

    /**
     * Gets the count of documents in collection.
     * @param collectionName
     */
    async getDocumentsCount(collectionName) {
        if (collectionName === undefined || collectionName === null) { throw Error('ArangoError: invalid collection name'); }
        const collection = this.db.collection(collectionName);
        try {
            const data = await collection.count();
            return data.count;
        } catch (err) {
            throw err;
        }
    }

    async findVerticesByImportId(data_id) {
        const queryString = 'FOR v IN ot_vertices FILTER v.datasets != null AND POSITION(v.datasets, @importId, false) != false SORT v._key RETURN v';

        const params = { importId: data_id };
        const vertices = await this.runQuery(queryString, params);

<<<<<<< HEAD
        // for (const i in vertices) {
        //     if (vertices[i][data_id]) {
        //         delete vertices[i][data_id].privateData;
        //
        //         delete vertices[i][data_id].data.quantityList;
        //         delete vertices[i][data_id].data.inputQuantityList;
        //         delete vertices[i][data_id].data.outputQuantityList;
        //
        //         delete vertices[i][data_id].data.private_salt;
        //
        //         for (const key in vertices[i][data_id].data.quantities) {
        //             for (const qkey in vertices[i][data_id].data.quantities[key].inputs) {
        //                 delete vertices[i][data_id].data.quantities[key].inputs[qkey].private;
        //             }
        //
        //             for (const qkey in vertices[i][data_id].data.quantities[key].outputs) {
        //                 delete vertices[i][data_id].data.quantities[key].outputs[qkey].private;
        //             }
        //         }
        //
        //         delete vertices[i].private;
        //
        //         vertices[i] = {
        //             _dc_key: vertices[i]._dc_key,
        //             _key: vertices[i]._key,
        //             data: vertices[i][data_id].data,
        //             vertex_type: vertices[i].vertex_type,
        //             uid: vertices[i].uid,
        //             datasets: vertices[i].datasets,
        //             sender_id: vertices[i].sender_id,
        //         };
        //
        //         for (const key in vertices[i]) {
        //             if (vertices[i][key] == null) {
        //                 delete vertices[i][key];
        //             }
        //         }
        //     }
        // }

=======
>>>>>>> 7cc2447c
        const normalizedVertices = normalizeGraph(data_id, vertices, []).vertices;

        if (normalizedVertices.length === 0) {
            return [];
        }

        // Check if packed to fix issue with double classes.
        const filtered = normalizedVertices.filter(v => v._dc_key);
        if (filtered.length > 0) {
            return normalizedVertices;
        }

        const objectClasses = await this.findObjectClassVertices();

        return normalizedVertices.concat(objectClasses);
    }

    async findObjectClassVertices() {
        const queryString = 'FOR v IN ot_vertices FILTER v.vertex_type == "CLASS" AND v.datasets == null SORT v._key RETURN v';
        return this.runQuery(queryString, {});
    }

    async findEdgesByImportId(data_id) {
        const queryString = 'FOR v IN ot_edges FILTER v.datasets != null and POSITION(v.datasets, @importId, false) != false SORT v._key RETURN v';

        const params = { importId: data_id };
        return this.runQuery(queryString, params);
    }

    /**
     * Find event based on ID and bizStep
     * Note: based on bizStep we define INPUT(shipping) or OUTPUT(receiving)
     * @param senderId      Sender ID
     * @param partnerId     Partner ID
     * @param documentId    Document ID
     * @param bizStep       BizStep value
     * @return {Promise}
     */
    async findEvent(senderId, partnerId, documentId, bizStep) {
        // 'FILTER v.identifiers.document_id == @documentId
        // AND @senderId in v.partner_id AND v.sender_id in @partnerId ' +
        //  'RETURN v';

        const queryString = `FOR v IN ot_vertices
            FILTER v.vertex_type == 'EVENT'
            RETURN v`;
        const params = {};
        const result = await this.runQuery(queryString, params);

        return result.filter((event) => {
            if (partnerId.indexOf(event.sender_id) !== -1) {
                for (const key in event) {
                    if (event[key].data) {
                        const { data } = event[key];

                        if (data.bizStep
                            && data.bizStep.endsWith(bizStep)
                            && data.extension
                            && data.extension.extension
                            && data.extension.extension.documentId === documentId) {
                            return true;
                        }
                    }
                }
            }
            return false;
        });
<<<<<<< HEAD

        return [];
=======
>>>>>>> 7cc2447c
    }

    /**
     * Mimics commit opertaion
     * Removes inTransaction fields
     * @return {Promise<void>}
     */
    async commit() {
        const queryUpdateTemplate = 'FOR v IN __COLLECTION__ ' +
            'FILTER v.inTransaction == true ' +
            'UPDATE v WITH { inTransaction: null } ' +
            'IN __COLLECTION__ OPTIONS { keepNull: false } ' +
            'RETURN NEW';

        await this.runQuery(queryUpdateTemplate.replace(/__COLLECTION__/g, 'ot_vertices'));
        await this.runQuery(queryUpdateTemplate.replace(/__COLLECTION__/g, 'ot_edges'));
    }

    /**
     * Mimics rollback opertaion
     * Removes elements in transaction
     * @return {Promise<void>}
     */
    async rollback() {
        let queryString = 'FOR v IN ot_vertices FILTER v.inTransaction == true REMOVE v IN ot_vertices';
        await this.runQuery(queryString);
        queryString = 'FOR e IN ot_edges FILTER e.inTransaction == true REMOVE e IN ot_edges';
        await this.runQuery(queryString);
    }

    /**
     * Normalize properties returned from ArangoDB
     * @param document
     * @returns {*}
     * @private
     */
    static _normalize(document) {
        if (Array.isArray(document)) {
            for (const doc of document) {
                ArangoJS._normalize(doc);
            }
        } else {
            delete document._id;
            delete document._rev;
            delete document._oldRev;
            ArangoJS._normalizeConnection(document);
        }
        return document;
    }

    /**
     * Removes collection name from document properties
     * @param document
     * @returns {*}
     * @private
     */
    static _normalizeConnection(document) {
        if (typeof document._from === 'string' && document._from.startsWith('ot_vertices/')) {
            document._from = document._from.substring('ot_vertices/'.length);
        }
        if (typeof document._to === 'string' && document._to.startsWith('ot_vertices/')) {
            document._to = document._to.substring('ot_vertices/'.length);
        }
        return document;
    }

    /**
     * Adds collection name to document properties
     * @param document
     * @returns {*}
     * @private
     */
    static _deNormalizeConnection(document) {
        if (typeof document._from === 'string' && !document._from.startsWith('ot_vertices/')) {
            document._from = `ot_vertices/${document._from}`;
        }
        if (typeof document._to === 'string' && !document._to.startsWith('ot_vertices/')) {
            document._to = `ot_vertices/${document._to}`;
        }
        return document;
    }
}

module.exports = ArangoJS;<|MERGE_RESOLUTION|>--- conflicted
+++ resolved
@@ -682,49 +682,6 @@
         const params = { importId: data_id };
         const vertices = await this.runQuery(queryString, params);
 
-<<<<<<< HEAD
-        // for (const i in vertices) {
-        //     if (vertices[i][data_id]) {
-        //         delete vertices[i][data_id].privateData;
-        //
-        //         delete vertices[i][data_id].data.quantityList;
-        //         delete vertices[i][data_id].data.inputQuantityList;
-        //         delete vertices[i][data_id].data.outputQuantityList;
-        //
-        //         delete vertices[i][data_id].data.private_salt;
-        //
-        //         for (const key in vertices[i][data_id].data.quantities) {
-        //             for (const qkey in vertices[i][data_id].data.quantities[key].inputs) {
-        //                 delete vertices[i][data_id].data.quantities[key].inputs[qkey].private;
-        //             }
-        //
-        //             for (const qkey in vertices[i][data_id].data.quantities[key].outputs) {
-        //                 delete vertices[i][data_id].data.quantities[key].outputs[qkey].private;
-        //             }
-        //         }
-        //
-        //         delete vertices[i].private;
-        //
-        //         vertices[i] = {
-        //             _dc_key: vertices[i]._dc_key,
-        //             _key: vertices[i]._key,
-        //             data: vertices[i][data_id].data,
-        //             vertex_type: vertices[i].vertex_type,
-        //             uid: vertices[i].uid,
-        //             datasets: vertices[i].datasets,
-        //             sender_id: vertices[i].sender_id,
-        //         };
-        //
-        //         for (const key in vertices[i]) {
-        //             if (vertices[i][key] == null) {
-        //                 delete vertices[i][key];
-        //             }
-        //         }
-        //     }
-        // }
-
-=======
->>>>>>> 7cc2447c
         const normalizedVertices = normalizeGraph(data_id, vertices, []).vertices;
 
         if (normalizedVertices.length === 0) {
@@ -792,11 +749,6 @@
             }
             return false;
         });
-<<<<<<< HEAD
-
-        return [];
-=======
->>>>>>> 7cc2447c
     }
 
     /**
