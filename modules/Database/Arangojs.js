const { Database } = require('arangojs');
const Utilities = require('./../Utilities');

const log = Utilities.getLogger();
const IGNORE_DOUBLE_INSERT = true;

class ArangoJS {
    /**
     * Creates new object connected with ArangoDB database,
     * with connection data found in system database
     * @constructor
     * @param {string} - username
     * @param {string} - password
     * @param {string} - database
     * @param {string} - host
     * @param {number} - port
     */
    constructor(username, password, database, host, port) {
        this.db = new Database(`http://${host}:${port}`);
        this.db.useDatabase(database);
        this.db.useBasicAuth(username, password);
    }

    /**
     * Initialize database
     * @return {Promise<void>}
     */
    async initialize(allowedClasses) {
        await this.createCollection('ot_vertices');
        await this.createEdgeCollection('ot_edges');

        await Promise.all(allowedClasses.map(className => this.addVertex({
            _key: className,
            vertex_type: 'CLASS',
        })));
    }

    /**
     * Find set of vertices with _key, vertex_type and identifiers values
     * @param queryObject       Query for getting vertices
     * @returns {Promise<any>}
     */
    async findVertices(queryObject) {
        let queryString = 'FOR v IN ot_vertices ';
        const params = {};
        if (Utilities.isEmptyObject(queryObject) === false) {
            queryString += 'FILTER ';

            let count = 1;
            const filters = [];
            for (const key in queryObject) {
                if (key.match(/^[\w\d]+$/g) !== null) {
                    let searchKey;
                    if (key !== 'vertex_type' && key !== '_key') {
                        searchKey = `identifiers.${key}`;
                    } else {
                        searchKey = key;
                    }
                    const param = `param${count}`;
                    filters.push(`v.${searchKey} == @param${count}`);

                    count += 1;
                    params[param] = queryObject[key];
                }
            }
            queryString += filters.join(' AND ');
        }
        queryString += ' RETURN v';
        return this.runQuery(queryString, params);
    }

    /**
     * Finds traversal path starting from particular vertex
     * @param startVertex       Starting vertex
     * @param depth             Explicit traversal depth
     * @returns {Promise<any>}
     */
    async findTraversalPath(startVertex, depth) {
        if (startVertex === undefined || startVertex._key === undefined) {
            return [];
        }
<<<<<<< HEAD
        if (depth == null) {
            depth = this.getDatabaseInfo().max_path_length;
        }
        const queryString = `FOR vertex, edge, path
            IN 1 .. ${depth}
            OUTBOUND 'ot_vertices/${startVertex._key}'
            ot_edges
            RETURN path`;

        const rawGraph = await this.runQuery(queryString);
        return ArangoJS.convertToVirtualGraph(rawGraph);
=======
        const queryString = `FOR vertex, edge, path IN 1 .. ${depth}
            OUTBOUND '${startVertex._id}'
            GRAPH 'origintrail_graph'
            RETURN path`;

        const result = await this.runQuery(queryString);
        return ArangoJS.convertToVirtualGraph(result);
>>>>>>> f96ed054
    }

    /**
     * Transforms raw graph data to virtual one (without
     * @param rawGraph  Raw graph structure
     * @returns {{}}
     */
    static convertToVirtualGraph(rawGraph) {
        const resultList = {};
        const resultEdges = {};
        const resultVertices = {};

        for (const id in rawGraph) {
            const graph = rawGraph[id];
            if (graph.edges == null) {
                // eslint-disable-next-line no-continue
                continue;
            }

            for (const edgeId in graph.edges) {
                const edge = graph.edges[edgeId];
                if (edge !== null) {
                    // eslint-disable-next-line no-underscore-dangle,prefer-destructuring
                    edge._from = edge._from.split('/')[1];
                    // eslint-disable-next-line no-underscore-dangle,prefer-destructuring
                    edge._to = edge._to.split('/')[1];

                    delete edge._id;
                    delete edge._rev;

                    // eslint-disable-next-line  prefer-destructuring
                    const key = edge._key;
                    if (resultEdges[key] === undefined) {
                        resultEdges[key] = edge;
                    }
                }
            }

            if (graph.vertices !== undefined) {
                for (const vertexId in graph.vertices) {
                    const vertex = graph.vertices[vertexId];
                    if (vertex !== null) {
                        vertex.outbound = [];

                        delete vertex._id;
                        delete vertex._rev;

                        // eslint-disable-next-line  prefer-destructuring
                        const key = vertex._key;
                        if (resultVertices[key] === undefined) {
                            resultVertices[key] = vertex;
                        }
                    }
                }
            }
        }

        for (const vertexId in resultVertices) {
            resultList[resultVertices[vertexId]._key] = resultVertices[vertexId];
        }
        for (const edgeId in resultEdges) {
            resultList[resultEdges[edgeId]._from].outbound.push(resultEdges[edgeId]);
        }
        const result = [];
        for (const vertex in resultList) {
            result.push(resultList[vertex]);
        }
        return result;
    }

    async updateImports(collectionName, document, importNumber) {
        const result = await this.getDocument(collectionName, document);
        let new_imports = [];
        if (result.imports !== undefined) {
            new_imports = result.imports;

            if (new_imports.includes(importNumber)) {
                return result;
            }
        }

        new_imports.push(importNumber);

        result.imports = new_imports;
        return this.updateDocument(collectionName, result);
    }

    /**
     * Gets max version where uid is the same but not the _key
     * @param senderId  Sender ID
     * @param uid       Vertex uid
     * @param _key      Vertex _key
     * @return {Promise<void>}
     */
<<<<<<< HEAD
    async findMaxVersion(uid) {
        const queryString = 'FOR v IN ot_vertices ' +
                'FILTER v.identifiers.uid == @uid' +
=======
    async findMaxVersion(senderId, uid, _key) {
        const queryString = 'FOR v IN ot_vertices ' +
                'FILTER v.identifiers.uid == @uid AND AND v._key != @_key AND v.sender_id == @senderId ' +
>>>>>>> f96ed054
                'SORT v.version DESC ' +
                'LIMIT 1 ' +
                'RETURN v.version';
        const params = {
            uid,
<<<<<<< HEAD
=======
            _key,
            senderId,
>>>>>>> f96ed054
        };
        return this.runQuery(queryString, params);
    }

    /**
     * Gets max where uid is the same and has the max version
     * @param senderId  Sender ID
     * @param uid       Vertex uid
     * @return {Promise<void>}
     */
    async findVertexWithMaxVersion(senderId, uid) {
        const queryString = 'FOR v IN ot_vertices ' +
                'FILTER v.identifiers.uid == @uid AND v.sender_id == @senderId ' +
                'SORT v.version DESC ' +
                'LIMIT 1 ' +
                'RETURN v';
        const params = {
            uid,
            senderId,
        };

        const result = await this.runQuery(queryString, params);
        if (result.length > 0) {
            return result[0];
        }
        return null;
    }

    /**
     * Run query on ArangoDB graph database
     * @param {string} - queryString
     * @param {object} - params
     * @returns {Promise<any>}
     */
    async runQuery(queryString, params) {
        const result = await this.db.query(queryString, params);
        return result.all();
    }

    /**
     * Inserts vertex into ArangoDB graph database
     * @param {vertex} - document
     * @returns {Promise<any>}
     */
    async addVertex(vertex) {
        return this.addDocument('ot_vertices', vertex);
    }

    /**
     * Inserts edge into ArangoDB graph database
     * @param {vertex} - document
     * @returns {Promise<any>}
     */
    async addEdge(edge) {
        return this.addDocument('ot_edges', edge);
    }

    /**
     * Inserts document into ArangoDB graph database for given collection name
     * @param {string} - collectionName
     * @param {object} - document
     * @returns {Promise<any>}
     */
    async addDocument(collectionName, document) {
        if (document === undefined || document === null) { throw Error('ArangoError: invalid document type'); }
        if (collectionName === undefined || collectionName === null) { throw Error('ArangoError: invalid collection type'); }

        const collection = this.db.collection(collectionName);
        if (document.sender_id && document.identifiers && document.identifiers.uid) {
            const maxVersionDoc =
                await this.findVertexWithMaxVersion(
                    document.sender_id,
                    document.identifiers.uid,
                );

            if (maxVersionDoc) {
                if (maxVersionDoc._key === document._key) {
                    return maxVersionDoc;
                }

                document.version = maxVersionDoc.version + 1;
                return collection.save(document);
            }

            document.version = 1;
            return collection.save(document);
        }
        try {
            // First check if already exist.
            const dbVertex = await this.getDocument(collectionName, document);
            return dbVertex;
        } catch (ignore) {
            return collection.save(document);
        }
    }

    /**
     * Update document in ArangoDB graph database
     * @param {string} - collectionName
     * @param {object} - document
     * @returns {Promise<any>}
     */
    async updateDocument(collectionName, document) {
        const collection = this.db.collection(collectionName);
        return collection.update(document._key, document);
    }

    /**
     * Get document from ArangoDB graph database
     * @param {string} - collectionName
     * @param {object} - document
     * @returns {Promise<any>}
     */
    async getDocument(collectionName, documentKey) {
        const collection = this.db.collection(collectionName);
        return collection.document(documentKey);
    }


    /**
     * Identify selected database as ArangoJS
     * @returns {string} - Graph database identifier string
     */
    identify() {
        return 'ArangoJS';
    }

    /**
     * Create document collection, if collection does not exist
     * @param collectionName
     */
    async createCollection(collectionName) {
        const collection = this.db.collection(collectionName);
        try {
            await collection.create();
            return 'Collection created';
        } catch (err) {
            const errorCode = err.response.body.code;
            if (errorCode === 409 && IGNORE_DOUBLE_INSERT) {
                return 'Double insert';
            }
            throw err;
        }
    }

    /**
     * Deletes the collection in the database.
     * @param collectionName
     */
    async dropCollection(collectionName) {
        if (collectionName === undefined || collectionName === null) { throw Error('ArangoError: invalid collection type'); }
        const collection = this.db.collection(collectionName);
        try {
            await collection.drop();
            return 'Collection is now deleted';
        } catch (err) {
            throw err;
        }
    }

    async createEdgeCollection(collectionName) {
        const collection = this.db.edgeCollection(collectionName);
        try {
            await collection.create();
            return 'Edge collection created';
        } catch (err) {
            const errorCode = err.response.body.code;
            if (errorCode === 409 && IGNORE_DOUBLE_INSERT) {
                return 'Double insert';
            }
            throw err;
        }
    }

    async findVerticesByImportId(data_id) {
        const queryString = 'FOR v IN ot_vertices FILTER POSITION(v.imports, @importId, false) != false SORT v._key RETURN v';

        if (typeof data_id !== 'number') {
            data_id = parseInt(data_id, 10);
        }

        const params = { importId: data_id };
        return this.runQuery(queryString, params);
    }

    async findEdgesByImportId(data_id) {
        const queryString = 'FOR v IN ot_edges FILTER POSITION(v.imports, @importId, false) != false SORT v._key RETURN v';

        if (typeof data_id !== 'number') {
            data_id = parseInt(data_id, 10);
        }

        const params = { importId: data_id };
        return this.runQuery(queryString, params);
    }

<<<<<<< HEAD
    getEdgesFromVirtualGraph(graph) {
        const virtualGraph = Utilities.copyObject(graph);
        const edges = [];
        for (const node in virtualGraph) {
            for (const edge in virtualGraph[node].outbound) {
                virtualGraph[node].outbound[edge]._from = `ot_vertices/${virtualGraph[node].outbound[edge]._from}`;
                virtualGraph[node].outbound[edge]._to = `ot_vertices/${virtualGraph[node].outbound[edge]._to}`;
                edges.push(virtualGraph[node].outbound[edge]);
            }
        }
        return edges;
    }

    getVerticesFromVirtualGraph(graph) {
        const virtualGraph = Utilities.copyObject(graph);
        const vertices = [];
        for (const node in virtualGraph) {
            delete virtualGraph[node].outbound;
            vertices.push(virtualGraph[node]);
        }
        return vertices;
    }

    async importVirtualGraph(virtualGraph) {
        const virtualEdges = this.getEdgesFromVirtualGraph(virtualGraph);
        const virtualVertices = this.getVerticesFromVirtualGraph(virtualGraph);

        const vertices = [];
        for (const i in virtualVertices) {
            vertices.push(this.addVertex(virtualVertices[i]));
        }
        await Promise.all(vertices);

        const edges = [];
        for (const i in virtualEdges) {
            edges.push(this.addEdge(virtualEdges[i]));
        }
        await Promise.all(edges);

        console.log('insert into ArangoDB done');

        return 0;
=======
    /**
     * Find event based on ID and bizStep
     * Note: based on bizStep we define INPUT(shipping) or OUTPUT(receiving)
     * @param senderId      Sender ID
     * @param partnerId     Partner ID
     * @param documentId    Document ID
     * @param bizStep       BizStep value
     * @return {Promise}
     */
    async findEvent(senderId, partnerId, documentId, bizStep) {
        const queryString = 'FOR v IN ot_vertices ' +
            'FILTER v.identifiers.document_id == @documentId AND @senderId in v.partner_id AND v.sender_id in @partnerId ' +
            'RETURN v';
        const params = {
            partnerId,
            documentId,
            senderId,
        };
        const result = await this.runQuery(queryString, params);
        return result.filter(event => event.data.bizStep && event.data.bizStep.endsWith(bizStep));
>>>>>>> f96ed054
    }
}

module.exports = ArangoJS;<|MERGE_RESOLUTION|>--- conflicted
+++ resolved
@@ -79,7 +79,6 @@
         if (startVertex === undefined || startVertex._key === undefined) {
             return [];
         }
-<<<<<<< HEAD
         if (depth == null) {
             depth = this.getDatabaseInfo().max_path_length;
         }
@@ -91,15 +90,6 @@
 
         const rawGraph = await this.runQuery(queryString);
         return ArangoJS.convertToVirtualGraph(rawGraph);
-=======
-        const queryString = `FOR vertex, edge, path IN 1 .. ${depth}
-            OUTBOUND '${startVertex._id}'
-            GRAPH 'origintrail_graph'
-            RETURN path`;
-
-        const result = await this.runQuery(queryString);
-        return ArangoJS.convertToVirtualGraph(result);
->>>>>>> f96ed054
     }
 
     /**
@@ -194,25 +184,16 @@
      * @param _key      Vertex _key
      * @return {Promise<void>}
      */
-<<<<<<< HEAD
-    async findMaxVersion(uid) {
-        const queryString = 'FOR v IN ot_vertices ' +
-                'FILTER v.identifiers.uid == @uid' +
-=======
     async findMaxVersion(senderId, uid, _key) {
         const queryString = 'FOR v IN ot_vertices ' +
                 'FILTER v.identifiers.uid == @uid AND AND v._key != @_key AND v.sender_id == @senderId ' +
->>>>>>> f96ed054
                 'SORT v.version DESC ' +
                 'LIMIT 1 ' +
                 'RETURN v.version';
         const params = {
             uid,
-<<<<<<< HEAD
-=======
             _key,
             senderId,
->>>>>>> f96ed054
         };
         return this.runQuery(queryString, params);
     }
@@ -409,7 +390,6 @@
         return this.runQuery(queryString, params);
     }
 
-<<<<<<< HEAD
     getEdgesFromVirtualGraph(graph) {
         const virtualGraph = Utilities.copyObject(graph);
         const edges = [];
@@ -452,7 +432,8 @@
         console.log('insert into ArangoDB done');
 
         return 0;
-=======
+    }
+
     /**
      * Find event based on ID and bizStep
      * Note: based on bizStep we define INPUT(shipping) or OUTPUT(receiving)
@@ -473,7 +454,6 @@
         };
         const result = await this.runQuery(queryString, params);
         return result.filter(event => event.data.bizStep && event.data.bizStep.endsWith(bizStep));
->>>>>>> f96ed054
     }
 }
 
