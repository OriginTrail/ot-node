const neo4j = require('neo4j-driver').v1;
const Utilities = require('../Utilities');

const log = Utilities.getLogger();

/**
 * Neo4j storage adapter
 */
class Neo4jDB {
    /**
     * Neo4jDB constructor
     * @param username  Username
     * @param password  Password
     * @param database  Database name
     * @param host      Database connection host
     * @param port      Database connection port
     */
    constructor(username, password, database, host, port) {
        this.driver = neo4j.driver(`bolt://${host}:${port}`, neo4j.auth.basic(username, password));
    }

    /**
     * Get properties for Neo4J
     * @param obj           Extraction object
     * @param excludeList   List of excluded properties
     * @private
     */
    static _getParams(obj, excludeList) {
        const values = {};
        const queries = [];
        for (const p in obj) {
            if (typeof obj[p] !== 'object') {
                if (!excludeList || !excludeList.includes(p)) {
                    values[p] = obj[p];
                    queries.push(`${p}:$${p}`);
                }
            } else if (Array.isArray(obj[p])) {
                const array = [];
                for (const item of obj[p]) {
                    if (typeof item === 'object' || Array.isArray(item)) {
                        array.push(JSON.stringify(item));
                    } else {
                        array.push(item);
                    }
                }
                if (!excludeList || !excludeList.includes(p)) {
                    values[p] = array;
                    queries.push(`${p}:$${p}`);
                }
            }
        }
        return {
            values,
            queries,
        };
    }

    /**
     * Get nested objects from object
     * @param obj           Extraction object
     * @returns {Array}     Array of nested objects
     * @private
     */
    static _getNestedObjects(obj) {
        const result = [];
        for (const p in obj) {
            if (typeof obj[p] === 'object' && !Array.isArray(obj[p])) {
                result.push({
                    edge: p,
                    subvalue: obj[p],
                });
            }
        }
        return result;
    }

    /**
     * Create vertex
     * @param value         Vertex document
     * @returns {Promise}
     * @private
     */
    async _createVertex(value) {
        const session = this.driver.session();
        if (value == null || typeof value !== 'object' || Object.keys(value).length === 0) {
            throw new Error(`Invalid vertex ${JSON.stringify(value)}`);
        }
        if (typeof value === 'object') {
            const objectProps = Neo4jDB._getParams(value);
            let params = '';
            if (objectProps.queries.length > 0) {
                params = ` {${objectProps.queries.join()}}`;
            }
            const r = await session.run(`CREATE (a${params}) RETURN a`, objectProps.values);
            const nodeId = r.records[0]._fields[0].identity.toString();

            for (const objectProp of Neo4jDB._getNestedObjects(value)) {
                const { edge, subvalue } = objectProp;
                // eslint-disable-next-line
                const subnodeId = await this._createVertex(subvalue);
                // eslint-disable-next-line
                await session.run(`MATCH (a),(b) WHERE ID(a)=${nodeId} AND ID(b)=${subnodeId} CREATE (a)-[r:CONTAINS {value: '${edge}'}]->(b) return r`);
            }
            return nodeId;
        }
    }

    /**
     * Create edge
     * @param edge  Edge document
     * @returns {Promise}
     * @private
     */
    async _createEdge(edge) {
        const edgeType = edge.edge_type;
        const to = edge._to.slice(edge._to.indexOf('/') + 1);
        const from = edge._from.slice(edge._from.indexOf('/') + 1);

        const objectProps = Neo4jDB._getParams(edge, ['_to', '_from']);
        objectProps.queries.push('_to:$_to');
        objectProps.queries.push('_from:$_from');
        objectProps.values._to = to;
        objectProps.values._from = from;
        const params = ` {${objectProps.queries.join()}}`;
        const session = this.driver.session();
        const r = await session.run(`MATCH (a),(b) WHERE a._key='${from}' AND b._key='${to}' CREATE (a)-[r:${edgeType}${params}]->(b) return r`, objectProps.values);
        session.close();
        return r;
    }

    /**
     * Transforms Neo4j property to Javascript compatible one
     * @param property Property value
     * @returns {*}
     * @private
     */
    static _transformProperty(property) {
        if (neo4j.isInt(property)) {
            if (neo4j.integer.inSafeRange(property)) {
                return property.toNumber();
            }
            return property.toString();
        }
        if (Array.isArray(property)) {
            const newArray = [];
            for (const item of property) {
                let deserialized = item;
                try {
                    deserialized = JSON.parse(item);
                } catch (e) {
                    // skip
                }
                newArray.push(Neo4jDB._transformProperty(deserialized));
            }
            return newArray;
        }
        return property;
    }

    /**
     * Transforms Neo4j properties to Javascript types
     * @param properties    Property values
     * @returns {Promise}
     * @private
     */
    static async _transformProperties(properties) {
        properties.records.forEach((row) => {
            row._fields.forEach((val) => {
                const processProperties = (properties, parent) => {
                    if (properties) {
                        const newProperties = {};
                        for (const key in properties) {
                            const property = properties[key];
                            newProperties[key] = Neo4jDB._transformProperty(property);
                        }
                        parent.properties = newProperties;
                    }
                };
                if (Array.isArray(val)) {
                    for (const item of val) {
                        processProperties(item.properties, item);
                    }
                } else {
                    processProperties(val.properties, val);
                }
            });
        });
        return properties;
    }

    /**
     * Gets all CONTAINS edges and forms one vertex
     * @param key           Vertex property key
     * @param value         Vertex property value
     * @returns {Promise}
     * @private
     */
    async _fetchVertex(key, value) {
        const session = this.driver.session();
        let result = await session.run(`MATCH (n { ${key}: ${JSON.stringify(value)} })-[r:CONTAINS *0..]->(k) RETURN n,r,k`);
        session.close();

        result = await Neo4jDB._transformProperties(result);
        const json = {};
        for (const r of result.records) {
            const leftNode = r.get('n');
            const relations = r.get('r');
            const rightNode = r.get('k');

            Object.assign(json, leftNode.properties);
            const nestedKeys = [];
            for (const relation of relations) {
                nestedKeys.push(relation.properties.value);
            }

            if (relations.length > 0) {
                let tempJson = json;
                for (let i = 0; i < nestedKeys.length - 1; i += 1) {
                    tempJson = tempJson[nestedKeys[i]];
                }
                tempJson[nestedKeys[nestedKeys.length - 1]] = rightNode.properties;
            }
        }
        return json;
    }

    /**
     * Gets max version where uid is the same but not the _key
     * @param uid   Vertex uid
     * @param _key  Vertex _key
     * @return {Promise<void>}
     */
    async getCurrentMaxVersion(uid) {
        const session = this.driver.session();
        const result = await session.run('MATCH (n)-[:CONTAINS]->(i) WHERE i.uid = $uid return MAX(n.version)', { uid });
        session.close();
        return result.records[0]._fields[0];
    }

    /**
     * Gets max where uid is the same and has the max version
     * @param uid   Vertex uid
     * @return {Promise<void>}
     */
    async getVertexWithMaxVersion(uid) {
        const session = this.driver.session();
<<<<<<< HEAD
        const result = await session.run('MATCH (n) WHERE n.uid = $uid RETURN n AS v ORDER BY v DESC LIMIT 1', { uid });
        session.close();
        if (result.length > 0) {
            return result[0];
        }
        return null;
=======
        const result = await session.run('MATCH (n)-[:CONTAINS]->(i) WHERE i.uid = $uid RETURN n._key AS v ORDER BY v DESC LIMIT 1', { uid });
        session.close();
        return result.records[0]._fields[0];
>>>>>>> 7271a505
    }

    /**
     * Find set of vertices
     * @param queryObject       Query for getting vertices
     * @returns {Promise<any>}
     */
    async findVertices(queryObject) {
        const subQueries = [];
        const properties = {};

        let rSuffix = 1;
        let kSuffix = 1;

        for (const key in queryObject) {
            if (key.match(/^[\w\d]+$/g) !== null) {
                let searchKey;
                if (key !== 'vertex_type' && key !== '_key') {
                    searchKey = `identifiers.${key}`;
                } else {
                    searchKey = key;
                }
                const isComposite = searchKey.indexOf('.') !== -1;

                if (isComposite) {
                    const keyParts = searchKey.split('.');

                    let subQuery = 'match (n)';
                    let wheres = null;
                    for (let i = 0; i < keyParts.length - 1; i += 1) {
                        const subkey = keyParts[i];
                        subQuery += `-[r_${rSuffix}:CONTAINS]`;
                        if (wheres == null) {
                            wheres = `r_${rSuffix}.value = '${subkey}'`;
                        } else {
                            wheres += `AND r_${rSuffix}.value = '${subkey}'`;
                        }
                        rSuffix += 1;
                    }
                    subQuery += `-(k_${kSuffix}) WHERE ${wheres} AND k_${kSuffix}.${keyParts[keyParts.length - 1]} = ${JSON.stringify(queryObject[key])}`;
                    kSuffix += 1;
                    subQueries.push(subQuery);
                } else {
                    properties[searchKey] = queryObject[key];
                }
            }
        }

        let query;
        if (Utilities.isEmptyObject(properties)) {
            query = 'match (n)';
        } else {
            query = 'match (n {';
            for (const propertyKey in properties) {
                const property = properties[propertyKey];
                query += `${propertyKey}: ${JSON.stringify(property)}`;
            }
            query += '})';
        }

        for (const subQuery of subQueries) {
            query += ` with n ${subQuery}`;
        }
        query += ' return n';
        const session = this.driver.session();
        let result = await session.run(query);
        session.close();
        result = await Neo4jDB._transformProperties(result);
        const nodePromises = [];
        for (const record of result.records) {
            nodePromises.push(this._fetchVertex('_key', record._fields[0].properties._key));
        }
        result = await Promise.all(nodePromises);
        return result;
    }

    /**
     * Find traversal path for key/value start
     * @param startVertex Start vertex
     * @param depth       Explicit traversal depth
     * @return
     */
    async findTraversalPath(startVertex, depth) {
        const key = '_key';
        const value = startVertex._key;
        if (depth == null) {
            depth = this.getDatabaseInfo().max_path_length;
        }

        const session = this.driver.session();
        const result = await session.run(`MATCH (n {${key}: ${JSON.stringify(value)}})-[r* 1..${depth}]->(k) WHERE NONE(rel in r WHERE type(rel)="CONTAINS") RETURN n,r,k ORDER BY length(r)`);
        session.close();

        const vertices = {};
        for (const r of result.records) {
            const leftNode = r.get('n');
            const rightNode = r.get('k');

            const relations = r.get('r');
            const relation = relations[relations.length - 1];

            let first = vertices[leftNode.properties._key];
            if (!first) {
                // eslint-disable-next-line
                first = await this._fetchVertex('_key', leftNode.properties._key);
                first.key = first._key;
                delete first._key;
                vertices[first.key] = first;
                vertices[first.key].edges = [];
            }

            let second = vertices[rightNode.properties._key];
            if (!second) {
                // eslint-disable-next-line
                second = await this._fetchVertex('_key', rightNode.properties._key);
                second.key = second._key;
                delete second._key;
                vertices[second.key] = second;
                vertices[second.key].edges = [];
            }

            const fromNode = vertices[relation.properties._from];
            Object.assign(relation, relation.properties);
            delete relation.properties;
            delete relation.identity;
            delete relation.start;
            delete relation.end;
            fromNode.edges.push(relation);
        }

        const res = [];
        for (const k in vertices) {
            res.push(vertices[k]);
        }
        return res;
    }

    /**
     * Updates document with the import ID
     * @param collectionName
     * @param document
     * @param importNumber
     */
    async updateDocumentImports(collectionName, document, importNumber) {
        if (collectionName === 'ot_edges') {
            return [];
        }
        const session = this.driver.session();
        const result = await session.run('MATCH (n) WHERE n._key = $_key RETURN n', {
            _key: document._key,
        });
        let { imports } = result.records[0]._fields[0].properties;
        if (imports) {
            imports.push(importNumber);
        } else {
            imports = [importNumber];
        }
        await session.run('MATCH(n) WHERE n._key = $_key SET n.imports = $imports return n', {
            _key: document._key,
            imports,
        });
        session.close();
    }

    /**
     * Gets vertices by the import ID
     * @param importId  Import ID
     * @return {Promise}
     */
    async getVerticesByImportId(importId) {
        const session = this.driver.session();
        const result = await session.run(`match (n) where ${importId} in n.imports return n`);

        const nodes = [];
        for (const record of result.records) {
            // eslint-disable-next-line
            nodes.push(await this._fetchVertex('_key', record._fields[0].properties._key));
        }
        return nodes;
    }

    /**
     * Add new document into given collection
     * @param {string} - collectionName
     * @param {object} - document
     * @returns {Promise<any>}
     */
    async addDocument(collectionName, document) {
        if (collectionName === 'ot_vertices') {
            await this._createVertex(document);
        } else {
            await this._createEdge(document);
        }
    }

    /**
     * Shut down the driver
     */
    close() {
        this.driver.close();
    }

    /**
     * Clear the db
     * @return {Promise}
     */
    async clear() {
        log.debug('Clear the database.');
        const session = this.driver.session();
        await session.run('match (n) detach delete n');
    }

    /**
     * This method is not applicable in Neo4jDB
     * @deprecated
     */
    createCollection() {
        return new Promise((resolve) => {
            resolve();
        });
    }

    /**
     * This method is not applicable in Neo4jDB
     * @deprecated
     */
    createEdgeCollection() {
        return new Promise((resolve) => {
            resolve();
        });
    }

    /**
     * Identify selected database as Neo4j
     * @returns {string} - Graph database identifier string
     */
    identify() {
        return 'Neo4j';
    }
}

module.exports = Neo4jDB;<|MERGE_RESOLUTION|>--- conflicted
+++ resolved
@@ -244,18 +244,12 @@
      */
     async getVertexWithMaxVersion(uid) {
         const session = this.driver.session();
-<<<<<<< HEAD
-        const result = await session.run('MATCH (n) WHERE n.uid = $uid RETURN n AS v ORDER BY v DESC LIMIT 1', { uid });
-        session.close();
-        if (result.length > 0) {
-            return result[0];
+        const result = await session.run('MATCH (n)-[:CONTAINS]->(i) WHERE i.uid = $uid RETURN n ORDER BY n.version DESC LIMIT 1', { uid });
+        session.close();
+        if (result.records.length > 0) {
+            return this._fetchVertex('_key', result.records[0]._fields[0].properties._key);
         }
         return null;
-=======
-        const result = await session.run('MATCH (n)-[:CONTAINS]->(i) WHERE i.uid = $uid RETURN n._key AS v ORDER BY v DESC LIMIT 1', { uid });
-        session.close();
-        return result.records[0]._fields[0];
->>>>>>> 7271a505
     }
 
     /**
