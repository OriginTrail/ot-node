const neo4j = require('neo4j-driver').v1;
const Utilities = require('../Utilities');
const request = require('superagent');

const log = Utilities.getLogger();
const BN = require('bn.js');

/**
 * Neo4j storage adapter
 */
class Neo4jDB {
    /**
     * Neo4jDB constructor
     * @param username  Username
     * @param password  Password
     * @param database  Database name
     * @param host      Database connection host
     * @param port      Database connection port
     */
    constructor(username, password, database, host, port) {
        this.driver = neo4j.driver(`bolt://${host}:${port}`, neo4j.auth.basic(username, password));
    }

    /**
     * Initialize database
     * @return {Promise<void>}
     */
    async initialize(allowedClasses) {
        const session = this.driver.session();
        for (const className of allowedClasses) {
            // eslint-disable-next-line
            const previous = await session.readTransaction(tx => tx.run(`MATCH (n) where n._key = '${className}' return n`));
            if (previous.records.length === 0) {
                // eslint-disable-next-line
                await this.addVertex({
                    _key: className,
                    vertex_type: 'CLASS',
                });
            }
        }
        session.close();
    }

    /**
     * Get properties for Neo4J
     * @param obj           Extraction object
     * @param excludeList   List of excluded properties
     * @private
     */
    static _getParams(obj, excludeList) {
        const values = {};
        const queries = [];
        for (const p in obj) {
            if (obj[p] == null) {
                // eslint-disable-next-line
                continue;
            }
            let value = obj[p];
            if (obj[p] instanceof BN) {
                value = obj[p].toString();
            }
            let normParamKey = p;
            if (p.includes(':')) {
                normParamKey = `\`${p}\``;
            }
            if (typeof obj[p] !== 'object') {
                if (!excludeList || !excludeList.includes(p)) {
                    values[normParamKey] = value;
                    queries.push(`${normParamKey}:$${normParamKey}`);
                }
            } else if (Array.isArray(obj[p])) {
                const array = [];
                for (const item of obj[p]) {
                    if (typeof item === 'object' || Array.isArray(item)) {
                        array.push(JSON.stringify(item));
                    } else if (item instanceof BN) {
                        array.push(item.toString());
                    } else {
                        array.push(item);
                    }
                }
                if (!excludeList || !excludeList.includes(p)) {
                    values[normParamKey] = array;
                    queries.push(`${normParamKey}:$${normParamKey}`);
                }
            }
        }
        return {
            values,
            queries,
        };
    }

    /**
     * Get nested objects from object
     * @param obj           Extraction object
     * @returns {Array}     Array of nested objects
     * @private
     */
    static _getNestedObjects(obj) {
        const result = [];
        for (const p in obj) {
            if (typeof obj[p] === 'object' && !Array.isArray(obj[p]) && !(obj[p] instanceof BN)) {
                result.push({
                    edge: p,
                    subvalue: obj[p],
                });
            }
        }
        return result;
    }

    /**
     * Create vertex
     * @param value         Vertex document
     * @returns {Promise}
     */
    async addVertex(value) {
        const session = this.driver.session();
        const tx = session.beginTransaction();
        if (value == null || typeof value !== 'object' || Object.keys(value).length === 0) {
            throw new Error(`Invalid vertex ${JSON.stringify(value)}`);
        }

        if (value.sender_id && value.identifiers && value.identifiers.uid) {
            const maxVersionDoc =
                await this.findVertexWithMaxVersion(
                    value.sender_id,
                    value.identifiers.uid,
                );

            if (maxVersionDoc) {
                if (maxVersionDoc._key === value._key) {
                    return maxVersionDoc;
                }

                value.version = maxVersionDoc.version + 1;
                // return this._addVertex(value);
                const response = await this._addVertex(value, tx);
                await tx.commit();
                session.close();
                return response;
            }

            value.version = 1;
            // return this._addVertex(value);
            const response = await this._addVertex(value, tx);
            await tx.commit();
            session.close();
            return response;
        }
        // First check if already exist.
        const dbVertex = await this._fetchVertex('_key', value._key);

        if (dbVertex === {}) {
            return dbVertex;
        }
        // return this._addVertex(value);
        const response = await this._addVertex(value, tx);
        await tx.commit();
        session.close();
        return response;
    }
    /**
     * Create vertex
     * @param value         Vertex document
     * @returns {Promise}
     */
    async _addVertex(value, tx) {
        if (value == null || typeof value !== 'object' || Object.keys(value).length === 0) {
            throw new Error(`Invalid vertex ${JSON.stringify(value)}`);
        }
        if (value instanceof BN) {
            value = value.toString();
        }
        if (typeof value === 'object') {
            const objectProps = Neo4jDB._getParams(value);
            let paramString = '';
            for (const v in objectProps.values) {
                const value = JSON.stringify(objectProps.values[v]);
                paramString = `${paramString} ${v}: ${value},`;
            }
            if (paramString.endsWith(',')) {
                paramString = paramString.slice(0, paramString.length - 1);
            }
            if (paramString.length > 0) {
                paramString = `{${paramString}}`;
            }
            const r = await tx.run(`CREATE (a ${paramString}) RETURN a`);
            const nodeId = r.records[0]._fields[0].identity.toString();

            for (const objectProp of Neo4jDB._getNestedObjects(value)) {
                const { edge, subvalue } = objectProp;
                // eslint-disable-next-line
                const subnodeId = await this._addVertex(subvalue, tx);
                // eslint-disable-next-line
                await tx.run(`MATCH (a),(b) WHERE ID(a)=${nodeId} AND ID(b)=${subnodeId} CREATE (a)-[r:CONTAINS {value: '${edge}'}]->(b) return r`);
            }
            return nodeId;
        }
    }

    /**
     * Create edge
     * @param edge  Edge document
     * @returns {Promise}
     */
    async addEdge(edge) {
        const edgeType = edge.edge_type;
        const to = edge._to.slice(edge._to.indexOf('/') + 1);
        const from = edge._from.slice(edge._from.indexOf('/') + 1);

        const objectProps = Neo4jDB._getParams(edge, ['_to', '_from']);
        objectProps.values._to = to;
        objectProps.values._from = from;

        let paramString = '';
        for (const v in objectProps.values) {
            const value = JSON.stringify(objectProps.values[v]);
            paramString = `${paramString} ${v}: ${value},`;
        }
        if (paramString.endsWith(',')) {
            paramString = paramString.slice(0, paramString.length - 1);
        }
        if (paramString.length > 0) {
            paramString = `{${paramString}}`;
        }
        const session = this.driver.session();
        console.log(paramString);
        const r = await session.writeTransaction(tx => tx.run(`MATCH (a),(b) WHERE a._key='${from}' AND b._key='${to}' CREATE (a)-[r:${edgeType} ${paramString}]->(b) return r`));
        session.close();
        return r;
    }

    /**
     * Transforms Neo4j property to Javascript compatible one
     * @param property Property value
     * @returns {*}
     * @private
     */
    static _transformProperty(property) {
        if (neo4j.isInt(property)) {
            if (neo4j.integer.inSafeRange(property)) {
                return property.toNumber();
            }
            return property.toString();
        }
        if (Array.isArray(property)) {
            const newArray = [];
            for (const item of property) {
                let deserialized = item;
                try {
                    deserialized = JSON.parse(item);
                } catch (e) {
                    // skip
                }
                newArray.push(Neo4jDB._transformProperty(deserialized));
            }
            return newArray;
        }
        return property;
    }

    /**
     * Transforms Neo4j properties to Javascript types
     * @param properties    Property values
     * @returns {Promise}
     * @private
     */
    static async _transformProperties(properties) {
        properties.records.forEach((row) => {
            row._fields.forEach((val) => {
                const processProperties = (properties, parent) => {
                    if (properties) {
                        const newProperties = {};
                        for (let key in properties) {
                            const property = properties[key];
                            if (key.includes(':')) {
                                key = key.replace(/_O_SN_/g, ':');
                            }
                            newProperties[key] = Neo4jDB._transformProperty(property);
                        }
                        parent.properties = newProperties;
                    }
                };
                if (Array.isArray(val)) {
                    for (const item of val) {
                        processProperties(item.properties, item);
                    }
                } else {
                    processProperties(val.properties, val);
                }
            });
        });
        return properties;
    }

    /**
     * Gets all CONTAINS edges and forms one vertex
     * @param key           Vertex property key
     * @param value         Vertex property value
     * @returns {Promise}
     * @private
     */
    async _fetchVertex(key, value) {
        const session = this.driver.session();
        let result = await session.readTransaction(tx => tx.run(`MATCH (n { ${key}: ${JSON.stringify(value)} })-[r:CONTAINS *0..]->(k) RETURN n,r,k`));
        session.close();

        result = await Neo4jDB._transformProperties(result);
        const json = {};
        for (const r of result.records) {
            const leftNode = r.get('n');
            const relations = r.get('r');
            const rightNode = r.get('k');

            Object.assign(json, leftNode.properties);
            const nestedKeys = [];
            for (const relation of relations) {
                nestedKeys.push(relation.properties.value);
            }

            if (relations.length > 0) {
                let tempJson = json;
                for (let i = 0; i < nestedKeys.length - 1; i += 1) {
                    tempJson = tempJson[nestedKeys[i]];
                }
                tempJson[nestedKeys[nestedKeys.length - 1]] = rightNode.properties;
            }
        }
        return json;
    }

    /**
     * Gets max where uid is the same and has the max version
     * @param senderId  Sender ID
     * @param uid       Vertex uid
     * @return {Promise<void>}
     */
    async findVertexWithMaxVersion(senderId, uid) {
        const session = this.driver.session();
<<<<<<< HEAD
        const result = await session.run('MATCH (n)-[:CONTAINS]->(i) WHERE i.uid = $uid AND n.sender_id = $senderId RETURN n ORDER BY n.version DESC LIMIT 1', { uid, senderId });
=======
        const result = await session.readTransaction(tx => tx.run(
            'MATCH (n)-[:CONTAINS]->(i) WHERE i.uid = $uid AND n._key <> $key AND n.sender_id = $senderId return MAX(n.version)',
            { uid, senderId, key },
        ));
>>>>>>> f50b655f
        session.close();
        if (result.records.length > 0) {
            return this._fetchVertex('_key', result.records[0]._fields[0].properties._key);
        }
        return null;
    }

    /**
     * Gets max where id is the same and has the max version
     * @param senderId  Sender ID
     * @param uid       Edge uid
     * @return {Promise<void>}
     */
    async findEdgeWithMaxVersion(senderId, uid) {
        const session = this.driver.session();
<<<<<<< HEAD
        const result = await session.readTransaction(tx => tx.run('MATCH ()-[r]->() WHERE r.uid = $uid AND r.sender_id = $senderId RETURN r ORDER BY r.version DESC LIMIT 1', { uid, senderId }));
=======
        const result = await session.readTransaction(tx => tx.run('MATCH (n)-[:CONTAINS]->(i) WHERE i.uid = $uid AND n.sender_id = $senderId RETURN n ORDER BY n.version DESC LIMIT 1', { uid, senderId }));
>>>>>>> f50b655f
        session.close();
        if (result.records.length > 0) {
            return result.records[0]._fields[0].properties;
        }
        return null;
    }

    /**
     * Find set of vertices
     * @param queryObject       Query for getting vertices
     * @returns {Promise<any>}
     */
    async findVertices(queryObject) {
        const subQueries = [];
        const properties = {};

        let rSuffix = 1;
        let kSuffix = 1;

        for (const key in queryObject) {
            if (key.match(/^[\w\d]+$/g) !== null) {
                let searchKey;
                if (key !== 'vertex_type' && key !== '_key') {
                    searchKey = `identifiers.${key}`;
                } else {
                    searchKey = key;
                }
                const isComposite = searchKey.indexOf('.') !== -1;

                if (isComposite) {
                    const keyParts = searchKey.split('.');

                    let subQuery = 'match (n)';
                    let wheres = null;
                    for (let i = 0; i < keyParts.length - 1; i += 1) {
                        const subkey = keyParts[i];
                        subQuery += `-[r_${rSuffix}:CONTAINS]`;
                        if (wheres == null) {
                            wheres = `r_${rSuffix}.value = '${subkey}'`;
                        } else {
                            wheres += `AND r_${rSuffix}.value = '${subkey}'`;
                        }
                        rSuffix += 1;
                    }
                    subQuery += `-(k_${kSuffix}) WHERE ${wheres} AND k_${kSuffix}.${keyParts[keyParts.length - 1]} = ${JSON.stringify(queryObject[key])}`;
                    kSuffix += 1;
                    subQueries.push(subQuery);
                } else {
                    properties[searchKey] = queryObject[key];
                }
            }
        }

        let query;
        if (Utilities.isEmptyObject(properties)) {
            query = 'match (n)';
        } else {
            query = 'match (n {';
            for (const propertyKey in properties) {
                const property = properties[propertyKey];
                query += `${propertyKey}: ${JSON.stringify(property)}`;
            }
            query += '})';
        }

        for (const subQuery of subQueries) {
            query += ` with n ${subQuery}`;
        }
        query += ' return n';
        const session = this.driver.session();
        let result = await session.readTransaction(tx => tx.run(query));
        session.close();
        result = await Neo4jDB._transformProperties(result);
        const nodePromises = [];
        for (const record of result.records) {
            nodePromises.push(this._fetchVertex('_key', record._fields[0].properties._key));
        }
        result = await Promise.all(nodePromises);
        return result;
    }

    /**
     * Find traversal path for key/value start
     * @param startVertex Start vertex
     * @param depth       Explicit traversal depth
     * @return
     */
    async findTraversalPath(startVertex, depth) {
        const key = '_key';
        const value = startVertex._key;
        const session = this.driver.session();
        const result = await session.readTransaction(tx => tx.run(`MATCH (n {${key}: ${JSON.stringify(value)}})-[r* 1..${depth}]->(k) WHERE NONE(rel in r WHERE type(rel)="CONTAINS") RETURN n,r,k ORDER BY length(r)`));
        session.close();

        const vertices = {};
        for (const r of result.records) {
            const leftNode = r.get('n');
            const rightNode = r.get('k');

            const relations = r.get('r');
            const relation = relations[relations.length - 1];

            let first = vertices[leftNode.properties._key];
            if (!first) {
                // eslint-disable-next-line
                first = await this._fetchVertex('_key', leftNode.properties._key);
                first.key = first._key;
                delete first._key;
                vertices[first.key] = first;
                vertices[first.key].edges = [];
            }

            let second = vertices[rightNode.properties._key];
            if (!second) {
                // eslint-disable-next-line
                second = await this._fetchVertex('_key', rightNode.properties._key);
                second.key = second._key;
                delete second._key;
                vertices[second.key] = second;
                vertices[second.key].edges = [];
            }

            const fromNode = vertices[relation.properties._from];
            Object.assign(relation, relation.properties);
            delete relation.properties;
            delete relation.identity;
            delete relation.start;
            delete relation.end;
            fromNode.edges.push(relation);
        }

        const res = [];
        for (const k in vertices) {
            res.push(vertices[k]);
        }
        return res;
    }

    /**
     * Updates document with the import ID
     * @param collectionName
     * @param key
     * @param importNumber
     */
    async updateImports(collectionName, key, importNumber) {
        if (collectionName === 'ot_edges') {
            return [];
        }
        const session = this.driver.session();
        const result = await session.readTransaction(tx => tx.run('MATCH (n) WHERE n._key = $_key RETURN n', {
            _key: key,
        }));
        let { imports } = result.records[0]._fields[0].properties;
        if (imports) {
            imports.push(importNumber);
        } else {
            imports = [importNumber];
        }
        await session.writeTransaction(tx => tx.run('MATCH(n) WHERE n._key = $_key SET n.imports = $imports return n', {
            _key: key,
            imports,
        }));
        session.close();
    }

    /**
     * Updates vertex imports by ID
     * @param senderId
     * @param uid
     * @param importNumber
     * @return {Promise<*>}
     */
    async updateVertexImportsByUID(senderId, uid, importNumber) {
        const result = await this.findVertexWithMaxVersion(senderId, uid);
        const session = this.driver.session();
        let { imports } = result;
        if (imports) {
            imports.push(importNumber);
        } else {
            imports = [importNumber];
        }
        const response = await session.run('MATCH (n) WHERE n._key = $_key SET n.imports = $imports return n', {
            _key: result._key,
            imports,
        });
        session.close();
        return response;
    }

    /**
     * Updates edge imports by ID
     * @param senderId
     * @param uid
     * @param importNumber
     * @return {Promise<*>}
     */
    async updateEdgeImportsByUID(senderId, uid, importNumber) {
        const result = await this.findEdgeWithMaxVersion(senderId, uid);
        const session = this.driver.session();
        let { imports } = result;
        if (imports) {
            imports.push(importNumber);
        } else {
            imports = [importNumber];
        }
        const response = await session.run('MATCH ()-[r]->() WHERE r._key = $_key SET r.imports = $imports return r', {
            _key: result._key,
            imports,
        });
        return response;
    }

    /**
     * Gets vertices by the import ID
     * @param importId  Import ID
     * @return {Promise}
     */
    async findVerticesByImportId(importId) {
        const session = this.driver.session();
        const result = await session.readTransaction(tx => tx.run(`match (n) where ${importId} in n.imports return n`));

        const nodes = [];
        for (const record of result.records) {
            // eslint-disable-next-line
            nodes.push(await this._fetchVertex('_key', record._fields[0].properties._key));
        }
        return nodes;
    }

    /**
     * Gets edges by the import ID
     * @param importId  Import ID
     * @return {Promise}
     */
    async findEdgesByImportId(importId) {
        const session = this.driver.session();
        const result = await Neo4jDB._transformProperties(await session.readTransaction(tx => tx.run(`match (n)-[r]-(m) where ${importId} in r.imports return distinct r`)));

        const nodes = [];
        for (const record of result.records) {
            nodes.push(record._fields[0].properties);
        }
        return nodes;
    }

    /**
     * Find event based on ID and bizStep
     * Note: based on bizStep we define INPUT(shipping) or OUTPUT(receiving)
     * @param senderId   Sender ID
     * @param partnerId  Partner ID
     * @param documentId Document ID
     * @param bizStep   BizStep value
     * @return {Promise}
     */
    async findEvent(senderId, partnerId, documentId, bizStep) {
        const session = this.driver.session();
        let result = await session.readTransaction(tx => tx.run('MATCH (n)-[:CONTAINS]->(i) WHERE i.document_id = $documentId AND $senderId in n.partner_id AND n.sender_id = $partnerId RETURN n', { documentId, senderId, partnerId }));
        session.close();
        result = await Neo4jDB._transformProperties(result);
        const nodePromises = [];
        for (const record of result.records) {
            nodePromises.push(this._fetchVertex('_key', record._fields[0].properties._key));
        }
        result = await Promise.all(nodePromises);
        return result.filter(event => event.data.bizStep && event.data.bizStep.endsWith(bizStep));
    }

    /**
     * Shut down the driver
     */
    close() {
        this.driver.close();
    }

    /**
     * Clear the db
     * @return {Promise}
     */
    async clear() {
        log.debug('Clear the database.');
        const session = this.driver.session();
        await session.writeTransaction(tx => tx.run('match (n) detach delete n'));
        session.close();
    }

    /**
     * Identify selected database as Neo4j
     * @returns {string} - Graph database identifier string
     */
    identify() {
        return 'Neo4j';
    }

    /**
     * Get Neo4j
     * @param {string} - host
     * @param {string} - port
     * @param {string} - username
     * @param {string} - password
     * @returns {Promise<any>}
     */
    async version(host, port, username, password) {
        const result = await request
            .get(`http://${host}:7474/db/data/`)
            .auth(username, password);

        try {
            if (result.status === 200) {
                return result.body.neo4j_version;
            }
        } catch (error) {
            throw Error(`Failed to contact neo4j${error}`);
        }
    }
}

module.exports = Neo4jDB;<|MERGE_RESOLUTION|>--- conflicted
+++ resolved
@@ -339,14 +339,10 @@
      */
     async findVertexWithMaxVersion(senderId, uid) {
         const session = this.driver.session();
-<<<<<<< HEAD
-        const result = await session.run('MATCH (n)-[:CONTAINS]->(i) WHERE i.uid = $uid AND n.sender_id = $senderId RETURN n ORDER BY n.version DESC LIMIT 1', { uid, senderId });
-=======
         const result = await session.readTransaction(tx => tx.run(
             'MATCH (n)-[:CONTAINS]->(i) WHERE i.uid = $uid AND n._key <> $key AND n.sender_id = $senderId return MAX(n.version)',
             { uid, senderId, key },
         ));
->>>>>>> f50b655f
         session.close();
         if (result.records.length > 0) {
             return this._fetchVertex('_key', result.records[0]._fields[0].properties._key);
@@ -362,11 +358,7 @@
      */
     async findEdgeWithMaxVersion(senderId, uid) {
         const session = this.driver.session();
-<<<<<<< HEAD
         const result = await session.readTransaction(tx => tx.run('MATCH ()-[r]->() WHERE r.uid = $uid AND r.sender_id = $senderId RETURN r ORDER BY r.version DESC LIMIT 1', { uid, senderId }));
-=======
-        const result = await session.readTransaction(tx => tx.run('MATCH (n)-[:CONTAINS]->(i) WHERE i.uid = $uid AND n.sender_id = $senderId RETURN n ORDER BY n.version DESC LIMIT 1', { uid, senderId }));
->>>>>>> f50b655f
         session.close();
         if (result.records.length > 0) {
             return result.records[0]._fields[0].properties;
