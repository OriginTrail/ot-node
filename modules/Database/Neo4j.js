const neo4j = require('neo4j-driver').v1;
const Utilities = require('../Utilities');
const request = require('superagent');

const log = Utilities.getLogger();
const BN = require('bn.js');

/**
 * Neo4j storage adapter
 */
class Neo4jDB {
    /**
     * Neo4jDB constructor
     * @param username  Username
     * @param password  Password
     * @param database  Database name
     * @param host      Database connection host
     * @param port      Database connection port
     */
    constructor(username, password, database, host, port) {
        this.driver = neo4j.driver(`bolt://${host}:${port}`, neo4j.auth.basic(username, password));
    }

    /**
     * Initialize database
     * @return {Promise<void>}
     */
    async initialize(allowedClasses) {
        const session = this.driver.session();
        for (const className of allowedClasses) {
            // eslint-disable-next-line
            const previous = await session.run(`MATCH (n) where n._key = '${className}' return n`);
            if (previous.records.length === 0) {
                // eslint-disable-next-line
                await this.addVertex({
                    _key: className,
                    vertex_type: 'CLASS',
                });
            }
        }
        session.close();
    }

    /**
     * Get properties for Neo4J
     * @param obj           Extraction object
     * @param excludeList   List of excluded properties
     * @private
     */
    static _getParams(obj, excludeList) {
        const values = {};
        const queries = [];
        for (const p in obj) {
            if (obj[p] == null) {
                // eslint-disable-next-line
                continue;
            }
            let value = obj[p];
            if (obj[p] instanceof BN) {
                value = obj[p].toString();
            }
            let normParamKey = p;
            if (p.includes(':')) {
                normParamKey = `\`${p}\``;
            }
            if (typeof obj[p] !== 'object') {
                if (!excludeList || !excludeList.includes(p)) {
                    values[normParamKey] = value;
                    queries.push(`${normParamKey}:$${normParamKey}`);
                }
            } else if (Array.isArray(obj[p])) {
                const array = [];
                for (const item of obj[p]) {
                    if (typeof item === 'object' || Array.isArray(item)) {
                        array.push(JSON.stringify(item));
                    } else if (item instanceof BN) {
                        array.push(item.toString());
                    } else {
                        array.push(item);
                    }
                }
                if (!excludeList || !excludeList.includes(p)) {
                    values[normParamKey] = array;
                    queries.push(`${normParamKey}:$${normParamKey}`);
                }
            }
        }
        return {
            values,
            queries,
        };
    }

    /**
     * Get nested objects from object
     * @param obj           Extraction object
     * @returns {Array}     Array of nested objects
     * @private
     */
    static _getNestedObjects(obj) {
        const result = [];
        for (const p in obj) {
            if (typeof obj[p] === 'object' && !Array.isArray(obj[p]) && !(obj[p] instanceof BN)) {
                result.push({
                    edge: p,
                    subvalue: obj[p],
                });
            }
        }
        return result;
    }

    /**
     * Create vertex
     * @param value         Vertex document
     * @returns {Promise}
     */
    async addVertex(value) {
        if (value == null || typeof value !== 'object' || Object.keys(value).length === 0) {
            throw new Error(`Invalid vertex ${JSON.stringify(value)}`);
        }

        if (value.sender_id && value.identifiers && value.identifiers.uid) {
            const maxVersionDoc =
                await this.findVertexWithMaxVersion(
                    value.sender_id,
                    value.identifiers.uid,
                );

            if (maxVersionDoc) {
                if (maxVersionDoc._key === value._key) {
                    return maxVersionDoc;
                }

                value.version = maxVersionDoc.version + 1;
                return this._addVertex(value);
            }

            value.version = 1;
            return this._addVertex(value);
        }
        // First check if already exist.
        const dbVertex = await this._fetchVertex('_key', value._key);

        if (dbVertex === {}) {
            return dbVertex;
        }
        return this._addVertex(value);
    }
    /**
     * Create vertex
     * @param value         Vertex document
     * @returns {Promise}
     */
    async _addVertex(value) {
        const session = this.driver.session();
        if (value == null || typeof value !== 'object' || Object.keys(value).length === 0) {
            throw new Error(`Invalid vertex ${JSON.stringify(value)}`);
        }
        if (value instanceof BN) {
            value = value.toString();
        }
        if (typeof value === 'object') {
            const objectProps = Neo4jDB._getParams(value);
            let paramString = '';
            for (const v in objectProps.values) {
                const value = JSON.stringify(objectProps.values[v]);
                paramString = `${paramString} ${v}: ${value},`;
            }
            if (paramString.endsWith(',')) {
                paramString = paramString.slice(0, paramString.length - 1);
            }
            if (paramString.length > 0) {
                paramString = `{${paramString}}`;
            }
            const r = await session.run(`CREATE (a ${paramString}) RETURN a`);
            const nodeId = r.records[0]._fields[0].identity.toString();

            for (const objectProp of Neo4jDB._getNestedObjects(value)) {
                const { edge, subvalue } = objectProp;
                // eslint-disable-next-line
                const subnodeId = await this._addVertex(subvalue);
                // eslint-disable-next-line
                await session.run(`MATCH (a),(b) WHERE ID(a)=${nodeId} AND ID(b)=${subnodeId} CREATE (a)-[r:CONTAINS {value: '${edge}'}]->(b) return r`);
            }
            return nodeId;
        }
    }

    /**
     * Create edge
     * @param edge  Edge document
     * @returns {Promise}
     */
    async addEdge(edge) {
        const edgeType = edge.edge_type;
        const to = edge._to.slice(edge._to.indexOf('/') + 1);
        const from = edge._from.slice(edge._from.indexOf('/') + 1);

        const objectProps = Neo4jDB._getParams(edge, ['_to', '_from']);
        objectProps.values._to = to;
        objectProps.values._from = from;

        let paramString = '';
        for (const v in objectProps.values) {
            const value = JSON.stringify(objectProps.values[v]);
            paramString = `${paramString} ${v}: ${value},`;
        }
        if (paramString.endsWith(',')) {
            paramString = paramString.slice(0, paramString.length - 1);
        }
        if (paramString.length > 0) {
            paramString = `{${paramString}}`;
        }
        const session = this.driver.session();
        const r = await session.run(`MATCH (a),(b) WHERE a._key='${from}' AND b._key='${to}' CREATE (a)-[r:${edgeType} ${paramString}]->(b) return r`);
        session.close();
        return r;
    }

    /**
     * Transforms Neo4j property to Javascript compatible one
     * @param property Property value
     * @returns {*}
     * @private
     */
    static _transformProperty(property) {
        if (neo4j.isInt(property)) {
            if (neo4j.integer.inSafeRange(property)) {
                return property.toNumber();
            }
            return property.toString();
        }
        if (Array.isArray(property)) {
            const newArray = [];
            for (const item of property) {
                let deserialized = item;
                try {
                    deserialized = JSON.parse(item);
                } catch (e) {
                    // skip
                }
                newArray.push(Neo4jDB._transformProperty(deserialized));
            }
            return newArray;
        }
        return property;
    }

    /**
     * Transforms Neo4j properties to Javascript types
     * @param properties    Property values
     * @returns {Promise}
     * @private
     */
    static async _transformProperties(properties) {
        properties.records.forEach((row) => {
            row._fields.forEach((val) => {
                const processProperties = (properties, parent) => {
                    if (properties) {
                        const newProperties = {};
                        for (let key in properties) {
                            const property = properties[key];
                            if (key.includes(':')) {
                                key = key.replace(/_O_SN_/g, ':');
                            }
                            newProperties[key] = Neo4jDB._transformProperty(property);
                        }
                        parent.properties = newProperties;
                    }
                };
                if (Array.isArray(val)) {
                    for (const item of val) {
                        processProperties(item.properties, item);
                    }
                } else {
                    processProperties(val.properties, val);
                }
            });
        });
        return properties;
    }

    /**
     * Gets all CONTAINS edges and forms one vertex
     * @param key           Vertex property key
     * @param value         Vertex property value
     * @returns {Promise}
     * @private
     */
    async _fetchVertex(key, value) {
        const session = this.driver.session();
        let result = await session.run(`MATCH (n { ${key}: ${JSON.stringify(value)} })-[r:CONTAINS *0..]->(k) RETURN n,r,k`);
        session.close();

        result = await Neo4jDB._transformProperties(result);
        const json = {};
        for (const r of result.records) {
            const leftNode = r.get('n');
            const relations = r.get('r');
            const rightNode = r.get('k');

            Object.assign(json, leftNode.properties);
            const nestedKeys = [];
            for (const relation of relations) {
                nestedKeys.push(relation.properties.value);
            }

            if (relations.length > 0) {
                let tempJson = json;
                for (let i = 0; i < nestedKeys.length - 1; i += 1) {
                    tempJson = tempJson[nestedKeys[i]];
                }
                tempJson[nestedKeys[nestedKeys.length - 1]] = rightNode.properties;
            }
        }
        return json;
    }

    /**
     * Gets max version where uid is the same but not the _key
     * @param senderId  Sender ID
     * @param uid       Vertex uid
     * @param key       Key
     * @return {Promise<void>}
     */
    async findMaxVersion(senderId, uid, key) {
        const session = this.driver.session();
        const result = await session.run(
            'MATCH (n)-[:CONTAINS]->(i) WHERE i.uid = $uid AND n._key <> $key AND n.sender_id = $senderId return MAX(n.version)',
            { uid, senderId, key },
        );
        session.close();
        return result.records[0]._fields[0];
    }

    /**
     * Gets max where uid is the same and has the max version
     * @param senderId  Sender ID
     * @param uid       Vertex uid
     * @return {Promise<void>}
     */
    async findVertexWithMaxVersion(senderId, uid) {
        const session = this.driver.session();
        const result = await session.run('MATCH (n)-[:CONTAINS]->(i) WHERE i.uid = $uid AND n.sender_id = $senderId RETURN n ORDER BY n.version DESC LIMIT 1', { uid, senderId });
        session.close();
        if (result.records.length > 0) {
            return this._fetchVertex('_key', result.records[0]._fields[0].properties._key);
        }
        return null;
    }

    /**
     * Find set of vertices
     * @param queryObject       Query for getting vertices
     * @returns {Promise<any>}
     */
    async findVertices(queryObject) {
        const subQueries = [];
        const properties = {};

        let rSuffix = 1;
        let kSuffix = 1;

        for (const key in queryObject) {
            if (key.match(/^[\w\d]+$/g) !== null) {
                let searchKey;
                if (key !== 'vertex_type' && key !== '_key') {
                    searchKey = `identifiers.${key}`;
                } else {
                    searchKey = key;
                }
                const isComposite = searchKey.indexOf('.') !== -1;

                if (isComposite) {
                    const keyParts = searchKey.split('.');

                    let subQuery = 'match (n)';
                    let wheres = null;
                    for (let i = 0; i < keyParts.length - 1; i += 1) {
                        const subkey = keyParts[i];
                        subQuery += `-[r_${rSuffix}:CONTAINS]`;
                        if (wheres == null) {
                            wheres = `r_${rSuffix}.value = '${subkey}'`;
                        } else {
                            wheres += `AND r_${rSuffix}.value = '${subkey}'`;
                        }
                        rSuffix += 1;
                    }
                    subQuery += `-(k_${kSuffix}) WHERE ${wheres} AND k_${kSuffix}.${keyParts[keyParts.length - 1]} = ${JSON.stringify(queryObject[key])}`;
                    kSuffix += 1;
                    subQueries.push(subQuery);
                } else {
                    properties[searchKey] = queryObject[key];
                }
            }
        }

        let query;
        if (Utilities.isEmptyObject(properties)) {
            query = 'match (n)';
        } else {
            query = 'match (n {';
            for (const propertyKey in properties) {
                const property = properties[propertyKey];
                query += `${propertyKey}: ${JSON.stringify(property)}`;
            }
            query += '})';
        }

        for (const subQuery of subQueries) {
            query += ` with n ${subQuery}`;
        }
        query += ' return n';
        const session = this.driver.session();
        let result = await session.run(query);
        session.close();
        result = await Neo4jDB._transformProperties(result);
        const nodePromises = [];
        for (const record of result.records) {
            nodePromises.push(this._fetchVertex('_key', record._fields[0].properties._key));
        }
        result = await Promise.all(nodePromises);
        return result;
    }

    /**
     * Find traversal path for key/value start
     * @param startVertex Start vertex
     * @param depth       Explicit traversal depth
     * @return
     */
    async findTraversalPath(startVertex, depth) {
        const key = '_key';
        const value = startVertex._key;
        const session = this.driver.session();
        const result = await session.run(`MATCH (n {${key}: ${JSON.stringify(value)}})-[r* 1..${depth}]->(k) WHERE NONE(rel in r WHERE type(rel)="CONTAINS") RETURN n,r,k ORDER BY length(r)`);
        session.close();

        const vertices = {};
        for (const r of result.records) {
            const leftNode = r.get('n');
            const rightNode = r.get('k');

            const relations = r.get('r');
            const relation = relations[relations.length - 1];

            let first = vertices[leftNode.properties._key];
            if (!first) {
                // eslint-disable-next-line
                first = await this._fetchVertex('_key', leftNode.properties._key);
                vertices[first._key] = first;
                vertices[first._key].edges = [];
            }

            let second = vertices[rightNode.properties._key];
            if (!second) {
                // eslint-disable-next-line
                second = await this._fetchVertex('_key', rightNode.properties._key);
                vertices[second._key] = second;
                vertices[second._key].edges = [];
            }

            const fromNode = vertices[relation.properties._from];
            Object.assign(relation, relation.properties);
            delete relation.properties;
            delete relation.identity;
            delete relation.start;
            delete relation.end;
            fromNode.edges.push(relation);
        }

        const res = [];
        for (const k in vertices) {
            res.push(vertices[k]);
        }
        return res;
    }

    /**
     * Updates document with the import ID
     * @param collectionName
     * @param key
     * @param importNumber
     */
    async updateImports(collectionName, key, importNumber) {
        if (collectionName === 'ot_edges') {
            return [];
        }
        const session = this.driver.session();
        const result = await session.run('MATCH (n) WHERE n._key = $_key RETURN n', {
            _key: key,
        });
        let { imports } = result.records[0]._fields[0].properties;
        if (imports) {
            imports.push(importNumber);
        } else {
            imports = [importNumber];
        }
        await session.run('MATCH(n) WHERE n._key = $_key SET n.imports = $imports return n', {
            _key: key,
            imports,
        });
        session.close();
    }

    /**
     * Gets vertices by the import ID
     * @param importId  Import ID
     * @return {Promise}
     */
    async findVerticesByImportId(importId) {
        const session = this.driver.session();
        const result = await session.run(`match (n) where ${importId} in n.imports return n`);

        const nodes = [];
        for (const record of result.records) {
            // eslint-disable-next-line
            nodes.push(await this._fetchVertex('_key', record._fields[0].properties._key));
        }
        return nodes;
    }

    /**
     * Gets edges by the import ID
     * @param importId  Import ID
     * @return {Promise}
     */
    async findEdgesByImportId(importId) {
        const session = this.driver.session();
        const result = await Neo4jDB._transformProperties(await session.run(`match (n)-[r]-(m) where ${importId} in r.imports return distinct r`));

        const nodes = [];
        for (const record of result.records) {
            nodes.push(record._fields[0].properties);
        }
        return nodes;
    }

    /**
     * Find event based on ID and bizStep
     * Note: based on bizStep we define INPUT(shipping) or OUTPUT(receiving)
     * @param senderId   Sender ID
     * @param partnerId  Partner ID
     * @param documentId Document ID
     * @param bizStep   BizStep value
     * @return {Promise}
     */
    async findEvent(senderId, partnerId, documentId, bizStep) {
        const session = this.driver.session();
        let result = await session.run('MATCH (n)-[:CONTAINS]->(i) WHERE i.document_id = $documentId AND $senderId in n.partner_id AND n.sender_id = $partnerId RETURN n', { documentId, senderId, partnerId });
        session.close();
        result = await Neo4jDB._transformProperties(result);
        const nodePromises = [];
        for (const record of result.records) {
            nodePromises.push(this._fetchVertex('_key', record._fields[0].properties._key));
        }
        result = await Promise.all(nodePromises);
        return result.filter(event => event.data.bizStep && event.data.bizStep.endsWith(bizStep));
    }

    /**
     * Shut down the driver
     */
    close() {
        this.driver.close();
    }

    /**
     * Clear the db
     * @return {Promise}
     */
    async clear() {
        log.debug('Clear the database.');
        const session = this.driver.session();
        await session.run('match (n) detach delete n');
    }

    /**
     * Identify selected database as Neo4j
     * @returns {string} - Graph database identifier string
     */
    identify() {
        return 'Neo4j';
    }

    /**
<<<<<<< HEAD
     * Extracts edges from a virtual graph
     * @param virtual graph
     * @returns
     */
    getEdgesFromVirtualGraph(graph) {
        const virtualGraph = Utilities.copyObject(graph);
        const edges = [];
        for (const node in virtualGraph) {
            for (const edge in virtualGraph[node].edges) {
                delete virtualGraph[node].edges[edge].type;
                virtualGraph[node].edges[edge].imports =
                    [virtualGraph[node].edges[edge].imports[0].low];
                virtualGraph[node].edges[edge]._from = `ot_vertices/${virtualGraph[node].edges[edge]._from}`;
                virtualGraph[node].edges[edge]._to = `ot_vertices/${virtualGraph[node].edges[edge]._to}`;
                edges.push(virtualGraph[node].edges[edge]);
            }
        }
        return edges;
    }

    /**
     * Extracts vertices from a virtual graph
     * @param virtual graph
     * @returns
     */
    getVerticesFromVirtualGraph(graph) {
        const virtualGraph = Utilities.copyObject(graph);
        const vertices = [];
        for (const node in virtualGraph) {
            delete virtualGraph[node].edges;
            vertices.push(virtualGraph[node]);
        }
        return vertices;
    }

    /**
     * Imports virtual graph to database
     * @param virtual graph
     * @returns
     */
    async importVirtualGraph(virtualGraph) {
        const virtualEdges = this.getEdgesFromVirtualGraph(virtualGraph);
        const virtualVertices = this.getVerticesFromVirtualGraph(virtualGraph);

        const vertices = [];
        for (const i in virtualVertices) {
            vertices.push(this.addVertex(virtualVertices[i]));
        }
        await Promise.all(vertices);

        const edges = [];
        for (const i in virtualEdges) {
            edges.push(this.addEdge(virtualEdges[i]));
        }
        await Promise.all(edges);

        console.log('insert into Neo4j done');

        return 0;
=======
     * Get Neo4j
     * @param {string} - host
     * @param {string} - port
     * @param {string} - username
     * @param {string} - password
     * @returns {Promise<any>}
     */
    async version(host, port, username, password) {
        const result = await request
            .get(`http://${host}:7474/db/data/`)
            .auth(username, password);

        try {
            if (result.status === 200) {
                return result.body.neo4j_version;
            }
        } catch (error) {
            throw Error(`Failed to contact neo4j${error}`);
        }
>>>>>>> 0404eebf
    }
}

module.exports = Neo4jDB;<|MERGE_RESOLUTION|>--- conflicted
+++ resolved
@@ -585,7 +585,6 @@
     }
 
     /**
-<<<<<<< HEAD
      * Extracts edges from a virtual graph
      * @param virtual graph
      * @returns
@@ -645,7 +644,9 @@
         console.log('insert into Neo4j done');
 
         return 0;
-=======
+    }
+    
+    /**
      * Get Neo4j
      * @param {string} - host
      * @param {string} - port
@@ -665,7 +666,6 @@
         } catch (error) {
             throw Error(`Failed to contact neo4j${error}`);
         }
->>>>>>> 0404eebf
     }
 }
 
