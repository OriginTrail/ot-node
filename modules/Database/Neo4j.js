--- conflicted
+++ resolved
@@ -226,12 +226,8 @@
             paramString = `{${paramString}}`;
         }
         const session = this.driver.session();
-<<<<<<< HEAD
-        const r = await session.run(`MATCH (a),(b) WHERE a._key='${from}' AND b._key='${to}' CREATE (a)-[r:${edgeType} ${paramString}]->(b) return r`);
-=======
         console.log(paramString);
         const r = await session.writeTransaction(tx => tx.run(`MATCH (a),(b) WHERE a._key='${from}' AND b._key='${to}' CREATE (a)-[r:${edgeType} ${paramString}]->(b) return r`));
->>>>>>> f50b655f
         session.close();
         return r;
     }
@@ -446,11 +442,7 @@
         const key = '_key';
         const value = startVertex._key;
         const session = this.driver.session();
-<<<<<<< HEAD
-        const rawGraph = await session.run(`MATCH (n {${key}: ${JSON.stringify(value)}})-[r* 1..${depth}]->(k) WHERE NONE(rel in r WHERE type(rel)="CONTAINS") RETURN n,r,k ORDER BY length(r)`);
-=======
         const result = await session.readTransaction(tx => tx.run(`MATCH (n {${key}: ${JSON.stringify(value)}})-[r* 1..${depth}]->(k) WHERE NONE(rel in r WHERE type(rel)="CONTAINS") RETURN n,r,k ORDER BY length(r)`));
->>>>>>> f50b655f
         session.close();
         return this.convertToVirtualGraph(rawGraph);
     }
