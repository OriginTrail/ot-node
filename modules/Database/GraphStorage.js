const Utilities = require('../Utilities');
const ArangoJS = require('./Arangojs');
const Neo4j = require('./Neo4j');

class GraphStorage {
    /**
     * Default constructor
     * @param logger
     * @param selectedDatabase Selected graph database
     */
    constructor(selectedDatabase, logger, notifyError) {
        this.logger = logger;
        this.selectedDatabase = selectedDatabase;
        this._allowedClasses = ['Location', 'Actor', 'Product', 'Transport',
            'Transformation', 'Observation', 'Ownership'];
        this.notifyError = notifyError;
    }

    /**
     * Connecting to graph database system selected in system database
     * @returns {Promise<any>}
     */
    connect() {
        return new Promise(async (resolve, reject) => {
            if (!this.selectedDatabase) {
                reject(Error('Unable to connect to graph database'));
            } else {
                switch (this.selectedDatabase.provider) {
                case 'arangodb':
                    try {
                        this.db = new ArangoJS(
                            this.selectedDatabase.username,
                            this.selectedDatabase.password,
                            this.selectedDatabase.database,
                            this.selectedDatabase.host,
                            this.selectedDatabase.port,
                            this.logger,
                        );
                        await this.__initDatabase__();
                        resolve(this.db);
                    } catch (error) {
                        reject(Error('Unable to connect to graph database'));
                    }
                    break;
                case 'neo4j':
                    try {
                        this.db = new Neo4j(
                            this.selectedDatabase.username,
                            this.selectedDatabase.password,
                            this.selectedDatabase.database,
                            this.selectedDatabase.host,
                            this.selectedDatabase.port,
                            this.logger,
                        );
                        await this.__initDatabase__();
                        resolve(this.db);
                    } catch (error) {
                        reject(Error('Unable to connect to graph database'));
                    }
                    break;
                default:
                    this.logger.error(this.selectedDatabase);
                    reject(Error('Unsupported graph database system'));
                }
            }
        });
    }

    /**
     * Finds imports IDs based on data location query
     *
     * DataLocationQuery structure: [[path, value, opcode]*]
     *
     * @param encColor - Encrypted color
     * @param dataLocationQuery - Search query
     * @return {Promise}
     */
    findImportIds(dataLocationQuery, encColor = null) {
        return new Promise((resolve, reject) => {
            if (!this.db) {
                reject(Error('Not connected to graph database'));
            } else {
                this.db.findImportIds(dataLocationQuery, encColor).then((result) => {
                    resolve(result);
                }).catch((err) => {
                    reject(err);
                });
            }
        });
    }

    /**
     * Finds vertices by query defined in DataLocationRequestObject
     * @param encColor
     * @param inputQuery
     */
    async dataLocationQuery(inputQuery, encColor = null) {
        return this.db.dataLocationQuery(inputQuery, encColor);
    }

    /**
     * Finds traversal path starting from particular vertex
     * @param depth             Traversal depth
     * @param startVertex       Starting vertex
     * @return {Promise<void>}
     */
    findTraversalPath(startVertex, depth) {
        return new Promise((resolve, reject) => {
            if (!this.db) {
                reject(Error('Not connected to graph database'));
            } else {
                this.db.findTraversalPath(startVertex, depth).then((result) => {
                    resolve(result);
                }).catch((err) => {
                    reject(err);
                });
            }
        });
    }

    /**
     * Gets max vertex_key where uid is the same and has the max version
     * @param senderId  Sender ID
     * @param uid       Vertex uid
     * @return {Promise<void>}
     */
    findVertexWithMaxVersion(senderId, uid) {
        return new Promise((resolve, reject) => {
            if (!this.db) {
                reject(Error('Not connected to graph database'));
            } else {
                this.db.findVertexWithMaxVersion(senderId, uid).then((result) => {
                    resolve(result);
                }).catch((err) => {
                    reject(err);
                });
            }
        });
    }

    /**
     * Add vertex
     * @param vertex Vertex data
     * @returns {Promise<any>}
     */
    addVertex(vertex) {
        return new Promise((resolve, reject) => {
            if (!this.db) {
                reject(Error('Not connected to graph database'));
            } else {
                this.db.addVertex(vertex).then((result) => {
                    resolve(result);
                }).catch((err) => {
                    reject(err);
                });
            }
        });
    }

    /**
     * Add edge
     * @param edge Edge data
     * @returns {Promise<any>}
     */
    addEdge(edge) {
        return new Promise((resolve, reject) => {
            if (!this.db) {
                reject(Error('Not connected to graph database'));
            } else {
                this.db.addEdge(edge).then((result) => {
                    resolve(result);
                }).catch((err) => {
                    reject(err);
                });
            }
        });
    }

    /**
     * Identify selected graph database
     * @returns {string}
     */
    identify() {
        return this.db.identify();
    }

    async getConsensusEvents(sender_id) {
        return this.db.getConsensusEvents(sender_id);
    }

    /**
    * Get version of selected graph database
    * @returns {Promise<any>}
    */
    async version() {
        try {
            const result = await this.db.version(
                this.selectedDatabase.host, this.selectedDatabase.port,
                this.selectedDatabase.username, this.selectedDatabase.password,
            );
            return result;
        } catch (error) {
            throw error;
        }
    }

    /**
     * Gets underlying database information
     * @returns database info
     */
    getDatabaseInfo() {
        return this.selectedDatabase;
    }

    /**
     * Updates document with the import ID
     * @param collectionName
     * @param document
     * @param importNumber
     */
    updateImports(collectionName, document, importNumber) {
        return this.db.updateImports(collectionName, document, importNumber);
    }

    /**
     * Updates edge imports by ID
     * @param senderId
     * @param uid
     * @param importNumber
     * @return {Promise<*>}
     */
    updateEdgeImportsByUID(senderId, uid, importNumber) {
        return this.db.updateEdgeImportsByUID(senderId, uid, importNumber);
    }

    /**
     * Updates vertex imports by ID
     * @param senderId
     * @param uid
     * @param importNumber
     * @return {Promise<*>}
     */
    updateVertexImportsByUID(senderId, uid, importNumber) {
        return this.db.updateVertexImportsByUID(senderId, uid, importNumber);
    }

    /**
     * Finds all object classes
     * @return {Promise<*>}
     */
    async findObjectClassVertices() {
        const classes = await this.db.findObjectClassVertices();
        if (classes.length === 0) {
            this.notifyError(new Error('Missing class vertices'));
            await this.__initDatabase__();
            return this.db.findObjectClassVertices();
        }
        return classes;
    }

    /**
     * Get list of vertices by import ID
<<<<<<< HEAD
     * @param datasetId -  Dataset ID
     * @param encrypted - Data encrypted or not
     * @return {Promise}
     */
    findVerticesByImportId(datasetId, encrypted) {
=======
     * @param importId - Import ID
     * @param encColor - Encrypted color
     * @return {Promise}
     */
    findVerticesByImportId(importId, encColor = null) {
>>>>>>> 951b04c7
        return new Promise((resolve, reject) => {
            if (!this.db) {
                reject(Error('Not connected to graph database'));
            } else {
<<<<<<< HEAD
                this.db.findVerticesByImportId(datasetId, encrypted).then((result) => {
=======
                this.db.findVerticesByImportId(importId, encColor).then((result) => {
>>>>>>> 951b04c7
                    resolve(result);
                }).catch((err) => {
                    reject(err);
                });
            }
        });
    }

    /**
     * Gets edges by import ID from the underlying database
     * @param datasetId - Dataset ID
     * @param encColor - Encrypted color
     * @returns {Promise}
     */
    findEdgesByImportId(datasetId, encColor) {
        return new Promise((resolve, reject) => {
            if (!this.db) {
                reject(Error('Not connected to graph database'));
            } else {
                this.db.findEdgesByImportId(datasetId, encColor).then((result) => {
                    resolve(result);
                }).catch((err) => {
                    reject(err);
                });
            }
        });
    }

    /**
     * Find event based on ID and bizStep
     * Note: based on bizStep we define INPUT(shipping) or OUTPUT(receiving)
     * @param senderId    Sender ID
     * @param partnerId   Partner ID
     * @param documentId  Document ID
     * @param bizStep     Shipping/Receiving
     * @return {Promise}
     */
    findEvent(senderId, partnerId, documentId, bizStep) {
        return new Promise((resolve, reject) => {
            if (!this.db) {
                reject(Error('Not connected to graph database'));
            } else {
                this.db.findEvent(senderId, partnerId, documentId, bizStep).then((result) => {
                    resolve(result);
                }).catch((err) => {
                    reject(err);
                });
            }
        });
    }

    /**
     *
     * @param className
     * @returns {Promise<string | undefined>}
     */
    async getClassId(className) {
        const id = this._allowedClasses.find(element => element.toLocaleLowerCase() ===
            className.toLocaleLowerCase());
        return id;
    }

    /**
     * Extract vertices from virtual graph
     * @param virtual graph
     * @returns {JSON}
     */
    static getVerticesFromVirtualGraph(graph) {
        const virtualGraph = Utilities.copyObject(graph);
        const vertices = [];
        for (const key in virtualGraph.data) {
            delete virtualGraph.data[key].outbound;
            vertices.push(virtualGraph.data[key]);
        }
        return vertices;
    }

    /**
     * Extracts edges from virtual graph
     * @param virtual graph
     * @returns {JSON}
     */
    static getEdgesFromVirtualGraph(graph) {
        const virtualGraph = Utilities.copyObject(graph);
        const edges = [];
        for (const key in virtualGraph.data) {
            for (const edge in virtualGraph.data[key].outbound) {
                edges.push(virtualGraph.data[key].outbound[edge]);
            }
        }
        return edges;
    }

    /**
     * Imports virtual graph to database
     * @param virtual graph
     * @returns
     */
    async importVirtualGraph(virtualGraph) {
        const virtualEdges = GraphStorage.getEdgesFromVirtualGraph(virtualGraph);
        const virtualVertices = GraphStorage.getVerticesFromVirtualGraph(virtualGraph);

        const vertices = [];
        for (const i in virtualVertices) {
            vertices.push(this.db.addVertex(virtualVertices[i]));
        }
        await Promise.all(vertices);

        const edges = [];
        for (const i in virtualEdges) {
            edges.push(this.db.addEdge(virtualEdges[i]));
        }
        return Promise.all(edges);
    }

    /**
     * Gets the count of documents in collection.
     * @param collectionName
     * @returns {Promise}
     */
    getDocumentsCount(collectionName) {
        return new Promise((resolve, reject) => {
            if (!this.db) {
                reject(Error('Not connected to graph database'));
            } else if (this.db.identify === 'Neo4j') {
                reject(Error('Method not implemented for Neo4j database yet'));
            } else {
                this.db.getDocumentsCount(collectionName).then((result) => {
                    resolve(result);
                }).catch((err) => {
                    reject(err);
                });
            }
        });
    }

    /**
     * Mimics commit opertaion
     * Removes inTransaction fields
     * @return {Promise<void>}
     */
    async commit() {
        await this.db.commit();
    }

    /**
     * Mimics rollback opertaion
     * Removes elements in transaction
     * @return {Promise<void>}
     */
    async rollback() {
        await this.db.rollback();
    }

    /**
     * Replaces one data set ID with another
     * @param oldDataSet    Old data set ID
     * @param newDataSet    New data set ID
     * @returns {Promise<void>}
     */
    async replaceDataSets(oldDataSet, newDataSet) {
        return this.db.replaceDataSets(oldDataSet, newDataSet);
    }

    /**
     * Remove data set ID in documents from collections
     * @param dataSetID     Data set ID
     * @returns {Promise<void>}
     */
    async removeDataSetId(dataSetID) {
        return this.db.removeDataSetId(dataSetID);
    }

    /**
     * Initializes database with predefined collections and vertices.
     * @returns {Promise<void>}
     * @private
     */
    async __initDatabase__() {
        await this.db.initialize(this._allowedClasses);
    }
}

module.exports = GraphStorage;<|MERGE_RESOLUTION|>--- conflicted
+++ resolved
@@ -260,28 +260,16 @@
 
     /**
      * Get list of vertices by import ID
-<<<<<<< HEAD
-     * @param datasetId -  Dataset ID
-     * @param encrypted - Data encrypted or not
-     * @return {Promise}
-     */
-    findVerticesByImportId(datasetId, encrypted) {
-=======
      * @param importId - Import ID
      * @param encColor - Encrypted color
      * @return {Promise}
      */
     findVerticesByImportId(importId, encColor = null) {
->>>>>>> 951b04c7
-        return new Promise((resolve, reject) => {
-            if (!this.db) {
-                reject(Error('Not connected to graph database'));
-            } else {
-<<<<<<< HEAD
-                this.db.findVerticesByImportId(datasetId, encrypted).then((result) => {
-=======
+        return new Promise((resolve, reject) => {
+            if (!this.db) {
+                reject(Error('Not connected to graph database'));
+            } else {
                 this.db.findVerticesByImportId(importId, encColor).then((result) => {
->>>>>>> 951b04c7
                     resolve(result);
                 }).catch((err) => {
                     reject(err);
