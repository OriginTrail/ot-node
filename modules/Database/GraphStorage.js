--- conflicted
+++ resolved
@@ -220,29 +220,36 @@
     }
 
     /**
-<<<<<<< HEAD
      * Add document to collection
      * @param collectionName
      * @param document
      * @returns {Promise}
      */
     addDocument(collectionName, document) {
-=======
+        return new Promise((resolve, reject) => {
+            if (!this.db) {
+                reject(Error('Not connected to graph database'));
+            } else {
+                this.db.addDocument(collectionName, document).then((result) => {
+                    resolve(result);
+                }).catch((err) => {
+                    reject(err);
+                });
+            }
+        });
+    }
+
+    /**
      * Add dataset metadata
      * @param metadata Dataset metadata
      * @returns {Promise<any>}
      */
     addDatasetMetadata(metadata) {
->>>>>>> b67ad32d
-        return new Promise((resolve, reject) => {
-            if (!this.db) {
-                reject(Error('Not connected to graph database'));
-            } else {
-<<<<<<< HEAD
-                this.db.addDocument(collectionName, document).then((result) => {
-=======
+        return new Promise((resolve, reject) => {
+            if (!this.db) {
+                reject(Error('Not connected to graph database'));
+            } else {
                 this.db.addDatasetMetadata(metadata).then((result) => {
->>>>>>> b67ad32d
                     resolve(result);
                 }).catch((err) => {
                     reject(err);
