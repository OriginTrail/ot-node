--- conflicted
+++ resolved
@@ -67,10 +67,25 @@
     }
 
     /**
-<<<<<<< HEAD
      * Finds traversal path starting from particular vertex
      * @param startVertex       Starting vertex
-=======
+     * @return {Promise<void>}
+     */
+    findTraversalPath(startVertex) {
+        return new Promise((resolve, reject) => {
+            if (!this.db) {
+                reject(Error('Not connected to graph database'));
+            } else {
+                this.db.findTraversalPath(startVertex).then((result) => {
+                    resolve(result);
+                }).catch((err) => {
+                    reject(err);
+                });
+            }
+        });
+    }
+  
+    /**
      * Gets max version where uid is the same but not the _key
      * @param uid   Vertex uid
      * @param _key  Vertex _key
@@ -109,26 +124,6 @@
         });
     }
 
-    /**
-     * Add new document into given collection on selected database
-     * @param {string} - collectionName
-     * @param {object} - document
->>>>>>> a53d57d3
-     * @returns {Promise<any>}
-     */
-    findTraversalPath(startVertex) {
-        return new Promise((resolve, reject) => {
-            if (!this.db) {
-                reject(Error('Not connected to graph database'));
-            } else {
-                this.db.findTraversalPath(startVertex).then((result) => {
-                    resolve(result);
-                }).catch((err) => {
-                    reject(err);
-                });
-            }
-        });
-    }
 
     /**
      * Add new document into given collection on selected database
