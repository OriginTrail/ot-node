const Utilities = require('../Utilities');
const ArangoJS = require('./Arangojs');
const Neo4j = require('./Neo4j');

class GraphStorage {
    /**
     * Default constructor
     * @param logger
     * @param selectedDatabase Selected graph database
     */
    constructor(selectedDatabase, logger, notifyError) {
        this.logger = logger;
        this.selectedDatabase = selectedDatabase;
        this._allowedClasses = ['Location', 'Actor', 'Product', 'Transport',
            'Transformation', 'Observation', 'Ownership'];
        this.notifyError = notifyError;
    }

    /**
     * Connecting to graph database system selected in system database
     * @returns {Promise<any>}
     */
    connect() {
        return new Promise(async (resolve, reject) => {
            if (!this.selectedDatabase) {
                reject(Error('Unable to connect to graph database'));
            } else {
                switch (this.selectedDatabase.provider) {
                case 'arangodb':
                    try {
                        this.db = new ArangoJS(
                            this.selectedDatabase.username,
                            this.selectedDatabase.password,
                            this.selectedDatabase.database,
                            this.selectedDatabase.host,
                            this.selectedDatabase.port,
                            this.logger,
                        );
                        await this.__initDatabase__();
                        resolve(this.db);
                    } catch (error) {
                        reject(Error('Unable to connect to graph database'));
                    }
                    break;
                case 'neo4j':
                    try {
                        this.db = new Neo4j(
                            this.selectedDatabase.username,
                            this.selectedDatabase.password,
                            this.selectedDatabase.database,
                            this.selectedDatabase.host,
                            this.selectedDatabase.port,
                            this.logger,
                        );
                        await this.__initDatabase__();
                        resolve(this.db);
                    } catch (error) {
                        reject(Error('Unable to connect to graph database'));
                    }
                    break;
                default:
                    this.logger.error(this.selectedDatabase);
                    reject(Error('Unsupported graph database system'));
                }
            }
        });
    }

    /**
     * Finds imports IDs based on data location query
     *
     * DataLocationQuery structure: [[path, value, opcode]*]
     *
     * @param encColor - Encrypted color
     * @param dataLocationQuery - Search query
     * @return {Promise}
     */
    findImportIds(dataLocationQuery, encColor = null) {
        return new Promise((resolve, reject) => {
            if (!this.db) {
                reject(Error('Not connected to graph database'));
            } else {
                this.db.findImportIds(dataLocationQuery, encColor).then((result) => {
                    resolve(result);
                }).catch((err) => {
                    reject(err);
                });
            }
        });
    }

    /**
     * Finds vertices by query defined in DataLocationRequestObject
     * @param encColor
     * @param inputQuery
     */
    async dataLocationQuery(inputQuery, encColor = null) {
        return this.db.dataLocationQuery(inputQuery, encColor);
    }

    /**
     *
     * @param {Object} startVertex
     * @param {Number} depth
     * @param {Array.<string>} includeOnly
     * @param {Array.<string>} excludeOnly
     * @return {Promise<void>}
     */
    findEntitiesTraversalPath(startVertex, depth, includeOnly, excludeOnly) {
        return new Promise((resolve, reject) => {
            if (!this.db) {
                reject(Error('Not connected to graph database'));
            } else {
                this.db.findEntitiesTraversalPath(startVertex, depth, includeOnly, excludeOnly)
                    .then((result) => {
                        resolve(result);
                    }).catch((err) => {
                        reject(err);
                    });
            }
        });
    }

    /**
     * Finds traversal path starting from particular vertex
     * @param depth             Traversal depth
     * @param startVertex       Starting vertex
     * @return {Promise<void>}
     */
    findTraversalPath(startVertex, depth) {
        return new Promise((resolve, reject) => {
            if (!this.db) {
                reject(Error('Not connected to graph database'));
            } else {
                this.db.findTraversalPath(startVertex, depth).then((result) => {
                    resolve(result);
                }).catch((err) => {
                    reject(err);
                });
            }
        });
    }

    /**
     * Gets max vertex_key where uid is the same and has the max version
     * @param senderId  Sender ID
     * @param uid       Vertex uid
     * @return {Promise<void>}
     */
    findVertexWithMaxVersion(senderId, uid) {
        return new Promise((resolve, reject) => {
            if (!this.db) {
                reject(Error('Not connected to graph database'));
            } else {
                this.db.findVertexWithMaxVersion(senderId, uid).then((result) => {
                    resolve(result);
                }).catch((err) => {
                    reject(err);
                });
            }
        });
    }

    /**
     * Gets all the stored connector with given ID.
     * @param {String} connectorId - The ID of the connector.
     * @return {Promise<Array>}
     */
    findConnectors(connectorId) {
        return new Promise((resolve, reject) => {
            if (!this.db) {
                reject(Error('Not connected to graph database'));
            } else {
                this.db.findDocuments('ot_vertices', { connectionId: connectorId })
                    .then((result) => {
                        resolve(result);
                    }).catch((err) => {
                        reject(err);
                    });
            }
        });
    }

    /**
     * Add vertex
     * @param vertex Vertex data
     * @returns {Promise<any>}
     */
    addVertex(vertex) {
        return new Promise((resolve, reject) => {
            if (!this.db) {
                reject(Error('Not connected to graph database'));
            } else {
                this.db.addVertex(vertex).then((result) => {
                    resolve(result);
                }).catch((err) => {
                    reject(err);
                });
            }
        });
    }

    /**
     * Add edge
     * @param edge Edge data
     * @returns {Promise<any>}
     */
    addEdge(edge) {
        return new Promise((resolve, reject) => {
            if (!this.db) {
                reject(Error('Not connected to graph database'));
            } else {
                this.db.addEdge(edge).then((result) => {
                    resolve(result);
                }).catch((err) => {
                    reject(err);
                });
            }
        });
    }

    /**
     * Add document to collection
     * @param collectionName
     * @param document
     * @returns {Promise}
     */
    addDocument(collectionName, document) {
        return new Promise((resolve, reject) => {
            if (!this.db) {
                reject(Error('Not connected to graph database'));
            } else {
                this.db.addDocument(collectionName, document).then((result) => {
                    resolve(result);
                }).catch((err) => {
                    reject(err);
                });
            }
        });
    }

    /**
<<<<<<< HEAD
=======
     * Add dataset metadata
     * @param metadata Dataset metadata
     * @returns {Promise<any>}
     */
    addDatasetMetadata(metadata) {
        return new Promise((resolve, reject) => {
            if (!this.db) {
                reject(Error('Not connected to graph database'));
            } else {
                this.db.addDatasetMetadata(metadata).then((result) => {
                    resolve(result);
                }).catch((err) => {
                    reject(err);
                });
            }
        });
    }

    /**
>>>>>>> 79f78779
     * Identify selected graph database
     * @returns {string}
     */
    identify() {
        return this.db.identify();
    }

    async getConsensusEvents(sender_id) {
        return this.db.getConsensusEvents(sender_id);
    }

    /**
    * Get version of selected graph database
    * @returns {Promise<any>}
    */
    async version() {
        try {
            const result = await this.db.version(
                this.selectedDatabase.host, this.selectedDatabase.port,
                this.selectedDatabase.username, this.selectedDatabase.password,
            );
            return result;
        } catch (error) {
            throw error;
        }
    }

    /**
     * Gets underlying database information
     * @returns database info
     */
    getDatabaseInfo() {
        return this.selectedDatabase;
    }

    /**
     * Updates document with the import ID
     * @param collectionName
     * @param document
     * @param importNumber
     */
    updateImports(collectionName, document, importNumber) {
        return this.db.updateImports(collectionName, document, importNumber);
    }

    /**
     * Updates edge imports by ID
     * @param senderId
     * @param uid
     * @param importNumber
     * @return {Promise<*>}
     */
    updateEdgeImportsByUID(senderId, uid, importNumber) {
        return this.db.updateEdgeImportsByUID(senderId, uid, importNumber);
    }

    /**
     * Updates vertex imports by ID
     * @param senderId
     * @param uid
     * @param importNumber
     * @return {Promise<*>}
     */
    updateVertexImportsByUID(senderId, uid, importNumber) {
        return this.db.updateVertexImportsByUID(senderId, uid, importNumber);
    }

    /**
     * Get list of vertices by import ID
     * @param importId - Import ID
     * @param encColor - Encrypted color
     * @return {Promise}
     */
    findVerticesByImportId(importId, encColor = null) {
        return new Promise((resolve, reject) => {
            if (!this.db) {
                reject(Error('Not connected to graph database'));
            } else {
                this.db.findVerticesByImportId(importId, encColor).then((result) => {
                    resolve(result);
                }).catch((err) => {
                    reject(err);
                });
            }
        });
    }

    /**
     * Returns vertices and edges with specific parameters
     * @param importId
     * @param fromKey
     * @returns {Promise<any>}
     */
    async findDocumentsByImportIdAndOtObjectId(importId, objectId) {
        return new Promise((resolve, reject) => {
            if (!this.db) {
                reject(Error('Not connected to graph database'));
            } else {
                this.db.findDocumentsByImportIdAndOtObjectId(importId, objectId).then((result) => {
                    resolve(result);
                }).catch((err) => {
                    reject(err);
                });
            }
        });
    }

    /**
     * Gets edges by import ID from the underlying database
     * @param datasetId - Dataset ID
     * @param encColor - Encrypted color
     * @returns {Promise}
     */
    findEdgesByImportId(datasetId, encColor) {
        return new Promise((resolve, reject) => {
            if (!this.db) {
                reject(Error('Not connected to graph database'));
            } else {
                this.db.findEdgesByImportId(datasetId, encColor).then((result) => {
                    resolve(result);
                }).catch((err) => {
                    reject(err);
                });
            }
        });
    }

    /**
     * Gets metadata about import ID from the underlying database
     * @param datasetId - Dataset ID
     * @returns {Promise}
     */
    findMetadataByImportId(datasetId) {
        return new Promise((resolve, reject) => {
            if (!this.db) {
                reject(Error('Not connected to graph database'));
            } else {
                this.db.findMetadataByImportId(datasetId).then((result) => {
                    resolve(result[0]);
                }).catch((err) => {
                    reject(err);
                });
            }
        });
    }

    /**
     * Find event based on ID and bizStep
     * Note: based on bizStep we define INPUT(shipping) or OUTPUT(receiving)
     * @param senderId    Sender ID
     * @param partnerId   Partner ID
     * @param documentId  Document ID
     * @param bizStep     Shipping/Receiving
     * @return {Promise}
     */
    findEvent(senderId, partnerId, documentId, bizStep) {
        return new Promise((resolve, reject) => {
            if (!this.db) {
                reject(Error('Not connected to graph database'));
            } else {
                this.db.findEvent(senderId, partnerId, documentId, bizStep).then((result) => {
                    resolve(result);
                }).catch((err) => {
                    reject(err);
                });
            }
        });
    }

    /**
     *
     * @param className
     * @returns {Promise<string | undefined>}
     */
    async getClassId(className) {
        const id = this._allowedClasses.find(element => element.toLocaleLowerCase() ===
            className.toLocaleLowerCase());
        return id;
    }

    /**
     * Extract vertices from virtual graph
     * @param virtual graph
     * @returns {JSON}
     */
    static getVerticesFromVirtualGraph(graph) {
        const virtualGraph = Utilities.copyObject(graph);
        const vertices = [];
        for (const key in virtualGraph.data) {
            delete virtualGraph.data[key].outbound;
            vertices.push(virtualGraph.data[key]);
        }
        return vertices;
    }

    /**
     * Extracts edges from virtual graph
     * @param virtual graph
     * @returns {JSON}
     */
    static getEdgesFromVirtualGraph(graph) {
        const virtualGraph = Utilities.copyObject(graph);
        const edges = [];
        for (const key in virtualGraph.data) {
            for (const edge in virtualGraph.data[key].outbound) {
                edges.push(virtualGraph.data[key].outbound[edge]);
            }
        }
        return edges;
    }

    /**
     * Imports virtual graph to database
     * @param virtual graph
     * @returns
     */
    async importVirtualGraph(virtualGraph) {
        const virtualEdges = GraphStorage.getEdgesFromVirtualGraph(virtualGraph);
        const virtualVertices = GraphStorage.getVerticesFromVirtualGraph(virtualGraph);

        const vertices = [];
        for (const i in virtualVertices) {
            vertices.push(this.db.addVertex(virtualVertices[i]));
        }
        await Promise.all(vertices);

        const edges = [];
        for (const i in virtualEdges) {
            edges.push(this.db.addEdge(virtualEdges[i]));
        }
        return Promise.all(edges);
    }

    /**
     * Gets the count of documents in collection.
     * @param collectionName
     * @returns {Promise}
     */
    getDocumentsCount(collectionName) {
        return new Promise((resolve, reject) => {
            if (!this.db) {
                reject(Error('Not connected to graph database'));
            } else if (this.db.identify === 'Neo4j') {
                reject(Error('Method not implemented for Neo4j database yet'));
            } else {
                this.db.getDocumentsCount(collectionName).then((result) => {
                    resolve(result);
                }).catch((err) => {
                    reject(err);
                });
            }
        });
    }

    /**
     * Mimics commit opertaion
     * Removes inTransaction fields
     * @return {Promise<void>}
     */
    async commit() {
        await this.db.commit();
    }

    /**
     * Mimics rollback opertaion
     * Removes elements in transaction
     * @return {Promise<void>}
     */
    async rollback() {
        await this.db.rollback();
    }

    /**
     * Replaces one data set ID with another
     * @param oldDataSet    Old data set ID
     * @param newDataSet    New data set ID
     * @returns {Promise<void>}
     */
    async replaceDataSets(oldDataSet, newDataSet) {
        return this.db.replaceDataSets(oldDataSet, newDataSet);
    }

    /**
     * Remove data set ID in documents from collections
     * @param dataSetID     Data set ID
     * @returns {Promise<void>}
     */
    async removeDataSetId(dataSetID) {
        return this.db.removeDataSetId(dataSetID);
    }

    /**
     * Initializes database with predefined collections and vertices.
     * @returns {Promise<void>}
     * @private
     */
    async __initDatabase__() {
        await this.db.initialize(this._allowedClasses);
    }
}

module.exports = GraphStorage;<|MERGE_RESOLUTION|>--- conflicted
+++ resolved
@@ -240,8 +240,6 @@
     }
 
     /**
-<<<<<<< HEAD
-=======
      * Add dataset metadata
      * @param metadata Dataset metadata
      * @returns {Promise<any>}
@@ -261,7 +259,6 @@
     }
 
     /**
->>>>>>> 79f78779
      * Identify selected graph database
      * @returns {string}
      */
