--- conflicted
+++ resolved
@@ -10,10 +10,7 @@
 class RemoteControl {
     constructor(ctx) {
         this.network = ctx.network;
-<<<<<<< HEAD
-=======
         this.graphStorage = ctx.graphStorage;
->>>>>>> cf53712f
     }
 
     async connect() {
