--- conflicted
+++ resolved
@@ -512,8 +512,6 @@
 
 
     /**
-<<<<<<< HEAD
-=======
      * Deposit tokens - succeeded
      * @param data
      */
@@ -545,7 +543,6 @@
     }
 
     /**
->>>>>>> 107a857c
      * DV events
      */
     networkQueryOfferArrived(data) {
