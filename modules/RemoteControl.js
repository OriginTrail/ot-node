--- conflicted
+++ resolved
@@ -55,11 +55,7 @@
                     callback(null, res.value === password);
                 });
             } catch (e) {
-<<<<<<< HEAD
                 this.log.trace('Wrong pass');
-=======
-                // Error
->>>>>>> 398e8c69
             }
         });
     }
@@ -88,12 +84,8 @@
         this.node = this.network.kademlia();
         app.listen(config.remote_control_port);
         await remote.on('connection', (socket) => {
-<<<<<<< HEAD
             this.log.important('This is Houston. Roger. Out.');
-            this.socket = socket;
-=======
             this.socket.initialize(socket);
->>>>>>> 398e8c69
             this.getProtocolInfo().then((res) => {
                 socket.emit('system', { info: res });
                 var config = {};
@@ -158,8 +150,6 @@
                 this.getNetworkQueryResponses(queryId);
             });
 
-<<<<<<< HEAD
-=======
             this.socket.on('get-bids', () => {
                 this.getBids();
             });
@@ -168,7 +158,6 @@
                 this.getLocalData(importId);
             });
 
->>>>>>> 398e8c69
             this.socket.on('get-total-stake', () => {
                 this.getStakedAmount();
             });
@@ -395,27 +384,6 @@
     }
 
     /**
-     * Get network query responses
-     */
-    getNetworkQueryResponses(queryId) {
-        const interval = setInterval(() => {
-            Models.network_query_responses.findAll({
-                where: {
-                    query_id: queryId,
-                },
-            })
-                .then((rows) => {
-                    console.log(rows);
-                    if (rows.length > 0) {
-                        this.socket.emit('networkQueryResponses', rows);
-                        clearInterval(interval);
-                    }
-                }).catch((e) => {
-
-                });
-        }, 15000);
-    }
-    /**
      * Get amount of tokens currently staked in a job
      */
     async getStakedAmount(import_id) {
