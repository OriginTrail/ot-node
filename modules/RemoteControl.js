const config = require('./Config');
const app = require('http').createServer();
const remote = require('socket.io')(app);
const Models = require('../models');
const kadence = require('@kadenceproject/kadence');
const pjson = require('../package.json');
const Storage = require('./Storage');


class RemoteControl {
    constructor(ctx) {
        this.network = ctx.network;
        this.graphStorage = ctx.graphStorage;
    }

    async connect() {
        this.node = this.network.kademlia();
        app.listen(config.remote_control_port);
        await remote.on('connection', (socket) => {
            this.socket = socket;
            this.getProtocolInfo().then((res) => {
                socket.emit('system', { info: res });
                var config = {};
                Models.node_config.findAll()
                    .then((rows) => {
                        rows.forEach((row) => {
                            config[row.key] = row.value;
                        });
                        socket.emit('config', config);
                    });
            }).then((res) => {
                this.updateImports();
            });

            this.socket.on('config-update', (data) => {
                for (var key in data) {
                    Storage.db.query('UPDATE node_config SET value = ? WHERE key = ?', {
                        replacements: [data[key], key],
                    }).then((res) => {
                        this.restartNode();
                    }).catch((err) => {
                        console.log(err);
                    });
                }
            });

            this.socket.on('get-imports', () => {
                this.updateImports();
            });

            this.socket.on('get-visual-graph', (import_id) => {
                this.getImport(import_id);
            });

            this.socket.on('restart-node', () => {
                this.restartNode();
            });

            this.socket.on('set-me-as-bootstrap', () => {
                this.setMeAsBootstrap();
            });

            this.socket.on('set-bootstraps', (bootstrapNodes) => {
                this.setBootstraps(bootstrapNodes);
            });
        });
    }

    /**
     * Returns basic information about the running node
     * @param {Control~getProtocolInfoCallback} callback
     */
    getProtocolInfo() {
        return new Promise((resolve, reject) => {
            const peers = [];
            const dump = this.node.router.getClosestContactsToKey(
                this.node.identity,
                kadence.constants.K * kadence.constants.B,
            );

            for (const peer of dump) {
                peers.push(peer);
            }

            resolve({
                versions: pjson.version,
                identity: this.node.identity.toString('hex'),
                contact: this.node.contact,
                peers,
            });
        });
    }

    /**
     * Update imports table from data_info
     */
    updateImports() {
        return new Promise((resolve, reject) => {
            Models.data_info.findAll()
                .then((rows) => {
                    this.socket.emit('imports', rows);
                    resolve();
                });
        });
    }

    /**
     * Get graph by import_id
     * @import_id int
     */
    getImport(import_id) {
        return new Promise((resolve, reject) => {
            const verticesPromise = this.graphStorage.findVerticesByImportId(import_id);
            const edgesPromise = this.graphStorage.findEdgesByImportId(import_id);

            Promise.all([verticesPromise, edgesPromise]).then((values) => {
                var nodes = [];
                var edges = [];
                values[0].forEach((vertex) => {
                    const isRoot = !!((vertex._id === 'ot_vertices/Transport'
                        || vertex._id === 'ot_vertices/Transformation'
                        || vertex._id === 'ot_vertices/Product'
                        || vertex._id === 'ot_vertices/Ownership'
                        || vertex._id === 'ot_vertices/Observation'
                        || vertex._id === 'ot_vertices/Location'
                        || vertex._id === 'ot_vertices/Actor'
                    ));
                    const caption = (vertex.vertex_type === 'CLASS') ?
                        vertex._key : vertex.identifiers.uid;
                    nodes.push({
                        id: vertex._id,
                        type: caption,
                        caption,
                        root: isRoot,
                        data: vertex,
                    });
                });
                values[1].forEach((edge) => {
                    edges.push({
                        source: edge._from,
                        target: edge._to,
                        type: edge.edge_type,
                        caption: edge.edge_type,
                        github: edge,
                    });
                });

                this.socket.emit('visualise', { nodes, edges });
                resolve();
            });
        });
    }

    /**
     * Restarts the node
     */
    restartNode() {
        setTimeout(() => {
            process.on('exit', () => {
                /* eslint-disable-next-line */
                require('child_process').spawn(process.argv.shift(), process.argv, {
                    cwd: process.cwd(),
                    detached: true,
                    stdio: 'inherit',
                });
            });
<<<<<<< HEAD
            process.exit(0);
=======
            process.exit(2);
>>>>>>> be40d718
        }, 5000);
    }

    /**
     * Set this node to be bootstrap node
     */
    setMeAsBootstrap() {
        Models.node_config.update({
            value: '[]',
        }, {
            where: {
                key: 'network_bootstrap_nodes',
            },
        }).then(() => {
            this.restartNode();
        });
    }

    /**
     * Set bootstrap nodes
     * @param bootstrapNodes json
     */
    setBootstraps(bootstrapNodes) {
        Models.node_config.update({
            value: JSON.parse(bootstrapNodes),
        }, {
            where: {
                key: 'network_bootstrap_nodes',
            },
        }).then(() => {
            this.restartNode();
        });
    }
}

module.exports = RemoteControl;<|MERGE_RESOLUTION|>--- conflicted
+++ resolved
@@ -164,11 +164,7 @@
                     stdio: 'inherit',
                 });
             });
-<<<<<<< HEAD
-            process.exit(0);
-=======
             process.exit(2);
->>>>>>> be40d718
         }, 5000);
     }
 
