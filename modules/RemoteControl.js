--- conflicted
+++ resolved
@@ -10,27 +10,6 @@
 
 const web3 = new Web3(new Web3.providers.HttpProvider('https://rinkeby.infura.io/1WRiEqAQ9l4SW6fGdiDt'));
 
-class SocketDecorator {
-    constructor() {
-        this.socket = null;
-    }
-
-    initialize(socket) {
-        this.socket = socket;
-    }
-
-    emit(event, data) {
-        if (this.socket && this.socket.connected) {
-            this.socket.emit(event, data);
-        }
-    }
-
-    on(event, callback) {
-        if (this.socket && this.socket.connected) {
-            this.socket.on(event, callback);
-        }
-    }
-}
 
 class RemoteControl {
     constructor(ctx) {
@@ -40,7 +19,6 @@
         this.log = ctx.logger;
         this.config = ctx.config;
         this.web3 = ctx.web3;
-        this.socket = new SocketDecorator();
 
 
         remote.set('authorization', (handshakeData, callback) => {
@@ -49,14 +27,10 @@
             const regex = /password=([\w0-9-]+)/g;
             const match = regex.exec(request);
 
-            try {
-                const password = match[1];
-                Models.node_config.findOne({ where: { key: 'houston_password' } }).then((res) => {
-                    callback(null, res.value === password);
-                });
-            } catch (e) {
-                this.log.trace('Wrong pass');
-            }
+            const password = match[1];
+            Models.node_config.findOne({ where: { key: 'houston_password' } }).then((res) => {
+                callback(null, res.value === password);
+            });
         });
     }
 
@@ -84,8 +58,7 @@
         this.node = this.network.kademlia();
         app.listen(config.remote_control_port);
         await remote.on('connection', (socket) => {
-            this.log.important('This is Houston. Roger. Out.');
-            this.socket.initialize(socket);
+            this.socket = socket;
             this.getProtocolInfo().then((res) => {
                 socket.emit('system', { info: res });
                 var config = {};
@@ -140,19 +113,6 @@
                 this.getReplicatedData();
             });
 
-<<<<<<< HEAD
-            this.socket.on('get-network-query-responses', (queryId) => {
-                this.getNetworkQueryResponses(queryId);
-            });
-
-            this.socket.on('get-bids', () => {
-                this.getBids();
-            });
-
-            this.socket.on('get-local-data', (importId) => {
-                this.getLocalData(importId);
-            });
-
             this.socket.on('get-total-stake', () => {
                 this.getStakedAmount();
             });
@@ -164,27 +124,6 @@
             this.socket.on('payout', (import_id) => {
                 this.payOut(import_id);
             });
-
-=======
->>>>>>> 67c2b723
-            this.socket.on('get-total-stake', () => {
-                this.getStakedAmount();
-            });
-
-            this.socket.on('get-total-income', () => {
-                this.getTotalIncome();
-            });
-
-            this.socket.on('payout', (import_id) => {
-                this.payOut(import_id);
-            });
-<<<<<<< HEAD
-
-            this.socket.on('get-local-query-responses', (importId) => {
-                this.getLocalQueryResponses(importId);
-            });
-=======
->>>>>>> 67c2b723
         });
     }
 
@@ -297,8 +236,8 @@
                     stdio: 'inherit',
                 });
             });
-            process.exit(1);
-        }, 2000);
+            process.exit(2);
+        }, 5000);
     }
 
     /**
@@ -353,32 +292,6 @@
     }
 
     /**
-     * Get bids data
-     */
-    getBids() {
-        Models.bids.findAll()
-            .then((rows) => {
-                this.socket.emit('bids', rows);
-            });
-    }
-
-    /**
-     * Get local data
-     */
-    getLocalData(importId) {
-        Models.data_info.findAll({
-            where: {
-                import_id: importId,
-            },
-        })
-            .then((rows) => {
-                this.socket.emit('localDataResponse', rows);
-            }).catch((e) => {
-
-            });
-    }
-
-    /**
      * Get wallet balance
      * @param wallet
      */
@@ -443,177 +356,6 @@
         await this.blockchain.payOut(import_id);
         this.socket.emit('payout_complete', import_id);
     }
-<<<<<<< HEAD
-
-    /**
-     * Get network query responses
-     */
-    getNetworkQueryResponses(queryId) {
-        Models.network_query_responses.findAll({
-            where: {
-                query_id: queryId,
-            },
-        })
-            .then((rows) => {
-                if (rows.length > 0) {
-                    this.socket.emit('networkQueryResponses', rows);
-                }
-            }).catch((e) => {
-
-            });
-    }
-
-    /**
-     * Get import request data
-     */
-    importRequestData() {
-        const message = '[DC] Import complete';
-        this.socket.emit('importRequestData', message);
-    }
-
-    getLocalQueryResponses(importId) {
-        Models.data_info.findAll({
-            where: {
-                import_id: importId,
-            },
-        })
-            .then((rows) => {
-                console.log(rows, 'rezultat');
-                this.socket.emit('localDataResponses', rows);
-            }).catch((e) => {
-
-            });
-    }
-
-    /**
-     * Get import data error
-     */
-    importFailed(data) {
-        this.socket.emit('importFailed', data);
-    }
-
-    /**
-     * Get import data - succeeded
-     */
-    importSucceeded(data) {
-        this.socket.emit('importSucceeded', data);
-    }
-
-
-    /**
-     * Emmit collected offers for ODN Search
-     */
-    networkQueryOffersCollected() {
-        this.socket.emit('networkQueryOffersCollected');
-    }
-
-    noOffersForQuery(data) {
-        this.socket.emit('noOffersForQuery', data);
-    }
-
-
-    /**
-     * DV events
-     */
-    networkQueryOfferArrived(data) {
-        this.socket.emit('networkQueryOfferArrived', data);
-    }
-
-    purchaseFinished(data, importId) {
-        this.socket.emit('purchaseFinished', { data, importId });
-    }
-
-    answerNotFound(data) {
-        this.socket.emit('answerNotFound', data);
-    }
-
-
-    /**
-     * DH events
-     */
-
-    replicationVerificationStatus(data) {
-        this.socket.emit('replicationVerificationStatus', data);
-    }
-
-    bidNotTaken(data) {
-        this.socket.emit('bidNotTaken', data);
-    }
-
-    replicationRequestSent(importId) {
-        const message = `Replication request send for ${importId}`;
-        this.socket.emit('replicationRequestSent', message);
-    }
-
-    replicationReqestFailed(data) {
-        this.socket.emit('replicationReqestFailed', data);
-    }
-
-    sendingRootHashes(data) {
-        this.socket.emit('sendingRootHashes', data);
-    }
-
-    dhReplicationFinished(data) {
-        this.socket.emit('dhReplicationFinished', data);
-    }
-
-    failedOfferHandle(data) {
-        this.socket.emit('failedOfferHandle', data);
-    }
-
-
-    /**
-     * DC events
-     */
-    failedToCreateOffer(data) {
-        this.socket.emit('failedToCreateOffer', data);
-    }
-
-    writingRootHash(importId) {
-        this.socket.emit('writingRootHash', importId);
-    }
-
-    initializingOffer(importId) {
-        this.socket.emit('initializingOffer', importId);
-    }
-    cancelingOffer(data, importId) {
-        this.socket.emit('cancelingOffer', { data, importId });
-    }
-
-    biddingStarted(importId) {
-        const message = 'Offer written to blockchain. Started bidding phase.';
-        this.socket.emit('biddingStarted', { message, importId });
-    }
-
-    biddingComplete(importId) {
-        this.socket.emit('biddingComplete', importId);
-    }
-
-    addingBid(data) {
-        this.socket.emit('addingBid', data);
-    }
-
-    choosingBids(importId) {
-        this.socket.emit('choosingBids', importId);
-    }
-
-    bidChosen(importId) {
-        this.socket.emit('bidChosen', importId);
-    }
-
-    dcErrorHandling(error) {
-        this.socket.emit('dcErrorHandling', error);
-    }
-
-    offerFinalized(data, importId) {
-        this.socket.emit('offerFinalized', { data, importId });
-    }
-
-    challengeFailed(data) {
-        this.socket.emit('challengeFailed', data);
-    }
-=======
->>>>>>> 67c2b723
 }
 
 module.exports = RemoteControl;