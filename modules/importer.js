// External modules
const PythonShell = require('python-shell');
const utilities = require('./Utilities');
const fs = require('fs');
const config = require('./Config');
const Mtree = require('./mtree')();
const Storage = require('./Storage');
const async = require('async');
const GSdb = require('./GraphStorageInstance');
const replication = require('./Challenge');
const Transactions = require('./Blockchain/Ethereum/Transactions');
const gs1 = require('./gs1-importer')();
var Web3 = require('web3');

const log = utilities.getLogger();
const { db } = GSdb;

module.exports = () => {
    const importer = {

        async importJSON(json_document, callback) {
            log.info('Entering importJSON');
            const graph = json_document;
            await db.createVertexCollection('ot_vertices', () => {});
            await db.createEdgeCollection('ot_edges', () => {});

            // eslint-disable-next-line  prefer-destructuring
            const vertices = graph.vertices;
            // eslint-disable-next-line  prefer-destructuring
            const edges = graph.edges;
            const data_id = graph.import_id;

            async.each(vertices, (vertex, next) => {
                db.addVertex('ot_vertices', vertex).then((import_status) => {
                    if (import_status === false) {
                        db.updateDocumentImports('ot_vertices', vertex._key, data_id).then((update_status) => {
                            if (update_status === false) {
                                log.info('Import error!');
                                return;
                            }

                            next();
                        });
                    } else {
                        next();
                    }
                });
            }, () => {

            });

            async.each(edges, (edge, next) => {
                db.addEdge('ot_edges', edge).then((import_status) => {
                    if (import_status === false) {
                        db.updateDocumentImports('ot_edges', edge._key, data_id).then((update_status) => {
                            if (update_status === false) {
                                log.info('Import error!');
                                return;
                            }

                            next();
                        });
                    } else {
                        next();
                    }
                });
            }, () => {
                log.info('JSON import complete');
            });
        },

        // eslint-disable-next-line no-shadow
        importXML: async function async(ot_xml_document, callback) {
            const options = {
                mode: 'text',
                pythonPath: 'python3',
                scriptPath: 'importers/',
                args: [ot_xml_document],
            };

            PythonShell.run('v1.5.py', options, (stderr, stdout) => {
                if (stderr) {
                    log.info(stderr);
                    utilities.executeCallback(callback, {
                        message: 'Import failure',
                        data: [],
                    });
                    return;
                }
                log.info('[DC] Import complete');
                const result = JSON.parse(stdout);
                // eslint-disable-next-line  prefer-destructuring
                const vertices = result.vertices;

                // eslint-disable-next-line  prefer-destructuring
                const edges = result.edges;
                const data_id = result.import_id;

                const leaves = [];
                const hash_pairs = [];

                for (const i in vertices) {
                    // eslint-disable-next-line max-len
                    leaves.push(utilities.sha3(utilities.sortObject({ identifiers: vertices[i].identifiers, data: vertices[i].data })));
                    // eslint-disable-next-line no-underscore-dangle
                    hash_pairs.push({ key: vertices[i]._key, hash: utilities.sha3({ identifiers: vertices[i].identifiers, data: vertices[i].data }) }); // eslint-disable-line max-len
                }

                const tree = new Mtree(hash_pairs);
                const root_hash = tree.root();

                log.info(`Import id: ${data_id}`);
                log.info(`Import hash: ${root_hash}`);

                utilities.executeCallback(callback, {
                    message: 'Import success',
                    data: [],
                });
<<<<<<< HEAD

                /* storage.storeObject(`Import_${data_id}`, { vertices: hash_pairs, root_hash }, (response) => {
                    // eslint-disable-next-line max-len
                    signing.signAndSend(data_id, utilities.sha3(data_id), utilities.sha3(tree.root())).then((response) => { // eslint-disable-line no-shadow
                        // eslint-disable-next-line global-require
                        const graph = require('./graph')();
                        // eslint-disable-next-line global-require
                        const testing = require('./testing')();

                        // eslint-disable-next-line max-len
                        graph.encryptVertices(config.DH_NODE_IP, config.DH_NODE_PORT, vertices, (result) => { // eslint-disable-line no-shadow
                            const encryptedVertices = result;
                            log.info('[DC] Preparing to enter sendPayload');

                            const data = {};
                            data.vertices = vertices;
                            data.edges = edges;
                            data.data_id = data_id;

                            // eslint-disable-next-line no-shadow
                            replication.sendPayload(data, (result) => {
                                log.info('[DC] Payload sent');
                                log.info('[DC] Generating tests for DH');
                            });
                        });
                    }).catch((err) => {
                        log.warn('Failed to write data fingerprint on blockchain!');
                    });
                }); */
=======
>>>>>>> 73534169
            });
        },

        importXMLgs1(ot_xml_document) {
            return new Promise((resolve, reject) => {
                gs1.parseGS1(ot_xml_document, (response) => {
                    log.info('[DC] Import complete');

<<<<<<< HEAD

                    const result = response;
                    // eslint-disable-next-line  prefer-destructuring
                    const vertices = result.vertices;
                    // eslint-disable-next-line  prefer-destructuring
                    const edges = result.edges;
                    const data_id = result.import_id;

=======

                    const result = response;
                    // eslint-disable-next-line  prefer-destructuring
                    const vertices = result.vertices;
                    // eslint-disable-next-line  prefer-destructuring
                    const edges = result.edges;
                    const data_id = result.import_id;

>>>>>>> 73534169
                    const leaves = [];
                    const hash_pairs = [];

                    for (const i in vertices) {
                        // eslint-disable-next-line max-len
                        leaves.push(utilities.sha3(utilities.sortObject({
                            identifiers: vertices[i].identifiers,
                            data: vertices[i].data,
                        })));
                        // eslint-disable-next-line no-underscore-dangle
                        hash_pairs.push({
                            key: vertices[i]._key,
                            hash: utilities.sha3({
                                identifiers: vertices[i].identifiers,
                                data: vertices[i].data,
                            }),
                        }); // eslint-disable-line max-len
                    }

                    const tree = new Mtree(hash_pairs);
                    const root_hash = tree.root();

                    log.info(`Import id: ${data_id}`);
                    log.info(`Import hash: ${root_hash}`);
                    resolve({
                        data_id,
                        root_hash,
                        total_documents: hash_pairs.length,
                        vertices,
                        edges,
                    });


                    /* storage.storeObject(`Import_${data_id}`, { vertices: hash_pairs, root_hash }, (response) => {
                  // eslint-disable-next-line max-len
                  signing.signAndSend(data_id, utilities.sha3(data_id), utilities.sha3(tree.root())).then((response) => { // eslint-disable-line no-shadow
                      // eslint-disable-next-line global-require
                      const graph = require('./graph')();
                      // eslint-disable-next-line global-require
                      const testing = require('./testing')();

                      // eslint-disable-next-line max-len
                      graph.encryptVertices(config.DH_NODE_IP, config.DH_NODE_PORT, vertices, (result) => { // eslint-disable-line no-shadow
                          const encryptedVertices = result;
                          log.info('[DC] Preparing to enter sendPayload');

                          const data = {};
                          data.vertices = vertices;
                          data.edges = edges;
                          data.data_id = data_id;

                          // eslint-disable-next-line no-shadow
                          replication.sendPayload(data, (result) => {
                              log.info('[DC] Payload sent');
                              log.info('[DC] Generating tests for DH');
                          });
                      });
                  }).catch((err) => {
                      log.warn('Failed to write data fingerprint on blockchain!');
                  });
              }); */
                });
            });
        },

    };

    return importer;
};<|MERGE_RESOLUTION|>--- conflicted
+++ resolved
@@ -116,38 +116,6 @@
                     message: 'Import success',
                     data: [],
                 });
-<<<<<<< HEAD
-
-                /* storage.storeObject(`Import_${data_id}`, { vertices: hash_pairs, root_hash }, (response) => {
-                    // eslint-disable-next-line max-len
-                    signing.signAndSend(data_id, utilities.sha3(data_id), utilities.sha3(tree.root())).then((response) => { // eslint-disable-line no-shadow
-                        // eslint-disable-next-line global-require
-                        const graph = require('./graph')();
-                        // eslint-disable-next-line global-require
-                        const testing = require('./testing')();
-
-                        // eslint-disable-next-line max-len
-                        graph.encryptVertices(config.DH_NODE_IP, config.DH_NODE_PORT, vertices, (result) => { // eslint-disable-line no-shadow
-                            const encryptedVertices = result;
-                            log.info('[DC] Preparing to enter sendPayload');
-
-                            const data = {};
-                            data.vertices = vertices;
-                            data.edges = edges;
-                            data.data_id = data_id;
-
-                            // eslint-disable-next-line no-shadow
-                            replication.sendPayload(data, (result) => {
-                                log.info('[DC] Payload sent');
-                                log.info('[DC] Generating tests for DH');
-                            });
-                        });
-                    }).catch((err) => {
-                        log.warn('Failed to write data fingerprint on blockchain!');
-                    });
-                }); */
-=======
->>>>>>> 73534169
             });
         },
 
@@ -156,7 +124,6 @@
                 gs1.parseGS1(ot_xml_document, (response) => {
                     log.info('[DC] Import complete');
 
-<<<<<<< HEAD
 
                     const result = response;
                     // eslint-disable-next-line  prefer-destructuring
@@ -165,16 +132,6 @@
                     const edges = result.edges;
                     const data_id = result.import_id;
 
-=======
-
-                    const result = response;
-                    // eslint-disable-next-line  prefer-destructuring
-                    const vertices = result.vertices;
-                    // eslint-disable-next-line  prefer-destructuring
-                    const edges = result.edges;
-                    const data_id = result.import_id;
-
->>>>>>> 73534169
                     const leaves = [];
                     const hash_pairs = [];
 
@@ -206,36 +163,6 @@
                         vertices,
                         edges,
                     });
-
-
-                    /* storage.storeObject(`Import_${data_id}`, { vertices: hash_pairs, root_hash }, (response) => {
-                  // eslint-disable-next-line max-len
-                  signing.signAndSend(data_id, utilities.sha3(data_id), utilities.sha3(tree.root())).then((response) => { // eslint-disable-line no-shadow
-                      // eslint-disable-next-line global-require
-                      const graph = require('./graph')();
-                      // eslint-disable-next-line global-require
-                      const testing = require('./testing')();
-
-                      // eslint-disable-next-line max-len
-                      graph.encryptVertices(config.DH_NODE_IP, config.DH_NODE_PORT, vertices, (result) => { // eslint-disable-line no-shadow
-                          const encryptedVertices = result;
-                          log.info('[DC] Preparing to enter sendPayload');
-
-                          const data = {};
-                          data.vertices = vertices;
-                          data.edges = edges;
-                          data.data_id = data_id;
-
-                          // eslint-disable-next-line no-shadow
-                          replication.sendPayload(data, (result) => {
-                              log.info('[DC] Payload sent');
-                              log.info('[DC] Generating tests for DH');
-                          });
-                      });
-                  }).catch((err) => {
-                      log.warn('Failed to write data fingerprint on blockchain!');
-                  });
-              }); */
                 });
             });
         },
