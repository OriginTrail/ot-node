--- conflicted
+++ resolved
@@ -1,24 +1,11 @@
 // External modules
 const PythonShell = require('python-shell');
-<<<<<<< HEAD
-const utilities = require('./utilities');
-
-const log = utilities.getLogger();
-const config = utilities.getConfig();
-=======
 const utilities = require('./Utilities');
 const fs = require('fs');
 const config = require('./Config');
->>>>>>> a084eda9
 const Mtree = require('./mtree')();
 const Storage = require('./Storage');
 const async = require('async');
-<<<<<<< HEAD
-const db = require('./database')();
-
-const replication = require('./DataReplication');
-const gs1 = require('./gs1-importer')();
-=======
 const GSdb = require('./GraphStorageInstance');
 const replication = require('./Challenge');
 const Transactions = require('./Blockchain/Ethereum/Transactions');
@@ -27,7 +14,6 @@
 
 const log = utilities.getLogger();
 const { db } = GSdb;
->>>>>>> a084eda9
 
 module.exports = () => {
     const importer = {
@@ -45,15 +31,9 @@
             const data_id = graph.import_id;
 
             async.each(vertices, (vertex, next) => {
-<<<<<<< HEAD
-                db.addVertex('ot_vertices', vertex, (import_status) => {
-                    if (import_status === false) {
-                        db.updateDocumentImports('ot_vertices', vertex._key, data_id, (update_status) => {
-=======
                 db.addVertex('ot_vertices', vertex).then((import_status) => {
                     if (import_status === false) {
                         db.updateDocumentImports('ot_vertices', vertex._key, data_id).then((update_status) => {
->>>>>>> a084eda9
                             if (update_status === false) {
                                 log.info('Import error!');
                                 return;
@@ -70,15 +50,9 @@
             });
 
             async.each(edges, (edge, next) => {
-<<<<<<< HEAD
-                db.addEdge('ot_edges', edge, (import_status) => {
-                    if (import_status === false) {
-                        db.updateDocumentImports('ot_edges', edge._key, data_id, (update_status) => {
-=======
                 db.addEdge('ot_edges', edge).then((import_status) => {
                     if (import_status === false) {
                         db.updateDocumentImports('ot_edges', edge._key, data_id).then((update_status) => {
->>>>>>> a084eda9
                             if (update_status === false) {
                                 log.info('Import error!');
                                 return;
@@ -93,11 +67,6 @@
             }, () => {
                 log.info('JSON import complete');
             });
-<<<<<<< HEAD
-
-            utilities.executeCallback(callback, true);
-=======
->>>>>>> a084eda9
         },
 
         // eslint-disable-next-line no-shadow
@@ -147,97 +116,6 @@
                     message: 'Import success',
                     data: [],
                 });
-<<<<<<< HEAD
-
-                storage.storeObject(`Import_${data_id}`, { vertices: hash_pairs, root_hash }, (response) => {
-                    // eslint-disable-next-line max-len
-                    signing.signAndSend(data_id, utilities.sha3(data_id), utilities.sha3(tree.root())).then((response) => { // eslint-disable-line no-shadow
-                        // eslint-disable-next-line global-require
-                        const graph = require('./graph')();
-                        // eslint-disable-next-line global-require
-                        const testing = require('./testing')();
-
-                        // eslint-disable-next-line max-len
-                        graph.encryptVertices(config.DH_NODE_IP, config.DH_NODE_PORT, vertices, (result) => { // eslint-disable-line no-shadow
-                            const encryptedVertices = result;
-                            log.info('[DC] Preparing to enter sendPayload');
-
-                            const data = {};
-                            data.vertices = vertices;
-                            data.edges = edges;
-                            data.data_id = data_id;
-
-                            // eslint-disable-next-line no-shadow
-                            replication.sendPayload(data, (result) => {
-                                log.info('[DC] Payload sent');
-                                log.info('[DC] Generating tests for DH');
-                            });
-                        });
-                    }).catch((err) => {
-                        log.warn('Failed to write data fingerprint on blockchain!');
-                    });
-                });
-            });
-        },
-
-        importXMLgs1: async function async(ot_xml_document, callback) {
-            gs1.parseGS1(ot_xml_document, (response) => {
-                log.info('[DC] Import complete');
-
-                utilities.executeCallback(callback, {
-                    message: 'Import success',
-                    data: [],
-                });
-
-                const result = response;
-                // eslint-disable-next-line  prefer-destructuring
-                const vertices = result.vertices;
-                // eslint-disable-next-line  prefer-destructuring
-                const edges = result.edges;
-                const data_id = result.import_id;
-
-                const leaves = [];
-                const hash_pairs = [];
-
-                for (const i in vertices) {
-                    // eslint-disable-next-line max-len
-                    leaves.push(utilities.sha3(utilities.sortObject({ identifiers: vertices[i].identifiers, data: vertices[i].data })));
-                    // eslint-disable-next-line no-underscore-dangle
-                    hash_pairs.push({ key: vertices[i]._key, hash: utilities.sha3({ identifiers: vertices[i].identifiers, data: vertices[i].data }) }); // eslint-disable-line max-len
-                }
-
-                const tree = new Mtree(hash_pairs);
-                const root_hash = tree.root();
-
-                log.info(`Import id: ${data_id}`);
-                log.info(`Import hash: ${root_hash}`);
-                storage.storeObject(`Import_${data_id}`, { vertices: hash_pairs, root_hash }, (response) => {
-                    // eslint-disable-next-line max-len
-                    signing.signAndSend(data_id, utilities.sha3(data_id), utilities.sha3(tree.root())).then((response) => { // eslint-disable-line no-shadow
-                        // eslint-disable-next-line global-require
-                        const graph = require('./graph')();
-                        // eslint-disable-next-line global-require
-                        const testing = require('./testing')();
-
-                        // eslint-disable-next-line max-len
-                        graph.encryptVertices(config.DH_NODE_IP, config.DH_NODE_PORT, vertices, (result) => { // eslint-disable-line no-shadow
-                            const encryptedVertices = result;
-                            log.info('[DC] Preparing to enter sendPayload');
-
-                            const data = {};
-                            data.vertices = vertices;
-                            data.edges = edges;
-                            data.data_id = data_id;
-
-                            // eslint-disable-next-line no-shadow
-                            replication.sendPayload(data, (result) => {
-                                log.info('[DC] Payload sent');
-                                log.info('[DC] Generating tests for DH');
-                            });
-                        });
-                    }).catch((err) => {
-                        log.warn('Failed to write data fingerprint on blockchain!');
-=======
             });
         },
 
@@ -284,7 +162,6 @@
                         total_documents: hash_pairs.length,
                         vertices,
                         edges,
->>>>>>> a084eda9
                     });
                 });
             });
@@ -293,8 +170,4 @@
     };
 
     return importer;
-<<<<<<< HEAD
-};
-=======
-};
->>>>>>> a084eda9
+};