--- conflicted
+++ resolved
@@ -211,7 +211,7 @@
      * @param result  Import result
      * @return {Promise<>}
      */
-    async afterImport(result, unpack = false) {
+    afterImport(result, unpack = false) {
         this.log.info('[DC] Import complete');
         this.remoteControl.importRequestData();
         let {
@@ -275,57 +275,12 @@
                 document: otJsonDoc,
             });
             this.remoteControl.importRequestData();
-<<<<<<< HEAD
             return {
                 response: await this.afterImport(result),
                 error: null,
             };
         } catch (error) {
             if (error.toString().match(/^Error: \[Transpilation Error].*/)) {
-                this.log.error(`${error}.`);
-            } else {
-                this.log.error(`Import error: ${error}.\n${error.stack}`);
-            }
-            this.remoteControl.importError(`Import error: ${error}.`);
-            const errorObject = { type: error.name, message: error.toString(), status: 400 };
-            return {
-                response: null,
-                error: errorObject,
-            };
-        }
-    }
-
-    async importOTJSON(document, encryptedMap) {
-        return this._import('OTJSON', {
-            document,
-            encryptedMap,
-        });
-    }
-
-    async _importOTJSON(data) {
-        this.log.info('Entering importOTJSON');
-        const {
-            document,
-            encryptedMap,
-        } = data;
-
-        try {
-            const result = await this.otJsonImporter.importFile({
-                document,
-                encryptedMap,
-            });
-=======
->>>>>>> 12272bdd
-            return {
-                response: await this.afterImport(result),
-                error: null,
-            };
-        } catch (error) {
-<<<<<<< HEAD
-            if (error.toString().match(/^Error: \[Validation Error].*/)) {
-=======
-            if (error.toString().match(/^Error: \[Transpilation Error].*/)) {
->>>>>>> 12272bdd
                 this.log.error(`${error}.`);
             } else {
                 this.log.error(`Import error: ${error}.\n${error.stack}`);
