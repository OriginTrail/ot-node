// External modules
const PythonShell = require('python-shell');
const utilities = require('./Utilities');
const Mtree = require('./mtree')();

const log = utilities.getLogger();

class Importer {
    constructor(ctx) {
        this.gs1Importer = ctx.gs1Importer;
<<<<<<< HEAD
        this.wotImporter = ctx.wotImporter;
=======
        this.graphStorage = ctx.graphStorage;
>>>>>>> 2bf43f43
    }

    async importJSON(json_document) {
        log.info('Entering importJSON');
        const { vertices, edges, import_id } = json_document;

        if (typeof import_id !== 'number') {
            throw Error(`Invalid import ID. ${import_id}.`);
        }

        log.trace('Vertex importing');

        // TODO: Use transaction here.
        await Promise.all(vertices.map(vertex => this.graphStorage.addVertex(vertex))
            .concat(edges.map(edge => this.graphStorage.addEdge(edge))));
        await Promise.all(vertices.map(vertex => this.graphStorage.updateImports('ot_vertices', vertex, import_id))
            .concat(edges.map(edge => this.graphStorage.updateImports('ot_edges', edge, import_id))));

        log.info('JSON import complete');
    }

    // eslint-disable-next-line no-shadow
    async importXML(ot_xml_document, callback) {
        const options = {
            mode: 'text',
            pythonPath: 'python3',
            scriptPath: 'importers/',
            args: [ot_xml_document],
        };

        PythonShell.run('v1.5.py', options, (stderr, stdout) => {
            if (stderr) {
                log.info(stderr);
                utilities.executeCallback(callback, {
                    message: 'Import failure',
                    data: [],
                });
                return;
            }
            log.info('[DC] Import complete');
            const result = JSON.parse(stdout);
            // eslint-disable-next-line  prefer-destructuring
            const vertices = result.vertices;

            // eslint-disable-next-line  prefer-destructuring
            const edges = result.edges;
            const data_id = result.import_id;

            const leaves = [];
            const hash_pairs = [];

            for (const i in vertices) {
                // eslint-disable-next-line max-len
                leaves.push(utilities.sha3(utilities.sortObject({ identifiers: vertices[i].identifiers, data: vertices[i].data })));
                // eslint-disable-next-line no-underscore-dangle
                hash_pairs.push({ key: vertices[i]._key, hash: utilities.sha3({ identifiers: vertices[i].identifiers, data: vertices[i].data }) }); // eslint-disable-line max-len
            }

            const tree = new Mtree(hash_pairs);
            const root_hash = tree.root();

            log.info(`Import id: ${data_id}`);
            log.info(`Import hash: ${root_hash}`);

            utilities.executeCallback(callback, {
                message: 'Import success',
                data: [],
            });
        });
    }

    async afterImport(result) {
        log.info('[DC] Import complete');

        const { vertices } = result;
        const { edges } = result;
        const { import_id } = result;

        const leaves = [];
        const hash_pairs = [];

        for (const i in vertices) {
            leaves.push(utilities.sha3(utilities.sortObject({
                identifiers: vertices[i].identifiers,
                data: vertices[i].data,
            })));
            hash_pairs.push({
                key: vertices[i]._key,
                hash: utilities.sha3({
                    identifiers: vertices[i].identifiers,
                    data: vertices[i].data,
                }),
            });
        }

        const tree = new Mtree(hash_pairs);
        const root_hash = utilities.sha3(tree.root());

        log.info(`Import id: ${import_id}`);
        log.info(`Import hash: ${root_hash}`);
        return {
            data_id: import_id,
            root_hash,
            total_documents: hash_pairs.length,
            vertices,
            edges,
        };
    }

    async importWOT(document) {
        try {
            const result = await this.wotImporter.parse(document);
            return await this.afterImport(result);
        } catch (error) {
            log.error(`Failed to parse XML. Error ${error}.`);
            return null;
        }
    }

    async importXMLgs1(ot_xml_document) {
        try {
            const result = await this.gs1Importer.parseGS1(ot_xml_document);
            return await this.afterImport(result);
        } catch (error) {
            log.error(`Failed to parse XML. Error ${error}.`);
            return null;
        }
    }
}

module.exports = Importer;
<|MERGE_RESOLUTION|>--- conflicted
+++ resolved
@@ -8,11 +8,7 @@
 class Importer {
     constructor(ctx) {
         this.gs1Importer = ctx.gs1Importer;
-<<<<<<< HEAD
         this.wotImporter = ctx.wotImporter;
-=======
-        this.graphStorage = ctx.graphStorage;
->>>>>>> 2bf43f43
     }
 
     async importJSON(json_document) {
