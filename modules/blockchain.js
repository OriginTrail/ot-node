--- conflicted
+++ resolved
@@ -21,25 +21,10 @@
 	var blockchain = {
 		addFingerprint: function (batch_uid, batch_uid_hash, trail_hash) {
 
-<<<<<<< HEAD
-			console.log(batch_uid);
-			console.log(batch_uid_hash);
-			console.log(trail_hash);
-
-			// chainInterface.addFingerprint(batch_uid, batch_uid_hash, trail_hash);
-		},
-
-		getFingerprint: function (wid, bid, callback) {
-			return chainInterface.getFingerprint(wid, bid, callback);
-		},
-	};
-
-=======
 			console.log('Writing on blockchain...');
 			console.log(batch_uid);
 			console.log(batch_uid_hash);
 			console.log(trail_hash);
-			console.log();
 			chainInterface.addFingerprint(batch_uid, batch_uid_hash, trail_hash);
 		},
 
@@ -48,6 +33,5 @@
 		},
 	};
 
->>>>>>> e16c7402
 	return blockchain;
 };