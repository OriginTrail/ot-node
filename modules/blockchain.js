// External modules
var utilities = require('./utilities')();
var config = utilities.getConfig();
var chain = config.blockchain.preferred_chain;
var chainInterface = null;
//console.log(chain);

switch (chain) {
case 'ethereum':
case 'iota':
case 'neo':
	chainInterface = require('./blockchain_interface/' + chain + '/interface.js')(config);
	break;
default:
	chainInterface = null;
	console.log('ERROR: Couldn\'t load blockchain interaface, please check your config file.');
}

module.exports = function () {

	var blockchain = {
		addFingerprint: function (batch_uid, batch_uid_hash, trail_hash) {

			console.log('Writing on blockchain...');
			console.log(batch_uid);
			console.log(batch_uid_hash);
			console.log(trail_hash);
<<<<<<< HEAD
			console.log();
			// chainInterface.addFingerprint(batch_uid, batch_uid_hash, trail_hash);
=======
			chainInterface.addFingerprint(batch_uid, batch_uid_hash, trail_hash);
>>>>>>> 5f796726
		},

		getFingerprint: function (wid, bid, callback) {
			return chainInterface.getFingerprint(wid, bid, callback);
		},
	};

	return blockchain;
};<|MERGE_RESOLUTION|>--- conflicted
+++ resolved
@@ -25,12 +25,10 @@
 			console.log(batch_uid);
 			console.log(batch_uid_hash);
 			console.log(trail_hash);
-<<<<<<< HEAD
+
 			console.log();
-			// chainInterface.addFingerprint(batch_uid, batch_uid_hash, trail_hash);
-=======
+
 			chainInterface.addFingerprint(batch_uid, batch_uid_hash, trail_hash);
->>>>>>> 5f796726
 		},
 
 		getFingerprint: function (wid, bid, callback) {
