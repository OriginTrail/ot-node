--- conflicted
+++ resolved
@@ -709,13 +709,6 @@
                 event.quantities = quantities;
             }
 
-<<<<<<< HEAD
-=======
-
-            await db.createCollection('ot_vertices');
-            await db.createEdgeCollection('ot_edges');
-
->>>>>>> e9902012
             const allVertices =
                 locationVertices
                     .concat(actorsVertices)
