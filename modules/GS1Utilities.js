const md5 = require('md5');
const crypto = require('crypto');
const validator = require('validator');
const Utilities = require('./Utilities');
const stringify = require('json-stable-stringify');
const Barcoder = require('barcoder');

const ZK = require('./ZK');

class GS1Utilities {
    constructor(ctx) {
        this.db = ctx.graphStorage;
        this.ctx = ctx;
        this.zk = new ZK(ctx);
    }

    /**
     * Creates key for the document
     * @param args
     * @return {*}
     */
    createKey(...args) {
        const params = [];
        for (const argument of args) {
            params.push(`${stringify(argument)}`);
        }
        return md5(`${params.join('_')}`);
    }

    handleError(message, status) {
        const err = new Error(message);
        err.status = status;
        throw err;
    }

    validateEan13(code) {
        const res = Barcoder.validate(code);
        if (!res) {
            this.handleError(`Invalid EAN13: ${code}`, 400);
        }
    }

    validateSender(sender) {
        if (sender.EmailAddress) {
            this.emailValidation(sender.EmailAddress);
        }
    }

    emailValidation(email) {
        const result = validator.isEmail(email);
        return !!result;
    }

    copyProperties(from, to) {
        for (const property in from) {
            to[property] = from[property];
        }
    }

    parseAttributes(attributes, ignorePattern) {
        const output = {};
        const inputAttributeArray = this.arrayze(attributes);

        for (const inputElement of inputAttributeArray) {
            output[inputElement.id.replace(ignorePattern, '')] = inputElement._;
        }
        return output;
    }

    parseIdentifiers(attributes, ignorePattern) {
        const output = {};
        const inputAttributeArray = this.arrayze(attributes);

        for (const inputElement of inputAttributeArray) {
            if (inputElement.identifier) {
                if (inputElement.id) {
                    const value = inputElement._;
                    // this.validateEan13(value);
                    output[inputElement.id.replace(ignorePattern, '')] = value;
                } else {
                    this.handleError('Failed to parse XML. ID is missing for the identifier attribute.', 400);
                }
            }
        }
        return output;
    }

    ignorePattern(attribute, ignorePattern) {
        return attribute.replace(ignorePattern, '');
    }

    sanitize(old_obj, new_obj, patterns) {
        if (typeof old_obj !== 'object') { return old_obj; }

        for (const key in old_obj) {
            let new_key = key;
            for (const i in patterns) {
                new_key = new_key.replace(patterns[i], '');
            }
            new_obj[new_key] = this.sanitize(old_obj[key], {}, patterns);
        }
        return new_obj;
    }

    dateTimeValidation(date) {
        const result = validator.isISO8601(date);
        return !!result;
    }

    arrayze(value) {
        if (value) {
            return [].concat(value);
        }
        return [];
    }

    getEventId(senderId, event) {
        if (this.arrayze(event.eventTime).length === 0) {
            this.handleError('Missing eventTime element for event!', 400);
        }
        const event_time = event.eventTime;

        const event_time_validation = this.dateTimeValidation(event_time);
        if (!event_time_validation) {
            this.handleError('Invalid date and time format for event time!', 400);
        }
        if (typeof event_time !== 'string') {
            this.handleError('Multiple eventTime elements found!', 400);
        }
        if (this.arrayze(event.eventTimeZoneOffset).length === 0) {
            this.handleError('Missing event_time_zone_offset element for event!', 400);
        }

        const event_time_zone_offset = event.eventTimeZoneOffset;
        if (typeof event_time_zone_offset !== 'string') {
            this.handleError('Multiple event_time_zone_offset elements found!', 400);
        }

        let eventId = `${senderId}:${event_time}Z${event_time_zone_offset}`;
        if (this.arrayze(event.baseExtension).length > 0) {
            const baseExtension_element = event.baseExtension;

            if (this.arrayze(baseExtension_element.eventID).length === 0) {
                this.handleError('Missing eventID in baseExtension!', 400);
            }
            eventId = baseExtension_element.eventID;
        }
        return eventId;
    }

    /**
     * Handle private data
     * @private
     */
    async handlePrivate(senderId, uid, _private, data, privateData) {
        data.private = {};

        const existingVertex = await this.db.findVertexWithMaxVersion(senderId, uid);
        let salt = null;
        if (existingVertex && existingVertex.private) {
            salt = existingVertex.private._salt;
        }
        if (salt == null) {
            salt = crypto.randomBytes(16).toString('base64');
        }
        for (const key in _private) {
            const value = _private[key];
            privateData[key] = value;

            const sorted = Utilities.sortObject(value);
            data.private[key] = Utilities.soliditySHA3(JSON.stringify(`${sorted}${salt}`));
        }
        privateData._salt = salt;
    }

    /**
     * Check hidden data
     * @param hashed
     * @param original
     * @param salt
     * @return {*}
     */
    checkPrivate(hashed, original, salt) {
        const result = {};
        for (const key in original) {
            const value = original[key];
            const sorted = Utilities.sortObject(value);
            result[key] = Utilities.soliditySHA3(JSON.stringify(`${sorted}${salt}`));
        }
        return Utilities.objectDistance(hashed, result);
    }

    /**
     * Helper function for finding batch either in memory or in db
     * @param senderId
     * @param batchVertices
     * @param uid
     * @return {Promise<void>}
     * @private
     */
    async _findBatch(senderId, batchVertices, uid) {
        // check in memory
        for (const batchVertex of batchVertices) {
            if (batchVertex.identifiers.uid === uid) {
                return batchVertex;
            }
        }
        // check in db
        return this.db.findVertexWithMaxVersion(senderId, uid);
    }

    /**
     * Zero knowledge processing
     * @param senderId
     * @param event
     * @param eventId
     * @param categories
     * @param globalR
     * @param batchVertices
     * @return {Promise<void>}
     */
    async zeroKnowledge(senderId, event, eventId, categories, globalR, batchVertices) {
        let inputQuantities = [];
        let outputQuantities = [];
        const { extension } = event;
        if (categories.includes('Ownership') || categories.includes('Transport') ||
            categories.includes('Observation')) {
            const batchVerticesMap = {};

            for (const batch of batchVertices) {
                batchVerticesMap[batch.identifiers.uid] = batch;
            }

            const bizStep = this.ignorePattern(event.bizStep, 'urn:epcglobal:cbv:bizstep:');

            const { quantityList } = extension;
            if (bizStep === 'shipping') {
                // sending input
                if (categories.includes('Ownership')) {
                    outputQuantities = this.arrayze(quantityList.quantityElement)
                        .map(elem => ({
                            object: elem.epcClass,
                            quantity: parseInt(elem.quantity, 10),
                            unit: elem.uom,
                            r: globalR,
                        }));
                } else {
                    outputQuantities = this.arrayze(quantityList.quantityElement)
                        .map(elem => ({
                            object: elem.epcClass,
                            quantity: parseInt(elem.quantity, 10),
                            unit: elem.uom,
                            r: batchVerticesMap[elem.epcClass].randomness,
                        }));
                }

                for (const outputQ of outputQuantities) {
                    inputQuantities.push({
                        object: outputQ.object,
                        quantity: parseInt(outputQ.quantity, 10),
                        unit: outputQ.uom,
                        r: batchVerticesMap[outputQ.object].randomness,
                    });
                }
            } else {
                // receiving output
                if (categories.includes('Ownership')) {
                    inputQuantities = this.arrayze(quantityList.quantityElement)
                        .map(elem => ({
                            object: elem.epcClass,
                            quantity: parseInt(elem.quantity, 10),
                            r: globalR,
                        }));
                } else {
                    inputQuantities = this.arrayze(quantityList.quantityElement)
                        .map(elem => ({
                            object: elem.epcClass,
                            quantity: parseInt(elem.quantity, 10),
                            unit: elem.uom,
                            r: batchVerticesMap[elem.epcClass].randomness,
                        }));
                }

                for (const inputQ of inputQuantities) {
                    // eslint-disable-next-line
                    outputQuantities.push({
                        object: inputQ.object,
                        quantity: parseInt(inputQ.quantity, 10),
                        unit: inputQ.uom,
                        r: batchVerticesMap[inputQ.object].randomness,
                    });
                }
            }
        } else {
            // Transformation
            const { inputQuantityList, outputQuantityList } = event;
            if (inputQuantityList) {
                const tmpInputQuantities = this.arrayze(inputQuantityList.quantityElement)
                    .map(elem => ({
                        object: elem.epcClass,
                        quantity: parseInt(elem.quantity, 10),
                        unit: elem.uom,
                        r: batchVertices[elem.epcClass].randomness,
                    }));
                for (const inputQuantity of tmpInputQuantities) {
                    // eslint-disable-next-line
                    inputQuantities.push({
                        object: inputQuantity.object,
                        quantity: parseInt(inputQuantity.quantity, 10),
                        unit: inputQuantity.uom,
                        r: batchVertices[inputQuantity.object].randomness,
                    });
                }
            }
            if (outputQuantityList) {
                const tmpOutputQuantities = this.arrayze(outputQuantityList.quantityElement)
                    .map(elem => ({
                        object: elem.epcClass,
                        quantity: parseInt(elem.quantity, 10),
                        unit: elem.uom,
                        r: batchVertices[elem.epcClass].randomness,
                    }));
                for (const outputQuantity of tmpOutputQuantities) {
                    // eslint-disable-next-line
<<<<<<< HEAD
=======
                    const vertex = await this._findBatch(senderId, batchVertices, outputQuantity.object);
>>>>>>> f72be6ac
                    outputQuantities.push({
                        object: outputQuantity.object,
                        quantity: parseInt(outputQuantity.quantity, 10),
                        unit: outputQuantity.uom,
                        r: batchVertices[outputQuantity.object].randomness,
                    });
                }
            }
        }
        const { zk } = this;
<<<<<<< HEAD
        const zkResponse = zk.P(eventId, inputQuantities, outputQuantities);
        for (const batchVertex of batchVertices) {
            const batch = batchVertex[importId];
            batch.data.quantities = {};
            batch.data.quantities[eventId] = zkResponse[batch.identifiers.uid];
=======
        const quantities = zk.P(eventId, inputQuantities, outputQuantities);
        for (const quantity of quantities.inputs.concat(quantities.outputs)) {
            if (quantity.added) {
                delete quantity.added;
                let batchFound = false;
                for (const batch of batchVertices) {
                    if (batch.identifiers.uid === quantity.object) {
                        batchFound = true;
                        batch.data[eventId] = {}
                        batch.data[eventId].quantities = quantity;
                        batch._key = md5(`batch_${senderId}_${JSON.stringify(batch.identifiers)}_${JSON.stringify(batch.data)}`);
                        break;
                    }
                }
                if (!batchFound) {
                    this.handleError(`Invalid import! Batch ${quantity.object} not found.`, 400);
                }
            }
>>>>>>> f72be6ac
        }

        event.quantities = zkResponse.quantities;
    }
}

module.exports = GS1Utilities;<|MERGE_RESOLUTION|>--- conflicted
+++ resolved
@@ -234,6 +234,7 @@
             const bizStep = this.ignorePattern(event.bizStep, 'urn:epcglobal:cbv:bizstep:');
 
             const { quantityList } = extension;
+            console.log(quantityList);
             if (bizStep === 'shipping') {
                 // sending input
                 if (categories.includes('Ownership')) {
@@ -258,7 +259,7 @@
                     inputQuantities.push({
                         object: outputQ.object,
                         quantity: parseInt(outputQ.quantity, 10),
-                        unit: outputQ.uom,
+                        unit: outputQ.unit,
                         r: batchVerticesMap[outputQ.object].randomness,
                     });
                 }
@@ -269,6 +270,7 @@
                         .map(elem => ({
                             object: elem.epcClass,
                             quantity: parseInt(elem.quantity, 10),
+                            unit: elem.uom,
                             r: globalR,
                         }));
                 } else {
@@ -286,7 +288,7 @@
                     outputQuantities.push({
                         object: inputQ.object,
                         quantity: parseInt(inputQ.quantity, 10),
-                        unit: inputQ.uom,
+                        unit: inputQ.unit,
                         r: batchVerticesMap[inputQ.object].randomness,
                     });
                 }
@@ -307,7 +309,7 @@
                     inputQuantities.push({
                         object: inputQuantity.object,
                         quantity: parseInt(inputQuantity.quantity, 10),
-                        unit: inputQuantity.uom,
+                        unit: inputQuantity.unit,
                         r: batchVertices[inputQuantity.object].randomness,
                     });
                 }
@@ -322,46 +324,22 @@
                     }));
                 for (const outputQuantity of tmpOutputQuantities) {
                     // eslint-disable-next-line
-<<<<<<< HEAD
-=======
-                    const vertex = await this._findBatch(senderId, batchVertices, outputQuantity.object);
->>>>>>> f72be6ac
                     outputQuantities.push({
                         object: outputQuantity.object,
                         quantity: parseInt(outputQuantity.quantity, 10),
-                        unit: outputQuantity.uom,
+                        unit: outputQuantity.unit,
                         r: batchVertices[outputQuantity.object].randomness,
                     });
                 }
             }
         }
         const { zk } = this;
-<<<<<<< HEAD
         const zkResponse = zk.P(eventId, inputQuantities, outputQuantities);
         for (const batchVertex of batchVertices) {
-            const batch = batchVertex[importId];
-            batch.data.quantities = {};
-            batch.data.quantities[eventId] = zkResponse[batch.identifiers.uid];
-=======
-        const quantities = zk.P(eventId, inputQuantities, outputQuantities);
-        for (const quantity of quantities.inputs.concat(quantities.outputs)) {
-            if (quantity.added) {
-                delete quantity.added;
-                let batchFound = false;
-                for (const batch of batchVertices) {
-                    if (batch.identifiers.uid === quantity.object) {
-                        batchFound = true;
-                        batch.data[eventId] = {}
-                        batch.data[eventId].quantities = quantity;
-                        batch._key = md5(`batch_${senderId}_${JSON.stringify(batch.identifiers)}_${JSON.stringify(batch.data)}`);
-                        break;
-                    }
-                }
-                if (!batchFound) {
-                    this.handleError(`Invalid import! Batch ${quantity.object} not found.`, 400);
-                }
-            }
->>>>>>> f72be6ac
+            if (batchVertex.data.quantities == null) {
+                batchVertex.data.quantities = {};
+            }
+            batchVertex.data.quantities[eventId] = zkResponse.batches[batchVertex.identifiers.uid];
         }
 
         event.quantities = zkResponse.quantities;
