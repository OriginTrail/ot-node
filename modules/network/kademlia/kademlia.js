process.env.NODE_TLS_REJECT_UNAUTHORIZED = '0';

const async = require('async');
const levelup = require('levelup');
const encoding = require('encoding-down');
const kadence = require('@kadenceproject/kadence');
const fs = require('fs');
const path = require('path');
const utilities = require('../../Utilities');
const _ = require('lodash');
const sleep = require('sleep-async')().Promise;
const leveldown = require('leveldown');
const PeerCache = require('./peer-cache');
const ip = require('ip');
const KadenceUtils = require('@kadenceproject/kadence/lib/utils.js');
<<<<<<< HEAD
=======
const { IncomingMessage, OutgoingMessage } = require('./logger');
>>>>>>> 72791462

const pjson = require('../../../package.json');

const { NetworkRequestIgnoredError } = require('../../errors/index');

/**
 * DHT module (Kademlia)
 */
class Kademlia {
    /**
     * Setup options and construct a node
     */
    constructor(ctx) {
        this.log = ctx.logger;
        this.emitter = ctx.emitter;
        this.kademliaUtilities = ctx.kademliaUtilities;
        this.notifyError = ctx.notifyError;
        this.config = ctx.config;
        this.approvalService = ctx.approvalService;

        kadence.constants.T_RESPONSETIMEOUT = this.config.request_timeout;
        kadence.constants.SOLUTION_DIFFICULTY = this.config.network.solutionDifficulty;
        kadence.constants.IDENTITY_DIFFICULTY = this.config.network.identityDifficulty;
        this.log.info(`Network solution difficulty ${kadence.constants.SOLUTION_DIFFICULTY}.`);
        this.log.info(`Network identity difficulty ${kadence.constants.IDENTITY_DIFFICULTY}.`);
    }

    /**
     * Initializes keys
     * @return {Promise<void>}
     */
    async initialize() {
        // Check config
        this.kademliaUtilities.verifyConfiguration(this.config);

        this.log.info('Checking SSL certificate');
        await this.kademliaUtilities.setSelfSignedCertificate();

        this.log.info('Getting the identity');
        const identityFilePath = path.join(
            this.config.appDataPath,
            this.config.identity_filepath,
        );
        if (fs.existsSync(identityFilePath)) {
            const identityFileContent =
                JSON.parse(fs.readFileSync(identityFilePath).toString());
            this.xprivkey = identityFileContent.xprivkey;
            this.index = identityFileContent.index;
        } else {
            this.log.info('Identity not provided, generating new one...');
            this.xprivkey = kadence.utils.toHDKeyFromSeed().privateExtendedKey;
            const [xprivkey, childIndex] = await this.kademliaUtilities.solveIdentity(
                this.xprivkey,
                kadence.constants.HD_KEY_DERIVATION_PATH,
            );
            this.index = childIndex;
            fs.writeFileSync(identityFilePath, JSON.stringify({
                xprivkey: this.xprivkey,
                index: this.index,
            }));
        }
        this.identity = new kadence.eclipse.EclipseIdentity(
            this.xprivkey,
            this.index,
            kadence.constants.HD_KEY_DERIVATION_PATH,
        );

        this.log.info('Checking the identity');
        // Check if identity is valid
        this.kademliaUtilities.checkIdentity(this.identity);

        const { childKey } = this.kademliaUtilities.getIdentityKeys(
            this.xprivkey,
            kadence.constants.HD_KEY_DERIVATION_PATH,
            this.index,
        );
        this.identity = kadence.utils.toPublicKeyHash(childKey.publicKey).toString('hex');

        this.log.notify(`My network identity: ${this.identity}`);
        this.config.identity = this.identity;
    }

    /**
     * Starts the node
     * @return {Promise<void>}
     */
    start() {
        return new Promise(async (resolve) => {
            this.log.info('Initializing network');

            const { parentKey } = this.kademliaUtilities.getIdentityKeys(
                this.xprivkey,
                kadence.constants.HD_KEY_DERIVATION_PATH,
                this.index,
            );

            const { hostname } = this.config.network;
            if (!this.config.local_network_only && !this.config.traverse_nat_enabled) {
                if (ip.isPrivate(hostname) || hostname === 'localhost') {
                    throw Error('Please set node\'s hostname (address) ' +
                        'to something publicly visible.');
                }
            }

            // Initialize public contact data
            const contact = {
                hostname,
                protocol: 'https:',
                port: this.config.node_port,
                xpub: parentKey.publicExtendedKey,
                index: this.index,
                agent: kadence.version.protocol,
                wallet: this.config.node_wallet,
                network_id: this.config.network.id,
            };

            const { key, cert } = this.kademliaUtilities.getCertificates();
            const ca = this.config.ssl_authority_paths.map(fs.readFileSync);

            // Initialize transport adapter
            const transport = new kadence.HTTPSTransport({ key, cert, ca });

            // Initialize protocol implementation
            this.node = new kadence.KademliaNode({
                logger: this.log,
                transport,
                identity: Buffer.from(this.identity, 'hex'),
                contact,
                storage: levelup(encoding(leveldown(path.join(this.config.appDataPath, 'kadence.dht')))),
            });

            const that = this;
            // Override node's _updateContact method to filter contacts.
            this.node._updateContact = (identity, contact) => {
                try {
                    if (!that.validateContact(identity, contact)) {
                        that.log.debug(`Ignored contact ${identity}. Hostname ${contact.hostname}. Network ID ${contact.network_id}.`);
                        return;
                    }
                } catch (err) {
                    that.log.debug(`Failed to filter contact(${identity}, ${contact}). ${err}.`);
                    return;
                }

                // Simulate node's "super._updateContact(identity, contact)".
                this.node.constructor.prototype.constructor.prototype
                    ._updateContact.call(this.node, identity, contact);
            };

            this.node.use((request, response, next) => {
                if (!that.validateContact(request.contact[0], request.contact[1])) {
                    return next(new NetworkRequestIgnoredError('Contact not valid.', request));
                }
                next();
            });

            this.log.info('Starting OT Node...');
            this.node.eclipse = this.node.plugin(kadence.eclipse());
            this.node.quasar = this.node.plugin(kadence.quasar());
            this.log.info('Quasar initialised');
            this.node.peercache =
                this.node.plugin(PeerCache(path.join(
                    this.config.appDataPath,
                    this.config.embedded_peercache_path,
                )));
            this.log.info('Peercache initialised');

<<<<<<< HEAD
            if (onionEnabled) {
=======
            this.node.spartacus = this.node.plugin(kadence.spartacus(
                this.xprivkey,
                this.index,
                kadence.constants.HD_KEY_DERIVATION_PATH,
            ));
            this.log.info('Spartacus initialised');

            this.node.hashcash = this.node.plugin(kadence.hashcash({
                methods: [
                    'PUBLISH', 'SUBSCRIBE', 'kad-data-location-request',
                    'kad-replication-finished', 'kad-data-location-response', 'kad-data-read-request',
                    'kad-data-read-response', 'kad-send-encrypted-key',
                    'kad-encrypted-key-process-result',
                    'kad-replication-request',
                ],
                difficulty: this.config.network.solutionDifficulty,
            }));
            this.log.info('Hashcash initialised');

            if (this.config.onion_enabled) {
>>>>>>> 72791462
                this.enableOnion();
            }

            if (this.config.traverse_nat_enabled) {
                this.enableNatTraversal();
            }

            // Use verbose logging if enabled
            if (process.env.LOGS_LEVEL_DEBUG) {
                this.node.rpc.deserializer.append(new IncomingMessage(this.log));
                this.node.rpc.serializer.prepend(new OutgoingMessage(this.log));
            }
            // Cast network nodes to an array
            if (typeof this.config.network.bootstraps === 'string') {
                this.config.network.bootstraps =
                    this.config.network.bootstraps.trim().split();
            }

            this._registerRoutes();

            this.node.listen(this.config.node_port, async () => {
                this.log.notify(`OT Node listening at https://${this.node.contact.hostname}:${this.node.contact.port}`);
                this.kademliaUtilities.registerControlInterface(this.config, this.node);

                const connected = false;
                const retryPeriodSeconds = 5;
                while (!connected) {
                    try {
                        // eslint-disable-next-line
                        const connected = await this._joinNetwork(contact);
                        if (connected) {
                            this.log.info('Joined to the network.');
                            resolve();
                            break;
                        }
                    } catch (e) {
                        this.log.error(`Failed to join network ${e}`);
                        this.notifyError(e);
                    }

                    this.log.trace(`Not joined to the network. Retrying in ${retryPeriodSeconds} seconds. Bootstrap nodes are probably not online.`);
                    // eslint-disable-next-line
                    await sleep.sleep(retryPeriodSeconds * 1000);
                }
            });
        });
    }

    enableNatTraversal() {
        this.log.info('Trying NAT traversal');

        const remoteAddress = this.config.reverse_tunnel_address;
        const remotePort = this.config.reverse_tunnel_port;

        this.node.traverse = this.node.plugin(kadence.traverse([
            new kadence.traverse.ReverseTunnelStrategy({
                remotePort,
                remoteAddress,
                secureLocalConnection: true,
                verboseLogging: false,
            }),
        ]));
    }


    /**
     * Try to join network
     * Note: this method tries to find possible bootstrap nodes
     */
    async _joinNetwork() {
        return new Promise(async (accept, reject) => {
            const bootstrapNodes = this.config.network.bootstraps;
            utilities.shuffle(bootstrapNodes);

            if (this.config.is_bootstrap_node) {
                this.log.info(`Found ${bootstrapNodes.length} provided bootstrap node(s). Running as a Bootstrap node`);
            } else {
                this.log.info(`Found ${bootstrapNodes.length} provided bootstrap node(s)`);
            }

            this.log.info(`Sync with network from ${bootstrapNodes.length} unique peers`);
            if (bootstrapNodes.length === 0) {
                this.log.info('No bootstrap seeds provided and no known profiles');
                this.log.info('Running in seed mode (waiting for connections)');
                accept(true);
                return;
            }

            let connected = false;
            const promises = bootstrapNodes.map(address => new Promise((acc, rej) => {
                const contact = kadence.utils.parseContactURL(address);
                this.log.debug(`Joining ${address}`);
                this.node.join(contact, (err) => {
                    if (err) {
                        this.log.warn(`Failed to join ${address}`);
                        acc(false);
                        return;
                    }
                    this.log.trace(`Finished joining to ${address}`);
                    connected = this._isConnected();
                    acc(true);
                });
            }));

            await Promise.all(promises);
            accept(connected);
        });
    }

    /**
     * Returns if we consider we are connected to the network
     * @return {boolean}
     * @private
     */
    _isConnected() {
        return this.node.router.size > 0;
    }

    /**
     * Register Kademlia routes and error handlers
     */
    _registerRoutes() {
        if (this.config.is_bootstrap_node) {
            // TODO: add here custom methods for bootstrap.

            return;
        }

        this.node.quasar.quasarSubscribe('kad-data-location-request', (message, err) => {
            this.log.info('New location request received');
            this.emitter.emit('kad-data-location-request', message);
        });

<<<<<<< HEAD
        // async
        this.node.use('kad-payload-request', (request, response, next) => {
            this.log.debug('kad-payload-request received');
            this.emitter.emit('kad-payload-request', request, response);
        });

        // async
=======
        // sync
>>>>>>> 72791462
        this.node.use('kad-replication-request', (request, response, next) => {
            this.log.debug('kad-replication-request received');
            this.emitter.emit('kad-replication-request', request, response);
        });

        // async
        this.node.use('kad-replication-finished', (request, response, next) => {
            this.log.debug('kad-replication-finished received');
<<<<<<< HEAD
            this.emitter.emit('kad-replication-finished', request, response);
=======
            this.emitter.emit('kad-replication-finished', request);
            response.send([]);
>>>>>>> 72791462
        });

        // async
        this.node.use('kad-data-location-response', (request, response, next) => {
            this.log.debug('kad-data-location-response received');
<<<<<<< HEAD
            this.emitter.emit('kad-data-location-response', request, response);
=======
            this.emitter.emit('kad-data-location-response', request);
            response.send([]);
>>>>>>> 72791462
        });

        // async
        this.node.use('kad-data-read-request', (request, response, next) => {
            this.log.debug('kad-data-read-request received');
<<<<<<< HEAD
            this.emitter.emit('kad-data-read-request', request, response);
=======
            this.emitter.emit('kad-data-read-request', request);
            response.send([]);
>>>>>>> 72791462
        });

        // async
        this.node.use('kad-data-read-response', (request, response, next) => {
            this.log.debug('kad-data-read-response received');
<<<<<<< HEAD
            this.emitter.emit('kad-data-read-response', request, response);
=======
            this.emitter.emit('kad-data-read-response', request);
            response.send([]);
>>>>>>> 72791462
        });

        // async
        this.node.use('kad-send-encrypted-key', (request, response, next) => {
            this.log.debug('kad-send-encrypted-key received');
            this.emitter.emit('kad-send-encrypted-key', request, response);
        });

        // async
        this.node.use('kad-encrypted-key-process-result', (request, response, next) => {
            this.log.debug('kad-encrypted-key-process-result received');
            this.emitter.emit('kad-encrypted-key-process-result', request, response);
<<<<<<< HEAD
        });

        // async
        this.node.use('kad-verify-import-request', (request, response, next) => {
            this.log.debug('kad-verify-import-request received');
            this.emitter.emit('kad-verify-import-request', request, response);
        });

        // async
        this.node.use('kad-verify-import-response', (request, response, next) => {
            this.log.debug('kad-verify-import-response received');
            this.emitter.emit('kad-verify-import-response', request, response);
=======
>>>>>>> 72791462
        });

        // sync
        this.node.use('kad-challenge-request', (request, response, next) => {
            this.log.debug('kad-challenge-request received');
            this.emitter.emit('kad-challenge-request', request, response);
        });

        // error handler
        this.node.use('kad-challenge-request', (err, request, response, next) => {
            response.send({
                error: 'kad-challenge-request error',
            });
        });

        // error handler
        this.node.use('kad-replication-finished', (err, request, response, next) => {
            this.log.warn(`kad-replication-finished error received. ${err}`);
            response.error(err);
        });

        // Define a global custom error handler rule
        this.node.use((err, request, response, next) => {
            if (err instanceof NetworkRequestIgnoredError.constructor) {
                this.log.debug(`Network request ignored. Contact ${JSON.stringify(request.contact)}`);
                response.send([]);
            } else if (err) {
                this.log.warn(`KADemlia error. ${err}. Request: ${request}.`);
                response.error(err.message);
            }
        });

        // creates Kadence plugin for RPC calls
        this.node.plugin((node) => {
            /**
             * Helper method for getting nearest contact (used for testing purposes only)
             * @returns {*}
             */
            node.getNearestNeighbour = () =>
                [...node.router.getClosestContactsToKey(this.identity).entries()].shift();

            /**
             * Gets contact by ID
             * @param contactId Contact ID
             * @returns {{"{": Object}|Array}
             */
<<<<<<< HEAD
            node.getContact = async (contactId, retry) => {
                let contact = node.router.getContactByNodeId(contactId);
                if (contact && contact.hostname) {
                    return contact;
                }
                contact = await this.node.peercache.getExternalPeerInfo(contactId);
                if (contact) {
                    const contactInfo = KadenceUtils.parseContactURL(contact);
                    // refresh bucket
                    if (contactInfo) {
                        // eslint-disable-next-line
                        contact = contactInfo[1];
                        this.node.router.addContactByNodeId(contactId, contact);
                    }
                }
=======
            node.getContact = async (contactId) => {
                let contact = node.router.getContactByNodeId(contactId);
>>>>>>> 72791462
                if (contact && contact.hostname) {
                    this.log.debug(`Found contact in routing table. ${contactId} - ${contact.hostname}:${contact.port}`);
                    return contact;
                }
<<<<<<< HEAD
                // try to find out about the contact from peers
                await node.refreshContact(contactId, retry);
                return this.node.router.getContactByNodeId(contactId);
            };

            /**
             * Tries to refresh buckets based on contact ID
             * @param contactId
             * @param retry
             * @return {Promise}
             */
            node.refreshContact = async (contactId, retry) => new Promise(async (resolve) => {
                const _refresh = () => new Promise((resolve, reject) => {
                    this.node.iterativeFindNode(contactId, (err) => {
                        if (err) {
                            reject(err);
                        } else {
                            const contact = this.node.router.getContactByNodeId(contactId);
                            if (contact && contact.hostname) {
                                resolve(contact);
                            } else {
                                resolve(null);
                            }
                        }
                    });
                });

                try {
                    if (retry) {
                        for (let i = 1; i <= 3; i += 1) {
                            // eslint-disable-next-line no-await-in-loop
                            const contact = await _refresh();
=======
                const peerContact = await this.node.peercache.getExternalPeerInfo(contactId);
                if (peerContact) {
                    const peerContactArray = KadenceUtils.parseContactURL(peerContact);

                    if (peerContactArray.length === 2 && peerContactArray[1].hostname) {
                        [, contact] = peerContactArray;

                        this.log.debug(`Found contact in peer cache. ${contactId} - ${contact.hostname}:${contact.port}.`);
                        return new Promise((accept, reject) => {
                            this.node.ping(peerContactArray, (error) => {
                                if (error) {
                                    this.log.debug(`Contact ${contactId} not reachable: ${error}.`);
                                    accept(null);
                                    return;
                                }
                                this.log.debug(`Contact ${contactId} reachable at ${contact.hostname}:${contact.port}.`);
                                accept(contact);
                            });
                        }).then((contact) => {
>>>>>>> 72791462
                            if (contact) {
                                return contact;
                            }
                            return new Promise((accept, reject) => {
                                this.log.debug(`Searching for contact: ${contactId}.`);
                                this.node.iterativeFindNode(contactId, (err, result) => {
                                    if (err) {
                                        reject(Error(`Failed to find contact ${contactId}. ${err}`));
                                        return;
                                    }
                                    if (result && Array.isArray(result)) {
                                        const contact = result.find(c => c[0] === contactId);
                                        if (contact) {
                                            accept(contact[1]);
                                        } else {
                                            reject(Error(`Failed to find contact ${contactId}`));
                                        }
                                    } else {
                                        reject(Error(`Failed to find contact ${contactId}`));
                                    }
                                });
                            });
                        });
                    }
                }

                this.log.debug(`No knowledge about contact ${contactId}, searching for it.`);
                return new Promise(async (accept, reject) => {
                    this.node.iterativeFindNode(contactId, (err, result) => {
                        if (err) {
                            reject(Error(`Failed to find contact ${contactId}. ${err}`));
                            return;
                        }
                        if (result && Array.isArray(result)) {
                            const contact = result.find(c => c[0] === contactId);
                            if (contact) {
                                accept(contact[1]);
                            } else {
                                reject(Error(`Failed to find contact ${contactId}`));
                            }
                        } else {
                            reject(Error(`Failed to find contact ${contactId}`));
                        }
                    });
                });
            };

            node.replicationRequest = async (message, contactId) => {
                const contact = await node.getContact(contactId);
                return new Promise((resolve, reject) => {
                    node.send('kad-replication-request', { message }, [contactId, contact], (err, res) => {
                        if (err) {
                            reject(err);
                        } else {
                            resolve(res);
                        }
                    });
                });
            };

            node.replicationFinished = async (message, contactId) => {
                const contact = await node.getContact(contactId);
                return new Promise((resolve, reject) => {
                    node.send('kad-replication-finished', { message }, [contactId, contact], (err, res) => {
                        if (err) {
                            reject(err);
                        } else {
                            resolve(res);
                        }
                    });
                });
            };

            node.challengeRequest = async (message, contactId) => {
                const contact = await node.getContact(contactId);
                return new Promise((resolve, reject) => {
                    node.send('kad-challenge-request', { message }, [contactId, contact], (err, res) => {
                        if (err) {
                            reject(err);
                        } else {
                            resolve(res);
                        }
                    });
                });
            };

            node.sendDataLocationResponse = async (message, contactId) => {
                const contact = await node.getContact(contactId);
                return new Promise((resolve, reject) => {
                    node.send('kad-data-location-response', { message }, [contactId, contact], (err, res) => {
                        if (err) {
                            reject(err);
                        } else {
                            resolve(res);
                        }
                    });
                });
            };

            node.dataReadRequest = async (message, contactId) => {
                const contact = await node.getContact(contactId);
                return new Promise((resolve, reject) => {
                    node.send('kad-data-read-request', { message }, [contactId, contact], (err, res) => {
                        if (err) {
                            reject(err);
                        } else {
                            resolve(res);
                        }
                    });
                });
            };

            node.sendDataReadResponse = async (message, contactId) => {
                const contact = await node.getContact(contactId);
                return new Promise((resolve, reject) => {
                    node.send('kad-data-read-response', { message }, [contactId, contact], (err, res) => {
                        if (err) {
                            reject(err);
                        } else {
                            resolve(res);
                        }
                    });
                });
            };

            node.sendEncryptedKey = async (message, contactId) => {
                const contact = await node.getContact(contactId);
                return new Promise((resolve, reject) => {
                    node.send('kad-send-encrypted-key', { message }, [contactId, contact], (err, res) => {
                        if (err) {
                            reject(err);
                        } else {
                            resolve(res);
                        }
                    });
                });
            };

            node.sendEncryptedKeyProcessResult = async (message, contactId) => {
                const contact = await node.getContact(contactId);
                return new Promise((resolve, reject) => {
                    node.send('kad-encrypted-key-process-result', { message }, [contactId, contact], (err, res) => {
                        if (err) {
                            reject(err);
                        } else {
                            resolve(res);
                        }
                    });
                });
            };

            node.publish = async (topic, message, opts = {}) => new Promise((resolve, reject) => {
                node.quasar.quasarPublish(
                    topic, message, opts,
                    (err, res) => {
                        if (err) {
                            reject(err);
                        } else {
                            resolve(res);
                        }
                    },
                );
            });
        });
    }

    /**
     * Sends response
     * @param response
     * @param data
     * @returns {Promise<void>}
     */
    sendResponse(response, data) {
        return new Promise((resolve, reject) => {
            try {
                response.send(data);
                resolve();
            } catch (e) {
                reject(e);
            }
        });
    }

    /**
     * Extracts message from native request
     * @param request
     * @returns {*}
     */
    extractMessage(request) {
        return request.params.message;
    }

    /**
     * Extracts status from native request
     * @param request
     * @returns {*}
     */
    extractRequestStatus(request) {
        return request.params.status;
    }

    /**
     * Extracts status from native response
     * @param request
     * @returns {*}
     */
    extractResponseStatus(response) {
        return response.status;
    }

    /**
     * Extracts sender identity from native request
     * @param request
     * @returns {*}
     */
    extractSenderID(request) {
        return request.contact[0];
    }

    /**
     * Extracts sender information from native request
     * @param request
     * @returns {*}
     */
    extractSenderInfo(request) {
        return request.contact[1];
    }

    /**
     * Validates contact.
     *
     * Checks if contact is in the network by checking network ID and if contact has IP
     * check if it's in the local or remote network based on current configuration.
     * @param contact Contact to check
     * @returns {boolean} true if contact is in the same network.
     */
    validateContact(identity, contact) {
        if (ip.isV4Format(contact.hostname) || ip.isV6Format(contact.hostname)) {
            if (this.config.local_network_only && ip.isPublic(contact.hostname)) {
                return false;
            } else if (!this.config.local_network_only && ip.isPrivate(contact.hostname)) {
                return false;
            }
        }
        if (!contact.network_id || contact.network_id !== this.config.network.id) {
            return false;
        }

        if (this.config.requireApproval && !this.approvalService.isApproved(identity)) {
            return false;
        }
        return true;
    }

    /**
     * Returns basic network information
     */
    async getNetworkInfo() {
        const peers = [];
        const dump = this.node.router.getClosestContactsToKey(
            this.node.identity,
            kadence.constants.K * kadence.constants.B,
        );

        for (const peer of dump) {
            peers.push(peer);
        }

        return {
            versions: pjson.version,
            identity: this.node.identity.toString('hex'),
            contact: this.node.contact,
            peers,
        };
    }

    /**
     * Dumps all peers from buckets
     */
    dumpContacts() {
        const message = {};
        this.node.router.forEach((value, key, map) => {
            if (value.length > 0) {
                value.forEach((bValue, bKey, bMap) => {
                    message[bKey] = bValue;
                });
            }
        });
        return message;
    }

    async findNode(contactId) {
        return new Promise((accept, reject) => {
            this.node.iterativeFindNode(contactId, (error, result) => {
                if (error) {
                    reject(error);
                    return;
                }

                accept({
                    contact: this.node.router.getContactByNodeId(contactId),
                    neighbors: result,
                });
                accept(result);
            });
        });
    }
}

module.exports = Kademlia;<|MERGE_RESOLUTION|>--- conflicted
+++ resolved
@@ -13,10 +13,7 @@
 const PeerCache = require('./peer-cache');
 const ip = require('ip');
 const KadenceUtils = require('@kadenceproject/kadence/lib/utils.js');
-<<<<<<< HEAD
-=======
 const { IncomingMessage, OutgoingMessage } = require('./logger');
->>>>>>> 72791462
 
 const pjson = require('../../../package.json');
 
@@ -184,9 +181,6 @@
                 )));
             this.log.info('Peercache initialised');
 
-<<<<<<< HEAD
-            if (onionEnabled) {
-=======
             this.node.spartacus = this.node.plugin(kadence.spartacus(
                 this.xprivkey,
                 this.index,
@@ -207,7 +201,6 @@
             this.log.info('Hashcash initialised');
 
             if (this.config.onion_enabled) {
->>>>>>> 72791462
                 this.enableOnion();
             }
 
@@ -266,6 +259,7 @@
             new kadence.traverse.ReverseTunnelStrategy({
                 remotePort,
                 remoteAddress,
+                privateKey: this.node.spartacus.privateKey,
                 secureLocalConnection: true,
                 verboseLogging: false,
             }),
@@ -341,17 +335,7 @@
             this.emitter.emit('kad-data-location-request', message);
         });
 
-<<<<<<< HEAD
-        // async
-        this.node.use('kad-payload-request', (request, response, next) => {
-            this.log.debug('kad-payload-request received');
-            this.emitter.emit('kad-payload-request', request, response);
-        });
-
-        // async
-=======
         // sync
->>>>>>> 72791462
         this.node.use('kad-replication-request', (request, response, next) => {
             this.log.debug('kad-replication-request received');
             this.emitter.emit('kad-replication-request', request, response);
@@ -360,45 +344,29 @@
         // async
         this.node.use('kad-replication-finished', (request, response, next) => {
             this.log.debug('kad-replication-finished received');
-<<<<<<< HEAD
-            this.emitter.emit('kad-replication-finished', request, response);
-=======
             this.emitter.emit('kad-replication-finished', request);
             response.send([]);
->>>>>>> 72791462
         });
 
         // async
         this.node.use('kad-data-location-response', (request, response, next) => {
             this.log.debug('kad-data-location-response received');
-<<<<<<< HEAD
-            this.emitter.emit('kad-data-location-response', request, response);
-=======
             this.emitter.emit('kad-data-location-response', request);
             response.send([]);
->>>>>>> 72791462
         });
 
         // async
         this.node.use('kad-data-read-request', (request, response, next) => {
             this.log.debug('kad-data-read-request received');
-<<<<<<< HEAD
-            this.emitter.emit('kad-data-read-request', request, response);
-=======
             this.emitter.emit('kad-data-read-request', request);
             response.send([]);
->>>>>>> 72791462
         });
 
         // async
         this.node.use('kad-data-read-response', (request, response, next) => {
             this.log.debug('kad-data-read-response received');
-<<<<<<< HEAD
-            this.emitter.emit('kad-data-read-response', request, response);
-=======
             this.emitter.emit('kad-data-read-response', request);
             response.send([]);
->>>>>>> 72791462
         });
 
         // async
@@ -411,21 +379,6 @@
         this.node.use('kad-encrypted-key-process-result', (request, response, next) => {
             this.log.debug('kad-encrypted-key-process-result received');
             this.emitter.emit('kad-encrypted-key-process-result', request, response);
-<<<<<<< HEAD
-        });
-
-        // async
-        this.node.use('kad-verify-import-request', (request, response, next) => {
-            this.log.debug('kad-verify-import-request received');
-            this.emitter.emit('kad-verify-import-request', request, response);
-        });
-
-        // async
-        this.node.use('kad-verify-import-response', (request, response, next) => {
-            this.log.debug('kad-verify-import-response received');
-            this.emitter.emit('kad-verify-import-response', request, response);
-=======
->>>>>>> 72791462
         });
 
         // sync
@@ -472,64 +425,12 @@
              * @param contactId Contact ID
              * @returns {{"{": Object}|Array}
              */
-<<<<<<< HEAD
-            node.getContact = async (contactId, retry) => {
-                let contact = node.router.getContactByNodeId(contactId);
-                if (contact && contact.hostname) {
-                    return contact;
-                }
-                contact = await this.node.peercache.getExternalPeerInfo(contactId);
-                if (contact) {
-                    const contactInfo = KadenceUtils.parseContactURL(contact);
-                    // refresh bucket
-                    if (contactInfo) {
-                        // eslint-disable-next-line
-                        contact = contactInfo[1];
-                        this.node.router.addContactByNodeId(contactId, contact);
-                    }
-                }
-=======
             node.getContact = async (contactId) => {
                 let contact = node.router.getContactByNodeId(contactId);
->>>>>>> 72791462
                 if (contact && contact.hostname) {
                     this.log.debug(`Found contact in routing table. ${contactId} - ${contact.hostname}:${contact.port}`);
                     return contact;
                 }
-<<<<<<< HEAD
-                // try to find out about the contact from peers
-                await node.refreshContact(contactId, retry);
-                return this.node.router.getContactByNodeId(contactId);
-            };
-
-            /**
-             * Tries to refresh buckets based on contact ID
-             * @param contactId
-             * @param retry
-             * @return {Promise}
-             */
-            node.refreshContact = async (contactId, retry) => new Promise(async (resolve) => {
-                const _refresh = () => new Promise((resolve, reject) => {
-                    this.node.iterativeFindNode(contactId, (err) => {
-                        if (err) {
-                            reject(err);
-                        } else {
-                            const contact = this.node.router.getContactByNodeId(contactId);
-                            if (contact && contact.hostname) {
-                                resolve(contact);
-                            } else {
-                                resolve(null);
-                            }
-                        }
-                    });
-                });
-
-                try {
-                    if (retry) {
-                        for (let i = 1; i <= 3; i += 1) {
-                            // eslint-disable-next-line no-await-in-loop
-                            const contact = await _refresh();
-=======
                 const peerContact = await this.node.peercache.getExternalPeerInfo(contactId);
                 if (peerContact) {
                     const peerContactArray = KadenceUtils.parseContactURL(peerContact);
@@ -549,7 +450,6 @@
                                 accept(contact);
                             });
                         }).then((contact) => {
->>>>>>> 72791462
                             if (contact) {
                                 return contact;
                             }
