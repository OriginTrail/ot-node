process.env.NODE_TLS_REJECT_UNAUTHORIZED = '0';

const async = require('async');
const levelup = require('levelup');
const encoding = require('encoding-down');
const kadence = require('@kadenceproject/kadence');
const fs = require('fs');
const path = require('path');
const utilities = require('../../Utilities');
const _ = require('lodash');
const sleep = require('sleep-async')().Promise;
const leveldown = require('leveldown');
const PeerCache = require('./peer-cache');
const ip = require('ip');
const KadenceUtils = require('@kadenceproject/kadence/lib/utils.js');

const pjson = require('../../../package.json');

const { NetworkRequestIgnoredError } = require('../../errors/index');

/**
 * DHT module (Kademlia)
 */
class Kademlia {
    /**
     * Setup options and construct a node
     */
    constructor(ctx) {
        this.log = ctx.logger;
        this.emitter = ctx.emitter;
        this.kademliaUtilities = ctx.kademliaUtilities;
        this.notifyError = ctx.notifyError;
        this.config = ctx.config;

        kadence.constants.T_RESPONSETIMEOUT = this.config.request_timeout;
        if (this.config.test_network) {
            this.log.warn('Node is running in test mode, difficulties are reduced');
            kadence.constants.SOLUTION_DIFFICULTY = kadence.constants.TESTNET_DIFFICULTY;
            kadence.constants.IDENTITY_DIFFICULTY = kadence.constants.TESTNET_DIFFICULTY;
        }
    }

    /**
     * Initializes keys
     * @return {Promise<void>}
     */
    async initialize() {
        // Check config
        this.kademliaUtilities.verifyConfiguration(this.config);

        this.log.info('Checking SSL certificate');
        await this.kademliaUtilities.setSelfSignedCertificate();

        this.log.info('Getting the identity');
        const identityFilePath = path.join(
            this.config.appDataPath,
            this.config.identity_filepath,
        );
        if (fs.existsSync(identityFilePath)) {
            const identityFileContent =
                JSON.parse(fs.readFileSync(identityFilePath).toString());
            this.xprivkey = identityFileContent.xprivkey;
            this.index = identityFileContent.index;
        } else {
            this.log.info('Identity not provided, generating new one...');
            this.xprivkey = kadence.utils.toHDKeyFromSeed().privateExtendedKey;
            const [xprivkey, childIndex] = await this.kademliaUtilities.solveIdentity(
                this.xprivkey,
                kadence.constants.HD_KEY_DERIVATION_PATH,
            );
            this.index = childIndex;
            fs.writeFileSync(identityFilePath, JSON.stringify({
                xprivkey: this.xprivkey,
                index: this.index,
            }));
        }
        this.identity = new kadence.eclipse.EclipseIdentity(
            this.xprivkey,
            this.index,
            kadence.constants.HD_KEY_DERIVATION_PATH,
        );

        this.log.info('Checking the identity');
        // Check if identity is valid
        this.kademliaUtilities.checkIdentity(this.identity);

        const { childKey } = this.kademliaUtilities.getIdentityKeys(
            this.xprivkey,
            kadence.constants.HD_KEY_DERIVATION_PATH,
            this.index,
        );
        this.identity = kadence.utils.toPublicKeyHash(childKey.publicKey).toString('hex');

        this.log.notify(`My identity: ${this.identity}`);
        this.config.identity = this.identity;
    }

    /**
     * Starts the node
     * @return {Promise<void>}
     */
    start() {
        return new Promise(async (resolve) => {
            this.log.info('Initializing network');

            const { parentKey } = this.kademliaUtilities.getIdentityKeys(
                this.xprivkey,
                kadence.constants.HD_KEY_DERIVATION_PATH,
                this.index,
            );

            let kadServerHost = null;
            if (this.config.local_network_only ||
                this.config.traverse_nat_enabled ||
                this.config.onion_enabled) {
                kadServerHost = '127.0.0.1';
            } else {
                kadServerHost = await utilities.getExternalIp();
            }

            // Initialize public contact data
            const contact = {
                hostname: kadServerHost,
                protocol: 'https:',
                port: this.config.node_port,
                xpub: parentKey.publicExtendedKey,
                index: this.index,
                agent: kadence.version.protocol,
                wallet: this.config.node_wallet,
                network_id: this.config.network.id,
            };

            const key = fs.readFileSync(path.join(
                this.config.appDataPath,
                this.config.ssl_keypath,
            ));
            const cert = fs.readFileSync(path.join(
                this.config.appDataPath,
                this.config.ssl_certificate_path,
            ));
            const ca = this.config.ssl_authority_paths.map(fs.readFileSync);

            // Initialize transport adapter
            const transport = new kadence.HTTPSTransport({ key, cert, ca });

            // Initialize protocol implementation
            this.node = new kadence.KademliaNode({
                logger: this.log,
                transport,
                identity: Buffer.from(this.identity, 'hex'),
                contact,
                storage: levelup(encoding(leveldown(path.join(this.config.appDataPath, 'kadence.dht')))),
            });

            const that = this;
            // Override node's _updateContact method to filter contacts.
            this.node._updateContact = (identity, contact) => {
                try {
                    if (!that.validateContact(contact)) {
                        that.log.debug(`Ignored contact ${identity}. Hostname ${contact.hostname}. Network ID ${contact.network_id}.`);
                        return;
                    }
                } catch (err) {
                    that.log.debug(`Failed to filter contact(${identity}, ${contact}). ${err}.`);
                    return;
                }

                // Simulate node's "super._updateContact(identity, contact)".
                this.node.constructor.prototype.constructor.prototype
                    ._updateContact.call(this.node, identity, contact);
            };

            this.node.use((request, response, next) => {
                if (!that.validateContact(request.contact[1])) {
                    return next(new NetworkRequestIgnoredError('Contact not valid.', request));
                }
                next();
            });

            this.log.info('Starting OT Node...');
            this.node.eclipse = this.node.plugin(kadence.eclipse());
            this.node.quasar = this.node.plugin(kadence.quasar());
            this.log.info('Quasar initialised');
            this.node.peercache =
                this.node.plugin(PeerCache(path.join(
                    this.config.appDataPath,
                    this.config.embedded_peercache_path,
                )));
            this.log.info('Peercache initialised');
<<<<<<< HEAD
            // this.node.spartacus = this.node.plugin(kadence.spartacus(
            //     this.xprivkey,
            //     parseInt(config.child_derivation_index, 10),
            //     kadence.constants.HD_KEY_DERIVATION_PATH,
            // ));
            // this.log.info('Spartacus initialized');
=======
            this.node.spartacus = this.node.plugin(kadence.spartacus(
                this.xprivkey,
                this.index,
                kadence.constants.HD_KEY_DERIVATION_PATH,
            ));
            this.log.info('Spartacus initialized');
>>>>>>> 410b8ff5

            if (this.config.onion_enabled) {
                this.enableOnion();
            }

            if (this.config.traverse_nat_enabled) {
                this.enableNatTraversal();
            }

            // Use verbose logging if enabled
            if (this.config.verbose_logging) {
                this.node.rpc.deserializer.append(new kadence.logger.IncomingMessage(this.log));
                this.node.rpc.serializer.prepend(new kadence.logger.OutgoingMessage(this.log));
            }

            if (!this.config.is_bootstrap_node) {
                this._registerRoutes();
            }

            this.node.listen(this.config.node_port, async () => {
                this.log.notify(`OT Node listening at https://${this.node.contact.hostname}:${this.node.contact.port}`);
                this.kademliaUtilities.registerControlInterface(this.config, this.node);

                const connected = false;
                const retryPeriodSeconds = 5;
                while (!connected) {
                    try {
                        // eslint-disable-next-line
                        const connected = await this._joinNetwork(contact);
                        if (connected) {
                            resolve();
                            break;
                        }
                    } catch (e) {
                        this.log.error(`Failed to join network ${e}`);
                        this.notifyError(e);
                    }

                    this.log.error(`Failed to join network, will retry in ${retryPeriodSeconds} seconds. Bootstrap nodes are probably not online.`);
                    // eslint-disable-next-line
                    await sleep.sleep(retryPeriodSeconds * 1000);
                }
            });
        });
    }

    enableNatTraversal() {
        this.log.info('Trying NAT traversal');

        const remoteAddress = this.config.reverse_tunnel_address;
        const remotePort = this.config.reverse_tunnel_port;

        this.node.traverse = this.node.plugin(kadence.traverse([
            new kadence.traverse.ReverseTunnelStrategy({
                remotePort,
                remoteAddress,
                secureLocalConnection: true,
                verboseLogging: false,
            }),
        ]));
    }

    /**
     * Enables Onion client
     */
    enableOnion() {
        this.log.info('Use Tor for an anonymous overlay');
        this.node.onion = this.node.plugin(kadence.onion({
            dataDirectory: path.join(this.config.appDataPath, 'hidden_service'),
            virtualPort: this.config.onion_virtual_port,
            localMapping: `127.0.0.1:${this.config.node_port}`,
            torrcEntries: {
                LearnCircuitBuildTimeout: 0,
                CircuitBuildTimeout: 40,
                CircuitStreamTimeout: 30,
                MaxCircuitDirtiness: 7200,
                MaxClientCircuitsPending: 1024,
                SocksTimeout: 41,
                CloseHSClientCircuitsImmediatelyOnTimeout: 1,
                CloseHSServiceRendCircuitsImmediatelyOnTimeout: 1,
                SafeLogging: 0,
                FetchDirInfoEarly: 1,
                FetchDirInfoExtraEarly: 1,
            },
            passthroughLoggingEnabled: 1,
        }));
        this.log.info('Onion initialised');
    }

    /**
     * Try to join network
     * Note: this method tries to find possible bootstrap nodes from cache as well
     */
    async _joinNetwork(myContact) {
        const bootstrapNodes = this.config.network.bootstraps;
        utilities.shuffle(bootstrapNodes);

        const peercachePlugin = this.node.peercache;
        const peers = await peercachePlugin.getBootstrapCandidates();
        let nodes = _.uniq(bootstrapNodes.concat(peers));
        nodes = nodes.slice(0, 5); // take no more than 5 peers for joining

        if (this.config.is_bootstrap_node) {
            this.log.info(`Found ${bootstrapNodes.length} provided bootstrap node(s). Running as a Bootstrap node`);
            this.log.info(`Found additional ${peers.length} peers in peer cache`);
        } else {
            this.log.info(`Found ${bootstrapNodes.length} provided bootstrap node(s)`);
            this.log.info(`Found additional ${peers.length} peers in peer cache`);
        }

        this.log.info(`Sync with network from ${nodes.length} unique peers`);
        if (nodes.length === 0) {
            this.log.info('No bootstrap seeds provided and no known profiles');
            this.log.info('Running in seed mode (waiting for connections)');

            this.node.router.events.once('add', async (identity) => {
                this.config.network.bootstraps = [
                    kadence.utils.getContactURL([
                        identity,
                        this.node.router.getContactByNodeId(identity),
                    ]),
                ];
                await this._joinNetwork(myContact);
            });
            return true;
        }

        const func = url => new Promise((resolve, reject) => {
            try {
                this.log.info(`Syncing with peers via ${url}.`);
                const contact = kadence.utils.parseContactURL(url);

                this._join(contact, (err) => {
                    if (err) {
                        reject(err);
                        return;
                    }
                    if (this.node.router.size >= 1) {
                        resolve(url);
                    } else {
                        resolve(null);
                    }
                });
            } catch (err) {
                reject(err);
            }
        });

        let result;
        for (const node of nodes) {
            try {
                // eslint-disable-next-line
                result = await func(node);
                if (result) {
                    break;
                }
            } catch (e) {
                this.log.warn(`Failed to join via ${node}`);
            }
        }

        if (result) {
            this.log.important('Initial sync with other peers done');

            setTimeout(() => {
                this.node.refresh(this.node.router.getClosestBucket() + 1);
            }, 5000);
            return true;
        } else if (this.config.is_bootstrap_node) {
            this.log.info('Bootstrap node couldn\'t contact peers. Waiting for some peers.');
            return true;
        }
        return false;
    }

    _join([identity, contact], callback) {
        /* istanbul ignore else */
        if (callback) {
            this.node.once('join', callback);
            this.node.once('error', callback);
        }

        this.node.router.addContactByNodeId(identity, contact);
        async.series([
            next => this.node.iterativeFindNode(this.identity.toString('hex'), next),
        ], (err) => {
            if (err) {
                this.node.emit('error', err);
            } else {
                this.node.emit('join');
            }

            if (callback) {
                this.node.removeListener('join', callback);
                this.node.removeListener('error', callback);
            }
        });
    }

    /**
     * Register Kademlia routes and error handlers
     */
    _registerRoutes() {
        this.node.quasar.quasarSubscribe('kad-data-location-request', (message, err) => {
            this.log.info('New location request received');
            this.emitter.emit('kad-data-location-request', message);
        });

        // async
        this.node.use('kad-payload-request', (request, response, next) => {
            this.log.debug('kad-payload-request received');
            this.emitter.emit('kad-payload-request', request, response);
        });

        // async
        this.node.use('kad-replication-request', (request, response, next) => {
            this.log.debug('kad-replication-request received');
            this.emitter.emit('kad-replication-request', request, response);
        });

        // async
        this.node.use('kad-replication-finished', (request, response, next) => {
            this.log.debug('kad-replication-finished received');
            this.emitter.emit('kad-replication-finished', request, response);
        });

        // async
        this.node.use('kad-data-location-response', (request, response, next) => {
            this.log.debug('kad-data-location-response received');
            this.emitter.emit('kad-data-location-response', request, response);
        });

        // async
        this.node.use('kad-data-read-request', (request, response, next) => {
            this.log.debug('kad-data-read-request received');
            this.emitter.emit('kad-data-read-request', request, response);
        });

        // async
        this.node.use('kad-data-read-response', (request, response, next) => {
            this.log.debug('kad-data-read-response received');
            this.emitter.emit('kad-data-read-response', request, response);
        });

        // async
        this.node.use('kad-send-encrypted-key', (request, response, next) => {
            this.log.debug('kad-send-encrypted-key received');
            this.emitter.emit('kad-send-encrypted-key', request, response);
        });

        // async
        this.node.use('kad-encrypted-key-process-result', (request, response, next) => {
            this.log.debug('kad-encrypted-key-process-result received');
            this.emitter.emit('kad-encrypted-key-process-result', request, response);
        });

        // async
        this.node.use('kad-verify-import-request', (request, response, next) => {
            this.log.debug('kad-verify-import-request received');
            this.emitter.emit('kad-verify-import-request', request, response);
        });

        // async
        this.node.use('kad-verify-import-response', (request, response, next) => {
            this.log.debug('kad-verify-import-response received');
            this.emitter.emit('kad-verify-import-response', request, response);
        });

        // sync
        this.node.use('kad-challenge-request', (request, response, next) => {
            this.log.debug('kad-challenge-request received');
            this.emitter.emit('kad-challenge-request', request, response);
        });

        // error handler
        this.node.use('kad-challenge-request', (err, request, response, next) => {
            response.send({
                error: 'kad-challenge-request error',
            });
        });

        // error handler
        this.node.use('kad-payload-request', (err, request, response, next) => {
            response.send({
                error: 'kad-payload-request error',
            });
        });

        // error handler
        this.node.use('kad-replication-finished', (err, request, response, next) => {
            response.send({
                error: 'kad-replication-finished error',
            });
        });

        // Define a global custom error handler rule
        this.node.use((err, request, response, next) => {
            if (err instanceof NetworkRequestIgnoredError.constructor) {
                this.log.debug(`Network request ignored. Contact ${JSON.stringify(request.contact)}`);
                response.send([]);
                return;
            }

            this.log.warn(`KADemlia error. ${err}. Request: ${request}.`);
            response.send({ error: err.message });
        });

        // creates Kadence plugin for RPC calls
        this.node.plugin((node) => {
            /**
             * Helper method for getting nearest contact (used for testing purposes only)
             * @returns {*}
             */
            node.getNearestNeighbour = () =>
                [...node.router.getClosestContactsToKey(this.identity).entries()].shift();

            /**
             * Gets contact by ID
             * @param retry Should retry to find it?
             * @param contactId Contact ID
             * @returns {{"{": Object}|Array}
             */
            node.getContact = async (contactId, retry) => {
                let contact = node.router.getContactByNodeId(contactId);
                if (contact && contact.hostname) {
                    return contact;
                }
                contact = await this.node.peercache.getExternalPeerInfo(contactId);
                if (contact) {
                    const contactInfo = KadenceUtils.parseContactURL(contact);
                    // refresh bucket
                    if (contactInfo) {
                        // eslint-disable-next-line
                        contact = contactInfo[1];
                        this.node.router.addContactByNodeId(contactId, contact);
                    }
                }
                if (contact && contact.hostname) {
                    return contact;
                }
                // try to find out about the contact from peers
                await node.refreshContact(contactId, retry);
                return this.node.router.getContactByNodeId(contactId);
            };

            /**
             * Tries to refresh buckets based on contact ID
             * @param contactId
             * @param retry
             * @return {Promise}
             */
            node.refreshContact = async (contactId, retry) => new Promise(async (resolve) => {
                const _refresh = () => new Promise((resolve, reject) => {
                    this.node.iterativeFindNode(contactId, (err) => {
                        if (err) {
                            reject(err);
                        } else {
                            const contact = this.node.router.getContactByNodeId(contactId);
                            if (contact && contact.hostname) {
                                resolve(contact);
                            } else {
                                resolve(null);
                            }
                        }
                    });
                });

                try {
                    if (retry) {
                        for (let i = 1; i <= 3; i += 1) {
                            // eslint-disable-next-line no-await-in-loop
                            const contact = await _refresh();
                            if (contact) {
                                resolve(contact);
                                return;
                            }
                            // eslint-disable-next-line
                            await sleep.sleep((2 ** i) * 1000);
                        }
                    } else {
                        await _refresh(contactId, retry);
                    }

                    resolve(null);
                } catch (e) {
                    // failed to refresh buckets (should not happen)
                    this.notifyError(e);
                }
            });

            node.payloadRequest = async (message, contactId) => {
                const contact = await node.getContact(contactId);
                return new Promise((resolve, reject) => {
                    node.send('kad-payload-request', { message }, [contactId, contact], (err, res) => {
                        if (err) {
                            reject(err);
                        } else {
                            resolve(res);
                        }
                    });
                });
            };

            node.replicationRequest = async (message, contactId) => {
                const contact = await node.getContact(contactId);
                return new Promise((resolve, reject) => {
                    node.send('kad-replication-request', { message }, [contactId, contact], (err, res) => {
                        if (err) {
                            reject(err);
                        } else {
                            resolve(res);
                        }
                    });
                });
            };

            node.replicationFinished = async (message, contactId) => {
                const contact = await node.getContact(contactId);
                return new Promise((resolve, reject) => {
                    node.send('kad-replication-finished', { message }, [contactId, contact], (err, res) => {
                        if (err) {
                            reject(err);
                        } else {
                            resolve(res);
                        }
                    });
                });
            };

            node.challengeRequest = async (message, contactId) => {
                const contact = await node.getContact(contactId);
                return new Promise((resolve, reject) => {
                    node.send('kad-challenge-request', { message }, [contactId, contact], (err, res) => {
                        if (err) {
                            reject(err);
                        } else {
                            resolve(res);
                        }
                    });
                });
            };

            node.sendDataLocationResponse = async (message, contactId) => {
                const contact = await node.getContact(contactId);
                return new Promise((resolve, reject) => {
                    node.send('kad-data-location-response', { message }, [contactId, contact], (err, res) => {
                        if (err) {
                            reject(err);
                        } else {
                            resolve(res);
                        }
                    });
                });
            };

            node.dataReadRequest = async (message, contactId) => {
                const contact = await node.getContact(contactId);
                return new Promise((resolve, reject) => {
                    node.send('kad-data-read-request', { message }, [contactId, contact], (err, res) => {
                        if (err) {
                            reject(err);
                        } else {
                            resolve(res);
                        }
                    });
                });
            };

            node.sendDataReadResponse = async (message, contactId) => {
                const contact = await node.getContact(contactId);
                return new Promise((resolve, reject) => {
                    node.send('kad-data-read-response', { message }, [contactId, contact], (err, res) => {
                        if (err) {
                            reject(err);
                        } else {
                            resolve(res);
                        }
                    });
                });
            };

            node.sendEncryptedKey = async (message, contactId) => {
                const contact = await node.getContact(contactId);
                return new Promise((resolve, reject) => {
                    node.send('kad-send-encrypted-key', { message }, [contactId, contact], (err, res) => {
                        if (err) {
                            reject(err);
                        } else {
                            resolve(res);
                        }
                    });
                });
            };

            node.sendEncryptedKeyProcessResult = async (message, contactId) => {
                const contact = await node.getContact(contactId);
                return new Promise((resolve, reject) => {
                    node.send('kad-encrypted-key-process-result', { message }, [contactId, contact], (err, res) => {
                        if (err) {
                            reject(err);
                        } else {
                            resolve(res);
                        }
                    });
                });
            };

            node.verifyImport = async (message, contactId) => {
                const contact = await node.getContact(contactId);
                return new Promise((resolve, reject) => {
                    node.send('kad-verify-import-request', { message }, [contactId, contact], (err, res) => {
                        if (err) {
                            reject(err);
                        } else {
                            resolve(res);
                        }
                    });
                });
            };

            node.sendVerifyImportResponse = async (message, contactId) => {
                const contact = await node.getContact(contactId);
                return new Promise((resolve, reject) => {
                    node.send('kad-verify-import-response', { message }, [contactId, contact], (err, res) => {
                        if (err) {
                            reject(err);
                        } else {
                            resolve(res);
                        }
                    });
                });
            };

            node.publish = async (topic, message, opts = {}) => new Promise((resolve, reject) => {
                node.quasar.quasarPublish(
                    topic, message, opts,
                    (err, res) => {
                        if (err) {
                            reject(err);
                        } else {
                            resolve(res);
                        }
                    },
                );
            });
        });
    }

    /**
     * Sends response
     * @param response
     * @param data
     * @returns {Promise<void>}
     */
    sendResponse(response, data) {
        return new Promise((resolve, reject) => {
            try {
                response.send(data);
                resolve();
            } catch (e) {
                reject(e);
            }
        });
    }

    /**
     * Extracts message from native request
     * @param request
     * @returns {*}
     */
    extractMessage(request) {
        return request.params.message;
    }

    /**
     * Extracts status from native request
     * @param request
     * @returns {*}
     */
    extractRequestStatus(request) {
        return request.params.status;
    }

    /**
     * Extracts status from native response
     * @param request
     * @returns {*}
     */
    extractResponseStatus(response) {
        return response.status;
    }

    /**
     * Extracts sender identity from native request
     * @param request
     * @returns {*}
     */
    extractSenderID(request) {
        return request.contact[0];
    }

    /**
     * Extracts sender information from native request
     * @param request
     * @returns {*}
     */
    extractSenderInfo(request) {
        return request.contact[1];
    }

    /**
     * Validates contact.
     *
     * Checks if contact is in the network by checking network ID and if contact has IP
     * check if it's in the local or remote network based on current configuration.
     * @param contact Contact to check
     * @returns {boolean} true if contact is in the same network.
     */
    validateContact(contact) {
        if (ip.isV4Format(contact.hostname) || ip.isV6Format(contact.hostname)) {
            if (this.config.local_network_only && ip.isPublic(contact.hostname)) {
                return false;
            } else if (!this.config.local_network_only && ip.isPrivate(contact.hostname)) {
                return false;
            }
        }
        if (!contact.network_id || contact.network_id !== this.config.network.id) {
            return false;
        }

        return true;
    }

    /**
     * Returns basic network information
     */
    async getNetworkInfo() {
        const peers = [];
        const dump = this.node.router.getClosestContactsToKey(
            this.node.identity,
            kadence.constants.K * kadence.constants.B,
        );

        for (const peer of dump) {
            peers.push(peer);
        }

        return {
            versions: pjson.version,
            identity: this.node.identity.toString('hex'),
            contact: this.node.contact,
            peers,
        };
    }

    /**
     * Dumps all peers from buckets
     */
    dumpContacts() {
        const message = {};
        this.node.router.forEach((value, key, map) => {
            if (value.length > 0) {
                value.forEach((bValue, bKey, bMap) => {
                    message[bKey] = bValue;
                });
            }
        });
        return message;
    }
}

module.exports = Kademlia;<|MERGE_RESOLUTION|>--- conflicted
+++ resolved
@@ -187,21 +187,12 @@
                     this.config.embedded_peercache_path,
                 )));
             this.log.info('Peercache initialised');
-<<<<<<< HEAD
-            // this.node.spartacus = this.node.plugin(kadence.spartacus(
-            //     this.xprivkey,
-            //     parseInt(config.child_derivation_index, 10),
-            //     kadence.constants.HD_KEY_DERIVATION_PATH,
-            // ));
-            // this.log.info('Spartacus initialized');
-=======
             this.node.spartacus = this.node.plugin(kadence.spartacus(
                 this.xprivkey,
                 this.index,
                 kadence.constants.HD_KEY_DERIVATION_PATH,
             ));
             this.log.info('Spartacus initialized');
->>>>>>> 410b8ff5
 
             if (this.config.onion_enabled) {
                 this.enableOnion();
@@ -258,6 +249,7 @@
             new kadence.traverse.ReverseTunnelStrategy({
                 remotePort,
                 remoteAddress,
+                privateKey: this.node.spartacus.privateKey,
                 secureLocalConnection: true,
                 verboseLogging: false,
             }),
