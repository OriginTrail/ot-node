--- conflicted
+++ resolved
@@ -888,54 +888,6 @@
         }
         return null;
     }
-<<<<<<< HEAD
-
-    _filterRoutingTable() {
-        const message = {};
-        const nodesToRemove = [];
-
-        this.node.router.forEach((value, key, map) => {
-            if (value.length > 0) {
-                value.forEach((bValue, bKey, bMap) => {
-                    if (bValue.network_id !== this.config.network.id) {
-                        nodesToRemove.push(bKey);
-                    } else {
-                        message[bKey] = bValue;
-                    }
-                });
-            }
-        });
-
-        for (const nod of nodesToRemove) {
-            this.node.router.removeContactByNodeId(nod);
-        }
-
-        return message;
-    }
-
-    _filterPeerCache(peerCacheFilePath) {
-        const peerCacheFile = fs.readFileSync(peerCacheFilePath);
-
-        const peerCache = JSON.parse(peerCacheFile);
-
-        for (const id in peerCache) {
-            const elem = peerCache[id];
-            if (elem.network_id !== this.config.network.id) {
-                delete peerCache[id];
-            }
-        }
-
-        fs.writeFileSync(peerCacheFilePath, JSON.stringify(peerCache));
-
-        return peerCache;
-    }
-
-    _filterContacts(peerCacheFilePath) {
-        this._filterPeerCache(peerCacheFilePath);
-        this._filterRoutingTable();
-    }
-=======
->>>>>>> 420ae169
 }
 
 module.exports = Kademlia;