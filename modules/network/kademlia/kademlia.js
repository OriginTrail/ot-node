process.env.NODE_TLS_REJECT_UNAUTHORIZED = '0';

const async = require('async');
const levelup = require('levelup');
const encoding = require('encoding-down');
const kadence = require('@deadcanaries/kadence');
const fs = require('fs');
const path = require('path');
const utilities = require('../../Utilities');
const _ = require('lodash');
const sleep = require('sleep-async')().Promise;
const leveldown = require('leveldown');
const ip = require('ip');
const uuidv4 = require('uuid/v4');
const secp256k1 = require('secp256k1');
const homeDir = require('os').homedir();

const KadenceUtils = require('@deadcanaries/kadence/lib/utils.js');
const { IncomingMessage, OutgoingMessage } = require('./logger');

const pjson = require('../../../package.json');

const { NetworkRequestIgnoredError } = require('../../errors/index');


const { lstatSync, readdirSync } = require('fs');
const { join, basename, parse } = require('path');

/**
 * DHT module (Kademlia)
 */
class Kademlia {
    /**
     * Setup options and construct a node
     */
    constructor(ctx) {
        this.log = ctx.logger;
        this.emitter = ctx.emitter;
        this.kademliaUtilities = ctx.kademliaUtilities;
        this.notifyError = ctx.notifyError;
        this.config = ctx.config;
        this.approvalService = ctx.approvalService;

        kadence.constants.T_RESPONSETIMEOUT = this.config.request_timeout;
        kadence.constants.ALPHA = kadence.constants.K + 1;
        kadence.constants.SOLUTION_DIFFICULTY = this.config.network.solutionDifficulty;
        kadence.constants.IDENTITY_DIFFICULTY = this.config.network.identityDifficulty;
        kadence.constants.K = this.config.network.bucket_size;
        kadence.constants.ALPHA = kadence.constants.K + 1;
        this.log.info(`Network solution difficulty ${kadence.constants.SOLUTION_DIFFICULTY}.`);
        this.log.info(`Network identity difficulty ${kadence.constants.IDENTITY_DIFFICULTY}.`);
    }

    /**
     * Initializes keys
     * @return {Promise<void>}
     */
    async initialize() {
        // Check config
        this.kademliaUtilities.verifyConfiguration(this.config);

        this.log.info('Checking SSL certificate');
        await this.kademliaUtilities.setSelfSignedCertificate();

        this.log.info('Getting the identity');
        const identityFilePath = path.join(
            this.config.appDataPath,
            this.config.identity_filepath,
        );

        if (fs.existsSync(identityFilePath)) {
            this.log.info('Using existing identity...');
            const identityFileContent =
                JSON.parse(fs.readFileSync(identityFilePath).toString());
            this.privateKey = Buffer.from(identityFileContent.privateKey, 'hex');
            this.nonce = identityFileContent.nonce;
            this.proof = Buffer.from(identityFileContent.proof, 'hex');
        } else {
            this.log.info('Identity not provided, generating new one...');
            this.privateKey = kadence.utils.generatePrivateKey();
            this._saveIdentityToFile(this.privateKey.toString('hex'));
        }
        const publicKey = secp256k1.publicKeyCreate(this.privateKey);
        this.identity = new kadence.eclipse.EclipseIdentity(
            publicKey,
            this.nonce,
            this.proof,
        );

        // If identity is not solved yet, start trying to solve it
        if (!this.identity.validate()) {
            this.log.info('identity proof not yet solved, this can take a while');
            await this.identity.solve();
            this._saveIdentityToFile(
                this.privateKey.toString('hex'),
                this.identity.nonce,
                this.identity.proof.toString('hex'),
            );
        }

        this.config.identity = this.identity.fingerprint.toString('hex').toLowerCase();

        this.log.notify(`My network identity: ${this.config.identity}`);

        const fingerprintFIle = path.join(
            this.config.appDataPath,
            'fingerprint.json',
        );

        if (fs.existsSync(fingerprintFIle)) {
            fs.unlinkSync(fingerprintFIle);
        }

        fs.writeFileSync(fingerprintFIle, `{"identity":"${this.config.identity}"}`);

        if (!fs.existsSync(`${homeDir}/kademlia`)) { fs.mkdirSync(`${homeDir}/kademlia`); }
        if (!fs.existsSync(`${homeDir}/kademlia/logs`)) { fs.mkdirSync(`${homeDir}/kademlia/logs`); }
    }

    /**
     * Starts the node
     * @return {Promise<void>}
     */
    start() {
        return new Promise(async (resolve) => {
            this.log.info('Initializing network');

            const { hostname } = this.config.network;
            if (!this.config.local_network_only && !this.config.traverse_nat_enabled) {
                if (ip.isPrivate(hostname) || hostname === 'localhost') {
                    throw Error('Please set node\'s hostname (address) ' +
                        'to something publicly visible.');
                }
            }

            // Initialize public contact data
            const contact = {
                hostname,
                protocol: 'https:',
                port: this.config.node_port,
                // agent: kadence.version.protocol,
                wallet: this.config.node_wallet,
                network_id: this.config.network.id,
                identity: this.config.identity,
            };

            const { key, cert } = this.kademliaUtilities.getCertificates();
            const ca = this.config.ssl_authority_paths.map(fs.readFileSync);

            // Initialize transport adapter
            const transport = new kadence.HTTPSTransport({ key, cert, ca });
            // const transport = new kadence.HTTPTransport();
            // Initialize protocol implementation
            this.node = new kadence.KademliaNode({
                logger: this.log,
                transport,
                contact,
                identity: this.config.identity,
                storage: levelup(encoding(leveldown(path.join(this.config.appDataPath, 'kadence.dht')))),
            });


            this.log.info('Starting OT Node...');
            this.node.hashcash = this.node.plugin(kadence.hashcash({
                methods: [
                    'kad-data-location-request',
                    'kad-replication-finished', 'kad-data-location-response', 'kad-data-read-request',
                    'kad-data-read-response', 'kad-send-encrypted-key',
                    'kad-encrypted-key-process-result',
                    'kad-replication-request', 'kad-replacement-replication-request', 'kad-replacement-replication-finished',
                ],
                difficulty: this.config.network.solutionDifficulty,
            }));
            this.log.info('Hashcash initialised');

            this.node.quasar = this.node.plugin(kadence.quasar());
            this.node.quasar.appDataPath = this.config.appDataPath;

            this.log.info('Quasar initialised');

            const nodeIdentity = this.node.identity;

            const spartacusPlugin = kadence.spartacus(
                this.privateKey,
                this.node.identity,
                { checkPublicKeyHash: false },
            );
            this.node.spartacus = this.node.plugin(spartacusPlugin);

<<<<<<< HEAD
            this.node.identity = this.config.identity;
            this.node.router.identity = this.config.identity;
            this.node.spartacus.identity = this.config.identity;


                this.log.info('Spartacus initialised');
=======
            this.node.identity = nodeIdentity;
            this.node.router.identity = nodeIdentity;
            this.node.spartacus.identity = nodeIdentity;

            this.log.info('Spartacus initialised');
>>>>>>> 8a358083

            this.node.content = this.node.plugin(kadence.contentaddress({ valueEncoding: 'hex' }));
            this.log.info('Content initialised');

            this.node.eclipse = this.node.plugin(kadence.eclipse(this.identity));
            this.log.info('Eclipse initialised');

            const peerCacheFilePath = path.join(
                this.config.appDataPath,
                this.config.embedded_peercache_path,
            );

            if (!fs.existsSync(peerCacheFilePath)) {
                fs.writeFileSync(peerCacheFilePath, '{}');
            }

            this.node.rolodex = this.node.plugin(kadence.rolodex(peerCacheFilePath));
            this.log.info('Rolodex initialised');

<<<<<<< HEAD
            // Override node's _updateContact method to filter contacts.
            // this.node._updateContact = (identity, contact) => {
            //     try {
            //         if (!this.validateContact(identity, contact)) {
            //             this.log.debug(`Ignored contact ${identity}. Hostname ${contact.hostname}. Network ID ${contact.network_id}.`);
            //             return;
            //         }
            //     } catch (err) {
            //         this.log.debug(`Failed to filter contact(${identity}, ${contact}). ${err}.`);
            //         return;
            //     }
            //
            //     // Simulate node's "super._updateContact(identity, contact)".
            //     this.node.constructor.prototype.constructor.prototype
            //         ._updateContact.call(this.node, identity, contact);
            // };

            this.node.use((request, response, next) => {
                if (!this.validateContact(request.contact[0], request.contact[1])) {
                    return next(new NetworkRequestIgnoredError('Contact not valid.', request));
                }
                next();
            });
=======
>>>>>>> 8a358083

            // this.node.blacklist = this.node.plugin(kadence.churnfilter({
            //     cooldownBaseTimeout: this.config.network.churnPlugin.cooldownBaseTimeout,
            //     cooldownMultiplier:
            //         parseInt(this.config.network.churnPlugin.cooldownMultiplier, 10),
            //     cooldownResetTime: this.config.network.churnPlugin.cooldownResetTime,
            // }));
            if (this.config.traverse_nat_enabled) {
                this.enableNatTraversal();
            }

            // Use verbose logging if enabled
            if (process.env.LOGS_LEVEL_DEBUG) {
                this.node.rpc.deserializer.append(() => new IncomingMessage(this.log));
                this.node.rpc.serializer.prepend(() => new OutgoingMessage(this.log));
            }
            // Cast network nodes to an array
            if (typeof this.config.network.bootstraps === 'string') {
                this.config.network.bootstraps =
                    this.config.network.bootstraps.trim().split();
            }

            this._registerRoutes();

            this.node.listen(this.config.node_port, () => {
                this.log.notify(`OT Node listening at https://${this.node.contact.hostname}:${this.node.contact.port}`);
                this.kademliaUtilities.registerControlInterface(this.config, this.node);

                async.retry({
                    times: Infinity,
                    interval: 60000,
                }, done => this.joinNetwork(done), (err, entry) => {
                    if (err) {
                        this.log.error(`Failed to join network ${err}`);
                        this.notifyError(err);
                        process.exit(1);
                    }

                    if (entry) {
                        this.log.info(`Connected to network via ${entry}`);
                        this.log.info(`Discovered ${this.node.router.size} peers from seed`);
                    }
                    resolve();
                });
            });
        });
    }

    enableNatTraversal() {
        this.log.info('Trying NAT traversal');

        const remoteAddress = this.config.reverse_tunnel_address;
        const remotePort = this.config.reverse_tunnel_port;

        this.node.traverse = this.node.plugin(kadence.traverse([
            new kadence.traverse.ReverseTunnelStrategy({
                remotePort,
                remoteAddress,
                privateKey: this.node.spartacus.privateKey,
                secureLocalConnection: true,
                verboseLogging: false,
            }),
        ]));
    }

    /**
     * Try to join network
     * Note: this method tries to find possible bootstrap nodes
     */
    async joinNetwork(callback) {
        const peers = Array.from(new Set(this.config.network.bootstraps
            .concat(await this.node.rolodex.getBootstrapCandidates())));

        if (peers.length === 0) {
            this.log.info('No bootstrap seeds provided and no known profiles');
            this.log.info('Running in seed mode (waiting for connections)');

            this.node.router.events.once('add', (identity) => {
                this.config.network.bootstraps = [
                    kadence.utils.getContactURL([
                        identity,
                        this.node.router.getContactByNodeId(identity),
                    ]),
                ];
                this.joinNetwork(callback);
            });

<<<<<<< HEAD
        this.log.info(`joining network from ${peers.length} seeds`);
        async.detectSeries(peers, (url, done) => {
            console.log(`Joining ${url}`);
            const contact = kadence.utils.parseContactURL(url);
            this.node.join(contact, (err) => {
                done(null, (!err) && this.node.router.size > 0);
=======
            callback(null, null);
        } else {
            this.log.info(`Joining network from ${peers.length} seeds`);
            async.detectSeries(peers, (url, done) => {
                const contact = kadence.utils.parseContactURL(url);
                this.node.join(contact, (err) => {
                    done(null, (!err) && this.node.router.size > 0);
                });
            }, (err, result) => {
                if (!result) {
                    this.log.error('Failed to join network, will retry in 1 minute');
                    callback(new Error('Failed to join network'));
                } else {
                    callback(null, result);
                }
>>>>>>> 8a358083
            });
        }
    }

    /**
     * Returns if we consider we are connected to the network
     * @return {boolean}
     * @private
     */
    _isConnected() {
        return this.node.router.size > 0;
    }

    /**
     * Register Kademlia routes and error handlers
     */
    _registerRoutes() {
        if (this.config.is_bootstrap_node) {
            // TODO: add here custom methods for bootstrap.

            return;
        }

        this.node.quasar.quasarSubscribe('kad-data-location-request', (message, err) => {
            this.log.info('New location request received');
            this.emitter.emit('kad-data-location-request', message);
        });

        this.node.quasar.quasarSubscribe('kad-broadcast-request', async (message, err) => {
            this.log.info('Broadcast request received');
            this.log.info(`ALPHA is ${kadence.constants.ALPHA}.`);
            this.log.info(`MAX_RELAY_HOPS is ${kadence.constants.MAX_RELAY_HOPS}.`);
            const contact = await this.node.getContact(message.nodeId);
            const myIdentity = this.node.identity.toString('hex');
            return new Promise((resolve, reject) => {
                this.node.send('kad-broadcast-response', { myIdentity, broadcastDir: JSON.stringify(message.broadcastDir) }, [message.nodeId, contact], (err, res) => {
                    if (err) {
                        reject(err);
                    } else {
                        resolve(res);
                    }
                });
            });
        });

        this.node.use('kad-ping-request', (request, response, next) => {
            response.send([]);
            console.log('It is me!');
        });

        this.node.use('kad-ping-response', (request, response, next) => {
            response.send([]);
            const message = JSON.parse(request.params.message);
            const ultimateContactId = message.to;
            const originContactId = message.from;
            message.ttl -= 1;
            if (message.ttl > 0) {
                this.log.info(`Ping response received for ${originContactId}`);
                if (originContactId.toLowerCase() === this.node.identity.toString('hex').toLowerCase()) {
                    console.log(`Ping found: ${ultimateContactId}`);
                    const isDirectory = source => lstatSync(source).isDirectory();
                    const getDirectories = source => readdirSync(source).map(name => join(source, name)).filter(isDirectory);
                    const broadcastDir = (getDirectories(`${homeDir}/kademlia/logs/`).sort()).slice(-1)[0];

                    const pingArray = JSON.parse(fs.readFileSync(`${broadcastDir}/ping.json`));
                    pingArray.push(ultimateContactId);
                    fs.writeFileSync(`${broadcastDir}/ping.json`, JSON.stringify(pingArray));
                } else {
                    return new Promise(async (resolve, reject) => {
                        const contact = await this.node.getContact(originContactId);
                        console.log(`Forwarding to ${contact[0]}`);
                        if ((contact[0]).toLowerCase() !== this.node.identity.toString('hex').toLowerCase() && contact[0] === contact[1].identity) {
                            this.node.send('kad-ping-response', { message: JSON.stringify(message) }, contact, (err, res) => {
                                if (err) {
                                    reject(err);
                                } else {
                                    resolve(res);
                                }
                            });
                        } else {
                            resolve();
                        }
                    });
                }
            }
        });

        this.node.use('kad-broadcast-response', (request, response, next) => {
            this.log.info(`Broadcast response received for ${request.contact[0]}`);
            const broadcastDir = JSON.parse(request.params.broadcastDir);
            const broadcastArray = JSON.parse(fs.readFileSync(`${broadcastDir}/broadcast.json`));
            broadcastArray.push(request.contact[0]);
            fs.writeFileSync(`${broadcastDir}/broadcast.json`, JSON.stringify(broadcastArray));
            response.send([]);
        });


        // sync
        this.node.use('kad-replication-request', (request, response, next) => {
            this.log.debug('kad-replication-request received');
            this.emitter.emit('kad-replication-request', request, response);
        });

        // sync
        this.node.use('kad-replacement-replication-request', (request, response, next) => {
            this.log.debug('kad-replacement-replication-request received');
            this.emitter.emit('kad-replacement-replication-request', request, response);
        });

        // async
        this.node.use('kad-replacement-replication-finished', (request, response, next) => {
            this.log.debug('kad-replacement-replication-finished received');
            this.emitter.emit('kad-replacement-replication-finished', request, response);
            response.send([]);
        });

        // async
        this.node.use('kad-replication-finished', (request, response, next) => {
            this.log.debug('kad-replication-finished received');
            this.emitter.emit('kad-replication-finished', request, response);
            response.send([]);
        });

        // async
        this.node.use('kad-data-location-response', (request, response, next) => {
            this.log.debug('kad-data-location-response received');
            this.emitter.emit('kad-data-location-response', request);
            response.send([]);
        });

        // async
        this.node.use('kad-data-read-request', (request, response, next) => {
            this.log.debug('kad-data-read-request received');
            this.emitter.emit('kad-data-read-request', request);
            response.send([]);
        });

        // async
        this.node.use('kad-data-read-response', (request, response, next) => {
            this.log.debug('kad-data-read-response received');
            this.emitter.emit('kad-data-read-response', request);
            response.send([]);
        });

        // async
        this.node.use('kad-send-encrypted-key', (request, response, next) => {
            this.log.debug('kad-send-encrypted-key received');
            this.emitter.emit('kad-send-encrypted-key', request, response);
        });

        // async
        this.node.use('kad-encrypted-key-process-result', (request, response, next) => {
            this.log.debug('kad-encrypted-key-process-result received');
            this.emitter.emit('kad-encrypted-key-process-result', request, response);
        });

        // async
        this.node.use('kad-challenge-request', (request, response, next) => {
            this.log.debug('kad-challenge-request received');
            this.emitter.emit('kad-challenge-request', request, response);
            response.send([]);
        });

        this.node.use('*', (request, response, next) => {
            if (request.params.header) {
                const header = JSON.parse(request.params.header);

                header.ttl -= 1;
                if (header.ttl > 0) {
                    this.log.info(`Request received for ${header.to}`);
                    if (header.to === this.node.identity.toString('hex').toLowerCase()) {
                        response.send([]);
                        next();
                    } else {
                        return new Promise(async (accept, reject) => {
                            const { contact, header } = await this.node.getContact(header.to);
                            console.log(`Forwarding to ${contact[0]}`);
                            this.node.send(
                                request.method,
                                { message: request.params.message, header },
                                contact,
                                (err, res) => {
                                    if (err) {
                                        reject(err);
                                    } else {
                                        accept(res);
                                    }
                                },
                            );
                        });
                    }
                } else response.send('Message includes invalid TTL.');
            } else next();
        });

        // async
        this.node.use('kad-challenge-response', (request, response, next) => {
            this.log.debug('kad-challenge-response received');
            this.emitter.emit('kad-challenge-response', request, response);
            response.send([]);
        });

        // error handler
        this.node.use('kad-challenge-request', (err, request, response, next) => {
            response.send({
                error: 'kad-challenge-request error',
            });
        });

        // error handler
        this.node.use('kad-replication-finished', (err, request, response, next) => {
            this.log.warn(`kad-replication-finished error received. ${err}`);
            response.error(err);
        });

        // Define a global custom error handler rule
        this.node.use((err, request, response, next) => {
            if (err instanceof NetworkRequestIgnoredError.constructor) {
                this.log.debug(`Network request ignored. Contact ${JSON.stringify(request.contact)}`);
                response.send([]);
            } else if (err) {
                this.log.warn(`KADemlia error. ${err}. Request: ${request}.`);
                response.error(err.message);
            }
        });

        this.node.use('*', async (request, response, next) => {
            if (request.params.header) {
                const header = JSON.parse(request.params.header);
                if (header.ttl && header.from && header.to) {
                    const srcContact = header.from;
                    const destContact = header.to;
                    header.ttl -= 1;
                    if (header.ttl >= 0) {
                        if (destContact === this.config.identity) {
                            response.send(next());
                        } else {
                            const result = await new Promise(async (accept, reject) => {
                                const { contact } = await this.node.getContact(destContact);
                                this.log.debug(`Request received from ${srcContact} for ${destContact}. Forwarding to: ${contact[0]}`);
                                // should await?
                                this.node.send(
                                    request.method,
                                    {
                                        message: request.params.message,
                                        header: request.params.header,
                                    },
                                    contact,
                                    (err, res) => {
                                        if (err) {
                                            reject(err);
                                        } else {
                                            accept(res);
                                        }
                                    },
                                );
                            });
                            response.send(result);
                        }
                    } else response.send('Message includes invalid TTL.');
                } else response.send('Message includes invalid header.');
            } else next();
        });

        // creates Kadence plugin for RPC calls
        this.node.plugin((node) => {
            /**
             * Helper method for getting nearest contact (used for testing purposes only)
             * @returns {*}
             */
            node.getNearestNeighbour = () =>
                [...node.router.getClosestContactsToKey(this.identity).entries()].shift();

            /**
             * Get contact by Node ID
             * @param contactId
<<<<<<< HEAD
             * @returns [contactId,contact]
=======
             * @returns Promise{ contact: [contactId, contact], header }
>>>>>>> 8a358083
             */
            node.getContact = async (contactId) => {
                contactId = contactId.toLowerCase();
                const header = JSON.stringify({
<<<<<<< HEAD
                    from: this.node.identity.toString('hex').toLowerCase(),
=======
                    from: this.config.identity,
>>>>>>> 8a358083
                    to: contactId,
                    ttl: kadence.constants.MAX_RELAY_HOPS,
                });

                return new Promise((accept, reject) => {
                    // find contact in routing table
                    const contact = node.router.getContactByNodeId(contactId);
<<<<<<< HEAD
                    if (contact && contact.hostname && contactId === contact.identity) {
=======
                    if (contact && contactId === contact.identity &&
                        contact.hostname && contact.port) {
>>>>>>> 8a358083
                        this.log.debug(`Found contact in routing table. ${contactId} - ${contact.hostname}:${contact.port}`);
                        accept({ contact: [contactId, contact], header });
                    }

                    // iterative find node
                    this.node.iterativeFindNode(contactId, (err, result) => {
                        if (err) {
                            reject(Error(`Failed to find contact ${contactId}. ${err}`));
                        }
                        if (result && Array.isArray(result)) {
                            const contact = result[0];
                            if (contact && Array.isArray(contact) && contact.length === 2
<<<<<<< HEAD
                                && contact[1].hostname && contact[0] === contact[1].identity) {
=======
                                && contact[1].hostname && contact[1].port
                                && contact[0] === contact[1].identity) {
>>>>>>> 8a358083
                                this.log.debug(`Found contact in routing table. ${contact[0]} - ${contact[1].hostname}:${contact[1].port}`);
                                accept({ contact, header });
                            }
                            reject(Error(`Unknown contact ${contactId}.`));
                        }
                        reject(Error(`Failed to find contact ${contactId}. Not array: ${result}`));
                    });
                });
            };

            node.replicationRequest = async (message, contactId) => {
                const { contact, header } = await node.getContact(contactId);
                return new Promise((resolve, reject) => {
                    node.send('kad-replication-request', { message, header }, contact, (err, res) => {
                        if (err) {
                            reject(err);
                        } else {
                            resolve(res);
                        }
                    });
                });
            };

            node.replacementReplicationRequest = async (message, contactId) => {
                const { contact, header } = await node.getContact(contactId);
                return new Promise((resolve, reject) => {
                    node.send('kad-replacement-replication-request', { message, header }, contact, (err, res) => {
                        if (err) {
                            reject(err);
                        } else {
                            resolve(res);
                        }
                    });
                });
            };

            node.replicationFinished = async (message, contactId) => {
                const { contact, header } = await node.getContact(contactId);
                return new Promise((resolve, reject) => {
                    node.send('kad-replication-finished', { message, header }, contact, (err, res) => {
                        if (err) {
                            reject(err);
                        } else {
                            resolve(res);
                        }
                    });
                });
            };

            node.replacementReplicationFinished = async (message, contactId) => {
                const { contact, header } = await node.getContact(contactId);
                return new Promise((resolve, reject) => {
                    node.send('kad-replacement-replication-finished', { message, header }, contact, (err, res) => {
                        if (err) {
                            reject(err);
                        } else {
                            resolve(res);
                        }
                    });
                });
            };

            node.challengeRequest = async (message, contactId) => {
                const { contact, header } = await node.getContact(contactId);
                return new Promise((resolve, reject) => {
                    node.send('kad-challenge-request', { message, header }, contact, (err, res) => {
                        if (err) {
                            reject(err);
                        } else {
                            resolve(res);
                        }
                    });
                });
            };

            node.challengeResponse = async (message, contactId) => {
                const { contact, header } = await node.getContact(contactId);
                return new Promise((resolve, reject) => {
                    node.send('kad-challenge-response', { message, header }, contact, (err, res) => {
                        if (err) {
                            reject(err);
                        } else {
                            resolve(res);
                        }
                    });
                });
            };

            node.sendDataLocationResponse = async (message, contactId) => {
                const { contact, header } = await node.getContact(contactId);
                return new Promise((resolve, reject) => {
                    node.send('kad-data-location-response', { message, header }, contact, (err, res) => {
                        if (err) {
                            reject(err);
                        } else {
                            resolve(res);
                        }
                    });
                });
            };

            node.dataReadRequest = async (message, contactId) => {
                const { contact, header } = await node.getContact(contactId);
                return new Promise((resolve, reject) => {
                    node.send('kad-data-read-request', { message, header }, contact, (err, res) => {
                        if (err) {
                            reject(err);
                        } else {
                            resolve(res);
                        }
                    });
                });
            };

            node.sendDataReadResponse = async (message, contactId) => {
                const { contact, header } = await node.getContact(contactId);
                return new Promise((resolve, reject) => {
                    node.send('kad-data-read-response', { message, header }, contact, (err, res) => {
                        if (err) {
                            reject(err);
                        } else {
                            resolve(res);
                        }
                    });
                });
            };

            node.sendEncryptedKey = async (message, contactId) => {
                const { contact, header } = await node.getContact(contactId);
                return new Promise((resolve, reject) => {
                    node.send('kad-send-encrypted-key', { message, header }, contact, (err, res) => {
                        if (err) {
                            reject(err);
                        } else {
                            resolve(res);
                        }
                    });
                });
            };

            node.sendEncryptedKeyProcessResult = async (message, contactId) => {
                const { contact, header } = await node.getContact(contactId);
                return new Promise((resolve, reject) => {
                    node.send('kad-encrypted-key-process-result', { message, header }, contact, (err, res) => {
                        if (err) {
                            reject(err);
                        } else {
                            resolve(res);
                        }
                    });
                });
            };

            node.publish = async (topic, message, opts = {}) => new Promise((resolve, reject) => {
                node.quasar.quasarPublish(
                    topic, message, opts,
                    (err, successfulPublishes) => {
                        if (err) {
                            reject(err);
                        } else {
                            if (successfulPublishes === 0) {
                                // Publish failed.
                                reject(Error('Publish failed.'));
                                return;
                            }
                            this.log.debug(`Published successfully to ${successfulPublishes} peers.`);
                            resolve(successfulPublishes);
                        }
                    },
                );
            });
        });
    }

    /**
     * Sends response
     * @param response
     * @param data
     * @returns {Promise<void>}
     */
    sendResponse(response, data) {
        return new Promise((resolve, reject) => {
            try {
                response.send(data);
                resolve();
            } catch (e) {
                reject(e);
            }
        });
    }

    /**
     * Extracts message from native request
     * @param request
     * @returns {*}
     */
    extractMessage(request) {
        return request.params.message;
    }

    /**
     * Extracts status from native request
     * @param request
     * @returns {*}
     */
    extractRequestStatus(request) {
        return request.params.status;
    }

    /**
     * Extracts status from native response
     * @param request
     * @returns {*}
     */
    extractResponseStatus(response) {
        return response.status;
    }

    /**
     * Extracts sender identity from native request
     * @param request
     * @returns {*}
     */
    extractSenderID(request) {
        if (request.params.header) {
            const header = JSON.parse(request.params.header);
            return header.from.toLowerCase();
        }
        return request.contact[0];
    }

    /**
     * Extracts sender information from native request
     * @param request
     * @returns {*}
     */
    extractSenderInfo(request) {
        return request.contact[1];
    }

    /**
     * Validates contact.
     *
     * Checks if contact is in the network by checking network ID and if contact has IP
     * check if it's in the local or remote network based on current configuration.
     * @param contact Contact to check
     * @returns {boolean} true if contact is in the same network.
     */
    validateContact(identity, contact) {
        if (ip.isV4Format(contact.hostname) || ip.isV6Format(contact.hostname)) {
            if (this.config.local_network_only && ip.isPublic(contact.hostname)) {
                return false;
            } else if (!this.config.local_network_only && ip.isPrivate(contact.hostname)) {
                return false;
            }
        }
        if (!contact.network_id || contact.network_id !== this.config.network.id) {
            return false;
        }

        if (this.config.requireApproval && !this.approvalService.isApproved(identity)) {
            return false;
        }
        return true;
    }

    /**
     * Returns basic network information
     */
    async getNetworkInfo() {
        return {
            identity: this.node.identity.toString('hex'),
            contact: this.node.contact,
        };
    }

    /**
     * Dumps all peers from buckets
     */
    dumpContacts() {
        const message = {};
        this.node.router.forEach((value, key, map) => {
            if (value.length > 0) {
                value.forEach((bValue, bKey, bMap) => {
                    message[bKey] = bValue;
                });
            }
        });
        return message;
    }

    dumpSummary() {
        const message = {};
        this.node.router.forEach((value, key, map) => {
            if (value.length > 0) {
                message[key] = value.length;
            }
        });
        return message;
    }

    async findNode(contactId) {
        let contact;
        try {
            {contact, header } = await this.node.getContact(contactId);
        } catch (e) {

        }
        return contact;
        // return new Promise((accept, reject) => {
        //     this.node.iterativeFindNode(contactId, (error, result) => {
        //         if (error) {
        //             reject(error);
        //             return;
        //         }
        //
        //         accept({
        //             contact: this.node.router.getContactByNodeId(contactId),
        //             neighbors: result,
        //         });
        //         accept(result);
        //     });
        // });
    }

    async pingNode(contactId) {
        return new Promise(async (resolve, reject) => {
            const message = {};
            const { contact, header } = await this.node.getContact(contactId);
            // const message = JSON.stringify({
            //     from: this.node.identity.toString('hex').toLowerCase(),
            //     to: contactId,
            //     ttl: 6,
            // });
            // console.log(JSON.stringify(contact[0]));
            // console.log(JSON.stringify(contact[1]));

            if ((contact[0]).toLowerCase() !== this.node.identity.toString('hex').toLowerCase() && contact[0] === contact[1].identity) {
                this.node.send('kad-ping-request', { message: {}, header }, contact, (err, res) => {
                    if (err) {
                        reject(err);
                    } else {
                        resolve(res);
                    }
                });
            } else {
                resolve();
            }
        });
    }

    _saveIdentityToFile(privateKey, nonce = null, proof = null) {
        const identityFilePath = path.join(
            this.config.appDataPath,
            this.config.identity_filepath,
        );
        fs.writeFileSync(identityFilePath, JSON.stringify({
            privateKey,
            nonce,
            proof,
        }));
    }
}

module.exports = Kademlia;<|MERGE_RESOLUTION|>--- conflicted
+++ resolved
@@ -187,20 +187,11 @@
             );
             this.node.spartacus = this.node.plugin(spartacusPlugin);
 
-<<<<<<< HEAD
-            this.node.identity = this.config.identity;
-            this.node.router.identity = this.config.identity;
-            this.node.spartacus.identity = this.config.identity;
-
-
-                this.log.info('Spartacus initialised');
-=======
             this.node.identity = nodeIdentity;
             this.node.router.identity = nodeIdentity;
             this.node.spartacus.identity = nodeIdentity;
 
             this.log.info('Spartacus initialised');
->>>>>>> 8a358083
 
             this.node.content = this.node.plugin(kadence.contentaddress({ valueEncoding: 'hex' }));
             this.log.info('Content initialised');
@@ -220,32 +211,6 @@
             this.node.rolodex = this.node.plugin(kadence.rolodex(peerCacheFilePath));
             this.log.info('Rolodex initialised');
 
-<<<<<<< HEAD
-            // Override node's _updateContact method to filter contacts.
-            // this.node._updateContact = (identity, contact) => {
-            //     try {
-            //         if (!this.validateContact(identity, contact)) {
-            //             this.log.debug(`Ignored contact ${identity}. Hostname ${contact.hostname}. Network ID ${contact.network_id}.`);
-            //             return;
-            //         }
-            //     } catch (err) {
-            //         this.log.debug(`Failed to filter contact(${identity}, ${contact}). ${err}.`);
-            //         return;
-            //     }
-            //
-            //     // Simulate node's "super._updateContact(identity, contact)".
-            //     this.node.constructor.prototype.constructor.prototype
-            //         ._updateContact.call(this.node, identity, contact);
-            // };
-
-            this.node.use((request, response, next) => {
-                if (!this.validateContact(request.contact[0], request.contact[1])) {
-                    return next(new NetworkRequestIgnoredError('Contact not valid.', request));
-                }
-                next();
-            });
-=======
->>>>>>> 8a358083
 
             // this.node.blacklist = this.node.plugin(kadence.churnfilter({
             //     cooldownBaseTimeout: this.config.network.churnPlugin.cooldownBaseTimeout,
@@ -333,14 +298,6 @@
                 this.joinNetwork(callback);
             });
 
-<<<<<<< HEAD
-        this.log.info(`joining network from ${peers.length} seeds`);
-        async.detectSeries(peers, (url, done) => {
-            console.log(`Joining ${url}`);
-            const contact = kadence.utils.parseContactURL(url);
-            this.node.join(contact, (err) => {
-                done(null, (!err) && this.node.router.size > 0);
-=======
             callback(null, null);
         } else {
             this.log.info(`Joining network from ${peers.length} seeds`);
@@ -356,7 +313,6 @@
                 } else {
                     callback(null, result);
                 }
->>>>>>> 8a358083
             });
         }
     }
@@ -633,20 +589,12 @@
             /**
              * Get contact by Node ID
              * @param contactId
-<<<<<<< HEAD
-             * @returns [contactId,contact]
-=======
              * @returns Promise{ contact: [contactId, contact], header }
->>>>>>> 8a358083
              */
             node.getContact = async (contactId) => {
                 contactId = contactId.toLowerCase();
                 const header = JSON.stringify({
-<<<<<<< HEAD
-                    from: this.node.identity.toString('hex').toLowerCase(),
-=======
                     from: this.config.identity,
->>>>>>> 8a358083
                     to: contactId,
                     ttl: kadence.constants.MAX_RELAY_HOPS,
                 });
@@ -654,12 +602,8 @@
                 return new Promise((accept, reject) => {
                     // find contact in routing table
                     const contact = node.router.getContactByNodeId(contactId);
-<<<<<<< HEAD
-                    if (contact && contact.hostname && contactId === contact.identity) {
-=======
                     if (contact && contactId === contact.identity &&
                         contact.hostname && contact.port) {
->>>>>>> 8a358083
                         this.log.debug(`Found contact in routing table. ${contactId} - ${contact.hostname}:${contact.port}`);
                         accept({ contact: [contactId, contact], header });
                     }
@@ -672,12 +616,8 @@
                         if (result && Array.isArray(result)) {
                             const contact = result[0];
                             if (contact && Array.isArray(contact) && contact.length === 2
-<<<<<<< HEAD
-                                && contact[1].hostname && contact[0] === contact[1].identity) {
-=======
                                 && contact[1].hostname && contact[1].port
                                 && contact[0] === contact[1].identity) {
->>>>>>> 8a358083
                                 this.log.debug(`Found contact in routing table. ${contact[0]} - ${contact[1].hostname}:${contact[1].port}`);
                                 accept({ contact, header });
                             }
