process.env.NODE_TLS_REJECT_UNAUTHORIZED = '0';

const async = require('async');
const levelup = require('levelup');
const encoding = require('encoding-down');
const kadence = require('@deadcanaries/kadence');
const fs = require('fs');
const path = require('path');
const utilities = require('../../Utilities');
const _ = require('lodash');
const sleep = require('sleep-async')().Promise;
const leveldown = require('leveldown');
const ip = require('ip');
const uuidv4 = require('uuid/v4');
const secp256k1 = require('secp256k1');
const homeDir = require('os').homedir();

const KadenceUtils = require('@deadcanaries/kadence/lib/utils.js');
const { IncomingMessage, OutgoingMessage } = require('./logger');

const pjson = require('../../../package.json');

const { NetworkRequestIgnoredError } = require('../../errors/index');

/**
 * DHT module (Kademlia)
 */
class Kademlia {
    /**
     * Setup options and construct a node
     */
    constructor(ctx) {
        this.log = ctx.logger;
        this.emitter = ctx.emitter;
        this.kademliaUtilities = ctx.kademliaUtilities;
        this.notifyError = ctx.notifyError;
        this.config = ctx.config;
        this.approvalService = ctx.approvalService;
        kadence.constants.T_RESPONSETIMEOUT = this.config.request_timeout;
<<<<<<< HEAD
        kadence.constants.ALPHA = kadence.constants.K + 1;
=======
        kadence.constants.SOLUTION_DIFFICULTY = this.config.network.solutionDifficulty;
        kadence.constants.IDENTITY_DIFFICULTY = this.config.network.identityDifficulty;
        kadence.constants.ALPHA = kadence.constants.K + 1;
        this.log.info(`Network solution difficulty ${kadence.constants.SOLUTION_DIFFICULTY}.`);
        this.log.info(`Network identity difficulty ${kadence.constants.IDENTITY_DIFFICULTY}.`);
>>>>>>> 6c2b6c9e
    }

    /**
     * Initializes keys
     * @return {Promise<void>}
     */
    async initialize() {
        // Check config
        this.kademliaUtilities.verifyConfiguration(this.config);

        this.log.info('Checking SSL certificate');
        await this.kademliaUtilities.setSelfSignedCertificate();

        this.log.info('Getting the identity');
        const identityFilePath = path.join(
            this.config.appDataPath,
            this.config.identity_filepath,
        );

        if (fs.existsSync(identityFilePath)) {
            this.log.info('Using existing identity...');
            const identityFileContent =
                JSON.parse(fs.readFileSync(identityFilePath).toString());
            this.privateKey = Buffer.from(identityFileContent.privateKey, 'hex');
            this.nonce = identityFileContent.nonce;
            this.proof = Buffer.from(identityFileContent.proof, 'hex');
        } else {
            this.log.info('Identity not provided, generating new one...');
            this.privateKey = kadence.utils.generatePrivateKey();
            this._saveIdentityToFile(this.privateKey.toString('hex'));
        }
        const publicKey = secp256k1.publicKeyCreate(this.privateKey);
        this.identity = new kadence.eclipse.EclipseIdentity(
            publicKey,
            this.nonce,
            this.proof,
        );

        // If identity is not solved yet, start trying to solve it
        if (!this.identity.validate()) {
            this.log.info('identity proof not yet solved, this can take a while');
            await this.identity.solve();
            this._saveIdentityToFile(
                this.privateKey.toString('hex'),
                this.identity.nonce,
                this.identity.proof.toString('hex'),
            );
        }

        this.config.identity = this.identity.fingerprint.toString('hex');

        this.log.notify(`My network identity: ${this.config.identity}`);

        const fingerprintFIle = path.join(
            this.config.appDataPath,
            'fingerprint.json',
        );

        if (fs.existsSync(fingerprintFIle)) {
            fs.unlinkSync(fingerprintFIle);
        }

        fs.writeFileSync(fingerprintFIle, `{"identity":"${this.config.identity}"}`);

        if (!fs.existsSync(`${homeDir}/kademlia`)) { fs.mkdirSync(`${homeDir}/kademlia`); }
        if (!fs.existsSync(`${homeDir}/kademlia/logs`)) { fs.mkdirSync(`${homeDir}/kademlia/logs`); }
    }

    /**
     * Starts the node
     * @return {Promise<void>}
     */
    start() {
        return new Promise(async (resolve) => {
            this.log.info('Initializing network');

            const { hostname } = this.config.network;
            if (!this.config.local_network_only && !this.config.traverse_nat_enabled) {
                if (ip.isPrivate(hostname) || hostname === 'localhost') {
                    throw Error('Please set node\'s hostname (address) ' +
                        'to something publicly visible.');
                }
            }

            // Initialize public contact data
            const contact = {
                hostname,
                protocol: 'https:',
                port: this.config.node_port,
                // agent: kadence.version.protocol,
                wallet: this.config.node_wallet,
                network_id: this.config.network.id,
                identity: this.config.identity,
            };

            const { key, cert } = this.kademliaUtilities.getCertificates();
            const ca = this.config.ssl_authority_paths.map(fs.readFileSync);

            // Initialize transport adapter
            const transport = new kadence.HTTPSTransport({ key, cert, ca });

            // Initialize protocol implementation
            this.node = new kadence.KademliaNode({
                logger: this.log,
                transport,
                contact,
                identity: this.config.identity,
                storage: levelup(encoding(leveldown(path.join(this.config.appDataPath, 'kadence.dht')))),
            });


            this.log.info('Starting OT Node...');
            this.node.hashcash = this.node.plugin(kadence.hashcash({
                methods: [
                    'kad-data-location-request',
                    'kad-replication-finished', 'kad-data-location-response', 'kad-data-read-request',
                    'kad-data-read-response', 'kad-send-encrypted-key',
                    'kad-encrypted-key-process-result',
                    'kad-replication-request', 'kad-replacement-replication-request', 'kad-replacement-replication-finished',
                ],
                difficulty: this.config.network.solutionDifficulty,
            }));
            this.log.info('Hashcash initialised');

            this.node.quasar = this.node.plugin(kadence.quasar());
            this.node.quasar.appDataPath = this.config.appDataPath;

            this.log.info('Quasar initialised');

            const spartacusPlugin = kadence.spartacus(
                this.privateKey,
                this.node.identity,
                { checkPublicKeyHash: false },
            );
            this.node.spartacus = this.node.plugin(spartacusPlugin);

            this.log.info('Spartacus initialised');

            this.node.content = this.node.plugin(kadence.contentaddress({ valueEncoding: 'hex' }));
            this.log.info('Content initialised');

            this.node.eclipse = this.node.plugin(kadence.eclipse(this.identity));
            this.log.info('Eclipse initialised');

            const peerCacheFilePath = path.join(
                this.config.appDataPath,
                this.config.embedded_peercache_path,
            );

            if (!fs.existsSync(peerCacheFilePath)) {
                fs.writeFileSync(peerCacheFilePath, '{}');
            }

            this.node.rolodex = this.node.plugin(kadence.rolodex(peerCacheFilePath));
            this.log.info('Rolodex initialised');

            // Override node's _updateContact method to filter contacts.
            // this.node._updateContact = (identity, contact) => {
            //     try {
            //         if (!this.validateContact(identity, contact)) {
            //             this.log.debug(`Ignored contact ${identity}. Hostname ${contact.hostname}. Network ID ${contact.network_id}.`);
            //             return;
            //         }
            //     } catch (err) {
            //         this.log.debug(`Failed to filter contact(${identity}, ${contact}). ${err}.`);
            //         return;
            //     }
            //
            //     // Simulate node's "super._updateContact(identity, contact)".
            //     this.node.constructor.prototype.constructor.prototype
            //         ._updateContact.call(this.node, identity, contact);
            // };

            this.node.use((request, response, next) => {
                if (!this.validateContact(request.contact[0], request.contact[1])) {
                    return next(new NetworkRequestIgnoredError('Contact not valid.', request));
                }
                next();
            });

            // this.node.blacklist = this.node.plugin(kadence.churnfilter({
            //     cooldownBaseTimeout: this.config.network.churnPlugin.cooldownBaseTimeout,
            //     cooldownMultiplier:
            //         parseInt(this.config.network.churnPlugin.cooldownMultiplier, 10),
            //     cooldownResetTime: this.config.network.churnPlugin.cooldownResetTime,
            // }));
            if (this.config.traverse_nat_enabled) {
                this.enableNatTraversal();
            }

            // Use verbose logging if enabled
            if (process.env.LOGS_LEVEL_DEBUG) {
                this.node.rpc.deserializer.append(() => new IncomingMessage(this.log));
                this.node.rpc.serializer.prepend(() => new OutgoingMessage(this.log));
            }
            // Cast network nodes to an array
            if (typeof this.config.network.bootstraps === 'string') {
                this.config.network.bootstraps =
                    this.config.network.bootstraps.trim().split();
            }

            this._registerRoutes();

            this.node.listen(this.config.node_port, () => {
                this.log.notify(`OT Node listening at https://${this.node.contact.hostname}:${this.node.contact.port}`);
                this.kademliaUtilities.registerControlInterface(this.config, this.node);

                async.retry({
                    times: Infinity,
                    interval: 60000,
                }, done => this.joinNetwork(done), (err, entry) => {
                    if (err) {
                        this.log.error(`Failed to join network ${err}`);
                        this.notifyError(err);
                        process.exit(1);
                    }

<<<<<<< HEAD
                    this.log.info(`connected to network via ${entry}`);
                    this.log.info(`discovered ${this.node.router.size} peers from seed`);
=======
                    if (entry) {
                        this.log.info(`connected to network via ${entry}`);
                        this.log.info(`discovered ${this.node.router.size} peers from seed`);
                    }
>>>>>>> 6c2b6c9e
                    resolve();
                });
            });

            // this.node.listen(this.config.node_port, async () => {
            //     this.log.notify(`OT Node listening at https://${this.node.contact.hostname}:${this.node.contact.port}`);
            //     this.kademliaUtilities.registerControlInterface(this.config, this.node);
            //
            //     const connected = false;
            //     const retryPeriodSeconds = 5;
            //     while (!connected) {
            //         try {
            //             // eslint-disable-next-line
            //             const connected = await this._joinNetwork();
            //             if (connected) {
            //                 this.log.info('Joined to the network.');
            //                 resolve();
            //                 break;
            //             }
            //         } catch (e) {
            //             this.log.error(`Failed to join network ${e}`);
            //             this.notifyError(e);
            //         }
            //
            //         this.log.trace(`Not joined to the network. Retrying in ${retryPeriodSeconds} seconds. Bootstrap nodes are probably not online.`);
            //         // eslint-disable-next-line
            //         await sleep.sleep(retryPeriodSeconds * 1000);
            //     }
            // });
        });
    }

    enableNatTraversal() {
        this.log.info('Trying NAT traversal');

        const remoteAddress = this.config.reverse_tunnel_address;
        const remotePort = this.config.reverse_tunnel_port;

        this.node.traverse = this.node.plugin(kadence.traverse([
            new kadence.traverse.ReverseTunnelStrategy({
                remotePort,
                remoteAddress,
                privateKey: this.node.spartacus.privateKey,
                secureLocalConnection: true,
                verboseLogging: false,
            }),
        ]));
    }

    /**
     * Try to join network
     * Note: this method tries to find possible bootstrap nodes
     */
    async joinNetwork(callback) {
<<<<<<< HEAD
        let peers = this.config.network.bootstraps.concat(await this.node.rolodex.getBootstrapCandidates());
=======
        let peers = Array.from(new Set(this.config.network.bootstraps
            .concat(await this.node.rolodex.getBootstrapCandidates())));
>>>>>>> 6c2b6c9e
        peers = utilities.shuffle(peers);

        if (peers.length === 0) {
            this.log.info('no bootstrap seeds provided and no known profiles');
            this.log.info('running in seed mode (waiting for connections)');

<<<<<<< HEAD
=======
            callback(null, null);

>>>>>>> 6c2b6c9e
            return this.node.router.events.once('add', (identity) => {
                this.config.network.bootstraps = [
                    kadence.utils.getContactURL([
                        identity,
                        this.node.router.getContactByNodeId(identity),
                    ]),
                ];
                this.joinNetwork(callback);
            });
        }

        this.log.info(`joining network from ${peers.length} seeds`);
        async.detectSeries(peers, (url, done) => {
            const contact = kadence.utils.parseContactURL(url);
            this.node.join(contact, (err) => {
<<<<<<< HEAD
                done(null, (!err) && this.node.router.size > 1);
=======
                done(null, (!err) && this.node.router.size > 0);
>>>>>>> 6c2b6c9e
            });
        }, (err, result) => {
            if (!result) {
                this.log.error('failed to join network, will retry in 1 minute');
                callback(new Error('Failed to join network'));
            } else {
                callback(null, result);
            }
        });
    }

    // async _joinNetwork() {
    //     return new Promise(async (accept, reject) => {
    //         const bootstrapNodes = this.config.network.bootstraps.concat(
    //             await this.node.rolodex.getBootstrapCandidates()
    //         );
    //         utilities.shuffle(bootstrapNodes);
    //
    //         if (this.config.is_bootstrap_node) {
    //             this.log.info(`Found ${bootstrapNodes.length} provided bootstrap node(s). Running as a Bootstrap node`);
    //         } else {
    //             this.log.info(`Found ${bootstrapNodes.length} provided bootstrap node(s)`);
    //         }
    //
    //         this.log.info(`Sync with network from ${bootstrapNodes.length} unique peers`);
    //         if (bootstrapNodes.length === 0) {
    //             this.log.info('No bootstrap seeds provided and no known profiles');
    //             this.log.info('Running in seed mode (waiting for connections)');
    //
    //             this.node.router.events.once('add', async (identity) => {
    //                 this.config.network.bootstraps = [
    //                     kadence.utils.getContactURL([
    //                         identity,
    //                         this.node.router.getContactByNodeId(identity),
    //                     ])
    //                 ];
    //                 await this._joinNetwork();
    //             });
    //
    //             accept(true);
    //             return;
    //         }
    //
    //         let connected = false;
    //         const promises = bootstrapNodes.map(address => new Promise((acc, rej) => {
    //             const contact = kadence.utils.parseContactURL(address);
    //             this.log.debug(`Joining ${address}`);
    //             this.node.join(contact, (err) => {
    //                 if (err) {
    //                     this.log.warn(`Failed to join ${address}`);
    //                     acc(false);
    //                     return;
    //                 }
    //                 this.log.trace(`Finished joining to ${address}`);
    //                 connected = this._isConnected();
    //                 acc(true);
    //             });
    //         }));
    //
    //         await Promise.all(promises);
    //         accept(connected);
    //     });
    // }

    /**
     * Returns if we consider we are connected to the network
     * @return {boolean}
     * @private
     */
    _isConnected() {
        return this.node.router.size > 0;
    }

    /**
     * Register Kademlia routes and error handlers
     */
    _registerRoutes() {
        if (this.config.is_bootstrap_node) {
            // TODO: add here custom methods for bootstrap.

            return;
        }

        this.node.quasar.quasarSubscribe('kad-data-location-request', (message, err) => {
            this.log.info('New location request received');
            this.emitter.emit('kad-data-location-request', message);
        });

        this.node.quasar.quasarSubscribe('kad-broadcast-request', async (message, err) => {
            this.log.info('Broadcast request received');
            this.log.info(`ALPHA is ${kadence.constants.ALPHA}.`);
            this.log.info(`MAX_RELAY_HOPS is ${kadence.constants.MAX_RELAY_HOPS}.`);
            const contact = await this.node.getContact(message.nodeId);
            const myIdentity = this.node.identity.toString('hex');
            return new Promise((resolve, reject) => {
                this.node.send('kad-broadcast-response', { myIdentity, broadcastDir: JSON.stringify(message.broadcastDir) }, [message.nodeId, contact], (err, res) => {
                    if (err) {
                        reject(err);
                    } else {
                        resolve(res);
                    }
                });
            });
        });

        this.node.use('kad-broadcast-response', (request, response, next) => {
            this.log.info(`Broadcast response received for ${request.contact[0]}`);
            const broadcastDir = JSON.parse(request.params.broadcastDir);
            const broadcastArray = JSON.parse(fs.readFileSync(`${broadcastDir}/broadcast.json`));
            broadcastArray.push(request.contact[0]);
            fs.writeFileSync(`${broadcastDir}/broadcast.json`, JSON.stringify(broadcastArray));
            response.send([]);
        });


        // sync
        this.node.use('kad-replication-request', (request, response, next) => {
            this.log.debug('kad-replication-request received');
            this.emitter.emit('kad-replication-request', request, response);
        });

        // sync
        this.node.use('kad-replacement-replication-request', (request, response, next) => {
            this.log.debug('kad-replacement-replication-request received');
            this.emitter.emit('kad-replacement-replication-request', request, response);
        });

        // async
        this.node.use('kad-replacement-replication-finished', (request, response, next) => {
            this.log.debug('kad-replacement-replication-finished received');
            this.emitter.emit('kad-replacement-replication-finished', request, response);
            response.send([]);
        });

        // async
        this.node.use('kad-replication-finished', (request, response, next) => {
            this.log.debug('kad-replication-finished received');
            this.emitter.emit('kad-replication-finished', request, response);
            response.send([]);
        });

        // async
        this.node.use('kad-data-location-response', (request, response, next) => {
            this.log.debug('kad-data-location-response received');
            this.emitter.emit('kad-data-location-response', request);
            response.send([]);
        });

        // async
        this.node.use('kad-data-read-request', (request, response, next) => {
            this.log.debug('kad-data-read-request received');
            this.emitter.emit('kad-data-read-request', request);
            response.send([]);
        });

        // async
        this.node.use('kad-data-read-response', (request, response, next) => {
            this.log.debug('kad-data-read-response received');
            this.emitter.emit('kad-data-read-response', request);
            response.send([]);
        });

        // async
        this.node.use('kad-send-encrypted-key', (request, response, next) => {
            this.log.debug('kad-send-encrypted-key received');
            this.emitter.emit('kad-send-encrypted-key', request, response);
        });

        // async
        this.node.use('kad-encrypted-key-process-result', (request, response, next) => {
            this.log.debug('kad-encrypted-key-process-result received');
            this.emitter.emit('kad-encrypted-key-process-result', request, response);
        });

        // async
        this.node.use('kad-challenge-request', (request, response, next) => {
            this.log.debug('kad-challenge-request received');
            this.emitter.emit('kad-challenge-request', request, response);
            response.send([]);
        });

        // async
        this.node.use('kad-challenge-response', (request, response, next) => {
            this.log.debug('kad-challenge-response received');
            this.emitter.emit('kad-challenge-response', request, response);
            response.send([]);
        });

        // error handler
        this.node.use('kad-challenge-request', (err, request, response, next) => {
            response.send({
                error: 'kad-challenge-request error',
            });
        });

        // error handler
        this.node.use('kad-replication-finished', (err, request, response, next) => {
            this.log.warn(`kad-replication-finished error received. ${err}`);
            response.error(err);
        });

        // Define a global custom error handler rule
        this.node.use((err, request, response, next) => {
            if (err instanceof NetworkRequestIgnoredError.constructor) {
                this.log.debug(`Network request ignored. Contact ${JSON.stringify(request.contact)}`);
                response.send([]);
            } else if (err) {
                this.log.warn(`KADemlia error. ${err}. Request: ${request}.`);
                response.error(err.message);
            }
        });

        // creates Kadence plugin for RPC calls
        this.node.plugin((node) => {
            /**
             * Helper method for getting nearest contact (used for testing purposes only)
             * @returns {*}
             */
            node.getNearestNeighbour = () =>
                [...node.router.getClosestContactsToKey(this.identity).entries()].shift();

            /**
             * Gets contact by ID
             * @param contactId Contact ID
             * @returns
             */
            node.getContact = async (contactId) => {
                const contact = node.router.getContactByNodeId(contactId);
                if (contact && contact.hostname) {
                    this.log.debug(`Found contact in routing table. ${contactId} - ${contact.hostname}:${contact.port}`);
                    return contact;
                }

                return new Promise((accept, reject) => {
                    this.node.iterativeFindNode(contactId, (err, result) => {
                        if (err) {
                            reject(Error(`Failed to find contact ${contactId}. ${err}`));
                            return;
                        }
                        if (result && Array.isArray(result)) {
                            const contact = result.find(c => c[0] === contactId);
                            if (contact) {
                                accept(contact[1]);
                            } else {
                                reject(Error(`Failed to find contact ${contactId}`));
                            }
                        } else {
                            reject(Error(`Failed to find contact ${contactId}`));
                        }
                    });
                });

                // let peerContact;
                // try {
                //     peerContact = await this.node.rolodex.getExternalPeerInfo(contactId);
                // } catch (e) {
                //     this.log.debug("Can't find external peer info.");
                // }
                // if (peerContact) {
                //     const peerURL = `${peerContact.protocol}//${peerContact.hostname}:${peerContact.port}/#${peerContact.identity}`;
                //     this.log.debug(`Searching for contact with URL ${peerContact}`);
                //     const peerContactArray = KadenceUtils.parseContactURL(peerURL);
                //
                //     if (peerContactArray.length === 2 && peerContactArray[1].hostname) {
                //         [, contact] = peerContactArray;
                //
                //         this.log.debug(`Found contact in peer cache. ${contactId} - ${contact.hostname}:${contact.port}.`);
                //         return new Promise((accept, reject) => {
                //             this.node.ping(peerContactArray, (error) => {
                //                 if (error) {
                //                     this.log.debug(`Contact ${contactId} not reachable: ${error}.`);
                //                     accept(null);
                //                     return;
                //                 }
                //                 this.log.debug(`Contact ${contactId} reachable at ${contact.hostname}:${contact.port}.`);
                //                 accept(contact);
                //             });
                //         }).then((contact) => {
                //             if (contact) {
                //                 return contact;
                //             }
                //             return new Promise((accept, reject) => {
                //                 this.log.debug(`Searching for contact: ${contactId}.`);
                //                 this.node.iterativeFindNode(contactId, (err, result) => {
                //                     if (err) {
                //                         reject(Error(`Failed to find contact ${contactId}. ${err}`));
                //                         return;
                //                     }
                //                     if (result && Array.isArray(result)) {
                //                         const contact = result.find(c => c[0] === contactId);
                //                         if (contact) {
                //                             accept(contact[1]);
                //                         } else {
                //                             reject(Error(`Failed to find contact ${contactId}`));
                //                         }
                //                     } else {
                //                         reject(Error(`Failed to find contact ${contactId}`));
                //                     }
                //                 });
                //             });
                //         });
                //     }
                // }

            };

            node.replicationRequest = async (message, contactId) => {
                const contact = await node.getContact(contactId);
                return new Promise((resolve, reject) => {
                    node.send('kad-replication-request', { message }, [contactId, contact], (err, res) => {
                        if (err) {
                            reject(err);
                        } else {
                            resolve(res);
                        }
                    });
                });
            };

            node.replacementReplicationRequest = async (message, contactId) => {
                const contact = await node.getContact(contactId);
                return new Promise((resolve, reject) => {
                    node.send('kad-replacement-replication-request', { message }, [contactId, contact], (err, res) => {
                        if (err) {
                            reject(err);
                        } else {
                            resolve(res);
                        }
                    });
                });
            };

            node.replicationFinished = async (message, contactId) => {
                const contact = await node.getContact(contactId);
                return new Promise((resolve, reject) => {
                    node.send('kad-replication-finished', { message }, [contactId, contact], (err, res) => {
                        if (err) {
                            reject(err);
                        } else {
                            resolve(res);
                        }
                    });
                });
            };

            node.replacementReplicationFinished = async (message, contactId) => {
                const contact = await node.getContact(contactId);
                return new Promise((resolve, reject) => {
                    node.send('kad-replacement-replication-finished', { message }, [contactId, contact], (err, res) => {
                        if (err) {
                            reject(err);
                        } else {
                            resolve(res);
                        }
                    });
                });
            };

            node.challengeRequest = async (message, contactId) => {
                const contact = await node.getContact(contactId);
                return new Promise((resolve, reject) => {
                    node.send('kad-challenge-request', { message }, [contactId, contact], (err, res) => {
                        if (err) {
                            reject(err);
                        } else {
                            resolve(res);
                        }
                    });
                });
            };

            node.challengeResponse = async (message, contactId) => {
                const contact = await node.getContact(contactId);
                return new Promise((resolve, reject) => {
                    node.send('kad-challenge-response', { message }, [contactId, contact], (err, res) => {
                        if (err) {
                            reject(err);
                        } else {
                            resolve(res);
                        }
                    });
                });
            };

            node.sendDataLocationResponse = async (message, contactId) => {
                const contact = await node.getContact(contactId);
                return new Promise((resolve, reject) => {
                    node.send('kad-data-location-response', { message }, [contactId, contact], (err, res) => {
                        if (err) {
                            reject(err);
                        } else {
                            resolve(res);
                        }
                    });
                });
            };

            node.dataReadRequest = async (message, contactId) => {
                const contact = await node.getContact(contactId);
                return new Promise((resolve, reject) => {
                    node.send('kad-data-read-request', { message }, [contactId, contact], (err, res) => {
                        if (err) {
                            reject(err);
                        } else {
                            resolve(res);
                        }
                    });
                });
            };

            node.sendDataReadResponse = async (message, contactId) => {
                const contact = await node.getContact(contactId);
                return new Promise((resolve, reject) => {
                    node.send('kad-data-read-response', { message }, [contactId, contact], (err, res) => {
                        if (err) {
                            reject(err);
                        } else {
                            resolve(res);
                        }
                    });
                });
            };

            node.sendEncryptedKey = async (message, contactId) => {
                const contact = await node.getContact(contactId);
                return new Promise((resolve, reject) => {
                    node.send('kad-send-encrypted-key', { message }, [contactId, contact], (err, res) => {
                        if (err) {
                            reject(err);
                        } else {
                            resolve(res);
                        }
                    });
                });
            };

            node.sendEncryptedKeyProcessResult = async (message, contactId) => {
                const contact = await node.getContact(contactId);
                return new Promise((resolve, reject) => {
                    node.send('kad-encrypted-key-process-result', { message }, [contactId, contact], (err, res) => {
                        if (err) {
                            reject(err);
                        } else {
                            resolve(res);
                        }
                    });
                });
            };

            node.publish = async (topic, message, opts = {}) => new Promise((resolve, reject) => {
                node.quasar.quasarPublish(
                    topic, message, opts,
                    (err, successfulPublishes) => {
                        if (err) {
                            reject(err);
                        } else {
                            if (successfulPublishes === 0) {
                                // Publish failed.
                                reject(Error('Publish failed.'));
                                return;
                            }
                            this.log.debug(`Published successfully to ${successfulPublishes} peers.`);
                            resolve(successfulPublishes);
                        }
                    },
                );
            });
        });
    }

    /**
     * Sends response
     * @param response
     * @param data
     * @returns {Promise<void>}
     */
    sendResponse(response, data) {
        return new Promise((resolve, reject) => {
            try {
                response.send(data);
                resolve();
            } catch (e) {
                reject(e);
            }
        });
    }

    /**
     * Extracts message from native request
     * @param request
     * @returns {*}
     */
    extractMessage(request) {
        return request.params.message;
    }

    /**
     * Extracts status from native request
     * @param request
     * @returns {*}
     */
    extractRequestStatus(request) {
        return request.params.status;
    }

    /**
     * Extracts status from native response
     * @param request
     * @returns {*}
     */
    extractResponseStatus(response) {
        return response.status;
    }

    /**
     * Extracts sender identity from native request
     * @param request
     * @returns {*}
     */
    extractSenderID(request) {
        return request.contact[0];
    }

    /**
     * Extracts sender information from native request
     * @param request
     * @returns {*}
     */
    extractSenderInfo(request) {
        return request.contact[1];
    }

    /**
     * Validates contact.
     *
     * Checks if contact is in the network by checking network ID and if contact has IP
     * check if it's in the local or remote network based on current configuration.
     * @param contact Contact to check
     * @returns {boolean} true if contact is in the same network.
     */
    validateContact(identity, contact) {
        if (ip.isV4Format(contact.hostname) || ip.isV6Format(contact.hostname)) {
            if (this.config.local_network_only && ip.isPublic(contact.hostname)) {
                return false;
            } else if (!this.config.local_network_only && ip.isPrivate(contact.hostname)) {
                return false;
            }
        }
        if (!contact.network_id || contact.network_id !== this.config.network.id) {
            return false;
        }

        if (this.config.requireApproval && !this.approvalService.isApproved(identity)) {
            return false;
        }
        return true;
    }

    /**
     * Returns basic network information
     */
    async getNetworkInfo() {
        return {
            identity: this.node.identity.toString('hex'),
            contact: this.node.contact,
        };
    }

    /**
     * Dumps all peers from buckets
     */
    dumpContacts() {
        const message = {};
        this.node.router.forEach((value, key, map) => {
            if (value.length > 0) {
                value.forEach((bValue, bKey, bMap) => {
                    message[bKey] = bValue;
                });
            }
        });
        return message;
    }

    dumpSummary() {
        const message = {};
        this.node.router.forEach((value, key, map) => {
            if (value.length > 0) {
                message[key] = value.length;
            }
        });
        return message;
    }

    async findNode(contactId) {
        return new Promise((accept, reject) => {
            this.node.iterativeFindNode(contactId, (error, result) => {
                if (error) {
                    reject(error);
                    return;
                }

                accept({
                    contact: this.node.router.getContactByNodeId(contactId),
                    neighbors: result,
                });
                accept(result);
            });
        });
    }

    _saveIdentityToFile(privateKey, nonce = null, proof = null) {
        const identityFilePath = path.join(
            this.config.appDataPath,
            this.config.identity_filepath,
        );
        fs.writeFileSync(identityFilePath, JSON.stringify({
            privateKey,
            nonce,
            proof,
        }));
    }
}

module.exports = Kademlia;<|MERGE_RESOLUTION|>--- conflicted
+++ resolved
@@ -36,16 +36,14 @@
         this.notifyError = ctx.notifyError;
         this.config = ctx.config;
         this.approvalService = ctx.approvalService;
+
         kadence.constants.T_RESPONSETIMEOUT = this.config.request_timeout;
-<<<<<<< HEAD
         kadence.constants.ALPHA = kadence.constants.K + 1;
-=======
         kadence.constants.SOLUTION_DIFFICULTY = this.config.network.solutionDifficulty;
         kadence.constants.IDENTITY_DIFFICULTY = this.config.network.identityDifficulty;
         kadence.constants.ALPHA = kadence.constants.K + 1;
         this.log.info(`Network solution difficulty ${kadence.constants.SOLUTION_DIFFICULTY}.`);
         this.log.info(`Network identity difficulty ${kadence.constants.IDENTITY_DIFFICULTY}.`);
->>>>>>> 6c2b6c9e
     }
 
     /**
@@ -263,44 +261,13 @@
                         process.exit(1);
                     }
 
-<<<<<<< HEAD
-                    this.log.info(`connected to network via ${entry}`);
-                    this.log.info(`discovered ${this.node.router.size} peers from seed`);
-=======
                     if (entry) {
                         this.log.info(`connected to network via ${entry}`);
                         this.log.info(`discovered ${this.node.router.size} peers from seed`);
                     }
->>>>>>> 6c2b6c9e
                     resolve();
                 });
             });
-
-            // this.node.listen(this.config.node_port, async () => {
-            //     this.log.notify(`OT Node listening at https://${this.node.contact.hostname}:${this.node.contact.port}`);
-            //     this.kademliaUtilities.registerControlInterface(this.config, this.node);
-            //
-            //     const connected = false;
-            //     const retryPeriodSeconds = 5;
-            //     while (!connected) {
-            //         try {
-            //             // eslint-disable-next-line
-            //             const connected = await this._joinNetwork();
-            //             if (connected) {
-            //                 this.log.info('Joined to the network.');
-            //                 resolve();
-            //                 break;
-            //             }
-            //         } catch (e) {
-            //             this.log.error(`Failed to join network ${e}`);
-            //             this.notifyError(e);
-            //         }
-            //
-            //         this.log.trace(`Not joined to the network. Retrying in ${retryPeriodSeconds} seconds. Bootstrap nodes are probably not online.`);
-            //         // eslint-disable-next-line
-            //         await sleep.sleep(retryPeriodSeconds * 1000);
-            //     }
-            // });
         });
     }
 
@@ -326,23 +293,16 @@
      * Note: this method tries to find possible bootstrap nodes
      */
     async joinNetwork(callback) {
-<<<<<<< HEAD
-        let peers = this.config.network.bootstraps.concat(await this.node.rolodex.getBootstrapCandidates());
-=======
         let peers = Array.from(new Set(this.config.network.bootstraps
             .concat(await this.node.rolodex.getBootstrapCandidates())));
->>>>>>> 6c2b6c9e
         peers = utilities.shuffle(peers);
 
         if (peers.length === 0) {
             this.log.info('no bootstrap seeds provided and no known profiles');
             this.log.info('running in seed mode (waiting for connections)');
 
-<<<<<<< HEAD
-=======
             callback(null, null);
 
->>>>>>> 6c2b6c9e
             return this.node.router.events.once('add', (identity) => {
                 this.config.network.bootstraps = [
                     kadence.utils.getContactURL([
@@ -358,11 +318,7 @@
         async.detectSeries(peers, (url, done) => {
             const contact = kadence.utils.parseContactURL(url);
             this.node.join(contact, (err) => {
-<<<<<<< HEAD
-                done(null, (!err) && this.node.router.size > 1);
-=======
                 done(null, (!err) && this.node.router.size > 0);
->>>>>>> 6c2b6c9e
             });
         }, (err, result) => {
             if (!result) {
@@ -373,59 +329,6 @@
             }
         });
     }
-
-    // async _joinNetwork() {
-    //     return new Promise(async (accept, reject) => {
-    //         const bootstrapNodes = this.config.network.bootstraps.concat(
-    //             await this.node.rolodex.getBootstrapCandidates()
-    //         );
-    //         utilities.shuffle(bootstrapNodes);
-    //
-    //         if (this.config.is_bootstrap_node) {
-    //             this.log.info(`Found ${bootstrapNodes.length} provided bootstrap node(s). Running as a Bootstrap node`);
-    //         } else {
-    //             this.log.info(`Found ${bootstrapNodes.length} provided bootstrap node(s)`);
-    //         }
-    //
-    //         this.log.info(`Sync with network from ${bootstrapNodes.length} unique peers`);
-    //         if (bootstrapNodes.length === 0) {
-    //             this.log.info('No bootstrap seeds provided and no known profiles');
-    //             this.log.info('Running in seed mode (waiting for connections)');
-    //
-    //             this.node.router.events.once('add', async (identity) => {
-    //                 this.config.network.bootstraps = [
-    //                     kadence.utils.getContactURL([
-    //                         identity,
-    //                         this.node.router.getContactByNodeId(identity),
-    //                     ])
-    //                 ];
-    //                 await this._joinNetwork();
-    //             });
-    //
-    //             accept(true);
-    //             return;
-    //         }
-    //
-    //         let connected = false;
-    //         const promises = bootstrapNodes.map(address => new Promise((acc, rej) => {
-    //             const contact = kadence.utils.parseContactURL(address);
-    //             this.log.debug(`Joining ${address}`);
-    //             this.node.join(contact, (err) => {
-    //                 if (err) {
-    //                     this.log.warn(`Failed to join ${address}`);
-    //                     acc(false);
-    //                     return;
-    //                 }
-    //                 this.log.trace(`Finished joining to ${address}`);
-    //                 connected = this._isConnected();
-    //                 acc(true);
-    //             });
-    //         }));
-    //
-    //         await Promise.all(promises);
-    //         accept(connected);
-    //     });
-    // }
 
     /**
      * Returns if we consider we are connected to the network
