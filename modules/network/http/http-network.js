const fs = require('fs');
const request = require('request');
const crypto = require('crypto');

/**
 *  HTTP network transport used for testing purposes mostly
 */
class HttpNetwork {
    constructor(ctx) {
        this.logger = ctx.logger;
        this.config = ctx.config;
    }

    async initialize() {
        this.logger.trace('Network initialized');
        this.node = {};
        this.register = {};

        this.node.getContact = async contactId => (this.register[contactId]);

        this.node.replicationRequest = async (message, contactId) => {
            const data = {
                type: 'kad-replication-request',
                message,
            };
            const contact = await this.node.getContact(contactId);
            return HttpNetwork.send(contact.hostname, data, this.config.identity);
        };

        this.node.replicationFinished = async (message, contactId) => {
            const data = {
                type: 'kad-replication-finished',
                message,
            };
            const contact = await this.node.getContact(contactId);
            return HttpNetwork.send(contact.hostname, data, this.config.identity);
        };

        this.node.challengeRequest = async (message, contactId) => {
            const data = {
                type: 'kad-challenge-request',
                message,
            };
            const contact = await this.node.getContact(contactId);
            return HttpNetwork.send(contact.hostname, data, this.config.identity);
        };

        this.node.sendDataLocationResponse = async (message, contactId) => {
            const data = {
                type: 'kad-data-location-response',
                message,
            };
            const contact = await this.node.getContact(contactId);
            return HttpNetwork.send(contact.hostname, data, this.config.identity);
        };

        this.node.dataReadRequest = async (message, contactId) => {
            const data = {
                type: 'kad-data-read-request',
                message,
            };
            const contact = await this.node.getContact(contactId);
            return HttpNetwork.send(contact.hostname, data, this.config.identity);
        };

        this.node.sendDataReadResponse = async (message, contactId) => {
            const data = {
                type: 'kad-data-read-response',
                message,
            };
            const contact = await this.node.getContact(contactId);
            return HttpNetwork.send(contact.hostname, data, this.config.identity);
        };

<<<<<<< HEAD
        this.node.sendPrivateDataReadRequest = async (message, contactId) => {
            const data = {
                type: 'kad-private-data-read-request',
=======
        this.node.sendPermissionedDataReadRequest = async (message, contactId) => {
            const data = {
                type: 'kad-permissioned-data-read-request',
>>>>>>> 2903a0a4
                message,
            };
            const contact = await this.node.getContact(contactId);
            return HttpNetwork.send(contact.hostname, data, this.config.identity);
        };

<<<<<<< HEAD
        this.node.sendPrivateDataReadResponse = async (message, contactId) => {
            const data = {
                type: 'kad-private-data-read-response',
=======
        this.node.sendPermissionedDataReadResponse = async (message, contactId) => {
            const data = {
                type: 'kad-permissioned-data-read-response',
>>>>>>> 2903a0a4
                message,
            };
            const contact = await this.node.getContact(contactId);
            return HttpNetwork.send(contact.hostname, data, this.config.identity);
        };

        this.node.sendDataPurchaseRequest = async (message, contactId) => {
            const data = {
                type: 'kad-data-purchase-request',
                message,
            };
            const contact = await this.node.getContact(contactId);
            return HttpNetwork.send(contact.hostname, data, this.config.identity);
        };

        this.node.sendDataPurchaseResponse = async (message, contactId) => {
            const data = {
                type: 'kad-data-purchase-response',
                message,
            };
            const contact = await this.node.getContact(contactId);
            return HttpNetwork.send(contact.hostname, data, this.config.identity);
        };

        this.node.sendEncryptedKey = async (message, contactId) => {
            const data = {
                type: 'kad-send-encrypted-key',
                message,
            };
            const contact = await this.node.getContact(contactId);
            return HttpNetwork.send(contact.hostname, data, this.config.identity);
        };

        this.node.sendEncryptedKeyProcessResult = async (message, contactId) => {
            const data = {
                type: 'kad-encrypted-key-process-result',
                message,
            };
            const contact = await this.node.getContact(contactId);
            return HttpNetwork.send(contact.hostname, data, this.config.identity);
        };

        this.node.sendPublicKeyRequest = async (message, contactId) => {
            const data = {
                type: 'kad-public-key-request',
                message,
            };
            const contact = await this.node.getContact(contactId);
            return HttpNetwork.send(contact.hostname, data, this.config.identity);
        };

        this.node.publish = async (topic, message, opts = {}) => new Promise((resolve, reject) => {
            // TODO
        });
    }

    async start() {
        if (!fs.existsSync(`${__dirname}/../../../keys/key`)) {
            this.config.identity = crypto.randomBytes(20).toString('hex');
            fs.writeFileSync(`${__dirname}/../../../keys/key`, this.config.identity);
        } else {
            this.config.identity = fs.readFileSync(`${__dirname}/../../../keys/key`).toString();
        }

        const hostname = 'http://localhost:8900/network/send'; // TODO remove hardcoded value
        this.register[this.config.identity] = {
            wallet: this.config.node_wallet,
            identity: this.config.identity,
            hostname,
        };

        // Cast network nodes to an array
        if (typeof this.config.network_bootstrap_nodes === 'string') {
            this.config.network_bootstrap_nodes =
                this.config.network_bootstrap_nodes.trim().split();
        }
        const bootstrapNodes = this.config.network_bootstrap_nodes;

        if (bootstrapNodes.length > 0) {
            // join
            const res = await HttpNetwork.send(bootstrapNodes[0], {
                type: 'kad-join',
                message: {
                    wallet: this.config.node_wallet,
                    identity: this.config.identity,
                    hostname,
                },
            });
            this.register = res.register;
        }

        this.logger.trace('Network started');
    }

    /**
     * Join node
     * @param request
     * @returns {*}
     */
    join(request) {
        const contact = request.body.message;
        this.register[contact.identity] = contact;
        return this.register;
    }

    /**
     * Extracts message from native request
     * @param request
     * @returns {*}
     */
    extractMessage(request) {
        return request.body.message;
    }

    /**
     * Extracts status from native request
     * @param request
     * @returns {*}
     */
    extractRequestStatus(request) {
        return request.status;
    }

    /**
     * Extracts status from native response
     * @param request
     * @returns {*}
     */
    extractResponseStatus(response) {
        return response.status;
    }

    /**
     * Extracts sender identity from native request
     * @param request
     * @returns {*}
     */
    extractSenderID(request) {
        return request.body.identity;
    }

    /**
     * Sends response
     * @param data
     * @param response
     * @returns {Promise<void>}
     */
    async sendResponse(response, data) {
        response.status(200);
        response.send(data);
    }

    /**
     * Extracts sender information from native request
     * @param request
     * @returns {*}
     */
    extractSenderInfo(request) {
        return this.register[request.body.identity];
    }

    static send(url, data, identity) {
        data.identity = identity;
        return new Promise((resolve, reject) => {
            request({
                url,
                method: 'POST',
                json: data,
            }, (error, response, body) => {
                if (!error && response.statusCode === 200) {
                    resolve(body);
                } else {
                    reject(error);
                }
            });
        });
    }
}

module.exports = HttpNetwork;<|MERGE_RESOLUTION|>--- conflicted
+++ resolved
@@ -72,30 +72,18 @@
             return HttpNetwork.send(contact.hostname, data, this.config.identity);
         };
 
-<<<<<<< HEAD
-        this.node.sendPrivateDataReadRequest = async (message, contactId) => {
-            const data = {
-                type: 'kad-private-data-read-request',
-=======
         this.node.sendPermissionedDataReadRequest = async (message, contactId) => {
             const data = {
                 type: 'kad-permissioned-data-read-request',
->>>>>>> 2903a0a4
-                message,
-            };
-            const contact = await this.node.getContact(contactId);
-            return HttpNetwork.send(contact.hostname, data, this.config.identity);
-        };
-
-<<<<<<< HEAD
-        this.node.sendPrivateDataReadResponse = async (message, contactId) => {
-            const data = {
-                type: 'kad-private-data-read-response',
-=======
+                message,
+            };
+            const contact = await this.node.getContact(contactId);
+            return HttpNetwork.send(contact.hostname, data, this.config.identity);
+        };
+
         this.node.sendPermissionedDataReadResponse = async (message, contactId) => {
             const data = {
                 type: 'kad-permissioned-data-read-response',
->>>>>>> 2903a0a4
                 message,
             };
             const contact = await this.node.getContact(contactId);
