--- conflicted
+++ resolved
@@ -258,12 +258,6 @@
             throw Error('Read not confirmed');
         }
 
-<<<<<<< HEAD
-        const importObject = JSON.parse(networkQueryResponse.imports)[0];
-        const importId = importObject.import_id;
-
-=======
->>>>>>> ddc51ee8
         // Calculate root hash and check is it the same on the SC.
         const { data_provider_wallet } = message;
         const { vertices, edges } = message.encryptedData;
