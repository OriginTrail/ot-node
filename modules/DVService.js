--- conflicted
+++ resolved
@@ -16,11 +16,7 @@
      * @param ctx IoC context
      */
     constructor({
-<<<<<<< HEAD
-        network, blockchain, web3, config, graphStorage, importer, logger, remoteControl,
-=======
         blockchain, web3, config, graphStorage, importer, logger, remoteControl,
->>>>>>> ae405670
         notifyError,
     }) {
         this.blockchain = blockchain;
