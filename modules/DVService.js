--- conflicted
+++ resolved
@@ -412,11 +412,6 @@
                 ).toString('ascii') + m2;
 
             try {
-<<<<<<< HEAD
-=======
-                const badepk = epk;
-                badepk[0] = 'Q';
->>>>>>> 903776d6
                 const publicKey = Encryption.unpackEPK(epk);
                 const holdingData = await Models.holding_data.create({
                     id: importId,
