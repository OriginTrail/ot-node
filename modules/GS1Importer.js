--- conflicted
+++ resolved
@@ -812,99 +812,6 @@
             throw e;
         }
     }
-<<<<<<< HEAD
-
-
-    //     const { vertices: denormalizedVertices } = denormalizeGraph(importId, allVertices, );
-    //     const { vertices: normalizedVertices } = normalizeGraph(importId, denormalizedVertices);
-    //
-    //     const hashVertices = normalizedVertices;
-    //     const hashEdges = allEdges;
-    //
-    //     dataSetId = ImportUtilities.importHash(importId, denormalizedVertices, hashEdges);
-    //     const importVertices = denormalizeGraph(dataSetId, normalizedVertices, []).vertices;
-    //
-    //     await Promise.all(importVertices.map(vertex => this.db.addVertex(vertex)));
-    //
-    //     allEdges.map((e) => {
-    //         e.inTransaction = true;
-    //         return e;
-    //     });
-    //     await Promise.all(allEdges.map(edge => this.db.addEdge(edge)));
-    //
-    //     // updates
-    //     await Promise.all(updates);
-    //     await Promise.all(hashVertices.map(vertex => this.db.updateImports('ot_vertices', vertex._key, importId)));
-    //     await Promise.all(hashEdges.map((edge) => {
-    //         if (edge.edge_type !== 'EVENT_CONNECTION') {
-    //             return this.db.updateImports('ot_edges', edge._key, importId);
-    //         }
-    //         return [];
-    //     }));
-    //
-    //     // let edgesPerImport = await this.db.findEdgesByImportId(importId);
-    //     // edgesPerImport = edgesPerImport.filter(edge => edge.edge_type !== 'EVENT_CONNECTION');
-    //     // edgesPerImport = edgesPerImport.map((edge) => {
-    //     //     delete edge.private;
-    //     //     delete edge.datasets;
-    //     //     return edge;
-    //     // });
-    //     //
-    //     // let verticesPerImport = await this.db.findVerticesByImportId(importId);
-    //     // verticesPerImport = verticesPerImport.map((vertex) => {
-    //     //     delete vertex.private;
-    //     //     delete vertex.datasets;
-    //     //     return vertex;
-    //     // });
-    //
-    //
-    //     const dataInfo = await models.data_info.find({ where: { data_set_id: dataSetId } });
-    //     if (dataInfo) {
-    //         throw new Error(`Data set ${dataSetId} has already been imported`);
-    //     }
-    // } catch (e) {
-    //     this.log.warn(`Failed to import data. ${e}`);
-    //     await this.db.rollback(); // delete elements in transaction
-    //     await this.db.removeDataSetId(importId);
-    //     throw e;
-    // }
-    // await this.db.commit();
-    //
-    // let edgesPerImport = await this.db.findEdgesByImportId(dataSetId);
-    // edgesPerImport = edgesPerImport.filter(edge => edge.edge_type !== 'EVENT_CONNECTION');
-    // edgesPerImport = edgesPerImport.map((edge) => {
-    //     delete edge.private;
-    //     return edge;
-    // });
-    //
-    // const verticesPerImport = normalizeGraph(
-    //     dataSetId,
-    //     await this.db.findVerticesByImportId(dataSetId),
-    //     [],
-    // ).vertices;
-    // // verticesPerImport = verticesPerImport.map((vertex) => {
-    // //
-    // //     return vertex;
-    // // });
-    //
-    // console.log(JSON.stringify(verticesPerImport));
-    //
-    // console.log(JSON.stringify({
-    //     vertices: verticesPerImport,
-    //     edges: edgesPerImport,
-    //     data_set_id: dataSetId,
-    //     wallet: senderWallet,
-    // }));
-    //
-    // return {
-    //     vertices: verticesPerImport,
-    //     edges: edgesPerImport,
-    //     data_set_id: dataSetId,
-    //     wallet: senderWallet,
-    // };
-    // }
-=======
->>>>>>> 7cc2447c
 
     /**
      * Import GS1 contents
