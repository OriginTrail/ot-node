--- conflicted
+++ resolved
@@ -1,10 +1,8 @@
 const constants = require('../constants');
 const importUtilities = require('../ImportUtilities');
-<<<<<<< HEAD
 const Merkle = require('../Merkle');
-=======
 const utilities = require('../Utilities');
->>>>>>> 13c1f523
+
 
 class ChallengeService {
     constructor(ctx) {
