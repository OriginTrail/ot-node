--- conflicted
+++ resolved
@@ -51,11 +51,7 @@
 
         const hasFunds = await this.hasProfileBalanceForOffer(tokenAmountPerHolder);
         if (!hasFunds) {
-<<<<<<< HEAD
-            const message = 'Not enough tokens. To replicate data please deposit more tokens to your profile.';
-=======
             const message = 'Not enough tokens. To replicate data please deposit more tokens to your profile';
->>>>>>> 8092bd9d
             this.logger.warn(message);
             throw new Error(message);
         }
