const BN = require('bn.js');
const Utilities = require('../Utilities');
const Encryption = require('../Encryption');

const models = require('../../models');

const DEFAULT_NUMBER_OF_HOLDERS = 3;

class DCService {
    constructor(ctx) {
        this.web3 = ctx.web3;
        this.transport = ctx.transport;
        this.logger = ctx.logger;
        this.config = ctx.config;
        this.blockchain = ctx.blockchain;
        this.commandExecutor = ctx.commandExecutor;
        this.replicationService = ctx.replicationService;
        this.profileService = ctx.profileService;
        this.pricingService = ctx.pricingService;
    }

    /**
     * Starts offer creation protocol
     * @param dataSetId
     * @param dataRootHash
     * @param holdingTimeInMinutes
     * @param tokenAmountPerHolder
     * @param dataSizeInBytes
     * @param litigationIntervalInMinutes
     * @returns {Promise<*>}
     */
    async createOffer(
        dataSetId, dataRootHash, holdingTimeInMinutes, tokenAmountPerHolder,
<<<<<<< HEAD
        dataSizeInBytes, litigationIntervalInMinutes, urgent,
=======
        dataSizeInBytes, litigationIntervalInMinutes, handler_id, urgent,
>>>>>>> 4648264a
    ) {
        const offer = await models.offers.create({
            data_set_id: dataSetId,
            message: 'Offer is pending',
            status: 'PENDING',
            global_status: 'PENDING',
        });

        if (!holdingTimeInMinutes) {
            holdingTimeInMinutes = this.config.dc_holding_time_in_minutes;
        }

        if (!tokenAmountPerHolder) {
            tokenAmountPerHolder = await this.pricingService
                .calculateOfferPriceinTrac(dataSizeInBytes, holdingTimeInMinutes);
        }

        if (!litigationIntervalInMinutes) {
            litigationIntervalInMinutes = new BN(this.config.dc_litigation_interval_in_minutes, 10);
        }

        if (this.config.parentIdentity) {
            const hasPermission = await this.profileService.hasParentPermission();
            if (!hasPermission) {
                const message = 'Identity does not have permission to use parent identity funds. To replicate data please acquire permissions or remove parent identity from config';
                this.logger.warn(message);
                throw new Error(message);
            }

            const hasFunds = await this.parentHasProfileBalanceForOffer(tokenAmountPerHolder);
            if (!hasFunds) {
                const message = 'Parent profile does not have enough tokens. To replicate data please deposit more tokens to your profile';
                this.logger.warn(message);
                throw new Error(message);
            }
        } else {
            const hasFunds = await this.hasProfileBalanceForOffer(tokenAmountPerHolder);
            if (!hasFunds) {
                const message = 'Not enough tokens. To replicate data please deposit more tokens to your profile';
                this.logger.warn(message);
                throw new Error(message);
            }
        }

        const commandData = {
            internalOfferId: offer.id,
            dataSetId,
            dataRootHash,
            holdingTimeInMinutes,
            tokenAmountPerHolder,
            dataSizeInBytes,
            litigationIntervalInMinutes,
<<<<<<< HEAD
=======
            handler_id,
>>>>>>> 4648264a
            urgent,
        };
        const commandSequence = [
            'dcOfferPrepareCommand',
            'dcOfferCreateDbCommand',
            'dcOfferCreateBcCommand',
            'dcOfferTaskCommand',
            'dcOfferChooseCommand'];

        await this.commandExecutor.add({
            name: commandSequence[0],
            sequence: commandSequence.slice(1),
            delay: 0,
            data: commandData,
            transactional: false,
        });
        return offer.id;
    }

    /**
     * Check for funds
     * @param identities
     * @param tokenAmountPerHolder
     * @return {Promise<*>}
     */
    async checkDhFunds(identities, tokenAmountPerHolder) {
        const profileMinStake = new BN(await this.blockchain.getProfileMinimumStake(), 10);
        const excluded = await Promise.all(identities.map(async (identity) => {
            const profile = await this.blockchain.getProfile(identity);
            const profileStake = new BN(profile.stake, 10);
            const profileStakeReserved = new BN(profile.stakeReserved, 10);

            let remainder = null;
            const offerStake = new BN(tokenAmountPerHolder, 10);
            if (profileStake.sub(profileStakeReserved).lt(offerStake)) {
                remainder = offerStake.sub(profileStake.sub(profileStakeReserved));
            }

            if (profileStake.sub(profileStakeReserved).lt(profileMinStake)) {
                const stakeRemainder = profileMinStake.sub(profileStake.sub(profileStakeReserved));
                if (!remainder || (remainder && remainder.lt(stakeRemainder))) {
                    remainder = stakeRemainder;
                }
            }
            if (remainder) {
                return identity;
            }
            return null;
        }));
        return excluded.filter(e => e != null);
    }

    /**
     * Has enough balance on profile for creating an offer
     * @param tokenAmountPerHolder - Tokens per DH
     * @return {Promise<*>}
     */
    async hasProfileBalanceForOffer(tokenAmountPerHolder) {
        const profile = await this.blockchain.getProfile(this.config.erc725Identity);
        const profileStake = new BN(profile.stake, 10);
        const profileStakeReserved = new BN(profile.stakeReserved, 10);

        const offerStake = new BN(tokenAmountPerHolder.toString(), 10)
            .mul(new BN(DEFAULT_NUMBER_OF_HOLDERS, 10));

        let remainder = null;
        if (profileStake.sub(profileStakeReserved).lt(offerStake)) {
            remainder = offerStake.sub(profileStake.sub(profileStakeReserved));
        }

        const profileMinStake = new BN(await this.blockchain.getProfileMinimumStake(), 10);
        if (profileStake.sub(profileStakeReserved).sub(offerStake).lt(profileMinStake)) {
            const stakeRemainder = profileMinStake.sub(profileStake.sub(profileStakeReserved));
            if (!remainder || (remainder && remainder.lt(stakeRemainder))) {
                remainder = stakeRemainder;
            }
        }
        return !remainder;
    }

    /**
     * Parent has enough balance on profile for creating an offer
     * @param tokenAmountPerHolder - Tokens per DH
     * @return {Promise<*>}
     */
    async parentHasProfileBalanceForOffer(tokenAmountPerHolder) {
        const profile = await this.blockchain.getProfile(this.config.parentIdentity);
        const profileStake = new BN(profile.stake, 10);
        const profileStakeReserved = new BN(profile.stakeReserved, 10);

        const offerStake = new BN(tokenAmountPerHolder, 10)
            .mul(new BN(DEFAULT_NUMBER_OF_HOLDERS, 10));

        let remainder = null;
        if (profileStake.sub(profileStakeReserved).lt(offerStake)) {
            remainder = offerStake.sub(profileStake.sub(profileStakeReserved));
        }

        const profileMinStake = new BN(await this.blockchain.getProfileMinimumStake(), 10);
        if (profileStake.sub(profileStakeReserved).sub(offerStake).lt(profileMinStake)) {
            const stakeRemainder = profileMinStake.sub(profileStake.sub(profileStakeReserved));
            if (!remainder || (remainder && remainder.lt(stakeRemainder))) {
                remainder = stakeRemainder;
            }
        }
        return !remainder;
    }

    /**
     * Completes offer and writes solution to the blockchain
     * @param data - Miner result
     * @returns {Promise<void>}
     */
    async miningSucceed(data) {
        const { offerId } = data;
        const mined = await models.miner_tasks.findOne({
            where: {
                offer_id: offerId,
            },
            order: [
                ['id', 'DESC'],
            ],
        });
        if (!mined) {
            throw new Error(`Failed to find offer ${offerId}. Something fatal has occurred!`);
        }
        mined.status = 'COMPLETED';
        mined.message = data.message;
        mined.result = data.result;
        await mined.save({
            fields: ['message', 'status', 'result'],
        });
    }

    /**
     * Fails offer
     * @param err - Miner error
     * @returns {Promise<void>}
     */
    async miningFailed(err) {
        const { offerId, message } = err;
        const mined = await models.miner_tasks.findOne({
            where: {
                offer_id: offerId,
            },
            order: [
                ['id', 'DESC'],
            ],
        });
        if (!mined) {
            throw new Error(`Failed to find offer ${offerId}. Something fatal has occurred!`);
        }
        mined.status = 'FAILED';
        mined.message = message;
        await mined.save({
            fields: ['message', 'status'],
        });
    }

    /**
     * Handles replication request from one DH
     * @param offerId - Offer ID
     * @param wallet - DH wallet
     * @param identity - Network identity
     * @param dhIdentity - DH ERC725 identity
     * @param response - Network response
     * @returns {Promise<void>}
     */
    async handleReplicationRequest(offerId, wallet, identity, dhIdentity, response) {
        this.logger.info(`Request for replication of offer external ID ${offerId} received. Sender ${identity}`);

        if (!offerId || !wallet || !dhIdentity) {
            const message = 'Asked replication without providing offer ID or wallet or identity.';
            this.logger.warn(message);
            await this.transport.sendResponse(response, { status: 'fail', message });
            return;
        }

        const offerModel = await models.offers.findOne({
            where: {
                offer_id: offerId,
            },
            order: [
                ['id', 'DESC'],
            ],
        });
        if (!offerModel) {
            const message = `Replication request for offer external ID ${offerId} that I don't know.`;
            this.logger.warn(message);
            await this.transport.sendResponse(response, { status: 'fail', message });
            return;
        }
        const offer = offerModel.get({ plain: true });
        if (offer.status !== 'STARTED') {
            const message = `Replication request for offer external ${offerId} that is not in STARTED state.`;
            this.logger.warn(message);
            await this.transport.sendResponse(response, { status: 'fail', message });
        }

        const dhReputation = await this.getReputationForDh(dhIdentity);

        if (dhReputation.lt(new BN(this.config.dh_min_reputation))) {
            const message = `Replication request from holder identity ${dhIdentity} declined! Unacceptable reputation: ${dhReputation.toString()}.`;
            this.logger.info(message);
            await this.transport.sendResponse(response, { status: 'fail', message });
        } else {
            await this._sendReplication(offer, wallet, identity, dhIdentity, response);
        }
    }

    /**
     * Return reputation for received dh identity
     * @param dhIdentity
     * @returns {Promise<BN>}
     */
    async getReputationForDh(dhIdentity) {
        const reputationModel = await models.reputation_data.findAll({
            where: {
                dh_identity: dhIdentity.toLowerCase(),
            },
        });
        if (reputationModel) {
            let reputation = new BN(0, 10);
            reputationModel.forEach((element) => {
                const reputationDelta = element.reputation_delta;
                if (reputationDelta) {
                    reputation = reputation.add(new BN(reputationDelta));
                }
            });
            return reputation;
        }
        return new BN(0, 10);
    }

    /**
     * Handles replication request from one DH
     * @param offerId - Offer ID
     * @param wallet - DH wallet
     * @param identity - Network identity
     * @param dhIdentity - DH ERC725 identity
     * @param response - Network response
     * @returns {Promise<void>}
     */
    async handleReplacementRequest(offerId, wallet, identity, dhIdentity, response) {
        this.logger.info(`Replacement request for replication of offer ${offerId} received. Sender ${identity}`);

        if (!offerId || !wallet) {
            const message = 'Asked replication without providing offer ID or wallet.';
            this.logger.warn(message);
            await this.transport.sendResponse(response, { status: 'fail', message });
            return;
        }

        const offerModel = await models.offers.findOne({
            where: {
                offer_id: offerId,
            },
            order: [
                ['id', 'DESC'],
            ],
        });
        if (!offerModel) {
            const message = `Replacement replication request for offer ID ${offerId} that I don't know.`;
            this.logger.warn(message);
            await this.transport.sendResponse(response, { status: 'fail', message });
            return;
        }
        const offer = offerModel.get({ plain: true });
        if (offer.global_status !== 'REPLACEMENT_STARTED') {
            const message = `Replication request for offer ${offerId} that is not in REPLACEMENT_STARTED state.`;
            this.logger.warn(message);
            await this.transport.sendResponse(response, { status: 'fail', message });
        }

        const usedDH = await models.replicated_data.findOne({
            where: {
                dh_id: identity,
                dh_wallet: wallet,
                dh_identity: dhIdentity,
                offer_id: offerId,
            },
        });

        if (usedDH != null) {
            this.logger.notify(`Cannot send replication to DH with network ID ${identity}. DH status is ${usedDH.status}.`);

            try {
                await this.transport.sendResponse(response, {
                    status: 'fail',
                });
            } catch (e) {
                this.logger.error(`Failed to send response 'fail' status. Error: ${e}.`);
            }
        }
        await this._sendReplication(offer, wallet, identity, dhIdentity, response);
    }

    /**
     * Handles replication request from one DH
     * @param offer - Offer
     * @param wallet - DH wallet
     * @param identity - Network identity
     * @param dhIdentity - DH ERC725 identity
     * @param response - Network response
     * @returns {Promise<void>}
     */
    async _sendReplication(offer, wallet, identity, dhIdentity, response) {
        const colorNumber = Utilities.getRandomInt(2);
        const color = this.replicationService.castNumberToColor(colorNumber);

        const replication = await this.replicationService.loadReplication(offer.id, color);
        await models.replicated_data.create({
            dh_id: identity,
            dh_wallet: wallet.toLowerCase(),
            dh_identity: dhIdentity.toLowerCase(),
            offer_id: offer.offer_id,
            litigation_private_key: replication.litigationPrivateKey,
            litigation_public_key: replication.litigationPublicKey,
            distribution_public_key: replication.distributionPublicKey,
            distribution_private_key: replication.distributionPrivateKey,
            distribution_epk_checksum: replication.distributionEpkChecksum,
            litigation_root_hash: replication.litigationRootHash,
            distribution_root_hash: replication.distributionRootHash,
            distribution_epk: replication.distributionEpk,
            status: 'STARTED',
            color: colorNumber,
        });

        const toSign = [
            Utilities.denormalizeHex(new BN(replication.distributionEpkChecksum).toString('hex')),
            Utilities.denormalizeHex(replication.distributionRootHash),
        ];
        const distributionSignature = Encryption.signMessage(
            this.web3, toSign,
            Utilities.normalizeHex(this.config.node_private_key),
        );

        const payload = {
            offer_id: offer.offer_id,
            data_set_id: offer.data_set_id,
            dc_wallet: this.config.node_wallet,
            otJson: replication.otJson,
            litigation_public_key: replication.litigationPublicKey,
            distribution_public_key: replication.distributionPublicKey,
            distribution_private_key: replication.distributionPrivateKey,
            distribution_epk_checksum: replication.distributionEpkChecksum,
            litigation_root_hash: replication.litigationRootHash,
            distribution_root_hash: replication.distributionRootHash,
            distribution_epk: replication.distributionEpk,
            distribution_signature: distributionSignature.signature,
            transaction_hash: offer.transaction_hash,
            distributionSignature,
            color: colorNumber,
        };

        // send replication to DH
        await this.transport.sendResponse(response, payload);
        this.logger.info(`Replication for offer ID ${offer.id} sent to ${identity}.`);
    }

    /**
     * Validates and adds DH signature
     * @param offerId
     * @param signature
     * @param dhNodeId
     * @param dhWallet
     * @param dhIdentity
     * @param isReplacement
     * @returns {Promise<void>}
     */
    async verifyDHReplication(offerId, signature, dhNodeId, dhIdentity, dhWallet, isReplacement) {
        await this.commandExecutor.add({
            name: 'dcReplicationCompletedCommand',
            delay: 0,
            data: {
                offerId,
                signature,
                dhNodeId,
                dhWallet,
                dhIdentity,
                isReplacement,
            },
            transactional: false,
        });
    }

    /**
     * Handles challenge response
     * @param answer - Challenge block ID
     * @param challengeId - Challenge ID used for reply
     * @return {Promise<void>}
     */
    async handleChallengeResponse(challengeId, answer) {
        this.logger.info(`Challenge response arrived for challenge ${challengeId}. Answer ${answer}`);

        const challenge = await models.challenges.findOne({
            where: { id: challengeId },
        });

        if (challenge == null) {
            this.logger.info(`Failed to find challenge ${challengeId}.`);
            return;
        }

        challenge.answer = answer;
        await challenge.save({ fields: ['answer'] });
    }
}

module.exports = DCService;<|MERGE_RESOLUTION|>--- conflicted
+++ resolved
@@ -31,11 +31,7 @@
      */
     async createOffer(
         dataSetId, dataRootHash, holdingTimeInMinutes, tokenAmountPerHolder,
-<<<<<<< HEAD
-        dataSizeInBytes, litigationIntervalInMinutes, urgent,
-=======
         dataSizeInBytes, litigationIntervalInMinutes, handler_id, urgent,
->>>>>>> 4648264a
     ) {
         const offer = await models.offers.create({
             data_set_id: dataSetId,
@@ -88,10 +84,7 @@
             tokenAmountPerHolder,
             dataSizeInBytes,
             litigationIntervalInMinutes,
-<<<<<<< HEAD
-=======
             handler_id,
->>>>>>> 4648264a
             urgent,
         };
         const commandSequence = [
