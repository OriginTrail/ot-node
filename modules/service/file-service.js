const path = require('path');
const { exists, mkdir } = require('fs');
const fs = require('fs');
const appRootPath = require('app-root-path');

const MIGRATION_FOLDER_NAME = 'migrations';

class FileService {
    constructor(ctx) {
        this.config = ctx.config;
    }

    getFileExtension(fileName) {
        return path.extname(fileName).toLowerCase();
    }

    /**
     * Write contents to file
     * @param directory
     * @param filename
     * @param data
     * @returns {Promise}
     */
    writeContentsToFile(directory, filename, data) {
        return new Promise((resolve, reject) => {
            mkdir(directory, { recursive: true }, (err) => {
                if (err) {
                    reject(err);
                } else {
                    const fullpath = path.join(directory, filename);
                    try {
                        fs.writeFile(fullpath, data, (err) => {
                            if (err) {
                                reject(err);
                            } else {
                                resolve(fullpath);
                            }
                        });
                    } catch (e) {
                        reject(e);
                    }
                }
            });
        });
    }

    createFolder(folderName) {}

<<<<<<< HEAD
    readFileOnPath(filePath) {}
=======
    readFileOnPath(filePath) {
        return this._readFile(filePath, false);
    }
>>>>>>> 3de8766e

    /**
     * Loads JSON data from file
     * @returns {Promise<JSON object>}
     * @private
     */
    loadJsonFromFile(filePath) {
        return this._readFile(filePath, true);
    }

    _readFile(filePath, convertToJSON = false) {
        return new Promise((resolve, reject) => {
            exists(filePath, (exist) => {
                if (exist) {
                    fs.readFile(filePath, (err, data) => {
                        if (err) {
                            reject(err);
                        } else {
                            try {
                                if (convertToJSON) {
                                    const fileJson = JSON.parse(data);
                                    resolve(fileJson);
                                }
                                resolve(data);
                            } catch (error) {
                                reject(error);
                            }
                        }
                    });
                } else {
                    reject(new Error(`File doesn't exist on file path: ${filePath}`));
                }
            });
        });
    }

    removeFile(filePath) {
        return new Promise((resolve, reject) => {
            exists(filePath, (exist) => {
                if (exist) {
                    fs.unlink(filePath, (err) => {
                        if (err) {
                            reject(err);
                        } else {
                            resolve(true);
                        }
                    });
                } else {
                    resolve(false);
                }
            });
        });
    }

    getDataFolderPath() {
        if (process.env.NODE_ENV === 'testnet' || process.env.NODE_ENV === 'mainnet') {
            return path.join(appRootPath.path, '..', this.config.appDataPath);
        }
        return path.join(appRootPath.path, this.config.appDataPath);
    }

    getUpdateFilePath() {
        return path.join(this.getDataFolderPath(), 'UPDATED');
    }

    getMigrationFolderPath() {
        return path.join(this.getDataFolderPath(), MIGRATION_FOLDER_NAME);
    }

    getHandlerIdCachePath() {
        return path.join(this.getDataFolderPath(), 'handler_id_cache');
    }

    getHandlerIdDocumentPath(handlerId) {
        return path.join(this.getHandlerIdCachePath(), handlerId);
    }
}

module.exports = FileService;<|MERGE_RESOLUTION|>--- conflicted
+++ resolved
@@ -1,9 +1,6 @@
 const path = require('path');
 const { exists, mkdir } = require('fs');
 const fs = require('fs');
-const appRootPath = require('app-root-path');
-
-const MIGRATION_FOLDER_NAME = 'migrations';
 
 class FileService {
     constructor(ctx) {
@@ -46,13 +43,9 @@
 
     createFolder(folderName) {}
 
-<<<<<<< HEAD
-    readFileOnPath(filePath) {}
-=======
     readFileOnPath(filePath) {
         return this._readFile(filePath, false);
     }
->>>>>>> 3de8766e
 
     /**
      * Loads JSON data from file
@@ -107,23 +100,8 @@
         });
     }
 
-    getDataFolderPath() {
-        if (process.env.NODE_ENV === 'testnet' || process.env.NODE_ENV === 'mainnet') {
-            return path.join(appRootPath.path, '..', this.config.appDataPath);
-        }
-        return path.join(appRootPath.path, this.config.appDataPath);
-    }
-
-    getUpdateFilePath() {
-        return path.join(this.getDataFolderPath(), 'UPDATED');
-    }
-
-    getMigrationFolderPath() {
-        return path.join(this.getDataFolderPath(), MIGRATION_FOLDER_NAME);
-    }
-
     getHandlerIdCachePath() {
-        return path.join(this.getDataFolderPath(), 'handler_id_cache');
+        return path.join(this.config.appDataPath, 'handler_id_cache');
     }
 
     getHandlerIdDocumentPath(handlerId) {
