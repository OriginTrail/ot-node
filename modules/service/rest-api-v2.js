--- conflicted
+++ resolved
@@ -27,10 +27,7 @@
         this.mapping_standards_for_event.set('ot-json', 'ot-json');
         this.mapping_standards_for_event.set('gs1-epcis', 'gs1');
         this.mapping_standards_for_event.set('graph', 'ot-json');
-<<<<<<< HEAD
         this.mapping_standards_for_event.set('wot', 'wot');
-=======
->>>>>>> bf1d7a78
     }
 
     /**
@@ -352,11 +349,7 @@
                 const commandSequence = [
                     'dcConvertToOtJsonCommand',
                     'dcConvertToGraphCommand',
-<<<<<<< HEAD
-                    'dcWriteToDbCommand',
-=======
                     'dcWriteImportToGraphDbCommand',
->>>>>>> bf1d7a78
                     'dcFinalizeImportCommand',
                 ];
 
