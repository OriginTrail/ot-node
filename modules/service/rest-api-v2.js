--- conflicted
+++ resolved
@@ -172,7 +172,6 @@
             });
         }
 
-<<<<<<< HEAD
         server.post(`/api/${this.version_id}/staging_data/create`, async (req, res) => {
             await this.dcController.handleStagingDataCreate(req, res);
         });
@@ -183,14 +182,13 @@
 
         server.post(`/api/${this.version_id}/staging_data/publish`, async (req, res) => {
             await this.dcController.handleStagingDataPublish(req, res);
-=======
+
         server.post(`/api/${this.version_id}/did/resolve`, async (req, res, next) => {
             await this.didController.resolve(req, res);
         });
 
         server.post(`/api/${this.version_id}/did/authenticate`, async (req, res, next) => {
             await this.didController.authenticate(req, res);
->>>>>>> deebbae5
         });
 
         server.post(`/api/${this.version_id}/query/local`, async (req, res, next) => {
