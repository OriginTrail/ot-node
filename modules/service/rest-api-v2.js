const path = require('path');
const { QueryTypes } = require('sequelize');
const fs = require('fs');
const BN = require('bn.js');
const pjson = require('../../package.json');
const RestAPIValidator = require('../validator/rest-api-validator');
const ImportUtilities = require('../ImportUtilities');
const Utilities = require('../Utilities');
const Models = require('../../models');

class RestAPIServiceV2 {
    constructor(ctx) {
        this.ctx = ctx;
        this.config = ctx.config;
        this.logger = ctx.logger;
        this.apiUtilities = ctx.apiUtilities;
        this.emitter = ctx.emitter;
        this.commandExecutor = ctx.commandExecutor;
        this.epcisOtJsonTranspiler = ctx.epcisOtJsonTranspiler;
        this.wotOtJsonTranspiler = ctx.wotOtJsonTranspiler;

        this.dcController = ctx.dcController;
        this.dhController = ctx.dhController;
        this.dvController = ctx.dvController;
        this.infoController = ctx.infoController;

        this.exportController = ctx.exportController;
        this.remoteControl = ctx.remoteControl;

        this.graphStorage = ctx.graphStorage;
        this.importService = ctx.importService;

        this.version_id = 'v2.0';
        this.stanards = ['OT-JSON', 'GS1-EPCIS', 'GRAPH', 'WOT'];
        this.trading_type_purchased = 'PURCHASED';
        this.trading_type_sold = 'SOLD';
        this.trading_type_all = 'ALL';
        this.trading_types = [
            this.trading_type_purchased, this.trading_type_sold, this.trading_type_all,
        ];
        this.graphStorage = ctx.graphStorage;
        this.mapping_standards_for_event = new Map();
        this.mapping_standards_for_event.set('ot-json', 'ot-json');
        this.mapping_standards_for_event.set('gs1-epcis', 'gs1');
        this.mapping_standards_for_event.set('graph', 'ot-json');
        this.mapping_standards_for_event.set('wot', 'wot');
    }

    /**
     * API Routes
     */
    _exposeAPIRoutes(server) {
        const {
            transport, emitter, blockchain, web3, config,
        } = this.ctx;

        server.get(`/api/${this.version_id}/info`, async (req, res) => {
            await this.infoController.getNodeInfo(req, res);
        });

        server.post(`/api/${this.version_id}/import`, async (req, res) => {
            await this._importDataset(req, res);
        });

        server.get(`/api/${this.version_id}/import/result/:handler_id`, async (req, res) => {
            await this._checkForHandlerStatus(req, res);
        });

        server.post(`/api/${this.version_id}/replicate`, async (req, res) => {
            await this._replicateDataset(req, res);
        });

        server.get(`/api/${this.version_id}/replicate/result/:handler_id`, async (req, res) => {
            await this._checkForReplicationHandlerStatus(req, res);
        });

        server.post(`/api/${this.version_id}/export`, async (req, res) => {
            await this.exportController.exportDataset(req, res);
        });

        server.get(`/api/${this.version_id}/export/result/:handler_id`, async (req, res) => {
            await this.exportController.checkForHandlerStatus(req, res);
        });

        server.get(`/api/${this.version_id}/standards`, async (req, res) => {
            this._getStandards(req, res);
        });

        server.get(`/api/${this.version_id}/get_element_issuer_identity/:element_id`, async (req, res) => {
            await this._getElementIssuerIdentity(req, res);
        });

        server.get(`/api/${this.version_id}/get_connection_types/:standard_id`, async (req, res) => {
            await this._getConnectionTypes(req, res);
        });

        server.get(`/api/${this.version_id}/get_dataset_info/:dataset_id`, async (req, res) => {
            await this.infoController.getDatasetInfo(req, res);
        });

        server.post(`/api/${this.version_id}/trail`, async (req, res) => {
            await this._getTrail(req, res);
        });

        server.post(`/api/${this.version_id}/get_merkle_proofs`, async (req, res) => {
            await this._getMerkleProofs(req, res);
        });

        server.post(`/api/${this.version_id}/network/query`, async (req, res) => {
            await this._networkQuery(req, res);
        });

        server.get(`/api/${this.version_id}/network/query/result/:query_id`, async (req, res) => {
            await this._networkQueryStatus(req, res);
        });

        server.get(`/api/${this.version_id}/network/query/responses/:query_id`, async (req, res) => {
            await this._networkQueryResponses(req, res);
        });

        server.post(`/api/${this.version_id}/network/read`, async (req, res) => {
            await this._readNetwork(req, res);
        });

        server.get(`/api/${this.version_id}/network/read/result/:handler_id`, async (req, res) => {
            await this._checkForHandlerStatus(req, res);
        });
        //
<<<<<<< HEAD
        // server.post(`/api/${this.version_id}/network/private_data/read`, async (req, res) => {
        //     await this._privateDataReadNetwork(req, res);
        // });

        // server.get(`/api/${this.version_id}/network/private_data/read/resu
=======
        // server.post(`/api/${this.version_id}/network/permissioned_data/read`,async(req, res) => {
        //     await this._privateDataReadNetwork(req, res);
        // });

        // server.get(`/api/${this.version_id}/network/permissioned_data/read/resu
>>>>>>> 2903a0a4
        // lt/:handler_id`, async (req, res) => {
        //     await this._checkForHandlerStatus(req, res);
        // });

<<<<<<< HEAD
        server.post(`/api/${this.version_id}/network/private_data/purchase`, async (req, res) => {
            await this.dvController.sendNetworkPurchase(req, res);
        });

        server.get(`/api/${this.version_id}/network/private_data/purchase/result/:handler_id`, async (req, res) => {
            await this._checkForHandlerStatus(req, res);
=======
        // server.post(`/api/${this.version_id}/network/
        // permissioned_data/purchase`, async (req, res) => {
        //     await this.dvController.sendNetworkPurchase(req, res);
        // });

        // server.get(`/api/${this.version_id}/network/
        // permissioned_data/purchase/result/:handler_id`, async (req, res) => {
        //     await this._checkForHandlerStatus(req, res);
        // });

        server.post(`/api/${this.version_id}/permissioned_data/whitelist_viewer`, async (req, res) => {
            await this.dhController.whitelistViewer(req, res);
        });

        server.post(`/api/${this.version_id}/network/read_export`, async (req, res) => {
            await this.dvController.handleDataReadExportRequest(req, res);
        });

        server.get(`/api/${this.version_id}/network/read_export/result/:handler_id`, async (req, res) => {
            await this.exportController.checkForHandlerStatus(req, res);
>>>>>>> 2903a0a4
        });

        server.post(`/api/${this.version_id}/challenges`, async (req, res) => {
            await this._getChallenges(req, res);
        });

<<<<<<< HEAD
        server.get(`/api/${this.version_id}/private_data/available`, async (req, res) => {
            await this._getPrivateDataAvailable(req, res);
        });


        server.get(`/api/${this.version_id}/private_data/owned`, async (req, res) => {
            await this._getPrivateDataOwned(req, res);
        });

        server.post(`/api/${this.version_id}/network/private_data/get_price`, async (req, res) => {
            await this._getPrivateDataPrice(req, res);
        });

        server.post(`/api/${this.version_id}/private_data/update_price`, async (req, res) => {
            await this._updatePrivateDataPrice(req, res);
        });

        server.get(`/api/${this.version_id}/network/private_data/get_price/result/:handler_id`, async (req, res) => {
            await this._checkForHandlerStatus(req, res);
        });

        server.get(`/api/${this.version_id}/private_data/trading_info/:type`, async (req, res) => {
            await this._getTradingData(req, res);
        });
=======
        // server.get(`/api/${this.version_id}/permissioned_data/available`, async (req, res) => {
        //     await this._getPermissionedDataAvailable(req, res);
        // });
        //
        //
        // server.get(`/api/${this.version_id}/permissioned_data/owned`, async (req, res) => {
        //     await this._getPermissionedDataOwned(req, res);
        // });
        //
        // server.post(`/api/${this.version_id}/network/
        // permissioned_data/get_price`, async (req, res) => {
        //     await this._getPermissionedDataPrice(req, res);
        // });
        //
        // server.post(`/api/${this.version_id}/
        // permissioned_data/update_price`, async (req, res) => {
        //     await this._updatePermissionedDataPrice(req, res);
        // });
        //
        // server.get(`/api/${this.version_id}/network/
        // permissioned_data/get_price/result/:handler_id`, async (req, res) => {
        //     await this._checkForHandlerStatus(req, res);
        // });
        //
        // server.get(`/api/${this.version_id}/
        // permissioned_data/trading_info/:type`, async (req, res) => {
        //     await this._getTradingData(req, res);
        // });
>>>>>>> 2903a0a4


        /** Network related routes */
        server.get(`/api/${this.version_id}/network/get-contact/:node_id`, async (req, res) => {
            const nodeId = req.params.node_id;
            this.logger.api(`Get contact node ID ${nodeId}`);

            const result = await transport.getContact(nodeId);
            const body = {};

            if (result) {
                Object.assign(body, result);
            }
            res.status(200);
            res.send(body);
        });

        server.get(`/api/${this.version_id}/network/find/:node_id`, async (req, res) => {
            const nodeId = req.params.node_id;
            this.logger.api(`Find node ID ${nodeId}`);

            const result = await transport.findNode(nodeId);
            const body = {};

            if (result) {
                Object.assign(body, result);
            }
            res.status(200);
            res.send(body);
        });

        /**
         * Temporary route used for HTTP network prototype
         */
        server.post(`/api/${this.version_id}/network/send`, (req, res) => {
            this.logger.api('P2P request received');

            const { type } = req.body;
            emitter.emit(type, req, res);
        });

        server.post(`/api/${this.version_id}/query/local`, (req, res, next) => {
            this.logger.api('POST: Local query request received.');

            let error = RestAPIValidator.validateBodyRequired(req.body);
            if (error) {
                return next(error);
            }

            const queryObject = req.body.query;
            error = RestAPIValidator.validateSearchQuery(queryObject);
            if (error) {
                return next(error);
            }

            // TODO: Decrypt returned vertices
            emitter.emit('api-query', {
                query: queryObject,
                response: res,
            });
        });

        server.get(`/api/${this.version_id}/query/local/import/:data_set_id`, (req, res) => {
            this.logger.api('GET: Local import request received.');

            if (!req.params.data_set_id) {
                res.status(400);
                res.send({
                    message: 'Param required.',
                });
                return;
            }

            emitter.emit('api-query-local-import', {
                data_set_id: req.params.data_set_id,
                format: ((req.query && req.query.format) || 'otjson'),
                encryption: req.query.encryption,
                request: req,
                response: res,
            });
        });


        server.get(`/api/${this.version_id}/consensus/:sender_id`, (req, res) => {
            this.logger.api('GET: Consensus check events request received.');

            if (req.params.sender_id == null) {
                res.status(400);
                res.send({ message: 'Bad request' });
            }

            emitter.emit('api-consensus-events', {
                sender_id: req.params.sender_id,
                response: res,
            });
        });

        /**
         * Payout route
         * @param Query params: data_set_id
         */
        server.get(`/api/${this.version_id}/payout`, (req, res) => {
            this.logger.api('GET: Payout request received.');

            if (!req.query.offer_id) {
                res.status(400);
                res.send({
                    message: 'Param offer_id is required.',
                });
                return;
            }

            emitter.emit('api-payout', {
                offerId: req.query.offer_id,
                response: res,
            });
        });

        /** Get root hash for provided data query
         * @param Query params: data_set_id
         */
        server.get(`/api/${this.version_id}/fingerprint/:dataset_id`, (req, res) => {
            this.dvController.handleGetFingerprint(req, res);
        });

        server.get(`/api/${this.version_id}/import_info`, async (req, res) => {
            this.logger.api('GET: import_info.');

            const queryObject = req.query;
            if (queryObject.data_set_id == null) {
                res.send({ status: 400, message: 'Missing parameter!', data: [] });
                return;
            }

            this.emitter.emit('api-import-info', {
                dataSetId: queryObject.data_set_id,
                responseFormat: queryObject.format || 'otjson',
                response: res,
            });
        });

        server.get(`/api/${this.version_id}/balance`, async (req, res) => {
            this.logger.api('Get balance.');

            try {
                const humanReadable = req.query.humanReadable === 'true';

                const walletEthBalance = await web3.eth.getBalance(config.node_wallet);
                const walletTokenBalance = await Utilities.getTracTokenBalance(
                    web3,
                    config.node_wallet,
                    blockchain.getTokenContractAddress(),
                    false,
                );
                const profile = await blockchain.getProfile(config.erc725Identity);
                const profileMinimalStake = await blockchain.getProfileMinimumStake();

                const body = {
                    wallet: {
                        address: config.node_wallet,
                        ethBalance: humanReadable ? web3.utils.fromWei(walletEthBalance, 'ether') : walletEthBalance,
                        tokenBalance: humanReadable ? web3.utils.fromWei(walletTokenBalance, 'ether') : walletTokenBalance,
                    },
                    profile: {
                        staked: humanReadable ? web3.utils.fromWei(profile.stake, 'ether') : profile.stake,
                        reserved: humanReadable ? web3.utils.fromWei(profile.stakeReserved, 'ether') : profile.stakeReserved,
                        minimalStake: humanReadable ? web3.utils.fromWei(profileMinimalStake, 'ether') : profileMinimalStake,
                    },
                };

                res.status(200);
                res.send(body);
            } catch (error) {
                this.logger.error(`Failed to get balance. ${error.message}.`);
                res.status(503);
                res.send({});
            }
        });

        server.get(`/api/${this.version_id}/imports_info`, (req, res) => {
            this.logger.api('GET: List imports request received.');

            emitter.emit('api-imports-info', {
                response: res,
            });
        });

        server.get(`/api/${this.version_id}/dump/rt`, (req, res) => {
            this.logger.api('Dumping routing table');
            const message = transport.dumpContacts();

            res.status(200);
            res.send({
                message,
            });
        });
    }

    async _getTrail(req, res) {
        this.logger.api('POST: Trail request received.');

        await this.dhController.getTrail(req, res);
    }

    async _getMerkleProofs(req, res) {
        this.logger.api('POST: Get Merkle proofs request received.');

        if (req.body === undefined) {
            res.status(400);
            res.send({
                message: 'Bad request',
            });
            return;
        }

        if (req.body.object_ids === undefined ||
            req.body.dataset_id === undefined) {
            res.status(400);
            res.send({
                message: 'Bad request',
            });
            return;
        }

        const { object_ids, dataset_id } = req.body;

        const response =
            await this.importService.getMerkleProofs(Utilities.arrayze(object_ids), dataset_id);

        res.status(200);
        res.send(response);
    }

    async _networkQuery(req, res) {
        this.logger.api('POST: Network query request received.');

        let error = RestAPIValidator.validateBodyRequired(req.body);
        if (error) {
            res.status(400);
            res.send({
                message: error.message,
            });
            return;
        }

        const { query } = req.body;
        error = RestAPIValidator.validateSearchQuery(query);
        if (error) {
            res.status(400);
            res.send({
                message: error.message,
            });
            return;
        }

        this.logger.info('Network-query handling triggered.');

        const queryId = await this.dvController.queryNetwork(query, res);

        if (queryId) {
            res.status(200);
            res.send({
                query_id: queryId,
            });
        }
    }

    async _networkQueryStatus(req, res) {
        this.logger.api('GET: Query for status request received.');

        if (!req.params.query_id) {
            res.status(400);
            res.send({
                message: 'Missing Query ID parameter.',
            });
            return;
        }

        await this.dvController.handleNetworkQueryStatus(req.params.query_id, res);
    }

    async _networkQueryResponses(req, res) {
        this.logger.api('GET: Local query responses request received.');

        if (!req.params.query_id) {
            res.status(400);
            res.send({
                message: 'Param query_id is required.',
            });
            return;
        }

        await this.dvController.getNetworkQueryResponses(req.params.query_id, res);
    }

    async _readNetwork(req, res) {
        this.logger.api('POST: Network read request received.');

        if (req.body == null || req.body.reply_id == null
            || req.body.data_set_id == null) {
            res.status(400);
            res.send({ message: 'Params reply_id and data_set_id are required.' });
            return;
        }
        const { reply_id, data_set_id } = req.body;

        await this.dvController.handleDataReadRequest(data_set_id, reply_id, res);
    }

    // async _privateDataReadNetwork(req, res) {
    //     this.logger.api('Private data network read request received.');
    //
    //     if (!req.body || !req.body.seller_node_id
    //     || !req.body.data_set_id
    //     || !req.body.ot_object_id) {
    //         res.status(400);
    //         res.send({ message: 'Params data_set_id,
    //         ot_object_id and seller_node_id are required.' });
    //     }
    //     const { data_set_id, ot_object_id, seller_node_id } = req.body;
    //     await this.dvController
<<<<<<< HEAD
    //         .handlePrivateDataReadRequest(data_set_id, ot_object_id, seller_node_id, res);
=======
    //         .handlePermissionedDataReadRequest(data_set_id, ot_object_id, seller_node_id, res);
>>>>>>> 2903a0a4
    // }

    async _checkForReplicationHandlerStatus(req, res) {
        const handler_object = await Models.handler_ids.findOne({
            where: {
                handler_id: req.params.handler_id,
            },
        });

        if (handler_object == null) {
            this.logger.info('Invalid request');
            res.status(404);
            res.send({
                message: 'Unable to find data with given parameters!',
            });
            return;
        }
        const handlerData = JSON.parse(handler_object.data);

        const offerData = {
            status: handlerData.status,
            holders: handlerData.holders,
        };
        const offer = await Models.offers.findOne({
            where: {
                [Models.Sequelize.Op.or]: [
                    {
                        offer_id: handlerData.offer_id,
                    },
                    {
                        id: handlerData.offer_id,
                    },
                ],
            },
        });
        if (offer) {
            offerData.number_of_replications = offer.number_of_replications;
            offerData.number_of_verified_replications = offer.number_of_verified_replications;
            offerData.trac_in_eth_used_for_price_calculation =
                offer.trac_in_eth_used_for_price_calculation;
            offerData.gas_price_used_for_price_calculation =
                offer.gas_price_used_for_price_calculation;
            offerData.price_factor_used_for_price_calculation =
                offer.price_factor_used_for_price_calculation;
            offerData.offer_create_transaction_hash = offer.transaction_hash;
            offerData.offer_finalize_transaction_hash = offer.offer_finalize_transaction_hash;
            offerData.offer_id = offer.offer_id;
            offerData.holding_time_in_minutes = offer.holding_time_in_minutes;
            offerData.token_amount_per_holder = offer.token_amount_per_holder;
            offerData.message = offer.message;
        }
        Object.keys(offerData).forEach(key => (offerData[key] == null) && delete offerData[key]);
        res.status(200);
        res.send({
            data: offerData,
            status: handler_object.status,
        });
    }

    async _checkForHandlerStatus(req, res) {
        const handler_object = await Models.handler_ids.findOne({
            where: {
                handler_id: req.params.handler_id,
            },
        });

        if (handler_object == null) {
            this.logger.info('Invalid request');
            res.status(404);
            res.send({
                message: 'Unable to find data with given parameters!',
            });
            return;
        }

        const { data, status } = handler_object;

        res.status(200);
        res.send({
            data: JSON.parse(data),
            status,
        });
    }

    async _getChallenges(req, res) {
        if (req.body === undefined) {
            res.status(400);
            res.send({
                message: 'Bad request',
            });
            return;
        }

        // Check if import type is valid
        if (req.body.startDate === undefined ||
            req.body.endDate === undefined) {
            res.status(400);
            res.send({
                message: 'Bad request startDate and endDate required!',
            });
            return;
        }

        const challenges = await Models.challenges.findAll({
            where: {
                start_time: {
                    [Models.Sequelize.Op.between]:
                        [(new Date(req.body.startDate)).getTime(),
                            (new Date(req.body.endDate)).getTime()],
                },
                status: {
                    [Models.Sequelize.Op.not]: 'PENDING',
                },
            },
            order: [
                ['start_time', 'ASC'],
            ],
        });
        const returnChallenges = [];
        challenges.forEach((challenge) => {
            const answered = !!challenge.answer;
            returnChallenges.push({
                offer_id: challenge.offer_id,
                start_time: challenge.start_time,
                status: challenge.status,
                answered,
            });
        });

        res.status(200);
        res.send(returnChallenges);
    }

    // This is hardcoded import in case it is needed to make new importer with this method
    async _importDataset(req, res) {
        this.logger.api('POST: Import of data request received.');

        if (req.body === undefined) {
            res.status(400);
            res.send({
                message: 'Bad request',
            });
            return;
        }

        // Check if import type is valid
        if (req.body.standard_id === undefined ||
            this.stanards.indexOf(req.body.standard_id) === -1) {
            res.status(400);
            res.send({
                message: 'Invalid import type',
            });
            return;
        }

        const standard_id =
            this.mapping_standards_for_event.get(req.body.standard_id.toLowerCase());

        let fileContent;
        if (req.files !== undefined && req.files.file !== undefined) {
            const inputFile = req.files.file.path;
            fileContent = await Utilities.fileContents(inputFile);
        } else if (req.body.file !== undefined) {
            fileContent = req.body.file;
        }

        if (fileContent) {
            try {
                const inserted_object = await Models.handler_ids.create({
                    status: 'PENDING',
                });

                const cacheDirectory = path.join(this.config.appDataPath, 'import_cache');

                try {
                    await Utilities.writeContentsToFile(
                        cacheDirectory,
                        inserted_object.dataValues.handler_id,
                        fileContent,
                    );
                } catch (e) {
                    const filePath =
                        path.join(cacheDirectory, inserted_object.dataValues.handler_id);

                    if (fs.existsSync(filePath)) {
                        await Utilities.deleteDirectory(filePath);
                    }
                    res.status(500);
                    res.send({
                        message: `Error when creating import cache file for handler_id ${inserted_object.dataValues.handler_id}. ${e.message}`,
                    });
                    return;
                }

                const commandData = {
                    standard_id,
                    documentPath: path.join(cacheDirectory, inserted_object.dataValues.handler_id),
                    handler_id: inserted_object.dataValues.handler_id,
                };
                const commandSequence = [
                    'dcConvertToOtJsonCommand',
                    'dcConvertToGraphCommand',
                    'dcWriteImportToGraphDbCommand',
                    'dcFinalizeImportCommand',
                ];

                await this.commandExecutor.add({
                    name: commandSequence[0],
                    sequence: commandSequence.slice(1),
                    delay: 0,
                    data: commandData,
                    transactional: false,
                });
                res.status(200);
                res.send({
                    handler_id: inserted_object.dataValues.handler_id,
                });
            } catch (e) {
                res.status(400);
                res.send({
                    message: 'No import data provided',
                });
            }
        } else {
            res.status(400);
            res.send({
                message: 'No import data provided',
            });
        }
    }

    async _replicateDataset(req, res) {
        this.logger.api('POST: Replication of imported data request received.');

        this.dcController.handleReplicateRequest(req, res);
    }

    /**
     * Get all supported standards
     * @param req
     * @param res
     * @private
     */
    _getStandards(req, res) {
        const msg = [];
        this.stanards.forEach(standard =>
            msg.push(standard));
        res.send({
            message: msg,
        });
    }

    _getConnectionTypes(req, res) {
        const standard_id = req.params.standard_id.toLocaleLowerCase();
        if (standard_id === 'gs1') {
            res.status(200);
            res.send({ connection_types: this.epcisOtJsonTranspiler.getConnectionTypes() });
        } else if (standard_id === 'wot') {
            res.status(200);
            res.send({ connection_types: this.wotOtJsonTranspiler.getConnectionTypes() });
        } else {
            res.status(400);
            res.send({
                message: 'Invalid type request',
            });
        }
    }

    /**
     * Returns element issuer identity
     * @param req
     * @param res
     * @returns {Promise<void>}
     * @private
     */
    async _getElementIssuerIdentity(req, res) {
        this.logger.api('GET: Element issuer identity request received.');
        const elementId = req.params.element_id;
        if (!elementId) {
            res.status(400);
            res.send({
                message: 'Param element_id is required.',
            });
            return;
        }
        const result = await this.graphStorage.findIssuerIdentityForElementId(elementId);
        if (result && result.length > 0) {
            res.status(200);
            res.send(result);
        } else {
            res.status(400);
            res.send({
                message: 'Unable to find requested data',
            });
        }
    }


    // async _networkPurchase(req, res) {
    //     this.logger.api('POST: Network purchase request received.');
    //
    //     if (req.body == null
    //         || req.body.data_set_id == null
    //         || req.body.seller_node_id == null
    //         || req.body.ot_object_id == null) {
    //         res.status(400);
    //         res.send({ message: '
    //         Params data_set_id, seller_node_id and ot_object_id are required.' });
    //         return;
    //     }
    //     const {
    //         data_set_id, seller_node_id, ot_object_id,
    //     } = req.body;
    //     const inserted_object = await Models.handler_ids.create({
    //         data: JSON.stringify({
    //             data_set_id, seller_node_id, ot_object_id,
    //         }),
    //         status: 'PENDING',
    //     });
    //     const handlerId = inserted_object.dataValues.handler_id;
    //     res.status(200);
    //     res.send({
    //         handler_id: handlerId,
    //     });
    //
    //     await this.dvController.sendNetworkPurchase(
    //         data_set_id,
    //         this.config.erc725Identity,
    //         seller_node_id,
    //         ot_object_id,
    //         handlerId,
    //     );
    // }

    async _getPermissionedDataAvailable(req, res) {
        this.logger.api('GET: Permissioned data Available for purchase.');

        const query = 'SELECT * FROM data_sellers DS WHERE NOT EXISTS(SELECT * FROM data_sellers MY WHERE MY.seller_erc_id = :seller_erc AND MY.data_set_id = DS.data_set_id AND MY.ot_json_object_id = DS.ot_json_object_id)';
        const data = await Models.sequelize.query(
            query,
            {
                replacements: { seller_erc: Utilities.normalizeHex(this.config.erc725Identity) },
                type: QueryTypes.SELECT,
            },
        );

        const result = [];

        if (data.length > 0) {
            const not_owned_objects = {};
            const allDatasets = [];
            /*
               Creating a map of the following structure
               not_owned_objects: {
                    dataset_0x456: {
                        seller_0x123: [ot_object_0x789, ...]
                        ...,
                    },
                    ...
               }
             */
            data.forEach((obj) => {
                if (not_owned_objects[obj.data_set_id]) {
                    if (not_owned_objects[obj.data_set_id][obj.seller_node_id]) {
                        not_owned_objects[obj.data_set_id][obj.seller_node_id].ot_json_object_id
                            .push(obj.ot_json_object_id);
                    } else {
                        not_owned_objects[obj.data_set_id][obj.seller_node_id].ot_json_object_id
                            = [obj.ot_json_object_id];
                        not_owned_objects[obj.data_set_id][obj.seller_node_id].seller_erc_id
                            = obj.seller_erc_id;
                    }
                } else {
                    allDatasets.push(obj.data_set_id);
                    not_owned_objects[obj.data_set_id] = {};
                    not_owned_objects[obj.data_set_id][obj.seller_node_id] = {};
                    not_owned_objects[obj.data_set_id][obj.seller_node_id].ot_json_object_id
                        = [obj.ot_json_object_id];
                    not_owned_objects[obj.data_set_id][obj.seller_node_id].seller_erc_id
                        = obj.seller_erc_id;
                }
            });

            const allMetadata = await this.importService.getMultipleDatasetMetadata(allDatasets);

            const dataInfos = await Models.data_info.findAll({
                where: {
                    data_set_id: {
                        [Models.sequelize.Op.in]: allDatasets,
                    },
                },
            });

            allDatasets.forEach((datasetId) => {
                const { datasetHeader } = allMetadata.find(metadata => metadata._key === datasetId);
                const dataInfo = dataInfos.find(info => info.data_set_id === datasetId);
                not_owned_objects[datasetId].metadata = {
                    datasetTitle: datasetHeader.datasetTitle,
                    datasetTags: datasetHeader.datasetTags,
                    datasetDescription: datasetHeader.datasetDescription,
                    timestamp: dataInfo.import_timestamp,
                };
            });

            for (const dataset in not_owned_objects) {
                for (const data_seller in not_owned_objects[dataset]) {
                    if (data_seller !== 'metadata') {
                        result.push({
                            seller_node_id: data_seller,
                            timestamp: (new Date(not_owned_objects[dataset].metadata.timestamp))
                                .getTime(),
                            dataset: {
                                id: dataset,
                                name: not_owned_objects[dataset].metadata.datasetTitle,
                                description: not_owned_objects[dataset].metadata.datasetDescription,
                                tags: not_owned_objects[dataset].metadata.datasetTags,
                            },
                            ot_objects: not_owned_objects[dataset][data_seller].ot_json_object_id,
                            seller_erc_id: not_owned_objects[dataset][data_seller].seller_erc_id,
                        });
                    }
                }
            }
        }

        res.status(200);
        res.send(result);
    }

    async _getPermissionedDataOwned(req, res) {
        this.logger.api('GET: Permissioned Data Owned.');

        const query = 'SELECT ds.data_set_id, ds.ot_json_object_id, ds.price, ( SELECT Count(*) FROM data_trades dt Where dt.seller_erc_id = ds.seller_erc_id and ds.data_set_id = dt.data_set_id and ds.ot_json_object_id = dt.ot_json_object_id ) as sales FROM  data_sellers ds where ds.seller_erc_id = :seller_erc ';
        const data = await Models.sequelize.query(
            query,
            {
                replacements: { seller_erc: Utilities.normalizeHex(this.config.erc725Identity) },
                type: QueryTypes.SELECT,
            },
        );

        const result = [];

        if (data.length > 0) {
            const owned_objects = {};
            const allDatasets = [];
            /*
               Creating a map of the following structure
               owned_objects: {
                    dataset_0x456: {
                        ot_objects: [ot_object_0x789, ...]
                        ...,
                    },
                    ...
               }
             */
            data.forEach((obj) => {
                if (owned_objects[obj.data_set_id]) {
                    owned_objects[obj.data_set_id].ot_objects.push({
                        id: obj.ot_json_object_id,
                        price: obj.price,
                        sales: obj.sales,
                    });
                    owned_objects[obj.data_set_id].total_sales.iadd(new BN(obj.sales, 10));
                    owned_objects[obj.data_set_id].total_price.iadd(new BN(obj.price, 10));
                } else {
                    allDatasets.push(obj.data_set_id);
                    owned_objects[obj.data_set_id] = {};
                    owned_objects[obj.data_set_id].ot_objects = [{
                        id: obj.ot_json_object_id,
                        price: obj.price,
                        sales: obj.sales,
                    }];
                    owned_objects[obj.data_set_id].total_sales = new BN(obj.sales, 10);
                    owned_objects[obj.data_set_id].total_price = new BN(obj.price, 10);
                }
            });

            const allMetadata = await this.importService.getMultipleDatasetMetadata(allDatasets);

            const dataInfos = await Models.data_info.findAll({
                where: {
                    data_set_id: {
                        [Models.sequelize.Op.in]: allDatasets,
                    },
                },
            });

            allDatasets.forEach((datasetId) => {
                const { datasetHeader } = allMetadata.find(metadata => metadata._key === datasetId);
                const dataInfo = dataInfos.find(info => info.data_set_id === datasetId);
                owned_objects[datasetId].metadata = {
                    datasetTitle: datasetHeader.datasetTitle,
                    datasetTags: datasetHeader.datasetTags,
                    datasetDescription: datasetHeader.datasetDescription,
                    timestamp: dataInfo.import_timestamp,
                };
            });

            for (const dataset in owned_objects) {
                result.push({
                    timestamp: (new Date(owned_objects[dataset].metadata.timestamp)).getTime(),
                    dataset: {
                        id: dataset,
                        name: owned_objects[dataset].metadata.datasetTitle,
                        description: owned_objects[dataset].metadata.datasetDescription || 'No description given',
                        tags: owned_objects[dataset].metadata.datasetTags,
                    },
                    ot_objects: owned_objects[dataset].ot_objects,
                    total_sales: owned_objects[dataset].total_sales.toString(),
                    total_price: owned_objects[dataset].total_price.toString(),
                });
            }
        }

        res.status(200);
        res.send(result);
    }

    async _getPermissionedDataPrice(req, res) {
        this.logger.api('POST: Get permissioned data price.');
        if (req.body == null
            || req.body.data_set_id == null
            || req.body.seller_node_id == null
            || req.body.ot_object_id == null) {
            res.status(400);
            res.send({ message: 'Params data_set_id, seller_node_id and ot_json_object_id are required.' });
        }

        const {
            data_set_id, seller_node_id, ot_object_id,
        } = req.body;
        const inserted_object = await Models.handler_ids.create({
            data: JSON.stringify({
                data_set_id, seller_node_id, ot_object_id,
            }),
            status: 'PENDING',
        });

        const handlerId = inserted_object.dataValues.handler_id;

        await this.dvController.sendPermissionedDataPriceRequest(
            data_set_id,
            seller_node_id,
            ot_object_id,
            handlerId,
        );

        res.status(200);
        res.send({
            handler_id: handlerId,
        });
    }

    async _updatePermissionedDataPrice(req, res) {
        this.logger.api('POST: Set permissioned data price.');
        if (req.body == null
            || req.body.data_set_id == null
            || req.body.ot_object_ids == null) {
            res.status(400);
            res.send({ message: 'Params data_set_id and ot_object_ids are required.' });
            return;
        }

        const promises = [];
        req.body.ot_object_ids.forEach((ot_object) => {
            promises.push(new Promise(async (accept, reject) => {
                const condition = {
                    seller_erc_id: this.config.erc725Identity.toLowerCase(),
                    data_set_id: req.body.data_set_id.toLowerCase(),
                    ot_json_object_id: ot_object.id,
                };

                const data = await Models.data_sellers.findOne({
                    where: condition,
                });

                if (data) {
                    await Models.data_sellers.update(
                        { price: ot_object.price_in_trac },
                        { where: { id: data.id } },
                    );
                    accept();
                } else {
                    reject();
                }
            }));
        });
        await Promise.all(promises).then(() => {
            res.status(200);
            res.send({ status: 'COMPLETED' });
        });
    }

    async _getTradingData(req, res) {
        this.logger.api('GET: Get trading data.');
        const requestedType = req.params.type;
        if (!requestedType || !this.trading_types.includes(requestedType)) {
            res.status(400);
            res.send({
                message: 'Param type with values: PURCHASED, SOLD or ALL is required.',
            });
        }
        const normalizedIdentity = Utilities.normalizeHex(this.config.erc725Identity);
        const whereCondition = {};
        if (requestedType === this.trading_type_purchased) {
            whereCondition.buyer_erc_id = normalizedIdentity;
        } else if (requestedType === this.trading_type_sold) {
            whereCondition.seller_erc_id = normalizedIdentity;
        }

        const tradingData = await Models.data_trades.findAll({
            where: whereCondition,
            order: [
                ['timestamp', 'DESC'],
            ],
        });

        const allDatasets = tradingData.map(element => element.data_set_id)
            .filter((value, index, self) => self.indexOf(value) === index);

        const allMetadata = await this.importService.getMultipleDatasetMetadata(allDatasets);

        const returnArray = [];
        tradingData.forEach((element) => {
            const { datasetHeader } =
                allMetadata.find(metadata => metadata._key === element.data_set_id);
            const type = normalizedIdentity === element.buyer_erc_id ? 'PURCHASED' : 'SOLD';
            returnArray.push({
                data_set: {
                    id: element.data_set_id,
                    name: datasetHeader.datasetTitle,
                    description: datasetHeader.datasetDescription,
                    tags: datasetHeader.datasetTags,
                },
                ot_json_object_id: element.ot_json_object_id,
                buyer_erc_id: element.buyer_erc_id,
                buyer_node_id: element.buyer_node_id,
                seller_erc_id: element.seller_erc_id,
                seller_node_id: element.seller_node_id,
                price_in_trac: element.price_in_trac,
                purchase_id: element.purchase_id,
                timestamp: element.timestamp,
                type,
                status: element.status,
            });
        });

        res.status(200);
        res.send(returnArray);
    }


    // async _networkPurchase(req, res) {
    //     this.logger.api('POST: Network purchase request received.');
    //
    //     if (req.body == null
    //         || req.body.data_set_id == null
    //         || req.body.seller_node_id == null
    //         || req.body.ot_object_id == null) {
    //         res.status(400);
    //         res.send({ message: '
    //         Params data_set_id, seller_node_id and ot_object_id are required.' });
    //         return;
    //     }
    //     const {
    //         data_set_id, seller_node_id, ot_object_id,
    //     } = req.body;
    //     const inserted_object = await Models.handler_ids.create({
    //         data: JSON.stringify({
    //             data_set_id, seller_node_id, ot_object_id,
    //         }),
    //         status: 'PENDING',
    //     });
    //     const handlerId = inserted_object.dataValues.handler_id;
    //     res.status(200);
    //     res.send({
    //         handler_id: handlerId,
    //     });
    //
    //     await this.dvController.sendNetworkPurchase(
    //         data_set_id,
    //         this.config.erc725Identity,
    //         seller_node_id,
    //         ot_object_id,
    //         handlerId,
    //     );
    // }

    async _getPrivateDataAvailable(req, res) {
        this.logger.api('GET: Private Data Available for purchase.');

        const query = 'SELECT * FROM data_sellers DS WHERE NOT EXISTS(SELECT * FROM data_sellers MY WHERE MY.seller_erc_id = :seller_erc AND MY.data_set_id = DS.data_set_id AND MY.ot_json_object_id = DS.ot_json_object_id)';
        const data = await Models.sequelize.query(
            query,
            {
                replacements: { seller_erc: Utilities.normalizeHex(this.config.erc725Identity) },
                type: QueryTypes.SELECT,
            },
        );

        const result = [];

        if (data.length > 0) {
            const not_owned_objects = {};
            const allDatasets = [];
            /*
               Creating a map of the following structure
               not_owned_objects: {
                    dataset_0x456: {
                        seller_0x123: [ot_object_0x789, ...]
                        ...,
                    },
                    ...
               }
             */
            data.forEach((obj) => {
                if (not_owned_objects[obj.data_set_id]) {
                    if (not_owned_objects[obj.data_set_id][obj.seller_node_id]) {
                        not_owned_objects[obj.data_set_id][obj.seller_node_id].ot_json_object_id
                            .push(obj.ot_json_object_id);
                    } else {
                        not_owned_objects[obj.data_set_id][obj.seller_node_id].ot_json_object_id
                            = [obj.ot_json_object_id];
                        not_owned_objects[obj.data_set_id][obj.seller_node_id].seller_erc_id
                            = obj.seller_erc_id;
                    }
                } else {
                    allDatasets.push(obj.data_set_id);
                    not_owned_objects[obj.data_set_id] = {};
                    not_owned_objects[obj.data_set_id][obj.seller_node_id] = {};
                    not_owned_objects[obj.data_set_id][obj.seller_node_id].ot_json_object_id
                        = [obj.ot_json_object_id];
                    not_owned_objects[obj.data_set_id][obj.seller_node_id].seller_erc_id
                        = obj.seller_erc_id;
                }
            });

            const allMetadata = await this.importService.getMultipleDatasetMetadata(allDatasets);

            const dataInfos = await Models.data_info.findAll({
                where: {
                    data_set_id: {
                        [Models.sequelize.Op.in]: allDatasets,
                    },
                },
            });

            allDatasets.forEach((datasetId) => {
                const { datasetHeader } = allMetadata.find(metadata => metadata._key === datasetId);
                const dataInfo = dataInfos.find(info => info.data_set_id === datasetId);
                not_owned_objects[datasetId].metadata = {
                    datasetTitle: datasetHeader.datasetTitle,
                    datasetTags: datasetHeader.datasetTags,
                    datasetDescription: datasetHeader.datasetDescription,
                    timestamp: dataInfo.import_timestamp,
                };
            });

            for (const dataset in not_owned_objects) {
                for (const data_seller in not_owned_objects[dataset]) {
                    if (data_seller !== 'metadata') {
                        result.push({
                            seller_node_id: data_seller,
                            timestamp: (new Date(not_owned_objects[dataset].metadata.timestamp))
                                .getTime(),
                            dataset: {
                                id: dataset,
                                name: not_owned_objects[dataset].metadata.datasetTitle,
                                description: not_owned_objects[dataset].metadata.datasetDescription,
                                tags: not_owned_objects[dataset].metadata.datasetTags,
                            },
                            ot_objects: not_owned_objects[dataset][data_seller].ot_json_object_id,
                            seller_erc_id: not_owned_objects[dataset][data_seller].seller_erc_id,
                        });
                    }
                }
            }
        }

        res.status(200);
        res.send(result);
    }

    async _getPrivateDataOwned(req, res) {
        this.logger.api('GET: Private Data Owned.');

        const query = 'SELECT ds.data_set_id, ds.ot_json_object_id, ds.price, ( SELECT Count(*) FROM data_trades dt Where dt.seller_erc_id = ds.seller_erc_id and ds.data_set_id = dt.data_set_id and ds.ot_json_object_id = dt.ot_json_object_id ) as sales FROM  data_sellers ds where ds.seller_erc_id = :seller_erc ';
        const data = await Models.sequelize.query(
            query,
            {
                replacements: { seller_erc: Utilities.normalizeHex(this.config.erc725Identity) },
                type: QueryTypes.SELECT,
            },
        );

        const result = [];

        if (data.length > 0) {
            const owned_objects = {};
            const allDatasets = [];
            /*
               Creating a map of the following structure
               owned_objects: {
                    dataset_0x456: {
                        ot_objects: [ot_object_0x789, ...]
                        ...,
                    },
                    ...
               }
             */
            data.forEach((obj) => {
                if (owned_objects[obj.data_set_id]) {
                    owned_objects[obj.data_set_id].ot_objects.push({
                        id: obj.ot_json_object_id,
                        price: obj.price,
                        sales: obj.sales,
                    });
                    owned_objects[obj.data_set_id].total_sales.iadd(new BN(obj.sales, 10));
                    owned_objects[obj.data_set_id].total_price.iadd(new BN(obj.price, 10));
                } else {
                    allDatasets.push(obj.data_set_id);
                    owned_objects[obj.data_set_id] = {};
                    owned_objects[obj.data_set_id].ot_objects = [{
                        id: obj.ot_json_object_id,
                        price: obj.price,
                        sales: obj.sales,
                    }];
                    owned_objects[obj.data_set_id].total_sales = new BN(obj.sales, 10);
                    owned_objects[obj.data_set_id].total_price = new BN(obj.price, 10);
                }
            });

            const allMetadata = await this.importService.getMultipleDatasetMetadata(allDatasets);

            const dataInfos = await Models.data_info.findAll({
                where: {
                    data_set_id: {
                        [Models.sequelize.Op.in]: allDatasets,
                    },
                },
            });

            allDatasets.forEach((datasetId) => {
                const { datasetHeader } = allMetadata.find(metadata => metadata._key === datasetId);
                const dataInfo = dataInfos.find(info => info.data_set_id === datasetId);
                owned_objects[datasetId].metadata = {
                    datasetTitle: datasetHeader.datasetTitle,
                    datasetTags: datasetHeader.datasetTags,
                    datasetDescription: datasetHeader.datasetDescription,
                    timestamp: dataInfo.import_timestamp,
                };
            });

            for (const dataset in owned_objects) {
                result.push({
                    timestamp: (new Date(owned_objects[dataset].metadata.timestamp)).getTime(),
                    dataset: {
                        id: dataset,
                        name: owned_objects[dataset].metadata.datasetTitle,
                        description: owned_objects[dataset].metadata.datasetDescription || 'No description given',
                        tags: owned_objects[dataset].metadata.datasetTags,
                    },
                    ot_objects: owned_objects[dataset].ot_objects,
                    total_sales: owned_objects[dataset].total_sales.toString(),
                    total_price: owned_objects[dataset].total_price.toString(),
                });
            }
        }

        res.status(200);
        res.send(result);
    }

    async _getPrivateDataPrice(req, res) {
        this.logger.api('POST: Get private data price.');
        if (req.body == null
            || req.body.data_set_id == null
            || req.body.seller_node_id == null
            || req.body.ot_object_id == null) {
            res.status(400);
            res.send({ message: 'Params data_set_id, seller_node_id and ot_json_object_id are required.' });
        }

        const {
            data_set_id, seller_node_id, ot_object_id,
        } = req.body;
        const inserted_object = await Models.handler_ids.create({
            data: JSON.stringify({
                data_set_id, seller_node_id, ot_object_id,
            }),
            status: 'PENDING',
        });

        const handlerId = inserted_object.dataValues.handler_id;

        await this.dvController.sendPrivateDataPriceRequest(
            data_set_id,
            seller_node_id,
            ot_object_id,
            handlerId,
        );

        res.status(200);
        res.send({
            handler_id: handlerId,
        });
    }

    async _updatePrivateDataPrice(req, res) {
        this.logger.api('POST: Set private data price.');
        if (req.body == null
            || req.body.data_set_id == null
            || req.body.ot_object_ids == null) {
            res.status(400);
            res.send({ message: 'Params data_set_id and ot_object_ids are required.' });
            return;
        }

        const promises = [];
        req.body.ot_object_ids.forEach((ot_object) => {
            promises.push(new Promise(async (accept, reject) => {
                const condition = {
                    seller_erc_id: this.config.erc725Identity.toLowerCase(),
                    data_set_id: req.body.data_set_id.toLowerCase(),
                    ot_json_object_id: ot_object.id,
                };

                const data = await Models.data_sellers.findOne({
                    where: condition,
                });

                if (data) {
                    await Models.data_sellers.update(
                        { price: ot_object.price_in_trac },
                        { where: { id: data.id } },
                    );
                    accept();
                } else {
                    reject();
                }
            }));
        });
        await Promise.all(promises).then(() => {
            res.status(200);
            res.send({ status: 'COMPLETED' });
        });
    }

    async _getTradingData(req, res) {
        this.logger.api('GET: Get trading data.');
        const requestedType = req.params.type;
        if (!requestedType || !this.trading_types.includes(requestedType)) {
            res.status(400);
            res.send({
                message: 'Param type with values: PURCHASED, SOLD or ALL is required.',
            });
        }
        const normalizedIdentity = Utilities.normalizeHex(this.config.erc725Identity);
        const whereCondition = {};
        if (requestedType === this.trading_type_purchased) {
            whereCondition.buyer_erc_id = normalizedIdentity;
        } else if (requestedType === this.trading_type_sold) {
            whereCondition.seller_erc_id = normalizedIdentity;
        }

        const tradingData = await Models.data_trades.findAll({
            where: whereCondition,
            order: [
                ['timestamp', 'DESC'],
            ],
        });

        const allDatasets = tradingData.map(element => element.data_set_id)
            .filter((value, index, self) => self.indexOf(value) === index);

        const allMetadata = await this.importService.getMultipleDatasetMetadata(allDatasets);

        const returnArray = [];
        tradingData.forEach((element) => {
            const { datasetHeader } =
                allMetadata.find(metadata => metadata._key === element.data_set_id);
            const type = normalizedIdentity === element.buyer_erc_id ? 'PURCHASED' : 'SOLD';
            returnArray.push({
                data_set: {
                    id: element.data_set_id,
                    name: datasetHeader.datasetTitle,
                    description: datasetHeader.datasetDescription,
                    tags: datasetHeader.datasetTags,
                },
                ot_json_object_id: element.ot_json_object_id,
                buyer_erc_id: element.buyer_erc_id,
                buyer_node_id: element.buyer_node_id,
                seller_erc_id: element.seller_erc_id,
                seller_node_id: element.seller_node_id,
                price_in_trac: element.price_in_trac,
                purchase_id: element.purchase_id,
                timestamp: element.timestamp,
                type,
                status: element.status,
            });
        });

        res.status(200);
        res.send(returnArray);
    }
}


module.exports = RestAPIServiceV2;<|MERGE_RESOLUTION|>--- conflicted
+++ resolved
@@ -126,31 +126,15 @@
             await this._checkForHandlerStatus(req, res);
         });
         //
-<<<<<<< HEAD
-        // server.post(`/api/${this.version_id}/network/private_data/read`, async (req, res) => {
-        //     await this._privateDataReadNetwork(req, res);
-        // });
-
-        // server.get(`/api/${this.version_id}/network/private_data/read/resu
-=======
         // server.post(`/api/${this.version_id}/network/permissioned_data/read`,async(req, res) => {
         //     await this._privateDataReadNetwork(req, res);
         // });
 
         // server.get(`/api/${this.version_id}/network/permissioned_data/read/resu
->>>>>>> 2903a0a4
         // lt/:handler_id`, async (req, res) => {
         //     await this._checkForHandlerStatus(req, res);
         // });
 
-<<<<<<< HEAD
-        server.post(`/api/${this.version_id}/network/private_data/purchase`, async (req, res) => {
-            await this.dvController.sendNetworkPurchase(req, res);
-        });
-
-        server.get(`/api/${this.version_id}/network/private_data/purchase/result/:handler_id`, async (req, res) => {
-            await this._checkForHandlerStatus(req, res);
-=======
         // server.post(`/api/${this.version_id}/network/
         // permissioned_data/purchase`, async (req, res) => {
         //     await this.dvController.sendNetworkPurchase(req, res);
@@ -171,39 +155,12 @@
 
         server.get(`/api/${this.version_id}/network/read_export/result/:handler_id`, async (req, res) => {
             await this.exportController.checkForHandlerStatus(req, res);
->>>>>>> 2903a0a4
         });
 
         server.post(`/api/${this.version_id}/challenges`, async (req, res) => {
             await this._getChallenges(req, res);
         });
 
-<<<<<<< HEAD
-        server.get(`/api/${this.version_id}/private_data/available`, async (req, res) => {
-            await this._getPrivateDataAvailable(req, res);
-        });
-
-
-        server.get(`/api/${this.version_id}/private_data/owned`, async (req, res) => {
-            await this._getPrivateDataOwned(req, res);
-        });
-
-        server.post(`/api/${this.version_id}/network/private_data/get_price`, async (req, res) => {
-            await this._getPrivateDataPrice(req, res);
-        });
-
-        server.post(`/api/${this.version_id}/private_data/update_price`, async (req, res) => {
-            await this._updatePrivateDataPrice(req, res);
-        });
-
-        server.get(`/api/${this.version_id}/network/private_data/get_price/result/:handler_id`, async (req, res) => {
-            await this._checkForHandlerStatus(req, res);
-        });
-
-        server.get(`/api/${this.version_id}/private_data/trading_info/:type`, async (req, res) => {
-            await this._getTradingData(req, res);
-        });
-=======
         // server.get(`/api/${this.version_id}/permissioned_data/available`, async (req, res) => {
         //     await this._getPermissionedDataAvailable(req, res);
         // });
@@ -232,7 +189,6 @@
         // permissioned_data/trading_info/:type`, async (req, res) => {
         //     await this._getTradingData(req, res);
         // });
->>>>>>> 2903a0a4
 
 
         /** Network related routes */
@@ -554,11 +510,7 @@
     //     }
     //     const { data_set_id, ot_object_id, seller_node_id } = req.body;
     //     await this.dvController
-<<<<<<< HEAD
-    //         .handlePrivateDataReadRequest(data_set_id, ot_object_id, seller_node_id, res);
-=======
     //         .handlePermissionedDataReadRequest(data_set_id, ot_object_id, seller_node_id, res);
->>>>>>> 2903a0a4
     // }
 
     async _checkForReplicationHandlerStatus(req, res) {
