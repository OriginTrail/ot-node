--- conflicted
+++ resolved
@@ -1047,14 +1047,9 @@
 
         await this.dvController.sendNetworkPurchase(
             data_set_id,
-<<<<<<< HEAD
             this.config.erc725Identity,
-            node_id,
-            ot_json_object_id,
-=======
             seller_node_id,
             ot_object_id,
->>>>>>> 206692a7
             handlerId,
         );
     }
