const path = require('path');
const { QueryTypes } = require('sequelize');
const fs = require('fs');
const BN = require('bn.js');
const pjson = require('../../package.json');
const RestAPIValidator = require('../validator/rest-api-validator');
const ImportUtilities = require('../ImportUtilities');
const Utilities = require('../Utilities');
const Models = require('../../models');

class RestAPIServiceV2 {
    constructor(ctx) {
        this.ctx = ctx;
        this.config = ctx.config;
        this.logger = ctx.logger;
        this.apiUtilities = ctx.apiUtilities;
        this.emitter = ctx.emitter;
        this.commandExecutor = ctx.commandExecutor;
        this.epcisOtJsonTranspiler = ctx.epcisOtJsonTranspiler;
        this.wotOtJsonTranspiler = ctx.wotOtJsonTranspiler;
        this.dcController = ctx.dcController;

        this.dvController = ctx.dvController;
        this.exportController = ctx.exportController;
        this.remoteControl = ctx.remoteControl;

        this.graphStorage = ctx.graphStorage;
        this.importService = ctx.importService;
        this.permissionedDataController = ctx.permissionedDataController;

        this.version_id = 'v2.0';
        this.stanards = ['OT-JSON', 'GS1-EPCIS', 'GRAPH', 'WOT'];
        this.trading_type_purchased = 'PURCHASED';
        this.trading_type_sold = 'SOLD';
        this.trading_type_all = 'ALL';
        this.trading_types = [
            this.trading_type_purchased, this.trading_type_sold, this.trading_type_all,
        ];
        this.graphStorage = ctx.graphStorage;
        this.mapping_standards_for_event = new Map();
        this.mapping_standards_for_event.set('ot-json', 'ot-json');
        this.mapping_standards_for_event.set('gs1-epcis', 'gs1');
        this.mapping_standards_for_event.set('graph', 'ot-json');
        this.mapping_standards_for_event.set('wot', 'wot');
    }

    /**
     * API Routes
     */
    _exposeAPIRoutes(server) {
        const {
            transport, emitter, blockchain, web3, config,
        } = this.ctx;

        this._registerNodeInfoRoute(server, false);

        /**
         * Data import route
         * @param file - file or text data
         * @param standard_id - ID of file standard
         *        (supported standards are listed in this.standards array)
         */
        server.post(`/api/${this.version_id}/import`, async (req, res) => {
            await this._importDataset(req, res);
        });

        server.get(`/api/${this.version_id}/import/result/:handler_id`, async (req, res) => {
            await this._checkForHandlerStatus(req, res);
        });

        server.post(`/api/${this.version_id}/replicate`, async (req, res) => {
            await this._replicateDataset(req, res);
        });

        server.get(`/api/${this.version_id}/replicate/result/:handler_id`, async (req, res) => {
            await this._checkForReplicationHandlerStatus(req, res);
        });

        server.post(`/api/${this.version_id}/export`, async (req, res) => {
            await this.exportController.exportDataset(req, res);
        });

        server.get(`/api/${this.version_id}/export/result/:handler_id`, async (req, res) => {
            await this.exportController.checkForHandlerStatus(req, res);
        });

        server.get(`/api/${this.version_id}/standards`, async (req, res) => {
            this._getStandards(req, res);
        });

        server.get(`/api/${this.version_id}/get_element_issuer_identity/:element_id`, async (req, res) => {
            await this._getElementIssuerIdentity(req, res);
        });

        server.get(`/api/${this.version_id}/get_connection_types/:standard_id`, async (req, res) => {
            await this._getConnectionTypes(req, res);
        });

        server.get(`/api/${this.version_id}/get_dataset_info/:dataset_id`, async (req, res) => {
            await this._getDatasetInfo(req, res);
        });

        server.post(`/api/${this.version_id}/trail`, async (req, res) => {
            await this._getTrail(req, res);
        });

        server.post(`/api/${this.version_id}/get_merkle_proofs`, async (req, res) => {
            await this._getMerkleProofs(req, res);
        });

        server.post(`/api/${this.version_id}/network/query`, async (req, res) => {
            await this._networkQuery(req, res);
        });

        server.get(`/api/${this.version_id}/network/query/result/:query_id`, async (req, res) => {
            await this._networkQueryStatus(req, res);
        });

        server.get(`/api/${this.version_id}/network/query/responses/:query_id`, async (req, res) => {
            await this._networkQueryResponses(req, res);
        });

        server.post(`/api/${this.version_id}/network/read`, async (req, res) => {
            await this._readNetwork(req, res);
        });

        server.get(`/api/${this.version_id}/network/read/result/:handler_id`, async (req, res) => {
            await this._checkForHandlerStatus(req, res);
        });
        //
        // server.post(`/api/${this.version_id}/network/private_data/read`, async (req, res) => {
        //     await this._privateDataReadNetwork(req, res);
        // });

        // server.get(`/api/${this.version_id}/network/private_data/read/resu
        // lt/:handler_id`, async (req, res) => {
        //     await this._checkForHandlerStatus(req, res);
        // });

        server.post(`/api/${this.version_id}/network/private_data/purchase`, async (req, res) => {
            await this.dvController.sendNetworkPurchase(req, res);
        });

        server.get(`/api/${this.version_id}/network/private_data/purchase/result/:handler_id`, async (req, res) => {
            await this._checkForHandlerStatus(req, res);
        });

<<<<<<< HEAD
        server.post(`/api/${this.version_id}/permissioned_data/whitelist_viewer`, async (req, res) => {
            await this.permissionedDataController.whitelistViewer(req, res);
=======
        server.post(`/api/${this.version_id}/network/read_export`, async (req, res) => {
            await this.dvController.handleDataReadExportRequest(req, res);
        });

        server.get(`/api/${this.version_id}/network/read_export/result/:handler_id`, async (req, res) => {
            await this.exportController.checkForHandlerStatus(req, res);
>>>>>>> fe28182b
        });

        server.post(`/api/${this.version_id}/challenges`, async (req, res) => {
            await this._getChallenges(req, res);
        });

        server.get(`/api/${this.version_id}/private_data/available`, async (req, res) => {
            await this._getPrivateDataAvailable(req, res);
        });


        server.get(`/api/${this.version_id}/private_data/owned`, async (req, res) => {
            await this._getPrivateDataOwned(req, res);
        });

        server.post(`/api/${this.version_id}/network/private_data/get_price`, async (req, res) => {
            await this._getPrivateDataPrice(req, res);
        });

        server.post(`/api/${this.version_id}/private_data/update_price`, async (req, res) => {
            await this._updatePrivateDataPrice(req, res);
        });

        server.get(`/api/${this.version_id}/network/private_data/get_price/result/:handler_id`, async (req, res) => {
            await this._checkForHandlerStatus(req, res);
        });

        server.get(`/api/${this.version_id}/private_data/trading_info/:type`, async (req, res) => {
            await this._getTradingData(req, res);
        });


        /** Network related routes */
        server.get(`/api/${this.version_id}/network/get-contact/:node_id`, async (req, res) => {
            const nodeId = req.params.node_id;
            this.logger.api(`Get contact node ID ${nodeId}`);

            const result = await transport.getContact(nodeId);
            const body = {};

            if (result) {
                Object.assign(body, result);
            }
            res.status(200);
            res.send(body);
        });

        server.get(`/api/${this.version_id}/network/find/:node_id`, async (req, res) => {
            const nodeId = req.params.node_id;
            this.logger.api(`Find node ID ${nodeId}`);

            const result = await transport.findNode(nodeId);
            const body = {};

            if (result) {
                Object.assign(body, result);
            }
            res.status(200);
            res.send(body);
        });

        /**
         * Temporary route used for HTTP network prototype
         */
        server.post(`/api/${this.version_id}/network/send`, (req, res) => {
            this.logger.api('P2P request received');

            const { type } = req.body;
            emitter.emit(type, req, res);
        });

        server.post(`/api/${this.version_id}/query/local`, (req, res, next) => {
            this.logger.api('POST: Local query request received.');

            let error = RestAPIValidator.validateBodyRequired(req.body);
            if (error) {
                return next(error);
            }

            const queryObject = req.body.query;
            error = RestAPIValidator.validateSearchQuery(queryObject);
            if (error) {
                return next(error);
            }

            // TODO: Decrypt returned vertices
            emitter.emit('api-query', {
                query: queryObject,
                response: res,
            });
        });

        server.get(`/api/${this.version_id}/query/local/import/:data_set_id`, (req, res) => {
            this.logger.api('GET: Local import request received.');

            if (!req.params.data_set_id) {
                res.status(400);
                res.send({
                    message: 'Param required.',
                });
                return;
            }

            emitter.emit('api-query-local-import', {
                data_set_id: req.params.data_set_id,
                format: ((req.query && req.query.format) || 'otjson'),
                encryption: req.query.encryption,
                request: req,
                response: res,
            });
        });


        server.get(`/api/${this.version_id}/consensus/:sender_id`, (req, res) => {
            this.logger.api('GET: Consensus check events request received.');

            if (req.params.sender_id == null) {
                res.status(400);
                res.send({ message: 'Bad request' });
            }

            emitter.emit('api-consensus-events', {
                sender_id: req.params.sender_id,
                response: res,
            });
        });

        /**
         * Payout route
         * @param Query params: data_set_id
         */
        server.get(`/api/${this.version_id}/payout`, (req, res) => {
            this.logger.api('GET: Payout request received.');

            if (!req.query.offer_id) {
                res.status(400);
                res.send({
                    message: 'Param offer_id is required.',
                });
                return;
            }

            emitter.emit('api-payout', {
                offerId: req.query.offer_id,
                response: res,
            });
        });

        /** Get root hash for provided data query
         * @param Query params: data_set_id
         */
        server.get(`/api/${this.version_id}/fingerprint`, (req, res) => {
            this.logger.api('GET: Fingerprint request received.');

            const queryObject = req.query;
            emitter.emit('api-get_root_hash', {
                query: queryObject,
                response: res,
            });
        });

        server.get(`/api/${this.version_id}/import_info`, async (req, res) => {
            this.logger.api('GET: import_info.');

            const queryObject = req.query;
            if (queryObject.data_set_id == null) {
                res.send({ status: 400, message: 'Missing parameter!', data: [] });
                return;
            }

            this.emitter.emit('api-import-info', {
                dataSetId: queryObject.data_set_id,
                responseFormat: queryObject.format || 'otjson',
                response: res,
            });
        });

        server.get(`/api/${this.version_id}/balance`, async (req, res) => {
            this.logger.api('Get balance.');

            try {
                const humanReadable = req.query.humanReadable === 'true';

                const walletEthBalance = await web3.eth.getBalance(config.node_wallet);
                const walletTokenBalance = await Utilities.getTracTokenBalance(
                    web3,
                    config.node_wallet,
                    blockchain.getTokenContractAddress(),
                    false,
                );
                const profile = await blockchain.getProfile(config.erc725Identity);
                const profileMinimalStake = await blockchain.getProfileMinimumStake();

                const body = {
                    wallet: {
                        address: config.node_wallet,
                        ethBalance: humanReadable ? web3.utils.fromWei(walletEthBalance, 'ether') : walletEthBalance,
                        tokenBalance: humanReadable ? web3.utils.fromWei(walletTokenBalance, 'ether') : walletTokenBalance,
                    },
                    profile: {
                        staked: humanReadable ? web3.utils.fromWei(profile.stake, 'ether') : profile.stake,
                        reserved: humanReadable ? web3.utils.fromWei(profile.stakeReserved, 'ether') : profile.stakeReserved,
                        minimalStake: humanReadable ? web3.utils.fromWei(profileMinimalStake, 'ether') : profileMinimalStake,
                    },
                };

                res.status(200);
                res.send(body);
            } catch (error) {
                this.logger.error(`Failed to get balance. ${error.message}.`);
                res.status(503);
                res.send({});
            }
        });

        server.get(`/api/${this.version_id}/imports_info`, (req, res) => {
            this.logger.api('GET: List imports request received.');

            emitter.emit('api-imports-info', {
                response: res,
            });
        });

        server.get(`/api/${this.version_id}/dump/rt`, (req, res) => {
            this.logger.api('Dumping routing table');
            const message = transport.dumpContacts();

            res.status(200);
            res.send({
                message,
            });
        });
    }

    /**
     * Register common info route
     * @param server - Server instance
     * @param isBootstrap - Is this a bootstrap node?
     * @private
     */
    _registerNodeInfoRoute(server, isBootstrap) {
        const {
            transport,
            config,
        } = this.ctx;

        server.get(`/api/${this.version_id}/info`, async (req, res) => {
            this.logger.api('GET: Node information request received.');

            try {
                const network = await transport.getNetworkInfo();
                const basicConfig = {
                    version: pjson.version,
                    blockchain: config.blockchain.blockchain_title,
                    network,
                    is_bootstrap: isBootstrap,
                };

                if (!isBootstrap) {
                    Object.assign(basicConfig, {
                        node_wallet: config.node_wallet,
                        erc_725_identity: config.erc725Identity,
                    });
                }

                res.status(200);
                res.send(basicConfig);
            } catch (error) {
                this.logger.error(`Failed to process /api/info route. ${error}`);
                res.status(500);
                res.send({
                    message: error,
                });
            }
        });
    }

    async _getTrail(req, res) {
        this.logger.api('POST: Trail request received.');

        if (req.body === undefined ||
            req.body.identifier_types === undefined ||
            req.body.identifier_values === undefined
        ) {
            res.status(400);
            res.send({
                message: 'Bad request',
            });
            return;
        }

        const { identifier_types, identifier_values } = req.body;

        if (Utilities.arrayze(identifier_types).length !==
            Utilities.arrayze(identifier_values).length) {
            res.status(400);
            res.send({
                message: 'Identifier array length mismatch',
            });
            return;
        }

        const depth = req.body.depth === undefined ?
            this.graphStorage.getDatabaseInfo().max_path_length :
            parseInt(req.body.depth, 10);

        const { connection_types } = req.body;

        const keys = [];

        const typesArray = Utilities.arrayze(identifier_types);
        const valuesArray = Utilities.arrayze(identifier_values);

        const { length } = typesArray;

        for (let i = 0; i < length; i += 1) {
            keys.push(Utilities.keyFrom(typesArray[i], valuesArray[i]));
        }

        try {
            const trail =
                await this.graphStorage.findTrail({
                    identifierKeys: keys,
                    depth,
                    connectionTypes: connection_types,
                });

            const response = await this.importService.packTrailData(trail);

            res.status(200);
            res.send(response);
        } catch (e) {
            res.status(400);
            res.send(e);
        }
    }

    async _getMerkleProofs(req, res) {
        this.logger.api('POST: Get Merkle proofs request received.');

        if (req.body === undefined) {
            res.status(400);
            res.send({
                message: 'Bad request',
            });
            return;
        }

        if (req.body.object_ids === undefined ||
            req.body.dataset_id === undefined) {
            res.status(400);
            res.send({
                message: 'Bad request',
            });
            return;
        }

        const { object_ids, dataset_id } = req.body;

        const response =
            await this.importService.getMerkleProofs(Utilities.arrayze(object_ids), dataset_id);

        res.status(200);
        res.send(response);
    }

    async _networkQuery(req, res) {
        this.logger.api('POST: Network query request received.');

        let error = RestAPIValidator.validateBodyRequired(req.body);
        if (error) {
            res.status(400);
            res.send({
                message: error.message,
            });
            return;
        }

        const { query } = req.body;
        error = RestAPIValidator.validateSearchQuery(query);
        if (error) {
            res.status(400);
            res.send({
                message: error.message,
            });
            return;
        }

        this.logger.info('Network-query handling triggered.');

        const queryId = await this.dvController.queryNetwork(query, res);

        if (queryId) {
            res.status(200);
            res.send({
                query_id: queryId,
            });
        }
    }

    async _networkQueryStatus(req, res) {
        this.logger.api('GET: Query for status request received.');

        if (!req.params.query_id) {
            res.status(400);
            res.send({
                message: 'Missing Query ID parameter.',
            });
            return;
        }

        await this.dvController.handleNetworkQueryStatus(req.params.query_id, res);
    }

    async _networkQueryResponses(req, res) {
        this.logger.api('GET: Local query responses request received.');

        if (!req.params.query_id) {
            res.status(400);
            res.send({
                message: 'Param query_id is required.',
            });
            return;
        }

        await this.dvController.getNetworkQueryResponses(req.params.query_id, res);
    }

    async _readNetwork(req, res) {
        this.logger.api('POST: Network read request received.');

        if (req.body == null || req.body.reply_id == null
            || req.body.data_set_id == null) {
            res.status(400);
            res.send({ message: 'Params reply_id and data_set_id are required.' });
            return;
        }
        const { reply_id, data_set_id } = req.body;

        await this.dvController.handleDataReadRequest(data_set_id, reply_id, res);
    }

    // async _privateDataReadNetwork(req, res) {
    //     this.logger.api('Private data network read request received.');
    //
    //     if (!req.body || !req.body.seller_node_id
    //     || !req.body.data_set_id
    //     || !req.body.ot_object_id) {
    //         res.status(400);
    //         res.send({ message: 'Params data_set_id,
    //         ot_object_id and seller_node_id are required.' });
    //     }
    //     const { data_set_id, ot_object_id, seller_node_id } = req.body;
    //     await this.dvController
    //         .handlePrivateDataReadRequest(data_set_id, ot_object_id, seller_node_id, res);
    // }

    async _checkForReplicationHandlerStatus(req, res) {
        const handler_object = await Models.handler_ids.findOne({
            where: {
                handler_id: req.params.handler_id,
            },
        });

        if (handler_object == null) {
            this.logger.info('Invalid request');
            res.status(404);
            res.send({
                message: 'Unable to find data with given parameters!',
            });
            return;
        }
        const handlerData = JSON.parse(handler_object.data);

        const offerData = {
            status: handlerData.status,
            holders: handlerData.holders,
        };
        const offer = await Models.offers.findOne({
            where: {
                offer_id: handlerData.offer_id,
            },
        });
        if (offer) {
            offerData.number_of_replications = offer.number_of_replications;
            offerData.number_of_verified_replications = offer.number_of_verified_replications;
            offerData.trac_in_eth_used_for_price_calculation =
                offer.trac_in_eth_used_for_price_calculation;
            offerData.gas_price_used_for_price_calculation =
                offer.gas_price_used_for_price_calculation;
            offerData.price_factor_used_for_price_calculation =
                offer.price_factor_used_for_price_calculation;
            offerData.offer_create_transaction_hash = offer.transaction_hash;
            offerData.offer_finalize_transaction_hash = offer.offer_finalize_transaction_hash;
            offerData.offer_id = offer.offer_id;
            offerData.holding_time_in_minutes = offer.holding_time_in_minutes;
            offerData.token_amount_per_holder = offer.token_amount_per_holder;
            offerData.message = offer.message;
        }
        Object.keys(offerData).forEach(key => (offerData[key] == null) && delete offerData[key]);
        res.status(200);
        res.send({
            data: offerData,
            status: handler_object.status,
        });
    }

    async _checkForHandlerStatus(req, res) {
        const handler_object = await Models.handler_ids.findOne({
            where: {
                handler_id: req.params.handler_id,
            },
        });

        if (handler_object == null) {
            this.logger.info('Invalid request');
            res.status(404);
            res.send({
                message: 'Unable to find data with given parameters!',
            });
            return;
        }

        const { data, status } = handler_object;

        res.status(200);
        res.send({
            data: JSON.parse(data),
            status,
        });
    }

    async _getChallenges(req, res) {
        if (req.body === undefined) {
            res.status(400);
            res.send({
                message: 'Bad request',
            });
            return;
        }

        // Check if import type is valid
        if (req.body.startDate === undefined ||
            req.body.endDate === undefined) {
            res.status(400);
            res.send({
                message: 'Bad request startDate and endDate required!',
            });
            return;
        }

        const challenges = await Models.challenges.findAll({
            where: {
                start_time: {
                    [Models.Sequelize.Op.between]:
                        [(new Date(req.body.startDate)).getTime(),
                            (new Date(req.body.endDate)).getTime()],
                },
                status: {
                    [Models.Sequelize.Op.not]: 'PENDING',
                },
            },
            order: [
                ['start_time', 'ASC'],
            ],
        });
        const returnChallenges = [];
        challenges.forEach((challenge) => {
            const answered = !!challenge.answer;
            returnChallenges.push({
                offer_id: challenge.offer_id,
                start_time: challenge.start_time,
                status: challenge.status,
                answered,
            });
        });

        res.status(200);
        res.send(returnChallenges);
    }

    // This is hardcoded import in case it is needed to make new importer with this method
    async _importDataset(req, res) {
        this.logger.api('POST: Import of data request received.');

        if (req.body === undefined) {
            res.status(400);
            res.send({
                message: 'Bad request',
            });
            return;
        }

        // Check if import type is valid
        if (req.body.standard_id === undefined ||
            this.stanards.indexOf(req.body.standard_id) === -1) {
            res.status(400);
            res.send({
                message: 'Invalid import type',
            });
            return;
        }

        const standard_id =
            this.mapping_standards_for_event.get(req.body.standard_id.toLowerCase());

        let fileContent;
        if (req.files !== undefined && req.files.file !== undefined) {
            const inputFile = req.files.file.path;
            fileContent = await Utilities.fileContents(inputFile);
        } else if (req.body.file !== undefined) {
            fileContent = req.body.file;
        }

        if (fileContent) {
            try {
                const inserted_object = await Models.handler_ids.create({
                    status: 'PENDING',
                });

                const cacheDirectory = path.join(this.config.appDataPath, 'import_cache');

                try {
                    await Utilities.writeContentsToFile(
                        cacheDirectory,
                        inserted_object.dataValues.handler_id,
                        fileContent,
                    );
                } catch (e) {
                    const filePath =
                        path.join(cacheDirectory, inserted_object.dataValues.handler_id);

                    if (fs.existsSync(filePath)) {
                        await Utilities.deleteDirectory(filePath);
                    }
                    res.status(500);
                    res.send({
                        message: `Error when creating import cache file for handler_id ${inserted_object.dataValues.handler_id}. ${e.message}`,
                    });
                    return;
                }

                const commandData = {
                    standard_id,
                    documentPath: path.join(cacheDirectory, inserted_object.dataValues.handler_id),
                    handler_id: inserted_object.dataValues.handler_id,
                };
                const commandSequence = [
                    'dcConvertToOtJsonCommand',
                    'dcConvertToGraphCommand',
                    'dcWriteImportToGraphDbCommand',
                    'dcFinalizeImportCommand',
                ];

                await this.commandExecutor.add({
                    name: commandSequence[0],
                    sequence: commandSequence.slice(1),
                    delay: 0,
                    data: commandData,
                    transactional: false,
                });
                res.status(200);
                res.send({
                    handler_id: inserted_object.dataValues.handler_id,
                });
            } catch (e) {
                res.status(400);
                res.send({
                    message: 'No import data provided',
                });
            }
        } else {
            res.status(400);
            res.send({
                message: 'No import data provided',
            });
        }
    }

    async _replicateDataset(req, res) {
        this.logger.api('POST: Replication of imported data request received.');

        this.dcController.handleReplicateRequest(req, res);
    }

    /**
     * Get all supported standards
     * @param req
     * @param res
     * @private
     */
    _getStandards(req, res) {
        const msg = [];
        this.stanards.forEach(standard =>
            msg.push(standard));
        res.send({
            message: msg,
        });
    }

    _getConnectionTypes(req, res) {
        const standard_id = req.params.standard_id.toLocaleLowerCase();
        if (standard_id === 'gs1') {
            res.status(200);
            res.send({ connection_types: this.epcisOtJsonTranspiler.getConnectionTypes() });
        } else if (standard_id === 'wot') {
            res.status(200);
            res.send({ connection_types: this.wotOtJsonTranspiler.getConnectionTypes() });
        } else {
            res.status(400);
            res.send({
                message: 'Invalid type request',
            });
        }
    }

    /**
     * Returns element issuer identity
     * @param req
     * @param res
     * @returns {Promise<void>}
     * @private
     */
    async _getElementIssuerIdentity(req, res) {
        this.logger.api('GET: Element issuer identity request received.');
        const elementId = req.params.element_id;
        if (!elementId) {
            res.status(400);
            res.send({
                message: 'Param element_id is required.',
            });
            return;
        }
        const result = await this.graphStorage.findIssuerIdentityForElementId(elementId);
        if (result && result.length > 0) {
            res.status(200);
            res.send(result);
        } else {
            res.status(400);
            res.send({
                message: 'Unable to find requested data',
            });
        }
    }

    async _getDatasetInfo(request, response) {
        const datasetId = request.params.dataset_id;
        if (!datasetId) {
            response.status(400);
            response.send({
                message: 'Param dataset_id is required.',
            });
            return;
        }
        const dataInfo =
            await Models.data_info.findOne({ where: { data_set_id: datasetId } });

        if (!dataInfo) {
            this.logger.info(`Import data for data set ID ${datasetId} does not exist.`);
            response.status(404);
            response.send({
                message: `Import data for data set ID ${datasetId} does not exist`,
            });
            return;
        }

        const identity = await this.graphStorage.findIssuerIdentityForDatasetId(datasetId);

        if (!identity && identity.length > 0) {
            this.logger.info(`Issuer identity for data set ID ${datasetId} does not exist.`);
            response.status(404);
            response.send({
                message: `Import data for data set ID ${datasetId} does not exist`,
            });
            return;
        }

        const transactionHash = await ImportUtilities
            .getTransactionHash(datasetId, dataInfo.origin);

        const result = {
            dataset_id: datasetId,
            import_time: dataInfo.import_timestamp,
            dataset_size_in_bytes: dataInfo.data_size,
            otjson_size_in_bytes: dataInfo.otjson_size_in_bytes,
            root_hash: dataInfo.root_hash,
            data_hash: dataInfo.data_hash,
            total_graph_entities: dataInfo.total_documents,
            transaction_hash: transactionHash,
            blockchain_network: this.config.network.id,
            data_provider_wallet: dataInfo.data_provider_wallet,
            data_creator: {
                identifier_type: identity[0].identifierType,
                identifier_value: identity[0].identifierValue,
                validation_schema: identity[0].validationSchema,
            },

        };
        response.status(200);
        response.send(result);
    }


    // async _networkPurchase(req, res) {
    //     this.logger.api('POST: Network purchase request received.');
    //
    //     if (req.body == null
    //         || req.body.data_set_id == null
    //         || req.body.seller_node_id == null
    //         || req.body.ot_object_id == null) {
    //         res.status(400);
    //         res.send({ message: '
    //         Params data_set_id, seller_node_id and ot_object_id are required.' });
    //         return;
    //     }
    //     const {
    //         data_set_id, seller_node_id, ot_object_id,
    //     } = req.body;
    //     const inserted_object = await Models.handler_ids.create({
    //         data: JSON.stringify({
    //             data_set_id, seller_node_id, ot_object_id,
    //         }),
    //         status: 'PENDING',
    //     });
    //     const handlerId = inserted_object.dataValues.handler_id;
    //     res.status(200);
    //     res.send({
    //         handler_id: handlerId,
    //     });
    //
    //     await this.dvController.sendNetworkPurchase(
    //         data_set_id,
    //         this.config.erc725Identity,
    //         seller_node_id,
    //         ot_object_id,
    //         handlerId,
    //     );
    // }

    async _getPrivateDataAvailable(req, res) {
        this.logger.api('GET: Private Data Available for purchase.');

        const query = 'SELECT * FROM data_sellers DS WHERE NOT EXISTS(SELECT * FROM data_sellers MY WHERE MY.seller_erc_id = :seller_erc AND MY.data_set_id = DS.data_set_id AND MY.ot_json_object_id = DS.ot_json_object_id)';
        const data = await Models.sequelize.query(
            query,
            {
                replacements: { seller_erc: Utilities.normalizeHex(this.config.erc725Identity) },
                type: QueryTypes.SELECT,
            },
        );

        const result = [];

        if (data.length > 0) {
            const not_owned_objects = {};
            const allDatasets = [];
            /*
               Creating a map of the following structure
               not_owned_objects: {
                    dataset_0x456: {
                        seller_0x123: [ot_object_0x789, ...]
                        ...,
                    },
                    ...
               }
             */
            data.forEach((obj) => {
                if (not_owned_objects[obj.data_set_id]) {
                    if (not_owned_objects[obj.data_set_id][obj.seller_node_id]) {
                        not_owned_objects[obj.data_set_id][obj.seller_node_id].ot_json_object_id
                            .push(obj.ot_json_object_id);
                    } else {
                        not_owned_objects[obj.data_set_id][obj.seller_node_id].ot_json_object_id
                            = [obj.ot_json_object_id];
                        not_owned_objects[obj.data_set_id][obj.seller_node_id].seller_erc_id
                            = obj.seller_erc_id;
                    }
                } else {
                    allDatasets.push(obj.data_set_id);
                    not_owned_objects[obj.data_set_id] = {};
                    not_owned_objects[obj.data_set_id][obj.seller_node_id] = {};
                    not_owned_objects[obj.data_set_id][obj.seller_node_id].ot_json_object_id
                        = [obj.ot_json_object_id];
                    not_owned_objects[obj.data_set_id][obj.seller_node_id].seller_erc_id
                        = obj.seller_erc_id;
                }
            });

            const allMetadata = await this.importService.getMultipleDatasetMetadata(allDatasets);

            const dataInfos = await Models.data_info.findAll({
                where: {
                    data_set_id: {
                        [Models.sequelize.Op.in]: allDatasets,
                    },
                },
            });

            allDatasets.forEach((datasetId) => {
                const { datasetHeader } = allMetadata.find(metadata => metadata._key === datasetId);
                const dataInfo = dataInfos.find(info => info.data_set_id === datasetId);
                not_owned_objects[datasetId].metadata = {
                    datasetTitle: datasetHeader.datasetTitle,
                    datasetTags: datasetHeader.datasetTags,
                    datasetDescription: datasetHeader.datasetDescription,
                    timestamp: dataInfo.import_timestamp,
                };
            });

            for (const dataset in not_owned_objects) {
                for (const data_seller in not_owned_objects[dataset]) {
                    if (data_seller !== 'metadata') {
                        result.push({
                            seller_node_id: data_seller,
                            timestamp: (new Date(not_owned_objects[dataset].metadata.timestamp))
                                .getTime(),
                            dataset: {
                                id: dataset,
                                name: not_owned_objects[dataset].metadata.datasetTitle,
                                description: not_owned_objects[dataset].metadata.datasetDescription,
                                tags: not_owned_objects[dataset].metadata.datasetTags,
                            },
                            ot_objects: not_owned_objects[dataset][data_seller].ot_json_object_id,
                            seller_erc_id: not_owned_objects[dataset][data_seller].seller_erc_id,
                        });
                    }
                }
            }
        }

        res.status(200);
        res.send(result);
    }

    async _getPrivateDataOwned(req, res) {
        this.logger.api('GET: Private Data Owned.');

        const query = 'SELECT ds.data_set_id, ds.ot_json_object_id, ds.price, ( SELECT Count(*) FROM data_trades dt Where dt.seller_erc_id = ds.seller_erc_id and ds.data_set_id = dt.data_set_id and ds.ot_json_object_id = dt.ot_json_object_id ) as sales FROM  data_sellers ds where ds.seller_erc_id = :seller_erc ';
        const data = await Models.sequelize.query(
            query,
            {
                replacements: { seller_erc: Utilities.normalizeHex(this.config.erc725Identity) },
                type: QueryTypes.SELECT,
            },
        );

        const result = [];

        if (data.length > 0) {
            const owned_objects = {};
            const allDatasets = [];
            /*
               Creating a map of the following structure
               owned_objects: {
                    dataset_0x456: {
                        ot_objects: [ot_object_0x789, ...]
                        ...,
                    },
                    ...
               }
             */
            data.forEach((obj) => {
                if (owned_objects[obj.data_set_id]) {
                    owned_objects[obj.data_set_id].ot_objects.push({
                        id: obj.ot_json_object_id,
                        price: obj.price,
                        sales: obj.sales,
                    });
                    owned_objects[obj.data_set_id].total_sales.iadd(new BN(obj.sales, 10));
                    owned_objects[obj.data_set_id].total_price.iadd(new BN(obj.price, 10));
                } else {
                    allDatasets.push(obj.data_set_id);
                    owned_objects[obj.data_set_id] = {};
                    owned_objects[obj.data_set_id].ot_objects = [{
                        id: obj.ot_json_object_id,
                        price: obj.price,
                        sales: obj.sales,
                    }];
                    owned_objects[obj.data_set_id].total_sales = new BN(obj.sales, 10);
                    owned_objects[obj.data_set_id].total_price = new BN(obj.price, 10);
                }
            });

            const allMetadata = await this.importService.getMultipleDatasetMetadata(allDatasets);

            const dataInfos = await Models.data_info.findAll({
                where: {
                    data_set_id: {
                        [Models.sequelize.Op.in]: allDatasets,
                    },
                },
            });

            allDatasets.forEach((datasetId) => {
                const { datasetHeader } = allMetadata.find(metadata => metadata._key === datasetId);
                const dataInfo = dataInfos.find(info => info.data_set_id === datasetId);
                owned_objects[datasetId].metadata = {
                    datasetTitle: datasetHeader.datasetTitle,
                    datasetTags: datasetHeader.datasetTags,
                    datasetDescription: datasetHeader.datasetDescription,
                    timestamp: dataInfo.import_timestamp,
                };
            });

            for (const dataset in owned_objects) {
                result.push({
                    timestamp: (new Date(owned_objects[dataset].metadata.timestamp)).getTime(),
                    dataset: {
                        id: dataset,
                        name: owned_objects[dataset].metadata.datasetTitle,
                        description: owned_objects[dataset].metadata.datasetDescription || 'No description given',
                        tags: owned_objects[dataset].metadata.datasetTags,
                    },
                    ot_objects: owned_objects[dataset].ot_objects,
                    total_sales: owned_objects[dataset].total_sales.toString(),
                    total_price: owned_objects[dataset].total_price.toString(),
                });
            }
        }

        res.status(200);
        res.send(result);
    }

    async _getPrivateDataPrice(req, res) {
        this.logger.api('POST: Get private data price.');
        if (req.body == null
            || req.body.data_set_id == null
            || req.body.seller_node_id == null
            || req.body.ot_object_id == null) {
            res.status(400);
            res.send({ message: 'Params data_set_id, seller_node_id and ot_json_object_id are required.' });
        }

        const {
            data_set_id, seller_node_id, ot_object_id,
        } = req.body;
        const inserted_object = await Models.handler_ids.create({
            data: JSON.stringify({
                data_set_id, seller_node_id, ot_object_id,
            }),
            status: 'PENDING',
        });

        const handlerId = inserted_object.dataValues.handler_id;

        await this.dvController.sendPrivateDataPriceRequest(
            data_set_id,
            seller_node_id,
            ot_object_id,
            handlerId,
        );

        res.status(200);
        res.send({
            handler_id: handlerId,
        });
    }

    async _updatePrivateDataPrice(req, res) {
        this.logger.api('POST: Set private data price.');
        if (req.body == null
            || req.body.data_set_id == null
            || req.body.ot_object_ids == null) {
            res.status(400);
            res.send({ message: 'Params data_set_id and ot_object_ids are required.' });
            return;
        }

        const promises = [];
        req.body.ot_object_ids.forEach((ot_object) => {
            promises.push(new Promise(async (accept, reject) => {
                const condition = {
                    seller_erc_id: this.config.erc725Identity.toLowerCase(),
                    data_set_id: req.body.data_set_id.toLowerCase(),
                    ot_json_object_id: ot_object.id,
                };

                const data = await Models.data_sellers.findOne({
                    where: condition,
                });

                if (data) {
                    await Models.data_sellers.update(
                        { price: ot_object.price_in_trac },
                        { where: { id: data.id } },
                    );
                    accept();
                } else {
                    reject();
                }
            }));
        });
        await Promise.all(promises).then(() => {
            res.status(200);
            res.send({ status: 'COMPLETED' });
        });
    }

    async _getTradingData(req, res) {
        this.logger.api('GET: Get trading data.');
        const requestedType = req.params.type;
        if (!requestedType || !this.trading_types.includes(requestedType)) {
            res.status(400);
            res.send({
                message: 'Param type with values: PURCHASED, SOLD or ALL is required.',
            });
        }
        const normalizedIdentity = Utilities.normalizeHex(this.config.erc725Identity);
        const whereCondition = {};
        if (requestedType === this.trading_type_purchased) {
            whereCondition.buyer_erc_id = normalizedIdentity;
        } else if (requestedType === this.trading_type_sold) {
            whereCondition.seller_erc_id = normalizedIdentity;
        }

        const tradingData = await Models.data_trades.findAll({
            where: whereCondition,
            order: [
                ['timestamp', 'DESC'],
            ],
        });

        const allDatasets = tradingData.map(element => element.data_set_id)
            .filter((value, index, self) => self.indexOf(value) === index);

        const allMetadata = await this.importService.getMultipleDatasetMetadata(allDatasets);

        const returnArray = [];
        tradingData.forEach((element) => {
            const { datasetHeader } =
                allMetadata.find(metadata => metadata._key === element.data_set_id);
            const type = normalizedIdentity === element.buyer_erc_id ? 'PURCHASED' : 'SOLD';
            returnArray.push({
                data_set: {
                    id: element.data_set_id,
                    name: datasetHeader.datasetTitle,
                    description: datasetHeader.datasetDescription,
                    tags: datasetHeader.datasetTags,
                },
                ot_json_object_id: element.ot_json_object_id,
                buyer_erc_id: element.buyer_erc_id,
                buyer_node_id: element.buyer_node_id,
                seller_erc_id: element.seller_erc_id,
                seller_node_id: element.seller_node_id,
                price_in_trac: element.price_in_trac,
                purchase_id: element.purchase_id,
                timestamp: element.timestamp,
                type,
                status: element.status,
            });
        });

        res.status(200);
        res.send(returnArray);
    }
}


module.exports = RestAPIServiceV2;<|MERGE_RESOLUTION|>--- conflicted
+++ resolved
@@ -145,17 +145,16 @@
             await this._checkForHandlerStatus(req, res);
         });
 
-<<<<<<< HEAD
         server.post(`/api/${this.version_id}/permissioned_data/whitelist_viewer`, async (req, res) => {
             await this.permissionedDataController.whitelistViewer(req, res);
-=======
+        });
+
         server.post(`/api/${this.version_id}/network/read_export`, async (req, res) => {
             await this.dvController.handleDataReadExportRequest(req, res);
         });
 
         server.get(`/api/${this.version_id}/network/read_export/result/:handler_id`, async (req, res) => {
             await this.exportController.checkForHandlerStatus(req, res);
->>>>>>> fe28182b
         });
 
         server.post(`/api/${this.version_id}/challenges`, async (req, res) => {
