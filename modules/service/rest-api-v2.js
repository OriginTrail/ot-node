--- conflicted
+++ resolved
@@ -21,21 +21,13 @@
         this.commandExecutor = ctx.commandExecutor;
 
         this.version_id = 'v2.0';
-<<<<<<< HEAD
         this.stanards = ['OT-JSON', 'GS1-EPCIS', 'GRAPH', 'WOT'];
-=======
-        this.stanards = ['OT-JSON', 'GS1-EPCIS', 'GRAPH'];
->>>>>>> f3d3f38f
         this.graphStorage = ctx.graphStorage;
         this.mapping_standards_for_event = new Map();
         this.mapping_standards_for_event.set('ot-json', 'ot-json');
         this.mapping_standards_for_event.set('gs1-epcis', 'gs1');
-<<<<<<< HEAD
-        this.mapping_standards_for_event.set('graph', 'graph');
+        this.mapping_standards_for_event.set('graph', 'ot-json');
         this.mapping_standards_for_event.set('wot', 'wot');
-=======
-        this.mapping_standards_for_event.set('graph', 'ot-json');
->>>>>>> f3d3f38f
     }
 
     /**
