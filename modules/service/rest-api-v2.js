--- conflicted
+++ resolved
@@ -74,13 +74,12 @@
             await this._getElementIssuerIdentity(req, res);
         });
 
-<<<<<<< HEAD
         server.get(`/api/${this.version_id}/get_connection_types/:standard_id`, async (req, res) => {
             await this._getConnectionTypes(req, res);
-=======
+        });
+
         server.get(`/api/${this.version_id}/get_dataset_info/:dataset_id`, async (req, res) => {
             await this._getDatasetInfo(req, res);
->>>>>>> 245a1912
         });
 
         /** Local query routes */
