const path = require('path');
const fs = require('fs');
const pjson = require('../../package.json');
const RestAPIValidator = require('../validator/rest-api-validator');
const Utilities = require('../Utilities');
const Models = require('../../models');

class RestAPIServiceV2 {
    constructor(ctx) {
        this.ctx = ctx;
        this.config = ctx.config;
        this.logger = ctx.logger;
        this.apiUtilities = ctx.apiUtilities;
        this.emitter = ctx.emitter;
        this.commandExecutor = ctx.commandExecutor;
        this.epcisOtJsonTranspiler = ctx.epcisOtJsonTranspiler;
        this.wotOtJsonTranspiler = ctx.wotOtJsonTranspiler;

        this.dcController = ctx.dcController;
        this.dhController = ctx.dhController;
        this.dvController = ctx.dvController;
        this.infoController = ctx.infoController;

        this.exportController = ctx.exportController;
        this.remoteControl = ctx.remoteControl;

        this.graphStorage = ctx.graphStorage;
        this.importService = ctx.importService;

        this.version_id = 'v2.0';
        this.stanards = ['OT-JSON', 'GS1-EPCIS', 'GRAPH', 'WOT'];
        this.trading_type_purchased = 'PURCHASED';
        this.trading_type_sold = 'SOLD';
        this.trading_type_all = 'ALL';
        this.trading_types = [
            this.trading_type_purchased, this.trading_type_sold, this.trading_type_all,
        ];
        this.graphStorage = ctx.graphStorage;
        this.mapping_standards_for_event = new Map();
        this.mapping_standards_for_event.set('ot-json', 'ot-json');
        this.mapping_standards_for_event.set('gs1-epcis', 'gs1');
        this.mapping_standards_for_event.set('graph', 'ot-json');
        this.mapping_standards_for_event.set('wot', 'wot');
    }

    /**
     * API Routes
     */
    _exposeAPIRoutes(server) {
        const {
            transport, emitter, blockchain, web3, config,
        } = this.ctx;

        server.get(`/api/${this.version_id}/info`, async (req, res) => {
            await this.infoController.getNodeInfo(req, res);
        });

        server.post(`/api/${this.version_id}/import`, async (req, res) => {
            await this._importDataset(req, res);
        });

        server.get(`/api/${this.version_id}/import/result/:handler_id`, async (req, res) => {
            await this._checkForHandlerStatus(req, res);
        });

        server.post(`/api/${this.version_id}/replicate`, async (req, res) => {
            await this._replicateDataset(req, res);
        });

        server.get(`/api/${this.version_id}/replicate/result/:handler_id`, async (req, res) => {
            await this._checkForReplicationHandlerStatus(req, res);
        });

        server.post(`/api/${this.version_id}/export`, async (req, res) => {
            await this.exportController.exportDataset(req, res);
        });

        server.get(`/api/${this.version_id}/export/result/:handler_id`, async (req, res) => {
            await this.exportController.checkForHandlerStatus(req, res);
        });

        server.get(`/api/${this.version_id}/standards`, async (req, res) => {
            this._getStandards(req, res);
        });

        server.get(`/api/${this.version_id}/get_element_issuer_identity/:element_id`, async (req, res) => {
            await this._getElementIssuerIdentity(req, res);
        });

        server.get(`/api/${this.version_id}/get_connection_types/:standard_id`, async (req, res) => {
            await this._getConnectionTypes(req, res);
        });

        server.get(`/api/${this.version_id}/get_dataset_info/:dataset_id`, async (req, res) => {
            await this.infoController.getDatasetInfo(req, res);
        });

        server.post(`/api/${this.version_id}/trail`, async (req, res) => {
            await this._getTrail(req, res);
        });

        server.post(`/api/${this.version_id}/get_merkle_proofs`, async (req, res) => {
            await this._getMerkleProofs(req, res);
        });

        server.post(`/api/${this.version_id}/network/query`, async (req, res) => {
            await this._networkQuery(req, res);
        });

        server.get(`/api/${this.version_id}/network/query/result/:query_id`, async (req, res) => {
            await this._networkQueryStatus(req, res);
        });

        server.get(`/api/${this.version_id}/network/query/responses/:query_id`, async (req, res) => {
            await this._networkQueryResponses(req, res);
        });

        server.post(`/api/${this.version_id}/network/read`, async (req, res) => {
            await this._readNetwork(req, res);
        });

        server.get(`/api/${this.version_id}/network/read/result/:handler_id`, async (req, res) => {
            await this._checkForHandlerStatus(req, res);
        });

        server.post(`/api/${this.version_id}/network/permissioned_data/read`, async (req, res) => {
<<<<<<< HEAD
            await this._permissionedDataReadNetwork(req, res);
=======
            await this.dvController.handlePermissionedDataReadRequest(req, res);
>>>>>>> 464193d1
        });

        server.get(`/api/${this.version_id}/network/permissioned_data/read/result/:handler_id`, async (req, res) => {
            await this._checkForHandlerStatus(req, res);
        });
<<<<<<< HEAD

        server.post(`/api/${this.version_id}/network/permissioned_data/purchase`, async (req, res) => {
            await this.dvController.sendNetworkPurchase(req, res);
        });

        server.get(`/api/${this.version_id}/network/permissioned_data/purchase/result/:handler_id`, async (req, res) => {
            await this._checkForHandlerStatus(req, res);
        });
=======
>>>>>>> 464193d1

        server.post(`/api/${this.version_id}/permissioned_data/whitelist_viewer`, async (req, res) => {
            await this.dhController.whitelistViewer(req, res);
        });

        server.post(`/api/${this.version_id}/network/read_export`, async (req, res) => {
            await this.dvController.handleDataReadExportRequest(req, res);
        });

        server.get(`/api/${this.version_id}/network/read_export/result/:handler_id`, async (req, res) => {
            await this.exportController.checkForHandlerStatus(req, res);
        });

        server.post(`/api/${this.version_id}/challenges`, async (req, res) => {
            await this._getChallenges(req, res);
        });

<<<<<<< HEAD
        server.get(`/api/${this.version_id}/permissioned_data/available`, async (req, res) => {
            await this._getPermissionedDataAvailable(req, res);
        });


        server.get(`/api/${this.version_id}/permissioned_data/owned`, async (req, res) => {
            await this._getPermissionedDataOwned(req, res);
        });

        server.post(`/api/${this.version_id}/network/permissioned_data/get_price`, async (req, res) => {
            await this._getPermissionedDataPrice(req, res);
        });

        server.post(`/api/${this.version_id}/permissioned_data/update_price`, async (req, res) => {
            await this._updatePermissionedDataPrice(req, res);
        });

        server.get(`/api/${this.version_id}/network/permissioned_data/get_price/result/:handler_id`, async (req, res) => {
            await this._checkForHandlerStatus(req, res);
        });

        server.get(`/api/${this.version_id}/permissioned_data/trading_info/:type`, async (req, res) => {
            await this._getTradingData(req, res);
        });
=======
        if (process.env.NODE_ENV !== 'mainnet') {
            server.post(`/api/${this.version_id}/network/permissioned_data/purchase`, async (req, res) => {
                await this.dvController.sendNetworkPurchase(req, res);
            });

            server.get(`/api/${this.version_id}/network/permissioned_data/purchase/result/:handler_id`, async (req, res) => {
                await this._checkForHandlerStatus(req, res);
            });
            server.get(`/api/${this.version_id}/permissioned_data/available`, async (req, res) => {
                await this.dvController.getPermissionedDataAvailable(req, res);
            });


            server.get(`/api/${this.version_id}/permissioned_data/owned`, async (req, res) => {
                await this.dcController.getPermissionedDataOwned(req, res);
            });

            server.post(`/api/${this.version_id}/network/permissioned_data/get_price`, async (req, res) => {
                await this.dvController.getPermissionedDataPrice(req, res);
            });

            server.post(`/api/${this.version_id}/permissioned_data/update_price`, async (req, res) => {
                await this.dcController.updatePermissionedDataPrice(req, res);
            });
>>>>>>> 464193d1

            server.get(`/api/${this.version_id}/network/permissioned_data/get_price/result/:handler_id`, async (req, res) => {
                await this._checkForHandlerStatus(req, res);
            });

            server.get(`/api/${this.version_id}/permissioned_data/trading_info/:type`, async (req, res) => {
                await this.dvController.getTradingData(req, res);
            });
        }

        /** Network related routes */
        server.get(`/api/${this.version_id}/network/get-contact/:node_id`, async (req, res) => {
            const nodeId = req.params.node_id;
            this.logger.api(`Get contact node ID ${nodeId}`);

            const result = await transport.getContact(nodeId);
            const body = {};

            if (result) {
                Object.assign(body, result);
            }
            res.status(200);
            res.send(body);
        });

        server.get(`/api/${this.version_id}/network/find/:node_id`, async (req, res) => {
            const nodeId = req.params.node_id;
            this.logger.api(`Find node ID ${nodeId}`);

            const result = await transport.findNode(nodeId);
            const body = {};

            if (result) {
                Object.assign(body, result);
            }
            res.status(200);
            res.send(body);
        });

        /**
         * Temporary route used for HTTP network prototype
         */
        server.post(`/api/${this.version_id}/network/send`, (req, res) => {
            this.logger.api('P2P request received');

            const { type } = req.body;
            emitter.emit(type, req, res);
        });

        server.post(`/api/${this.version_id}/query/local`, (req, res, next) => {
            this.logger.api('POST: Local query request received.');

            let error = RestAPIValidator.validateBodyRequired(req.body);
            if (error) {
                return next(error);
            }

            const queryObject = req.body.query;
            error = RestAPIValidator.validateSearchQuery(queryObject);
            if (error) {
                return next(error);
            }

            // TODO: Decrypt returned vertices
            emitter.emit('api-query', {
                query: queryObject,
                response: res,
            });
        });

        server.get(`/api/${this.version_id}/query/local/import/:data_set_id`, (req, res) => {
            this.logger.api('GET: Local import request received.');

            if (!req.params.data_set_id) {
                res.status(400);
                res.send({
                    message: 'Param required.',
                });
                return;
            }

            emitter.emit('api-query-local-import', {
                data_set_id: req.params.data_set_id,
                format: ((req.query && req.query.format) || 'otjson'),
                encryption: req.query.encryption,
                request: req,
                response: res,
            });
        });


        server.get(`/api/${this.version_id}/consensus/:sender_id`, (req, res) => {
            this.logger.api('GET: Consensus check events request received.');

            if (req.params.sender_id == null) {
                res.status(400);
                res.send({ message: 'Bad request' });
            }

            emitter.emit('api-consensus-events', {
                sender_id: req.params.sender_id,
                response: res,
            });
        });

        /**
         * Payout route
         * @param Query params: data_set_id
         */
        server.get(`/api/${this.version_id}/payout`, (req, res) => {
            this.logger.api('GET: Payout request received.');

            if (!req.query.offer_id) {
                res.status(400);
                res.send({
                    message: 'Param offer_id is required.',
                });
                return;
            }

            emitter.emit('api-payout', {
                offerId: req.query.offer_id,
                response: res,
            });
        });

        /** Get root hash for provided data query
         * @param Query params: data_set_id
         */
        server.get(`/api/${this.version_id}/fingerprint/:dataset_id`, (req, res) => {
            this.dvController.handleGetFingerprint(req, res);
        });

        server.get(`/api/${this.version_id}/import_info`, async (req, res) => {
            this.logger.api('GET: import_info.');

            const queryObject = req.query;
            if (queryObject.data_set_id == null) {
                res.send({ status: 400, message: 'Missing parameter!', data: [] });
                return;
            }

            this.emitter.emit('api-import-info', {
                dataSetId: queryObject.data_set_id,
                responseFormat: queryObject.format || 'otjson',
                response: res,
            });
        });

        server.get(`/api/${this.version_id}/balance`, async (req, res) => {
            this.logger.api('Get balance.');

            try {
                const humanReadable = req.query.humanReadable === 'true';

                const walletEthBalance = await web3.eth.getBalance(config.node_wallet);
                const walletTokenBalance = await Utilities.getTracTokenBalance(
                    web3,
                    config.node_wallet,
                    blockchain.getTokenContractAddress(),
                    false,
                );
                const profile = await blockchain.getProfile(config.erc725Identity);
                const profileMinimalStake = await blockchain.getProfileMinimumStake();

                const body = {
                    wallet: {
                        address: config.node_wallet,
                        ethBalance: humanReadable ? web3.utils.fromWei(walletEthBalance, 'ether') : walletEthBalance,
                        tokenBalance: humanReadable ? web3.utils.fromWei(walletTokenBalance, 'ether') : walletTokenBalance,
                    },
                    profile: {
                        staked: humanReadable ? web3.utils.fromWei(profile.stake, 'ether') : profile.stake,
                        reserved: humanReadable ? web3.utils.fromWei(profile.stakeReserved, 'ether') : profile.stakeReserved,
                        minimalStake: humanReadable ? web3.utils.fromWei(profileMinimalStake, 'ether') : profileMinimalStake,
                    },
                };

                res.status(200);
                res.send(body);
            } catch (error) {
                this.logger.error(`Failed to get balance. ${error.message}.`);
                res.status(503);
                res.send({});
            }
        });

        server.get(`/api/${this.version_id}/imports_info`, (req, res) => {
            this.logger.api('GET: List imports request received.');

            emitter.emit('api-imports-info', {
                response: res,
            });
        });

        server.get(`/api/${this.version_id}/dump/rt`, (req, res) => {
            this.logger.api('Dumping routing table');
            const message = transport.dumpContacts();

            res.status(200);
            res.send({
                message,
            });
        });
    }

    async _getTrail(req, res) {
        this.logger.api('POST: Trail request received.');

        await this.dhController.getTrail(req, res);
    }

    async _getMerkleProofs(req, res) {
        this.logger.api('POST: Get Merkle proofs request received.');

        if (req.body === undefined) {
            res.status(400);
            res.send({
                message: 'Bad request',
            });
            return;
        }

        if (req.body.object_ids === undefined ||
            req.body.dataset_id === undefined) {
            res.status(400);
            res.send({
                message: 'Bad request',
            });
            return;
        }

        const { object_ids, dataset_id } = req.body;

        const response =
            await this.importService.getMerkleProofs(Utilities.arrayze(object_ids), dataset_id);

        res.status(200);
        res.send(response);
    }

    async _networkQuery(req, res) {
        this.logger.api('POST: Network query request received.');

        let error = RestAPIValidator.validateBodyRequired(req.body);
        if (error) {
            res.status(400);
            res.send({
                message: error.message,
            });
            return;
        }

        const { query } = req.body;
        error = RestAPIValidator.validateSearchQuery(query);
        if (error) {
            res.status(400);
            res.send({
                message: error.message,
            });
            return;
        }

        this.logger.info('Network-query handling triggered.');

        const queryId = await this.dvController.queryNetwork(query, res);

        if (queryId) {
            res.status(200);
            res.send({
                query_id: queryId,
            });
        }
    }

    async _networkQueryStatus(req, res) {
        this.logger.api('GET: Query for status request received.');

        if (!req.params.query_id) {
            res.status(400);
            res.send({
                message: 'Missing Query ID parameter.',
            });
            return;
        }

        await this.dvController.handleNetworkQueryStatus(req.params.query_id, res);
    }

    async _networkQueryResponses(req, res) {
        this.logger.api('GET: Local query responses request received.');

        if (!req.params.query_id) {
            res.status(400);
            res.send({
                message: 'Param query_id is required.',
            });
            return;
        }

        await this.dvController.getNetworkQueryResponses(req.params.query_id, res);
    }

    async _readNetwork(req, res) {
        this.logger.api('POST: Network read request received.');

        if (req.body == null || req.body.reply_id == null
            || req.body.data_set_id == null) {
            res.status(400);
            res.send({ message: 'Params reply_id and data_set_id are required.' });
            return;
        }
        const { reply_id, data_set_id } = req.body;

        await this.dvController.handleDataReadRequest(data_set_id, reply_id, res);
    }

<<<<<<< HEAD
    async _permissionedDataReadNetwork(req, res) {
        this.logger.api('Private data network read request received.');

        if (!req.body || !req.body.seller_node_id
        || !req.body.data_set_id
        || !req.body.ot_object_id) {
            res.status(400);
            res.send({ message: 'Params data_set_id,ot_object_id and seller_node_id are required.' });
        }
        const { data_set_id, ot_object_id, seller_node_id } = req.body;
        await this.dvController
            .handlePermissionedDataReadRequest(data_set_id, ot_object_id, seller_node_id, res);
    }

=======
>>>>>>> 464193d1
    async _checkForReplicationHandlerStatus(req, res) {
        const handler_object = await Models.handler_ids.findOne({
            where: {
                handler_id: req.params.handler_id,
            },
        });

        if (handler_object == null) {
            this.logger.info('Invalid request');
            res.status(404);
            res.send({
                message: 'Unable to find data with given parameters!',
            });
            return;
        }
        const handlerData = JSON.parse(handler_object.data);

        const offerData = {
            status: handlerData.status,
            holders: handlerData.holders,
        };
        const offer = await Models.offers.findOne({
            where: {
                [Models.Sequelize.Op.or]: [
                    {
                        offer_id: handlerData.offer_id,
                    },
                    {
                        id: handlerData.offer_id,
                    },
                ],
            },
        });
        if (offer) {
            offerData.number_of_replications = offer.number_of_replications;
            offerData.number_of_verified_replications = offer.number_of_verified_replications;
            offerData.trac_in_eth_used_for_price_calculation =
                offer.trac_in_eth_used_for_price_calculation;
            offerData.gas_price_used_for_price_calculation =
                offer.gas_price_used_for_price_calculation;
            offerData.price_factor_used_for_price_calculation =
                offer.price_factor_used_for_price_calculation;
            offerData.offer_create_transaction_hash = offer.transaction_hash;
            offerData.offer_finalize_transaction_hash = offer.offer_finalize_transaction_hash;
            offerData.offer_id = offer.offer_id;
            offerData.holding_time_in_minutes = offer.holding_time_in_minutes;
            offerData.token_amount_per_holder = offer.token_amount_per_holder;
            offerData.message = offer.message;
        }
        Object.keys(offerData).forEach(key => (offerData[key] == null) && delete offerData[key]);
        res.status(200);
        res.send({
            data: offerData,
            status: handler_object.status,
        });
    }

    async _checkForHandlerStatus(req, res) {
        const handler_object = await Models.handler_ids.findOne({
            where: {
                handler_id: req.params.handler_id,
            },
        });

        if (handler_object == null) {
            this.logger.info('Invalid request');
            res.status(404);
            res.send({
                message: 'Unable to find data with given parameters!',
            });
            return;
        }

        const { data, status } = handler_object;

        res.status(200);
        res.send({
            data: JSON.parse(data),
            status,
        });
    }

    async _getChallenges(req, res) {
        if (req.body === undefined) {
            res.status(400);
            res.send({
                message: 'Bad request',
            });
            return;
        }

        // Check if import type is valid
        if (req.body.startDate === undefined ||
            req.body.endDate === undefined) {
            res.status(400);
            res.send({
                message: 'Bad request startDate and endDate required!',
            });
            return;
        }

        const challenges = await Models.challenges.findAll({
            where: {
                start_time: {
                    [Models.Sequelize.Op.between]:
                        [(new Date(req.body.startDate)).getTime(),
                            (new Date(req.body.endDate)).getTime()],
                },
                status: {
                    [Models.Sequelize.Op.not]: 'PENDING',
                },
            },
            order: [
                ['start_time', 'ASC'],
            ],
        });
        const returnChallenges = [];
        challenges.forEach((challenge) => {
            const answered = !!challenge.answer;
            returnChallenges.push({
                offer_id: challenge.offer_id,
                start_time: challenge.start_time,
                status: challenge.status,
                answered,
            });
        });

        res.status(200);
        res.send(returnChallenges);
    }

    // This is hardcoded import in case it is needed to make new importer with this method
    async _importDataset(req, res) {
        this.logger.api('POST: Import of data request received.');

        if (req.body === undefined) {
            res.status(400);
            res.send({
                message: 'Bad request',
            });
            return;
        }

        // Check if import type is valid
        if (req.body.standard_id === undefined ||
            this.stanards.indexOf(req.body.standard_id) === -1) {
            res.status(400);
            res.send({
                message: 'Invalid import type',
            });
            return;
        }

        const standard_id =
            this.mapping_standards_for_event.get(req.body.standard_id.toLowerCase());

        let fileContent;
        if (req.files !== undefined && req.files.file !== undefined) {
            const inputFile = req.files.file.path;
            fileContent = await Utilities.fileContents(inputFile);
        } else if (req.body.file !== undefined) {
            fileContent = req.body.file;
        }

        if (fileContent) {
            try {
                const inserted_object = await Models.handler_ids.create({
                    status: 'PENDING',
                });

                const cacheDirectory = path.join(this.config.appDataPath, 'import_cache');

                try {
                    await Utilities.writeContentsToFile(
                        cacheDirectory,
                        inserted_object.dataValues.handler_id,
                        fileContent,
                    );
                } catch (e) {
                    const filePath =
                        path.join(cacheDirectory, inserted_object.dataValues.handler_id);

                    if (fs.existsSync(filePath)) {
                        await Utilities.deleteDirectory(filePath);
                    }
                    res.status(500);
                    res.send({
                        message: `Error when creating import cache file for handler_id ${inserted_object.dataValues.handler_id}. ${e.message}`,
                    });
                    return;
                }

                const commandData = {
                    standard_id,
                    documentPath: path.join(cacheDirectory, inserted_object.dataValues.handler_id),
                    handler_id: inserted_object.dataValues.handler_id,
                };
                const commandSequence = [
                    'dcConvertToOtJsonCommand',
                    'dcConvertToGraphCommand',
                    'dcWriteImportToGraphDbCommand',
                    'dcFinalizeImportCommand',
                ];

                await this.commandExecutor.add({
                    name: commandSequence[0],
                    sequence: commandSequence.slice(1),
                    delay: 0,
                    data: commandData,
                    transactional: false,
                });
                res.status(200);
                res.send({
                    handler_id: inserted_object.dataValues.handler_id,
                });
            } catch (e) {
                res.status(400);
                res.send({
                    message: 'No import data provided',
                });
            }
        } else {
            res.status(400);
            res.send({
                message: 'No import data provided',
            });
        }
    }

    async _replicateDataset(req, res) {
        this.logger.api('POST: Replication of imported data request received.');

        this.dcController.handleReplicateRequest(req, res);
    }

    /**
     * Get all supported standards
     * @param req
     * @param res
     * @private
     */
    _getStandards(req, res) {
        const msg = [];
        this.stanards.forEach(standard =>
            msg.push(standard));
        res.send({
            message: msg,
        });
    }

    _getConnectionTypes(req, res) {
        const standard_id = req.params.standard_id.toLocaleLowerCase();
        if (standard_id === 'gs1') {
            res.status(200);
            res.send({ connection_types: this.epcisOtJsonTranspiler.getConnectionTypes() });
        } else if (standard_id === 'wot') {
            res.status(200);
            res.send({ connection_types: this.wotOtJsonTranspiler.getConnectionTypes() });
        } else {
            res.status(400);
            res.send({
                message: 'Invalid type request',
            });
        }
    }

    /**
     * Returns element issuer identity
     * @param req
     * @param res
     * @returns {Promise<void>}
     * @private
     */
    async _getElementIssuerIdentity(req, res) {
        this.logger.api('GET: Element issuer identity request received.');
        const elementId = req.params.element_id;
        if (!elementId) {
            res.status(400);
            res.send({
                message: 'Param element_id is required.',
            });
            return;
        }
        const result = await this.graphStorage.findIssuerIdentityForElementId(elementId);
        if (result && result.length > 0) {
            res.status(200);
            res.send(result);
        } else {
            res.status(400);
            res.send({
                message: 'Unable to find requested data',
            });
        }
    }
<<<<<<< HEAD

    async _getPermissionedDataAvailable(req, res) {
        this.logger.api('GET: Permissioned data Available for purchase.');

        const query = 'SELECT * FROM data_sellers DS WHERE NOT EXISTS(SELECT * FROM data_sellers MY WHERE MY.seller_erc_id = :seller_erc AND MY.data_set_id = DS.data_set_id AND MY.ot_json_object_id = DS.ot_json_object_id)';
        const data = await Models.sequelize.query(
            query,
            {
                replacements: { seller_erc: Utilities.normalizeHex(this.config.erc725Identity) },
                type: QueryTypes.SELECT,
            },
        );

        const result = [];

        if (data.length > 0) {
            const not_owned_objects = {};
            const allDatasets = [];
            /*
               Creating a map of the following structure
               not_owned_objects: {
                    dataset_0x456: {
                        seller_0x123: [ot_object_0x789, ...]
                        ...,
                    },
                    ...
               }
             */
            data.forEach((obj) => {
                if (not_owned_objects[obj.data_set_id]) {
                    if (not_owned_objects[obj.data_set_id][obj.seller_node_id]) {
                        not_owned_objects[obj.data_set_id][obj.seller_node_id].ot_json_object_id
                            .push(obj.ot_json_object_id);
                    } else {
                        not_owned_objects[obj.data_set_id][obj.seller_node_id].ot_json_object_id
                            = [obj.ot_json_object_id];
                        not_owned_objects[obj.data_set_id][obj.seller_node_id].seller_erc_id
                            = obj.seller_erc_id;
                    }
                } else {
                    allDatasets.push(obj.data_set_id);
                    not_owned_objects[obj.data_set_id] = {};
                    not_owned_objects[obj.data_set_id][obj.seller_node_id] = {};
                    not_owned_objects[obj.data_set_id][obj.seller_node_id].ot_json_object_id
                        = [obj.ot_json_object_id];
                    not_owned_objects[obj.data_set_id][obj.seller_node_id].seller_erc_id
                        = obj.seller_erc_id;
                }
            });

            const allMetadata = await this.importService.getMultipleDatasetMetadata(allDatasets);

            const dataInfos = await Models.data_info.findAll({
                where: {
                    data_set_id: {
                        [Models.sequelize.Op.in]: allDatasets,
                    },
                },
            });

            allDatasets.forEach((datasetId) => {
                const { datasetHeader } = allMetadata.find(metadata => metadata._key === datasetId);
                const dataInfo = dataInfos.find(info => info.data_set_id === datasetId);
                not_owned_objects[datasetId].metadata = {
                    datasetTitle: datasetHeader.datasetTitle,
                    datasetTags: datasetHeader.datasetTags,
                    datasetDescription: datasetHeader.datasetDescription,
                    timestamp: dataInfo.import_timestamp,
                };
            });

            for (const dataset in not_owned_objects) {
                for (const data_seller in not_owned_objects[dataset]) {
                    if (data_seller !== 'metadata') {
                        result.push({
                            seller_node_id: data_seller,
                            timestamp: (new Date(not_owned_objects[dataset].metadata.timestamp))
                                .getTime(),
                            dataset: {
                                id: dataset,
                                name: not_owned_objects[dataset].metadata.datasetTitle,
                                description: not_owned_objects[dataset].metadata.datasetDescription,
                                tags: not_owned_objects[dataset].metadata.datasetTags,
                            },
                            ot_objects: not_owned_objects[dataset][data_seller].ot_json_object_id,
                            seller_erc_id: not_owned_objects[dataset][data_seller].seller_erc_id,
                        });
                    }
                }
            }
        }

        res.status(200);
        res.send(result);
    }

    async _getPermissionedDataOwned(req, res) {
        this.logger.api('GET: Permissioned Data Owned.');

        const query = 'SELECT ds.data_set_id, ds.ot_json_object_id, ds.price, ( SELECT Count(*) FROM data_trades dt Where dt.seller_erc_id = ds.seller_erc_id and ds.data_set_id = dt.data_set_id and ds.ot_json_object_id = dt.ot_json_object_id ) as sales FROM  data_sellers ds where ds.seller_erc_id = :seller_erc ';
        const data = await Models.sequelize.query(
            query,
            {
                replacements: { seller_erc: Utilities.normalizeHex(this.config.erc725Identity) },
                type: QueryTypes.SELECT,
            },
        );

        const result = [];

        if (data.length > 0) {
            const owned_objects = {};
            const allDatasets = [];
            /*
               Creating a map of the following structure
               owned_objects: {
                    dataset_0x456: {
                        ot_objects: [ot_object_0x789, ...]
                        ...,
                    },
                    ...
               }
             */
            data.forEach((obj) => {
                if (owned_objects[obj.data_set_id]) {
                    owned_objects[obj.data_set_id].ot_objects.push({
                        id: obj.ot_json_object_id,
                        price: obj.price,
                        sales: obj.sales,
                    });
                    owned_objects[obj.data_set_id].total_sales.iadd(new BN(obj.sales, 10));
                    owned_objects[obj.data_set_id].total_price.iadd(new BN(obj.price, 10));
                } else {
                    allDatasets.push(obj.data_set_id);
                    owned_objects[obj.data_set_id] = {};
                    owned_objects[obj.data_set_id].ot_objects = [{
                        id: obj.ot_json_object_id,
                        price: obj.price,
                        sales: obj.sales,
                    }];
                    owned_objects[obj.data_set_id].total_sales = new BN(obj.sales, 10);
                    owned_objects[obj.data_set_id].total_price = new BN(obj.price, 10);
                }
            });

            const allMetadata = await this.importService.getMultipleDatasetMetadata(allDatasets);

            const dataInfos = await Models.data_info.findAll({
                where: {
                    data_set_id: {
                        [Models.sequelize.Op.in]: allDatasets,
                    },
                },
            });

            allDatasets.forEach((datasetId) => {
                const { datasetHeader } = allMetadata.find(metadata => metadata._key === datasetId);
                const dataInfo = dataInfos.find(info => info.data_set_id === datasetId);
                owned_objects[datasetId].metadata = {
                    datasetTitle: datasetHeader.datasetTitle,
                    datasetTags: datasetHeader.datasetTags,
                    datasetDescription: datasetHeader.datasetDescription,
                    timestamp: dataInfo.import_timestamp,
                };
            });

            for (const dataset in owned_objects) {
                result.push({
                    timestamp: (new Date(owned_objects[dataset].metadata.timestamp)).getTime(),
                    dataset: {
                        id: dataset,
                        name: owned_objects[dataset].metadata.datasetTitle,
                        description: owned_objects[dataset].metadata.datasetDescription || 'No description given',
                        tags: owned_objects[dataset].metadata.datasetTags,
                    },
                    ot_objects: owned_objects[dataset].ot_objects,
                    total_sales: owned_objects[dataset].total_sales.toString(),
                    total_price: owned_objects[dataset].total_price.toString(),
                });
            }
        }

        res.status(200);
        res.send(result);
    }

    async _getPermissionedDataPrice(req, res) {
        this.logger.api('POST: Get permissioned data price.');
        if (req.body == null
            || req.body.data_set_id == null
            || req.body.seller_node_id == null
            || req.body.ot_object_id == null) {
            res.status(400);
            res.send({ message: 'Params data_set_id, seller_node_id and ot_json_object_id are required.' });
        }

        const {
            data_set_id, seller_node_id, ot_object_id,
        } = req.body;
        const inserted_object = await Models.handler_ids.create({
            data: JSON.stringify({
                data_set_id, seller_node_id, ot_object_id,
            }),
            status: 'PENDING',
        });

        const handlerId = inserted_object.dataValues.handler_id;

        await this.dvController.sendPermissionedDataPriceRequest(
            data_set_id,
            seller_node_id,
            ot_object_id,
            handlerId,
        );

        res.status(200);
        res.send({
            handler_id: handlerId,
        });
    }

    async _updatePermissionedDataPrice(req, res) {
        this.logger.api('POST: Set permissioned data price.');
        if (req.body == null
            || req.body.data_set_id == null
            || req.body.ot_object_ids == null) {
            res.status(400);
            res.send({ message: 'Params data_set_id and ot_object_ids are required.' });
            return;
        }

        const promises = [];
        req.body.ot_object_ids.forEach((ot_object) => {
            promises.push(new Promise(async (accept, reject) => {
                const condition = {
                    seller_erc_id: this.config.erc725Identity.toLowerCase(),
                    data_set_id: req.body.data_set_id.toLowerCase(),
                    ot_json_object_id: ot_object.id,
                };

                const data = await Models.data_sellers.findOne({
                    where: condition,
                });

                if (data) {
                    await Models.data_sellers.update(
                        { price: ot_object.price_in_trac },
                        { where: { id: data.id } },
                    );
                    accept();
                } else {
                    reject();
                }
            }));
        });
        await Promise.all(promises).then(() => {
            res.status(200);
            res.send({ status: 'COMPLETED' });
        });
    }

    async _getTradingData(req, res) {
        this.logger.api('GET: Get trading data.');
        const requestedType = req.params.type;
        if (!requestedType || !this.trading_types.includes(requestedType)) {
            res.status(400);
            res.send({
                message: 'Param type with values: PURCHASED, SOLD or ALL is required.',
            });
        }
        const normalizedIdentity = Utilities.normalizeHex(this.config.erc725Identity);
        const whereCondition = {};
        if (requestedType === this.trading_type_purchased) {
            whereCondition.buyer_erc_id = normalizedIdentity;
        } else if (requestedType === this.trading_type_sold) {
            whereCondition.seller_erc_id = normalizedIdentity;
        }

        const tradingData = await Models.data_trades.findAll({
            where: whereCondition,
            order: [
                ['timestamp', 'DESC'],
            ],
        });

        const allDatasets = tradingData.map(element => element.data_set_id)
            .filter((value, index, self) => self.indexOf(value) === index);

        const allMetadata = await this.importService.getMultipleDatasetMetadata(allDatasets);

        const returnArray = [];
        tradingData.forEach((element) => {
            const { datasetHeader } =
                allMetadata.find(metadata => metadata._key === element.data_set_id);
            const type = normalizedIdentity === element.buyer_erc_id ? 'PURCHASED' : 'SOLD';
            returnArray.push({
                data_set: {
                    id: element.data_set_id,
                    name: datasetHeader.datasetTitle,
                    description: datasetHeader.datasetDescription,
                    tags: datasetHeader.datasetTags,
                },
                ot_json_object_id: element.ot_json_object_id,
                buyer_erc_id: element.buyer_erc_id,
                buyer_node_id: element.buyer_node_id,
                seller_erc_id: element.seller_erc_id,
                seller_node_id: element.seller_node_id,
                price_in_trac: element.price_in_trac,
                purchase_id: element.purchase_id,
                timestamp: element.timestamp,
                type,
                status: element.status,
            });
        });

        res.status(200);
        res.send(returnArray);
    }
=======
>>>>>>> 464193d1
}


module.exports = RestAPIServiceV2;<|MERGE_RESOLUTION|>--- conflicted
+++ resolved
@@ -124,27 +124,12 @@
         });
 
         server.post(`/api/${this.version_id}/network/permissioned_data/read`, async (req, res) => {
-<<<<<<< HEAD
-            await this._permissionedDataReadNetwork(req, res);
-=======
             await this.dvController.handlePermissionedDataReadRequest(req, res);
->>>>>>> 464193d1
         });
 
         server.get(`/api/${this.version_id}/network/permissioned_data/read/result/:handler_id`, async (req, res) => {
             await this._checkForHandlerStatus(req, res);
         });
-<<<<<<< HEAD
-
-        server.post(`/api/${this.version_id}/network/permissioned_data/purchase`, async (req, res) => {
-            await this.dvController.sendNetworkPurchase(req, res);
-        });
-
-        server.get(`/api/${this.version_id}/network/permissioned_data/purchase/result/:handler_id`, async (req, res) => {
-            await this._checkForHandlerStatus(req, res);
-        });
-=======
->>>>>>> 464193d1
 
         server.post(`/api/${this.version_id}/permissioned_data/whitelist_viewer`, async (req, res) => {
             await this.dhController.whitelistViewer(req, res);
@@ -162,32 +147,6 @@
             await this._getChallenges(req, res);
         });
 
-<<<<<<< HEAD
-        server.get(`/api/${this.version_id}/permissioned_data/available`, async (req, res) => {
-            await this._getPermissionedDataAvailable(req, res);
-        });
-
-
-        server.get(`/api/${this.version_id}/permissioned_data/owned`, async (req, res) => {
-            await this._getPermissionedDataOwned(req, res);
-        });
-
-        server.post(`/api/${this.version_id}/network/permissioned_data/get_price`, async (req, res) => {
-            await this._getPermissionedDataPrice(req, res);
-        });
-
-        server.post(`/api/${this.version_id}/permissioned_data/update_price`, async (req, res) => {
-            await this._updatePermissionedDataPrice(req, res);
-        });
-
-        server.get(`/api/${this.version_id}/network/permissioned_data/get_price/result/:handler_id`, async (req, res) => {
-            await this._checkForHandlerStatus(req, res);
-        });
-
-        server.get(`/api/${this.version_id}/permissioned_data/trading_info/:type`, async (req, res) => {
-            await this._getTradingData(req, res);
-        });
-=======
         if (process.env.NODE_ENV !== 'mainnet') {
             server.post(`/api/${this.version_id}/network/permissioned_data/purchase`, async (req, res) => {
                 await this.dvController.sendNetworkPurchase(req, res);
@@ -212,7 +171,6 @@
             server.post(`/api/${this.version_id}/permissioned_data/update_price`, async (req, res) => {
                 await this.dcController.updatePermissionedDataPrice(req, res);
             });
->>>>>>> 464193d1
 
             server.get(`/api/${this.version_id}/network/permissioned_data/get_price/result/:handler_id`, async (req, res) => {
                 await this._checkForHandlerStatus(req, res);
@@ -530,23 +488,6 @@
         await this.dvController.handleDataReadRequest(data_set_id, reply_id, res);
     }
 
-<<<<<<< HEAD
-    async _permissionedDataReadNetwork(req, res) {
-        this.logger.api('Private data network read request received.');
-
-        if (!req.body || !req.body.seller_node_id
-        || !req.body.data_set_id
-        || !req.body.ot_object_id) {
-            res.status(400);
-            res.send({ message: 'Params data_set_id,ot_object_id and seller_node_id are required.' });
-        }
-        const { data_set_id, ot_object_id, seller_node_id } = req.body;
-        await this.dvController
-            .handlePermissionedDataReadRequest(data_set_id, ot_object_id, seller_node_id, res);
-    }
-
-=======
->>>>>>> 464193d1
     async _checkForReplicationHandlerStatus(req, res) {
         const handler_object = await Models.handler_ids.findOne({
             where: {
@@ -841,327 +782,6 @@
             });
         }
     }
-<<<<<<< HEAD
-
-    async _getPermissionedDataAvailable(req, res) {
-        this.logger.api('GET: Permissioned data Available for purchase.');
-
-        const query = 'SELECT * FROM data_sellers DS WHERE NOT EXISTS(SELECT * FROM data_sellers MY WHERE MY.seller_erc_id = :seller_erc AND MY.data_set_id = DS.data_set_id AND MY.ot_json_object_id = DS.ot_json_object_id)';
-        const data = await Models.sequelize.query(
-            query,
-            {
-                replacements: { seller_erc: Utilities.normalizeHex(this.config.erc725Identity) },
-                type: QueryTypes.SELECT,
-            },
-        );
-
-        const result = [];
-
-        if (data.length > 0) {
-            const not_owned_objects = {};
-            const allDatasets = [];
-            /*
-               Creating a map of the following structure
-               not_owned_objects: {
-                    dataset_0x456: {
-                        seller_0x123: [ot_object_0x789, ...]
-                        ...,
-                    },
-                    ...
-               }
-             */
-            data.forEach((obj) => {
-                if (not_owned_objects[obj.data_set_id]) {
-                    if (not_owned_objects[obj.data_set_id][obj.seller_node_id]) {
-                        not_owned_objects[obj.data_set_id][obj.seller_node_id].ot_json_object_id
-                            .push(obj.ot_json_object_id);
-                    } else {
-                        not_owned_objects[obj.data_set_id][obj.seller_node_id].ot_json_object_id
-                            = [obj.ot_json_object_id];
-                        not_owned_objects[obj.data_set_id][obj.seller_node_id].seller_erc_id
-                            = obj.seller_erc_id;
-                    }
-                } else {
-                    allDatasets.push(obj.data_set_id);
-                    not_owned_objects[obj.data_set_id] = {};
-                    not_owned_objects[obj.data_set_id][obj.seller_node_id] = {};
-                    not_owned_objects[obj.data_set_id][obj.seller_node_id].ot_json_object_id
-                        = [obj.ot_json_object_id];
-                    not_owned_objects[obj.data_set_id][obj.seller_node_id].seller_erc_id
-                        = obj.seller_erc_id;
-                }
-            });
-
-            const allMetadata = await this.importService.getMultipleDatasetMetadata(allDatasets);
-
-            const dataInfos = await Models.data_info.findAll({
-                where: {
-                    data_set_id: {
-                        [Models.sequelize.Op.in]: allDatasets,
-                    },
-                },
-            });
-
-            allDatasets.forEach((datasetId) => {
-                const { datasetHeader } = allMetadata.find(metadata => metadata._key === datasetId);
-                const dataInfo = dataInfos.find(info => info.data_set_id === datasetId);
-                not_owned_objects[datasetId].metadata = {
-                    datasetTitle: datasetHeader.datasetTitle,
-                    datasetTags: datasetHeader.datasetTags,
-                    datasetDescription: datasetHeader.datasetDescription,
-                    timestamp: dataInfo.import_timestamp,
-                };
-            });
-
-            for (const dataset in not_owned_objects) {
-                for (const data_seller in not_owned_objects[dataset]) {
-                    if (data_seller !== 'metadata') {
-                        result.push({
-                            seller_node_id: data_seller,
-                            timestamp: (new Date(not_owned_objects[dataset].metadata.timestamp))
-                                .getTime(),
-                            dataset: {
-                                id: dataset,
-                                name: not_owned_objects[dataset].metadata.datasetTitle,
-                                description: not_owned_objects[dataset].metadata.datasetDescription,
-                                tags: not_owned_objects[dataset].metadata.datasetTags,
-                            },
-                            ot_objects: not_owned_objects[dataset][data_seller].ot_json_object_id,
-                            seller_erc_id: not_owned_objects[dataset][data_seller].seller_erc_id,
-                        });
-                    }
-                }
-            }
-        }
-
-        res.status(200);
-        res.send(result);
-    }
-
-    async _getPermissionedDataOwned(req, res) {
-        this.logger.api('GET: Permissioned Data Owned.');
-
-        const query = 'SELECT ds.data_set_id, ds.ot_json_object_id, ds.price, ( SELECT Count(*) FROM data_trades dt Where dt.seller_erc_id = ds.seller_erc_id and ds.data_set_id = dt.data_set_id and ds.ot_json_object_id = dt.ot_json_object_id ) as sales FROM  data_sellers ds where ds.seller_erc_id = :seller_erc ';
-        const data = await Models.sequelize.query(
-            query,
-            {
-                replacements: { seller_erc: Utilities.normalizeHex(this.config.erc725Identity) },
-                type: QueryTypes.SELECT,
-            },
-        );
-
-        const result = [];
-
-        if (data.length > 0) {
-            const owned_objects = {};
-            const allDatasets = [];
-            /*
-               Creating a map of the following structure
-               owned_objects: {
-                    dataset_0x456: {
-                        ot_objects: [ot_object_0x789, ...]
-                        ...,
-                    },
-                    ...
-               }
-             */
-            data.forEach((obj) => {
-                if (owned_objects[obj.data_set_id]) {
-                    owned_objects[obj.data_set_id].ot_objects.push({
-                        id: obj.ot_json_object_id,
-                        price: obj.price,
-                        sales: obj.sales,
-                    });
-                    owned_objects[obj.data_set_id].total_sales.iadd(new BN(obj.sales, 10));
-                    owned_objects[obj.data_set_id].total_price.iadd(new BN(obj.price, 10));
-                } else {
-                    allDatasets.push(obj.data_set_id);
-                    owned_objects[obj.data_set_id] = {};
-                    owned_objects[obj.data_set_id].ot_objects = [{
-                        id: obj.ot_json_object_id,
-                        price: obj.price,
-                        sales: obj.sales,
-                    }];
-                    owned_objects[obj.data_set_id].total_sales = new BN(obj.sales, 10);
-                    owned_objects[obj.data_set_id].total_price = new BN(obj.price, 10);
-                }
-            });
-
-            const allMetadata = await this.importService.getMultipleDatasetMetadata(allDatasets);
-
-            const dataInfos = await Models.data_info.findAll({
-                where: {
-                    data_set_id: {
-                        [Models.sequelize.Op.in]: allDatasets,
-                    },
-                },
-            });
-
-            allDatasets.forEach((datasetId) => {
-                const { datasetHeader } = allMetadata.find(metadata => metadata._key === datasetId);
-                const dataInfo = dataInfos.find(info => info.data_set_id === datasetId);
-                owned_objects[datasetId].metadata = {
-                    datasetTitle: datasetHeader.datasetTitle,
-                    datasetTags: datasetHeader.datasetTags,
-                    datasetDescription: datasetHeader.datasetDescription,
-                    timestamp: dataInfo.import_timestamp,
-                };
-            });
-
-            for (const dataset in owned_objects) {
-                result.push({
-                    timestamp: (new Date(owned_objects[dataset].metadata.timestamp)).getTime(),
-                    dataset: {
-                        id: dataset,
-                        name: owned_objects[dataset].metadata.datasetTitle,
-                        description: owned_objects[dataset].metadata.datasetDescription || 'No description given',
-                        tags: owned_objects[dataset].metadata.datasetTags,
-                    },
-                    ot_objects: owned_objects[dataset].ot_objects,
-                    total_sales: owned_objects[dataset].total_sales.toString(),
-                    total_price: owned_objects[dataset].total_price.toString(),
-                });
-            }
-        }
-
-        res.status(200);
-        res.send(result);
-    }
-
-    async _getPermissionedDataPrice(req, res) {
-        this.logger.api('POST: Get permissioned data price.');
-        if (req.body == null
-            || req.body.data_set_id == null
-            || req.body.seller_node_id == null
-            || req.body.ot_object_id == null) {
-            res.status(400);
-            res.send({ message: 'Params data_set_id, seller_node_id and ot_json_object_id are required.' });
-        }
-
-        const {
-            data_set_id, seller_node_id, ot_object_id,
-        } = req.body;
-        const inserted_object = await Models.handler_ids.create({
-            data: JSON.stringify({
-                data_set_id, seller_node_id, ot_object_id,
-            }),
-            status: 'PENDING',
-        });
-
-        const handlerId = inserted_object.dataValues.handler_id;
-
-        await this.dvController.sendPermissionedDataPriceRequest(
-            data_set_id,
-            seller_node_id,
-            ot_object_id,
-            handlerId,
-        );
-
-        res.status(200);
-        res.send({
-            handler_id: handlerId,
-        });
-    }
-
-    async _updatePermissionedDataPrice(req, res) {
-        this.logger.api('POST: Set permissioned data price.');
-        if (req.body == null
-            || req.body.data_set_id == null
-            || req.body.ot_object_ids == null) {
-            res.status(400);
-            res.send({ message: 'Params data_set_id and ot_object_ids are required.' });
-            return;
-        }
-
-        const promises = [];
-        req.body.ot_object_ids.forEach((ot_object) => {
-            promises.push(new Promise(async (accept, reject) => {
-                const condition = {
-                    seller_erc_id: this.config.erc725Identity.toLowerCase(),
-                    data_set_id: req.body.data_set_id.toLowerCase(),
-                    ot_json_object_id: ot_object.id,
-                };
-
-                const data = await Models.data_sellers.findOne({
-                    where: condition,
-                });
-
-                if (data) {
-                    await Models.data_sellers.update(
-                        { price: ot_object.price_in_trac },
-                        { where: { id: data.id } },
-                    );
-                    accept();
-                } else {
-                    reject();
-                }
-            }));
-        });
-        await Promise.all(promises).then(() => {
-            res.status(200);
-            res.send({ status: 'COMPLETED' });
-        });
-    }
-
-    async _getTradingData(req, res) {
-        this.logger.api('GET: Get trading data.');
-        const requestedType = req.params.type;
-        if (!requestedType || !this.trading_types.includes(requestedType)) {
-            res.status(400);
-            res.send({
-                message: 'Param type with values: PURCHASED, SOLD or ALL is required.',
-            });
-        }
-        const normalizedIdentity = Utilities.normalizeHex(this.config.erc725Identity);
-        const whereCondition = {};
-        if (requestedType === this.trading_type_purchased) {
-            whereCondition.buyer_erc_id = normalizedIdentity;
-        } else if (requestedType === this.trading_type_sold) {
-            whereCondition.seller_erc_id = normalizedIdentity;
-        }
-
-        const tradingData = await Models.data_trades.findAll({
-            where: whereCondition,
-            order: [
-                ['timestamp', 'DESC'],
-            ],
-        });
-
-        const allDatasets = tradingData.map(element => element.data_set_id)
-            .filter((value, index, self) => self.indexOf(value) === index);
-
-        const allMetadata = await this.importService.getMultipleDatasetMetadata(allDatasets);
-
-        const returnArray = [];
-        tradingData.forEach((element) => {
-            const { datasetHeader } =
-                allMetadata.find(metadata => metadata._key === element.data_set_id);
-            const type = normalizedIdentity === element.buyer_erc_id ? 'PURCHASED' : 'SOLD';
-            returnArray.push({
-                data_set: {
-                    id: element.data_set_id,
-                    name: datasetHeader.datasetTitle,
-                    description: datasetHeader.datasetDescription,
-                    tags: datasetHeader.datasetTags,
-                },
-                ot_json_object_id: element.ot_json_object_id,
-                buyer_erc_id: element.buyer_erc_id,
-                buyer_node_id: element.buyer_node_id,
-                seller_erc_id: element.seller_erc_id,
-                seller_node_id: element.seller_node_id,
-                price_in_trac: element.price_in_trac,
-                purchase_id: element.purchase_id,
-                timestamp: element.timestamp,
-                type,
-                status: element.status,
-            });
-        });
-
-        res.status(200);
-        res.send(returnArray);
-    }
-=======
->>>>>>> 464193d1
 }
 
 
