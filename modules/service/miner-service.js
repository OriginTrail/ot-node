const { fork } = require('child_process');
const Models = require('../../models/index');
<<<<<<< HEAD
=======
const { MinerError } = require('../errors');
>>>>>>> 4648264a

class MinerService {
    constructor(ctx) {
        this.logger = ctx.logger;
        this.dcService = ctx.dcService;
        this.emitter = ctx.emitter;
        this.blockchain = ctx.blockchain;
    }

    /**
     * Call miner process
     * @param task
     * @param wallets
     * @param difficulty
     * @param offerId
     */
    async sendToMiner(task, difficulty, wallets, offerId) {
        try {
            const forked = fork('modules/worker/miner-worker.js');

            forked.send({
                offerId,
                wallets,
                difficulty,
                task,
                type: 'TASK',
            });

            forked.on('message', (msg) => {
                const parsed = JSON.parse(msg);
                if (parsed.success) {
                    this.emitter.emit('int-miner-solution', null, parsed);
                } else {
                    this.emitter.emit('int-miner-solution', new MinerError(`Cannot find a solution for offer ${offerId}`, offerId), null);
                }
            });

            await Models.miner_tasks.create({
                offer_id: offerId,
                difficulty,
                task,
                status: 'STARTED',
            });

            this.logger.important(`Miner started for offer ${offerId}.`);
        } catch (e) {
            this.logger.error(`Failed to find solution for ${wallets.length} wallets and task ${task}. Offer ${offerId}`);
        }
    }
}

module.exports = MinerService;<|MERGE_RESOLUTION|>--- conflicted
+++ resolved
@@ -1,9 +1,6 @@
 const { fork } = require('child_process');
 const Models = require('../../models/index');
-<<<<<<< HEAD
-=======
 const { MinerError } = require('../errors');
->>>>>>> 4648264a
 
 class MinerService {
     constructor(ctx) {
