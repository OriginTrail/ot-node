const BN = require('bn.js');
const d3 = require('d3-format');
const Queue = require('better-queue');
const ethAbi = require('ethereumjs-abi');
const crypto = require('crypto');
const Op = require('sequelize/lib/operators');

const Models = require('../../models');
const Utilities = require('../Utilities');

const Graph = require('../Graph');
const Encryption = require('../Encryption');
const ImportUtilities = require('../ImportUtilities');
const ObjectValidator = require('../validator/object-validator');

class DHService {
    constructor(ctx) {
        this.logger = ctx.logger;
        this.config = ctx.config;
        this.commandExecutor = ctx.commandExecutor;
        this.importer = ctx.importer;
        this.blockchain = ctx.blockchain;
        this.transport = ctx.transport;
        this.web3 = ctx.web3;
        this.graphStorage = ctx.graphStorage;
        this.remoteControl = ctx.remoteControl;
        this.notifyError = ctx.notifyError;

        const that = this;
        this.queue = new Queue((async (args, cb) => {
            const {
                offerId,
                dcNodeId,
                dataSetSizeInBytes,
                holdingTimeInMinutes,
                litigationIntervalInMinutes,
                tokenAmountPerHolder,
                dataSetId,
                future,
            } = args;
            try {
                await that._handleOffer(
                    offerId,
                    dcNodeId,
                    dataSetSizeInBytes,
                    holdingTimeInMinutes,
                    litigationIntervalInMinutes,
                    tokenAmountPerHolder,
                    dataSetId,
                );
                future.resolve();
            } catch (e) {
                future.reject(e);
            }
            cb();
        }), { concurrent: 1 });
    }

    /**
     * Throttle offer using internal queue
     */
    handleOffer(
        offerId, dcNodeId,
        dataSetSizeInBytes, holdingTimeInMinutes, litigationIntervalInMinutes,
        tokenAmountPerHolder, dataSetId,
    ) {
        return new Promise((resolve, reject) => {
            this.queue.push({
                offerId,
                dcNodeId,
                dataSetSizeInBytes,
                holdingTimeInMinutes,
                litigationIntervalInMinutes,
                tokenAmountPerHolder,
                dataSetId,
                future: {
                    resolve, reject,
                },
            });
        });
    }

    /**
     * Handles one offer
     * @returns {Promise<void>}
     */
    async _handleOffer(
        offerId, dcNodeId,
        dataSetSizeInBytes, holdingTimeInMinutes, litigationIntervalInMinutes,
        tokenAmountPerHolder, dataSetId,
    ) {
        if (dcNodeId === this.config.identity) {
            return; // the offer is mine
        }
        const dcContact = await this.transport.getContact(dcNodeId, true);
        if (dcContact == null || dcContact.hostname == null) {
            return; // wait until peers are synced
        }

        this.logger.notify(`Offer ${offerId} has been created by ${dcNodeId}.`);

        const format = d3.formatPrefix(',.6~s', 1e6);
        const dhMinTokenPrice = new BN(this.config.dh_min_token_price, 10);
        const dhMaxHoldingTimeInMinutes = new BN(this.config.dh_max_holding_time_in_minutes, 10);
        const dhMinLitigationIntervalInMinutes =
            new BN(this.config.dh_min_litigation_interval_in_minutes, 10);

        const formatMaxPrice = format(tokenAmountPerHolder);
        const formatMyPrice = format(this.config.dh_min_token_price);

        if (dhMinTokenPrice.gt(new BN(tokenAmountPerHolder, 10))) {
            this.logger.info(`Offer ${offerId} too cheap for me.`);
            this.logger.info(`Maximum price offered ${formatMaxPrice}[mTRAC] per byte/min`);
            this.logger.info(`My price ${formatMyPrice}[mTRAC] per byte/min`);
            return;
        }

        if (dhMaxHoldingTimeInMinutes.lt(new BN(holdingTimeInMinutes, 10))) {
            this.logger.info(`Holding time for the offer ${offerId} is greater than my holding time defined.`);
            return;
        }

        if (dhMinLitigationIntervalInMinutes.gt(new BN(litigationIntervalInMinutes, 10))) {
            this.logger.info(`Litigation interval for the offer ${offerId} is lesser than the one defined in the config.`);
            return;
        }

        const bid = await Models.bids.create({
            offer_id: offerId,
            data_set_id: dataSetId,
            dc_node_id: dcNodeId,
            data_size_in_bytes: dataSetSizeInBytes,
            litigation_interval_in_minutes: litigationIntervalInMinutes,
            token_amount: tokenAmountPerHolder,
            holding_time_in_minutes: holdingTimeInMinutes,
            deposited: false,
            status: 'PENDING',
            message: 'Bid is still pending',
        });

        const remainder = await this._calculatePessimisticMinimumDeposit(
            bid.id,
            tokenAmountPerHolder,
        );

        if (remainder) {
            throw new Error('Not enough tokens. To take additional jobs please complete any finished jobs or deposit more tokens to your profile.');
        }

        const data = {
            offerId,
            dcNodeId,
            dataSetSizeInBytes,
            holdingTimeInMinutes,
            litigationIntervalInMinutes,
            tokenAmountPerHolder,
        };

        await this.commandExecutor.add({
            name: 'dhOfferHandleCommand',
            delay: 15000,
            data,
            transactional: false,
        });
    }

    /**
     * Calculates possible minimum amount to deposit (pessimistically)
     * @param bidId
     * @param tokenAmountPerHolder
     * @return {Promise<*>}
     * @private
     */
    async _calculatePessimisticMinimumDeposit(bidId, tokenAmountPerHolder) {
        const profile = await this.blockchain.getProfile(this.config.erc725Identity);
        const profileStake = new BN(profile.stake, 10);
        const profileStakeReserved = new BN(profile.stakeReserved, 10);
        const profileMinStake = new BN(await this.blockchain.getProfileMinimumStake(), 10);

        const offerStake = new BN(tokenAmountPerHolder, 10);

        const bids = await Models.bids.findAll({
            where: {
                id: {
                    [Op.ne]: bidId,
                },
                status: {
                    [Op.in]: ['SENT'],
                },
                deposit: {
                    [Op.ne]: null,
                },
            },
        });

        const currentDeposits = bids
            .map(pb => new BN(pb.deposit, 10))
            .reduce((acc, amount) => acc.add(amount), new BN(0, 10));

        let remainder = null;
        if (profileStake.sub(profileStakeReserved).sub(currentDeposits).lt(offerStake)) {
            remainder = offerStake.sub(profileStake.sub(profileStakeReserved).sub(currentDeposits));
        }

        if (profileStake
            .sub(profileStakeReserved)
            .sub(offerStake)
            .sub(currentDeposits)
            .lt(profileMinStake)) {
            const stakeRemainder = profileMinStake
                .sub(profileStake
                    .sub(profileStakeReserved)
                    .sub(offerStake)
                    .sub(currentDeposits));
            if (!remainder || (remainder && remainder.lt(stakeRemainder))) {
                remainder = stakeRemainder;
            }
        }
        return remainder;
<<<<<<< HEAD
    }

    /**
=======
    }

    /**
     * Handles one offer replacement
     * @param offerId - Offer ID
     * @param litigatorIdentity - DC node ERC725 identity
     * @param penalizedHolderIdentity - Penalized DH ERC725 identity
     * @param litigationRootHash - Litigation root hash
     * @return {Promise<void>}
     */
    async handleReplacement(
        offerId, litigatorIdentity,
        penalizedHolderIdentity, litigationRootHash,
    ) {
        let bid = await Models.bids.findOne({
            where: {
                offer_id: offerId,
            },
        });

        if (bid && bid.status === 'CHOSEN') {
            this.logger.info(`I am already a holder for offer ${offerId}. Skipping replacement...`);
            return;
        }

        this.logger.info(`Not holding offer's data (${offerId}). Preparing for replacement...`);

        const penalizedPaidAmount = new BN(await this.blockchain.getHolderPaidAmount(
            offerId,
            penalizedHolderIdentity,
        ));
        const penalizedStakedAmount = new BN(await this.blockchain.getHolderStakedAmount(
            offerId,
            penalizedHolderIdentity,
        ));

        const stakeAmount = penalizedStakedAmount.sub(penalizedPaidAmount);

        const offerBc = await this.blockchain.getOffer(offerId);

        const offerSoFarInMillis = Date.now() - (offerBc.startTime * 1000);
        const offerSoFarInMinutes = new BN(offerSoFarInMillis / (60 * 1000), 10);
        const offerHoldingTimeInMinutes = new BN(offerBc.holdingTimeInMinutes, 10);
        const dhMaxHoldingTimeInMinutes = new BN(this.config.dh_max_holding_time_in_minutes, 10);

        const replacementDurationInMinutes = offerHoldingTimeInMinutes.sub(offerSoFarInMinutes);
        if (bid == null) {
            const profile =
                await this.blockchain.getProfile(Utilities.normalizeHex(litigatorIdentity));
            const dcNodeId =
                Utilities.denormalizeHex(profile.nodeId.toLowerCase()).substring(0, 40);
            bid = await Models.bids.create({
                offer_id: offerId,
                data_set_id: offerBc.dataSetId,
                dc_node_id: dcNodeId,
                data_size_in_bytes: '0', // TODO fetch data size or calculate it upon successful import
                litigation_interval_in_minutes: offerBc.litigationIntervalInMinutes,
                token_amount: stakeAmount.toString(),
                holding_time_in_minutes: replacementDurationInMinutes.toString(),
                deposited: false,
                status: 'PENDING',
                message: 'Bid created for replacement',
            });
        } else {
            bid.token_amount = stakeAmount.toString();
            bid.holding_time_in_minutes = replacementDurationInMinutes.toString();
            bid.status = 'PENDING';
            bid.message = 'Bid created for replacement';
            await bid.save({ fields: ['token_amount', 'holding_time_in_minutes', 'status', 'message'] });
        }

        const remainder = await this._calculatePessimisticMinimumDeposit(
            bid.id,
            stakeAmount.toString(),
        );

        if (remainder) {
            bid.status = 'FAILED';
            bid.message = 'Not enough tokens';
            await bid.save({ fields: ['status', 'message'] });
            throw new Error('Not enough tokens. To take additional jobs please complete any finished jobs or deposit more tokens to your profile.');
        }

        if (dhMaxHoldingTimeInMinutes.lt(replacementDurationInMinutes)) {
            this.logger.info(`Replacement duration time for the offer ${offerId} is greater than my holding time defined.`);
            return;
        }

        const dhMinLitigationIntervalInMinutes =
            new BN(this.config.dh_min_litigation_interval_in_minutes, 10);
        if (dhMinLitigationIntervalInMinutes.gt(new BN(offerBc.litigationIntervalInMinutes, 10))) {
            this.logger.info(`Litigation interval for the offer ${offerId} is lesser than the one defined in the config.`);
            return;
        }

        const offer = await Models.offers.findOne({
            where: {
                offer_id: offerId,
            },
        });

        if (offer) {
            this.logger.info(`I created offer ${offerId}. Skipping replacement...`);
            return;
        }

        await this.commandExecutor.add({
            name: 'dhReplacementHandleCommand',
            delay: 15000,
            data: {
                offerId,
                litigatorIdentity,
                litigationRootHash,
            },
        });
    }

    /**
     * Handles one challenge
     * @param datasetId - Data set ID
     * @param blockId - Challenge block ID
     * @param challengeId - Challenge ID used for reply
     * @param litigatorNodeId - Litigator node ID
     * @return {Promise<void>}
     */
    async handleChallenge(datasetId, blockId, challengeId, litigatorNodeId) {
        this.logger.info(`Challenge arrived: Block ID ${blockId}, Data set ID ${datasetId}`);

        await this.commandExecutor.add({
            name: 'dhChallengeCommand',
            data: {
                blockId,
                datasetId,
                challengeId,
                litigatorNodeId,
            },
        });
    }

    /**
     * Handle started litigated
     * @param offerId - Offer ID
     * @param blockId - Block ID
     * @return {Promise<void>}
     */
    async handleLitigation(offerId, blockId) {
        this.logger.warn(`Litigation initiated for offer ${offerId} and block ID ${blockId}.`);

        const bid = await Models.bids.findOne({
            where: { offer_id: offerId },
        });
        if (bid == null) {
            this.logger.info(`I am not a holder for offer ${offerId}. Ignoring litigation.`);
            return;
        }

        await this.commandExecutor.add({
            name: 'dhLitigationAnswerCommand',
            data: {
                offerId,
                blockId,
                dataSetId: bid.data_set_id,
            },
        });
    }

    /**
>>>>>>> d8857872
     * Handle one read request (checks whether node satisfies query)
     * @param msgId       - Message ID
     * @param msgNodeId   - Message node ID
     * @param msgWallet   - Message wallet
     * @param msgQuery    - Message query
     * @returns {Promise<void>}
     */
    async handleDataLocationRequest(msgId, msgNodeId, msgWallet, msgQuery) {
        await this.commandExecutor.add({
            name: 'dhReadDataLocationRequestCommand',
            transactional: false,
            data: {
                msgId,
                msgNodeId,
                msgWallet,
                msgQuery,
            },
        });
    }

    /**
     * Sends dhDataReadRequestFreeCommand to the queue.
     * @param message Message received from network
     * @returns {Promise<void>}
     */
    async handleDataReadRequestFree(message) {
        await this.commandExecutor.add({
            name: 'dhDataReadRequestFreeCommand',
            transactional: false,
            data: {
                message,
            },
        });
    }

    /**
     * Handles data read request from Kademlia
     * @return {Promise<void>}
     */
    async handleDataReadRequest(message) {
        /*
            message: {
                id: REPLY_ID,
                import_id: IMPORT_ID,
                wallet: DH_WALLET,
                nodeId: KAD_ID
            }
        */

        // TODO in order to avoid getting a different import.
        const {
            nodeId, wallet, id, import_id,
        } = message;
        try {
            // Check is it mine offer.
            const networkReplyModel = await Models.network_replies.find({ where: { id } });
            if (!networkReplyModel) {
                throw Error(`Couldn't find reply with ID ${id}.`);
            }

            const offer = networkReplyModel.data;

            if (networkReplyModel.receiver_wallet !== wallet &&
                networkReplyModel.receiver_identity) {
                throw Error('Sorry not your read request');
            }

            // TODO: Only one import ID used. Later we'll support replication from multiple imports.
            // eslint-disable-next-line
            const importId = import_id;

            const verticesPromise = this.graphStorage.findVerticesByImportId(importId);
            const edgesPromise = this.graphStorage.findEdgesByImportId(importId);

            const values = await Promise.all([verticesPromise, edgesPromise]);
            const vertices = values[0];
            const edges = values[1];

            ImportUtilities.unpackKeys(vertices, edges);

            // Get replication key and then encrypt data.
            const holdingDataModel = await Models.holding_data.find({ where: { id: importId } });

            if (!holdingDataModel) {
                throw Error(`Didn't find import with ID. ${importId}`);
            }

            ImportUtilities.deleteInternal(edges);
            ImportUtilities.deleteInternal(vertices);
            const holdingData = holdingDataModel.get({ plain: true });
            const dataPublicKey = holdingData.data_public_key;
            const replicationPrivateKey = holdingData.distribution_private_key;

            Graph.decryptVertices(
                vertices.filter(vertex => vertex.vertex_type !== 'CLASS'),
                dataPublicKey,
            );

            Graph.encryptVertices(
                vertices.filter(vertex => vertex.vertex_type !== 'CLASS'),
                replicationPrivateKey,
            );

            // Make sure we have enough token balance before DV makes a purchase.
            // From smart contract:
            // require(DH_balance > stake_amount && DV_balance > token_amount.add(stake_amount));
            const condition = new BN(offer.dataPrice).mul(new BN(offer.stakeFactor));
            const profileBalance =
                new BN((await this.blockchain.getProfile(this.config.node_wallet)).balance, 10);

            if (profileBalance.lt(condition)) {
                throw new Error('Not enough funds to handle data read request');
            }

            /*
            dataReadResponseObject = {
                message: {
                    id: REPLY_ID
                    wallet: DH_WALLET,
                    nodeId: KAD_ID
                    agreementStatus: CONFIRMED/REJECTED,
                    data_provider_wallet,
                    encryptedData: { … }
                },
                messageSignature: {
                    c: …,
                    r: …,
                    s: …
               }
            }
             */

            const dataInfo = await Models.data_info.findOne({
                where: {
                    import_id: importId,
                },
            });

            if (!dataInfo) {
                throw Error(`Failed to get data info for import ID ${importId}.`);
            }

            const replyMessage = {
                id,
                wallet: this.config.node_wallet,
                nodeId: this.config.identity,
                data_provider_wallet: dataInfo.data_provider_wallet,
                agreementStatus: 'CONFIRMED',
                encryptedData: {
                    vertices,
                    edges,
                },
                import_id: importId, // TODO: Temporal. Remove it.
            };
            const dataReadResponseObject = {
                message: replyMessage,
                messageSignature: Utilities.generateRsvSignature(
                    JSON.stringify(replyMessage),
                    this.web3,
                    this.config.node_private_key,
                ),
            };

            await this.transport.sendDataReadResponse(dataReadResponseObject, nodeId);
            await this.listenPurchaseInititation(
                importId, wallet, offer, networkReplyModel,
                holdingData, nodeId, id,
            );
        } catch (e) {
            const errorMessage = `Failed to process data read request. ${e}.`;
            this.logger.warn(errorMessage);
            this.notifyError(e);
            await this.transport.sendDataReadResponse({
                status: 'FAIL',
                message: errorMessage,
            }, nodeId);
        }
    }

    /**
     * Wait for purchase
     * @return {Promise<void>}
     */
    async listenPurchaseInititation(
        importId, wallet, offer,
        networkReplyModel, holdingData, nodeId, messageId,
    ) {
        // Wait for event from blockchain.
        await this.blockchain.subscribeToEvent('PurchaseInitiated', importId, 20 * 60 * 1000);

        // purchase[DH_wallet][msg.sender][import_id]
        const purchase = await this.blockchain.getPurchase(
            this.config.node_wallet,
            networkReplyModel.receiver_wallet,
            importId,
        );

        if (!purchase) {
            const errorMessage = `Failed to get purchase for: DH ${this.config.node_wallet}, DV ${networkReplyModel.receiver_wallet} and import ID ${importId}.`;
            this.logger.error(errorMessage);
            throw errorMessage;
        }

        // Check the conditions.
        const purchaseTokenAmount = new BN(purchase.token_amount);
        const purchaseStakeFactor = new BN(purchase.stake_factor);
        const myPrice = new BN(offer.dataPrice);
        const myStakeFactor = new BN(offer.stakeFactor);

        if (!purchaseTokenAmount.eq(myPrice) || !purchaseStakeFactor.eq(myStakeFactor)) {
            const errorMessage = `Whoa, we didn't agree on this. Purchase price and stake factor: ${purchaseTokenAmount} and ${purchaseStakeFactor}, my price and stake factor: ${myPrice} and ${myStakeFactor}.`;
            this.logger.error(errorMessage);
            throw errorMessage;
        }

        this.logger.info(`Purchase for import ${importId} seems just fine. Sending comm to contract.`);

        // bool commitment_proof = this_purchase.commitment ==
        // keccak256(checksum_left, checksum_right, checksum_hash,
        //          random_number_1, random_number_2, decryption_key, block_index);

        // Fetch epk from db.
        if (!holdingData) {
            this.logger.error(`Cannot find holding data info for import ID ${importId}`);
            throw Error('Internal error');
        }
        const { epk } = holdingData;

        const {
            m1,
            m2,
            selectedBlockNumber,
            selectedBlock,
        } = Encryption.randomDataSplit(epk);

        const r1 = Utilities.getRandomInt(100000);
        const r2 = Utilities.getRandomInt(100000);

        const m1Checksum = Utilities.normalizeHex(Encryption.calculateDataChecksum(m1, r1, r2));
        const m2Checksum = Utilities.normalizeHex(Encryption.calculateDataChecksum(
            m2,
            r1, r2, selectedBlockNumber + 1,
        ));
        const epkChecksum = Utilities.normalizeHex(Encryption.calculateDataChecksum(epk, r1, r2));
        const epkChecksumHash =
            Utilities.normalizeHex(ethAbi.soliditySHA3(
                ['uint256'],
                [epkChecksum],
            ).toString('hex'));
        const e = crypto.randomBytes(32); // 256bits.
        const eHex = Utilities.normalizeHex(e.toString('hex'));
        // For litigation we'll need: Encryption.xor(selectedBlock, e);

        // From smart contract:
        // keccak256(checksum_left, checksum_right, checksum_hash,
        //           random_number_1, random_number_2, decryption_key, block_index);
        const commitmentHash = Utilities.normalizeHex(ethAbi.soliditySHA3(
            ['uint256', 'uint256', 'bytes32', 'uint256', 'uint256', 'uint256', 'uint256'],
            [m1Checksum, m2Checksum, epkChecksumHash, r1, r2, eHex, selectedBlockNumber],
        ).toString('hex'));

        // store block number and block in db because of litigation.

        await this.blockchain.sendCommitment(
            importId,
            networkReplyModel.receiver_wallet,
            commitmentHash,
        );

        await Models.data_holders.create({
            import_id: importId,
            dh_wallet: this.config.node_wallet,
            dh_kademlia_id: this.config.identity,
            m1,
            m2,
            e: eHex,
            sd: epkChecksum,
            r1,
            r2,
            block_number: selectedBlockNumber,
            block: selectedBlock,
        });

        // Send data to DV.
        const encryptedPaddedKeyObject = {
            message: {
                id: messageId,
                wallet: this.config.node_wallet,
                nodeId: this.config.identifiers,
                m1,
                m2,
                e: eHex,
                r1,
                r2,
                sd: epkChecksum,
                blockNumber: selectedBlockNumber,
                import_id: importId,
            },
        };
        encryptedPaddedKeyObject.messageSignature = Utilities.generateRsvSignature(
            JSON.stringify(encryptedPaddedKeyObject.message),
            this.web3,
            this.config.node_private_key,
        );

        await this.transport.sendEncryptedKey(encryptedPaddedKeyObject, nodeId);

        this.listenPurchaseDispute(
            importId, wallet, m2Checksum,
            epkChecksumHash, selectedBlockNumber,
            m1Checksum, r1, r2, e,
        ).then(() => this.logger.info('Purchase dispute completed'));

        this.listenPurchaseConfirmation(
            importId, wallet, networkReplyModel,
            selectedBlock, eHex,
        ).then(() => this.logger.important('Purchase confirmation completed'));
    }

    /**
     * Wait and process purchase confirmation
     * @return {Promise<void>}
     */
    async listenPurchaseConfirmation(importId, wallet, networkReplyModel, selectedBlock, eHex) {
        const eventData = await this.blockchain.subscribeToEvent('PurchaseConfirmed', importId, 10 * 60 * 1000);
        if (!eventData) {
            // Everything is ok.
            this.logger.warn(`Purchase not confirmed for ${importId}.`);
            await this.blockchain.cancelPurchase(importId, wallet, true);
            this.logger.important(`Purchase for import ${importId} canceled.`);
            return;
        }

        this.logger.important(`[DH] Purchase confirmed for import ID ${importId}`);
        await this.blockchain.sendEncryptedBlock(
            importId,
            networkReplyModel.receiver_wallet,
            Utilities.normalizeHex(Encryption.xor(
                Buffer.from(selectedBlock, 'ascii').toString('hex'),
                Utilities.denormalizeHex(eHex),
            )),
        );
        this.logger.notify(`[DH] Encrypted block sent for import ID ${importId}`);
        this.blockchain.subscribeToEvent('PurchaseConfirmed', importId, 10 * 60 * 1000);

        // Call payOut() after 5 minutes. Requirement from contract.
        setTimeout(() => {
            this.blockchain.payOutForReading(importId, networkReplyModel.receiver_wallet)
                .then(() => this.logger.info(`[DH] Payout finished for import ID ${importId} and DV ${networkReplyModel.receiver_wallet}.`))
                .catch((error) => {
                    this.logger.info(`[DH] Payout failed for import ID ${importId} and DV ${networkReplyModel.receiver_wallet}. ${error}.`);
                    this.notifyError(error);
                });
        }, 5 * 60 * 1000);
    }

    /**
     * Monitor for litigation event. Just in case.
     * @return {Promise<void>}
     */
    async listenPurchaseDispute(
        importId, wallet, m2Checksum, epkChecksumHash,
        selectedBlockNumber, m1Checksum, r1, r2, e,
    ) {
        let eventData = await this.blockchain.subscribeToEvent('PurchaseDisputed', importId, 10 * 60 * 1000);
        if (!eventData) {
            // Everything is ok.
            this.logger.info(`No litigation process initiated for purchase for ${importId}.`);
            return;
        }

        await this.blockchain.sendProofData(
            importId, wallet, m1Checksum,
            m2Checksum, epkChecksumHash, r1, r2,
            Utilities.normalizeHex(e.toString('hex')), selectedBlockNumber,
        );

        // emit PurchaseDisputeCompleted(import_id, msg.sender, DV_wallet, false);
        eventData = this.blockchain.subscribeToEvent('PurchaseDisputeCompleted', importId, 10 * 60 * 1000);
        if (eventData.proof_was_correct) {
            this.logger.info(`Litigation process for purchase ${importId} was fortunate for me.`);
        } else {
            this.logger.info(`Litigation process for purchase ${importId} was unfortunate for me.`);
        }
    }

    async dataLocationQuery(queryId) {
        const networkQuery = await Models.network_queries.find({ where: { id: queryId } });
        const validationError = ObjectValidator.validateSearchQueryObject(networkQuery);
        if (validationError) {
            throw validationError;
        }
        if (networkQuery.status !== 'FINISHED') {
            throw Error('Query not finished.');
        }

        // Fetch the results.
        const importIds =
            await this.graphStorage.findImportIds(networkQuery.query);
        const decryptKeys = {};

        // Get decode keys.
        const holdingData = await Models.holding_data.findAll({
            where: {
                id: {
                    [Op.in]: importIds,
                },
            },
        });

        if (holdingData) {
            holdingData.forEach((data) => {
                decryptKeys[data.id] = data.data_public_key;
            });
        }

        const encodedVertices =
            await this.graphStorage.dataLocationQuery(networkQuery.query);
        const vertices = [];

        encodedVertices[0].objects.forEach((encodedVertex) => {
            const foundIds =
                encodedVertex.datasets.filter(value => importIds.indexOf(value) !== -1);

            switch (foundIds.length) {
            case 1:
                // Decrypt vertex.
                {
                    const decryptedVertex = Utilities.copyObject(encodedVertex);
                    decryptedVertex.data =
                        Encryption.decryptObject(
                            encodedVertex.data,
                            decryptKeys[foundIds[0]],
                        );
                    vertices.push(decryptedVertex);
                }
                break;
            case 0:
                // Vertex is not encrypted.
                vertices.push(Utilities.copyObject(encodedVertex));
                break;
            default:
                // Multiple keys founded. Temp solution.
                for (let i = 0; i < foundIds.length; i += 1) {
                    try {
                        const decryptedVertex = Utilities.copyObject(encodedVertex);
                        decryptedVertex.data =
                                Encryption.decryptObject(
                                    encodedVertex.data,
                                    decryptKeys[foundIds[i]],
                                );
                        vertices.push(decryptedVertex);
                        break; // Found the right key.
                    } catch (error) {
                        // Ignore.
                    }
                }
                break;
            }
        });

        return vertices;
    }

    /**
     * Returns given import's vertices and edges and decrypt them if needed.
     *
     * Method will return object in following format { vertices: [], edges: [] }.
     * @param dataSetId ID of data-set.
     * @returns {Promise<*>}
     */
    async getImport(dataSetId) {
        // Check if import came from DH replication or reading replication.
        const holdingData = await Models.holding_data.find({ where: { data_set_id: dataSetId } });

        const dataInfo = await Models.data_info.find({ where: { data_set_id: dataSetId } });

        if (dataInfo) {
            const verticesPromise = this.graphStorage.findVerticesByImportId(dataSetId);
            const edgesPromise = this.graphStorage.findEdgesByImportId(dataSetId);

            const values = await Promise.all([verticesPromise, edgesPromise]);

            return { vertices: values[0], edges: values[1] };
        }

        throw Error(`Cannot find import for data-set ID ${dataSetId}.`);
    }

    async listenToBlockchainEvents() {
        this.blockchain.subscribeToEventPermanent([
            'OfferCreated',
            'NodeApproved',
            'NodeRemoved',
        ]);
    }
}

module.exports = DHService;<|MERGE_RESOLUTION|>--- conflicted
+++ resolved
@@ -217,11 +217,6 @@
             }
         }
         return remainder;
-<<<<<<< HEAD
-    }
-
-    /**
-=======
     }
 
     /**
@@ -389,7 +384,6 @@
     }
 
     /**
->>>>>>> d8857872
      * Handle one read request (checks whether node satisfies query)
      * @param msgId       - Message ID
      * @param msgNodeId   - Message node ID
