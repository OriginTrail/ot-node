--- conflicted
+++ resolved
@@ -5,7 +5,6 @@
 const constants = require('../constants');
 
 const Utilities = require('../Utilities');
-const constants = require('../constants');
 
 class ProfileService {
     /**
@@ -99,11 +98,7 @@
                     createProfileCalled = true;
                 } else {
                     this.logger.important('Management wallet not set. Creating profile with operating wallet only.' +
-<<<<<<< HEAD
-                            ' Please set management one.');
-=======
                         ' Please set management one.');
->>>>>>> 4648264a
                     // eslint-disable-next-line no-await-in-loop
                     await this.blockchain.createProfile(
                         this.config.node_wallet,
