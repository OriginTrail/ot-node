--- conflicted
+++ resolved
@@ -14,20 +14,7 @@
         this.workerPool = ctx.workerPool;
     }
 
-<<<<<<< HEAD
-    // eslint-disable-next-line max-len
-    async publish(fileContent, fileExtension, keywords, visibility, ual, handlerId, isTelemetry = false) {
-        const operationId = uuidv1();
-        this.logger.emit({
-            msg: 'Started measuring execution of publish command',
-            Event_name: 'publish_start',
-            Operation_name: 'publish',
-            Id_operation: operationId,
-        });
-
-=======
     async publish(fileContent, fileExtension, keywords, visibility, ual, handlerId, operationId, isTelemetry = false) {
->>>>>>> c0349a29
         try {
             this.logger.emit({
                 msg: 'Started measuring execution of data canonization',
