const BN = require('bn.js');
const path = require('path');
const fs = require('fs');

const Encryption = require('../RSAEncryption');
const ImportUtilities = require('../ImportUtilities');
const Utilities = require('../Utilities');
const Models = require('../../models/index');
const OtJsonUtilities = require('../OtJsonUtilities');

/**
 * Supported versions of the same data set
 * @type {{RED: string, BLUE: string, GREEN: string}}
 */
const COLOR = {
    RED: 'red',
    BLUE: 'blue',
    GREEN: 'green',
};

class ReplicationService {
    constructor(ctx) {
        this.logger = ctx.logger;
        this.config = ctx.config;
        this.blockchain = ctx.blockchain;
        this.graphStorage = ctx.graphStorage;
        this.challengeService = ctx.challengeService;
        this.importService = ctx.importService;
        this.permissionedDataService = ctx.permissionedDataService;
        this.profileService = ctx.profileService;
        this.replicationCache = {};
        const replicationPath = path.join(this.config.appDataPath, 'replication_cache');

        if (!fs.existsSync(replicationPath)) {
            fs.mkdirSync(replicationPath);
        }
    }

    /**
<<<<<<< HEAD
     * Creates replications for one Offer
     * @param internalOfferId   - Internal Offer ID
     * @param blockchain_id {String} - Blockchain implementation to use
     * @returns {Promise<void>}
     */
    async createReplications(internalOfferId, blockchain_id) {
        const offer = await Models.offers.findOne({ where: { id: internalOfferId } });
        if (!offer) {
            throw new Error(`Failed to find offer with internal ID ${internalOfferId}`);
        }

        const otJson = await this.importService.getImport(offer.data_set_id);

        await this.permissionedDataService.addDataSellerForPermissionedData(
            offer.data_set_id,
            this.profileService.getIdentity(blockchain_id),
            blockchain_id,
            this.config.default_data_price,
            this.config.identity,
            otJson['@graph'],
        );

        ImportUtilities.removeGraphPermissionedData(otJson['@graph']);

        const hashes = {};

        const writeFilePromises = [];
        this.replicationCache[internalOfferId] = {};
        for (let i = 0; i < 3; i += 1) {
            const color = this.castNumberToColor(i);

            const litigationKeyPair = Encryption.generateKeyPair(2048);
            const distributionKeyPair = Encryption.generateKeyPair(512);

            // TODO Optimize encryption to reduce memory usage
            let encryptedDataset =
                ImportUtilities.encryptDataset(otJson, distributionKeyPair.privateKey);

            const distRootHash = ImportUtilities.calculateDatasetRootHash(encryptedDataset);

            encryptedDataset = ImportUtilities.encryptDataset(otJson, litigationKeyPair.privateKey);

            let sortedDataset =
                OtJsonUtilities.prepareDatasetForGeneratingLitigationProof(encryptedDataset);
            if (!sortedDataset) {
                sortedDataset = encryptedDataset;
            }
            const litRootHash = this.challengeService.getLitigationRootHash(sortedDataset['@graph']);

            const distEpk = Encryption.packEPK(distributionKeyPair.publicKey);
            // const litigationEpk = Encryption.packEPK(distributionKeyPair.publicKey);
            // TODO Why are there zeroes here
            const distributionEpkChecksum =
                Encryption.calculateDataChecksum(distEpk, 0, 0, 0);

            const replication = {
                color,
                otJson: encryptedDataset,
                litigationPublicKey: litigationKeyPair.publicKey,
                litigationPrivateKey: litigationKeyPair.privateKey,
                distributionPublicKey: distributionKeyPair.publicKey,
                distributionPrivateKey: distributionKeyPair.privateKey,
                distributionEpkChecksum,
                litigationRootHash: litRootHash,
                distributionRootHash: distRootHash,
                distributionEpk: distEpk,
            };

            this.replicationCache[internalOfferId][color] = replication;
            writeFilePromises.push(this.saveReplication(internalOfferId, color, replication));

            hashes[`${color}LitigationHash`] = litRootHash;
            hashes[`${color}DistributionHash`] = distRootHash;
        }

        await Promise.all(writeFilePromises);

        return hashes;
    }

    /**
     * Casts color to number
     * @param color
     */
    castColorToNumber(color) {
        switch (color.toLowerCase()) {
        case COLOR.RED:
            return new BN(0, 10);
        case COLOR.GREEN:
            return new BN(1, 10);
        case COLOR.BLUE:
            return new BN(2, 10);
        default:
            throw new Error(`Failed to cast color ${color}`);
        }
    }

    /**
=======
>>>>>>> f09883a1
     * Cast number to color
     * @param colorNumber: allowed numbers:
     * 0 - RED
     * 1 - GREEN
     * 2 - BLUE
     * @returns {string}
     */
    castNumberToColor(colorNumber) {
        switch (colorNumber) {
        case 0:
            return COLOR.RED;
        case 1:
            return COLOR.GREEN;
        case 2:
            return COLOR.BLUE;
        default:
            throw new Error(`Failed to cast number to color ${colorNumber}, allowed number 0, 1, 2`);
        }
    }

    /**
     * Replications cleanup (delete dir, purge cache)
     * @param internalOfferId
     * @return {Promise<void>}
     */
    async cleanup(internalOfferId) {
        this.logger.info(`Deleting replications directory and cache for offer with internal ID ${internalOfferId}`);
        const offerDirPath = this._getOfferDirPath(internalOfferId);
        await Utilities.deleteDirectory(offerDirPath);

        delete this.replicationCache[internalOfferId];
    }

    /**
     * Save single replication
     * @param color
     * @param data
     * @param internalOfferId
     */
    async saveReplication(internalOfferId, color, data) {
        const offerDirPath = this._getOfferDirPath(internalOfferId);
        await Utilities.writeContentsToFile(offerDirPath, `${color}.json`, JSON.stringify(data));
    }

    /**
     * Load replication from cache or file
     * @param internalOfferId
     * @param color
     * @return {Promise<*>}
     */
    async loadReplication(internalOfferId, color) {
        if (this.replicationCache[internalOfferId]
            && this.replicationCache[internalOfferId][color]) {
            this.logger.trace(`Loaded replication from cache for offer internal ID ${internalOfferId} and color ${color}`);
            return this.replicationCache[internalOfferId][color];
        }
        const offerDirPath = this._getOfferDirPath(internalOfferId);
        const colorFilePath = path.join(offerDirPath, `${color}.json`);

        const data = JSON.parse(await Utilities.fileContents(colorFilePath));
        if (!this.replicationCache[internalOfferId]) {
            this.replicationCache[internalOfferId] = {};
        }
        this.replicationCache[internalOfferId][color] = data;
        this.logger.trace(`Loaded replication from file for offer internal ID ${internalOfferId} and color ${color}`);

        return data;
    }

    /**
     * Gets offer directory
     * @param internalOfferId
     * @returns {string}
     */
    _getOfferDirPath(internalOfferId) {
        return path.join(
            this.config.appDataPath,
            this.config.dataSetStorage, internalOfferId,
        );
    }
}

module.exports = ReplicationService;<|MERGE_RESOLUTION|>--- conflicted
+++ resolved
@@ -22,12 +22,10 @@
     constructor(ctx) {
         this.logger = ctx.logger;
         this.config = ctx.config;
-        this.blockchain = ctx.blockchain;
         this.graphStorage = ctx.graphStorage;
         this.challengeService = ctx.challengeService;
         this.importService = ctx.importService;
         this.permissionedDataService = ctx.permissionedDataService;
-        this.profileService = ctx.profileService;
         this.replicationCache = {};
         const replicationPath = path.join(this.config.appDataPath, 'replication_cache');
 
@@ -37,107 +35,6 @@
     }
 
     /**
-<<<<<<< HEAD
-     * Creates replications for one Offer
-     * @param internalOfferId   - Internal Offer ID
-     * @param blockchain_id {String} - Blockchain implementation to use
-     * @returns {Promise<void>}
-     */
-    async createReplications(internalOfferId, blockchain_id) {
-        const offer = await Models.offers.findOne({ where: { id: internalOfferId } });
-        if (!offer) {
-            throw new Error(`Failed to find offer with internal ID ${internalOfferId}`);
-        }
-
-        const otJson = await this.importService.getImport(offer.data_set_id);
-
-        await this.permissionedDataService.addDataSellerForPermissionedData(
-            offer.data_set_id,
-            this.profileService.getIdentity(blockchain_id),
-            blockchain_id,
-            this.config.default_data_price,
-            this.config.identity,
-            otJson['@graph'],
-        );
-
-        ImportUtilities.removeGraphPermissionedData(otJson['@graph']);
-
-        const hashes = {};
-
-        const writeFilePromises = [];
-        this.replicationCache[internalOfferId] = {};
-        for (let i = 0; i < 3; i += 1) {
-            const color = this.castNumberToColor(i);
-
-            const litigationKeyPair = Encryption.generateKeyPair(2048);
-            const distributionKeyPair = Encryption.generateKeyPair(512);
-
-            // TODO Optimize encryption to reduce memory usage
-            let encryptedDataset =
-                ImportUtilities.encryptDataset(otJson, distributionKeyPair.privateKey);
-
-            const distRootHash = ImportUtilities.calculateDatasetRootHash(encryptedDataset);
-
-            encryptedDataset = ImportUtilities.encryptDataset(otJson, litigationKeyPair.privateKey);
-
-            let sortedDataset =
-                OtJsonUtilities.prepareDatasetForGeneratingLitigationProof(encryptedDataset);
-            if (!sortedDataset) {
-                sortedDataset = encryptedDataset;
-            }
-            const litRootHash = this.challengeService.getLitigationRootHash(sortedDataset['@graph']);
-
-            const distEpk = Encryption.packEPK(distributionKeyPair.publicKey);
-            // const litigationEpk = Encryption.packEPK(distributionKeyPair.publicKey);
-            // TODO Why are there zeroes here
-            const distributionEpkChecksum =
-                Encryption.calculateDataChecksum(distEpk, 0, 0, 0);
-
-            const replication = {
-                color,
-                otJson: encryptedDataset,
-                litigationPublicKey: litigationKeyPair.publicKey,
-                litigationPrivateKey: litigationKeyPair.privateKey,
-                distributionPublicKey: distributionKeyPair.publicKey,
-                distributionPrivateKey: distributionKeyPair.privateKey,
-                distributionEpkChecksum,
-                litigationRootHash: litRootHash,
-                distributionRootHash: distRootHash,
-                distributionEpk: distEpk,
-            };
-
-            this.replicationCache[internalOfferId][color] = replication;
-            writeFilePromises.push(this.saveReplication(internalOfferId, color, replication));
-
-            hashes[`${color}LitigationHash`] = litRootHash;
-            hashes[`${color}DistributionHash`] = distRootHash;
-        }
-
-        await Promise.all(writeFilePromises);
-
-        return hashes;
-    }
-
-    /**
-     * Casts color to number
-     * @param color
-     */
-    castColorToNumber(color) {
-        switch (color.toLowerCase()) {
-        case COLOR.RED:
-            return new BN(0, 10);
-        case COLOR.GREEN:
-            return new BN(1, 10);
-        case COLOR.BLUE:
-            return new BN(2, 10);
-        default:
-            throw new Error(`Failed to cast color ${color}`);
-        }
-    }
-
-    /**
-=======
->>>>>>> f09883a1
      * Cast number to color
      * @param colorNumber: allowed numbers:
      * 0 - RED
