const BN = require('bn.js');
const path = require('path');

const Encryption = require('../Encryption');
const ImportUtilities = require('../ImportUtilities');
const MerkleTree = require('../Merkle');
const Models = require('../../models/index');
const Utilities = require('../Utilities');

/**
 * Supported versions of the same data set
 * @type {{RED: string, BLUE: string, GREEN: string}}
 */
const COLOR = {
    RED: 'red',
    BLUE: 'blue',
    GREEN: 'green',
};

class ReplicationService {
    constructor(ctx) {
        this.logger = ctx.logger;
        this.config = ctx.config;
        this.graphStorage = ctx.graphStorage;
        this.challengeService = ctx.challengeService;
        this.replicationCache = {};
        this.otJsonImporter = ctx.otJsonImporter;
    }

    /**
     * Creates replications for one Offer
     * @param internalOfferId   - Internal Offer ID
     * @returns {Promise<void>}
     */
    async createReplications(internalOfferId) {
        const offer = await Models.offers.findOne({ where: { id: internalOfferId } });
        if (!offer) {
            throw new Error(`Failed to find offer with internal ID ${internalOfferId}`);
        }

        const otJson = await this.otJsonImporter.getImport(offer.data_set_id);
        const flavor = {
            [COLOR.RED]: otJson,
            [COLOR.BLUE]: Utilities.copyObject(otJson),
            [COLOR.GREEN]: Utilities.copyObject(otJson),
        };

        const that = this;
        this.replicationCache[internalOfferId] = {};
        return Promise.all([COLOR.RED, COLOR.BLUE, COLOR.GREEN]
            .map(async (color) => {
                const document = flavor[color];


                const litigationKeyPair = Encryption.generateKeyPair(512);
                const distributionKeyPair = Encryption.generateKeyPair(512);
                const distEncVertices = [];

<<<<<<< HEAD
                const encryptedDataset = ImportUtilities
                    .encryptDataset(document, litigationKeyPair.privateKey);
=======
                const encryptedDataset =
                    ImportUtilities.encryptDataset(document, litigationKeyPair.privateKey);
>>>>>>> 05775706

                // const litigationBlocks = this.challengeService.getBlocks(document['@graph']);
                // const litigationBlocksMerkleTree = new MerkleTree(litigationBlocks);
                const litRootHash = ImportUtilities.calculateDatasetRootHash(encryptedDataset['@graph'], encryptedDataset['@id'], encryptedDataset.datasetHeader.dataCreator);

                // const distMerkleStructure = new MerkleTree(distEncVertices);
                const distRootHash = '';

                // const distEpk = Encryption.packEPK(distributionKeyPair.publicKey);
                // const distEpk = Encryption.packEPK(distributionKeyPair.publicKey);
                // const distributionEpkChecksum =
                //  Encryption.calculateDataChecksum(distEpk, 0, 0, 0);

                const replication = {
                    color,
                    otJson: encryptedDataset,
                    litigationPublicKey: litigationKeyPair.publicKey,
                    litigationPrivateKey: litigationKeyPair.privateKey,
                    distributionPublicKey: distributionKeyPair.publicKey,
                    distributionPrivateKey: distributionKeyPair.privateKey,
                    distributionEpkChecksum: '',
                    litigationRootHash: litRootHash,
                    distributionRootHash: distRootHash,
                    distributionEpk: '',
                };

                that.replicationCache[internalOfferId][color] = replication;
                return replication;
            }));
    }

    /**
     * Casts color to number
     * @param color
     */
    castColorToNumber(color) {
        switch (color.toLowerCase()) {
        case COLOR.RED:
            return new BN(0, 10);
        case COLOR.GREEN:
            return new BN(1, 10);
        case COLOR.BLUE:
            return new BN(2, 10);
        default:
            throw new Error(`Failed to cast color ${color}`);
        }
    }

    /**
     * Replications cleanup (delete dir, purge cache)
     * @param internalOfferId
     * @return {Promise<void>}
     */
    async cleanup(internalOfferId) {
        delete this.replicationCache[internalOfferId];

        this.logger.info(`Deleting replications directory and cache for offer with internal ID ${internalOfferId}`);
        const offerDirPath = this._getOfferDirPath(internalOfferId);
        await Utilities.deleteDirectory(offerDirPath);
    }

    /**
     * Save single replication
     * @param color
     * @param data
     * @param internalOfferId
     */
    async saveReplication(internalOfferId, color, data) {
        this.replicationCache[internalOfferId][color] = data;

        const offerDirPath = this._getOfferDirPath(internalOfferId);
        await Utilities.writeContentsToFile(offerDirPath, `${color}.json`, JSON.stringify(data, null, 2));
    }

    /**
     * Load replication from cache or file
     * @param internalOfferId
     * @param color
     * @return {Promise<*>}
     */
    async loadReplication(internalOfferId, color) {
        let data;
        if (this.replicationCache[internalOfferId]) {
            data = this.replicationCache[internalOfferId][color];
        }

        if (data) {
            this.logger.trace(`Loaded replication from cache for offer internal ID ${internalOfferId} and color ${color}`);
            return data;
        }

        const offerDirPath = this._getOfferDirPath(internalOfferId);
        const colorFilePath = path.join(offerDirPath, `${color}.json`);

        this.logger.trace(`Loaded replication from file for offer internal ID ${internalOfferId} and color ${color}`);
        return JSON.parse(await Utilities.fileContents(colorFilePath));
    }

    /**
     * Gets offer directory
     * @param internalOfferId
     * @returns {string}
     */
    _getOfferDirPath(internalOfferId) {
        return path.join(
            this.config.appDataPath,
            this.config.dataSetStorage, internalOfferId,
        );
    }
}

module.exports = ReplicationService;<|MERGE_RESOLUTION|>--- conflicted
+++ resolved
@@ -56,13 +56,8 @@
                 const distributionKeyPair = Encryption.generateKeyPair(512);
                 const distEncVertices = [];
 
-<<<<<<< HEAD
-                const encryptedDataset = ImportUtilities
-                    .encryptDataset(document, litigationKeyPair.privateKey);
-=======
                 const encryptedDataset =
                     ImportUtilities.encryptDataset(document, litigationKeyPair.privateKey);
->>>>>>> 05775706
 
                 // const litigationBlocks = this.challengeService.getBlocks(document['@graph']);
                 // const litigationBlocksMerkleTree = new MerkleTree(litigationBlocks);
