--- conflicted
+++ resolved
@@ -137,7 +137,6 @@
         });
 
         const {
-<<<<<<< HEAD
             query,
             issuers,
             types,
@@ -151,16 +150,6 @@
             prefix,
             limit,
         });
-=======
-            query, issuers, types, prefix, limit, handlerId,
-        } = request;
-        const response = await this.dataService.searchByQuery(
-            query,
-            {
-                issuers, types, prefix, limit,
-            },
-        );
->>>>>>> cdbc24eb
 
         this.logger.emit({
             msg: 'Finished measuring execution of handle search command',
