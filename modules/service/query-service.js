const { v1: uuidv1 } = require('uuid');
const constants = require('../constants');

class QueryService {
    constructor(ctx) {
        this.logger = ctx.logger;
        this.networkService = ctx.networkService;
        this.validationService = ctx.validationService;
        this.dataService = ctx.dataService;
        this.fileService = ctx.fileService;
        this.workerPool = ctx.workerPool;
    }

    async resolve(id, load, isAssetRequested, node, operationId) {
        const resolvePromise = new Promise(async (resolve, reject) => {
            const timer = setTimeout(() => {
                resolve(null);
            }, constants.RESOLVE_MAX_TIME_MILLIS);

            const result = await this.networkService.sendMessage(
                constants.NETWORK_PROTOCOLS.STORE,
                id,
                node,
            );
            clearTimeout(timer);
            resolve(result);
        });

        const start = Date.now();
        this.logger.emit({
            msg: 'Started measuring execution of resolve fetch from nodes',
            Event_name: 'resolve_fetch_from_nodes_start',
            Operation_name: 'resolve_fetch_from_nodes',
            Id_operation: operationId,
        });

        const result = await resolvePromise;

        this.logger.emit({
            msg: 'Finished measuring execution of resolve fetch from nodes',
            Event_name: 'resolve_fetch_from_nodes_end',
            Operation_name: 'resolve_fetch_from_nodes',
            Id_operation: operationId,
        });
        const end = Date.now();
        const executionResult = {
            'contacted node': node._idB58String,
            executionTime: (end - start) / 1000,
        };
        console.log(`       RESOLVE_LOGS : execution of sendMessage /resolve : ${JSON.stringify(executionResult)}`);
        if (!result || (Array.isArray(result) && result[0] === constants.NETWORK_RESPONSES.ACK)
                       || result === constants.NETWORK_RESPONSES.BUSY) {
            return null;
        }

        const rawNquads = result.nquads ? result.nquads : result;
        this.logger.emit({
            msg: 'Started measuring execution of create assertion from nquads',
            Event_name: 'resolve_create_assertion_from_nquads_start',
            Operation_name: 'resolve_create_assertion_from_nquads',
            Id_operation: operationId,
        });

        const assertion = await this.dataService.createAssertion(rawNquads);

        this.logger.emit({
            msg: 'Finished measuring execution of create assertion from nquads',
            Event_name: 'resolve_create_assertion_from_nquads_end',
            Operation_name: 'resolve_create_assertion_from_nquads',
            Id_operation: operationId,
        });

        this.logger.emit({
            msg: 'Started measuring execution of resolve verify assertion',
            Event_name: 'resolve_verify_assertion_start',
            Operation_name: 'resolve_verify_assertion',
            Id_operation: operationId,
        });

        const status = await this.dataService.verifyAssertion(
            assertion.jsonld,
            assertion.nquads,
            { isAsset: isAssetRequested },
        );

        this.logger.emit({
            msg: 'Finished measuring execution of resolve verify assertion',
            Event_name: 'resolve_verify_assertion_end',
            Operation_name: 'resolve_verify_assertion',
            Id_operation: operationId,
        });

        if (status && load) {
            await this.dataService.insert(rawNquads.join('\n'), `${constants.DID_PREFIX}:${assertion.jsonld.metadata.id}`);
            this.logger.info(`Assertion ${assertion.jsonld.metadata.id} has been successfully inserted`);
        }
        return status ? assertion : null;
    }

    async handleResolve(id) {
        if (this.dataService.isNodeBusy(constants.BUSYNESS_LIMITS.HANDLE_RESOLVE)) {
            return constants.NETWORK_RESPONSES.BUSY;
        }

        const operationId = uuidv1();
        this.logger.emit({
            msg: 'Started measuring execution of handle resolve command',
            Event_name: 'handle_resolve_start',
            Operation_name: 'handle_resolve',
            Id_operation: operationId,
        });

        const nquads = await this.dataService.resolve(id);
        if (nquads) {
            this.logger.info(`Number of n-quads retrieved from the database is ${nquads.length}`);
        }

        this.logger.emit({
            msg: 'Finished measuring execution of handle resolve command',
            Event_name: 'handle_resolve_end',
            Operation_name: 'handle_resolve',
            Id_operation: operationId,
        });

        if (!nquads) {
            return null;
        }
        return nquads;
    }

    async search(data, node) {
        const result = await this.networkService.sendMessage(
            constants.NETWORK_PROTOCOLS.SEARCH,
            data,
            node,
        );
        return result;
    }

    async handleSearch(request) {
        if (this.dataService.isNodeBusy(constants.BUSYNESS_LIMITS.HANDLE_SEARCH_ENTITIES)) {
            return constants.NETWORK_RESPONSES.BUSY;
        }

        const operationId = uuidv1();
        this.logger.emit({
            msg: 'Started measuring execution of handle search command',
            Event_name: 'handle_search_start',
            Operation_name: 'handle_search',
            Id_operation: operationId,
        });

        const {
            query,
            issuers,
            types,
            prefix,
            limit,
            handlerId,
        } = request;
        const response = await this.dataService.searchByQuery(query, {
            issuers,
            types,
            prefix,
            limit,
        });

        this.logger.emit({
            msg: 'Finished measuring execution of handle search command',
            Event_name: 'handle_search_end',
            Operation_name: 'handle_search',
            Id_operation: operationId,
        });

        return { response, handlerId };
    }

    async handleSearchResult(request) {
        if (request === constants.NETWORK_RESPONSES.BUSY) {
            return false;
        }
<<<<<<< HEAD

=======
>>>>>>> 24a7643f
        // TODO: add mutex
        const operationId = uuidv1();
        this.logger.emit({
            msg: 'Started measuring execution of handle search result command',
            Event_name: 'handle_search_result_start',
            Operation_name: 'handle_search_result',
            Id_operation: operationId,
        });

        const { handlerId, response } = request;

        const documentPath = this.fileService.getHandlerIdDocumentPath(handlerId);
        const handlerData = await this.fileService.loadJsonFromFile(documentPath);

        for (const assertion of response) {
            if (!assertion || !assertion.nquads) {
                continue;
            }

            const rawNquads = assertion.nquads ? assertion.nquads : assertion.rdf;
            const jsonld = await this.dataService.createAssertion(rawNquads);
            let object = handlerData.find(
                (x) => x.type === jsonld.metadata.type && x.id === jsonld.metadata.UALs[0],
            );
            if (!object) {
                object = {
                    type: jsonld.metadata.type,
                    id: jsonld.metadata.UALs[0],
                    timestamp: jsonld.metadata.timestamp,
                    issuers: [],
                    assertions: [],
                    nodes: [assertion.node],
                };
                handlerData.push(object);
            }

            if (object.nodes.indexOf(assertion.node) === -1) {
                object.nodes.push(assertion.node);
            }

            if (object.issuers.indexOf(jsonld.metadata.issuer) === -1) {
                object.issuers.push(jsonld.metadata.issuer);
            }

            if (object.assertions.indexOf(jsonld.id) === -1) {
                object.assertions.push(jsonld.id);
            }
            if (new Date(object.timestamp) < new Date(jsonld.metadata.timestamp)) {
                object.timestamp = jsonld.metadata.timestamp;
            }
        }

        await this.fileService.writeContentsToFile(
            this.fileService.getHandlerIdCachePath(),
            handlerId,
            await this.workerPool.exec('JSONStringify', [handlerData]),
        );

        this.logger.emit({
            msg: 'Finished measuring execution of handle search result command',
            Event_name: 'handle_search_result_end',
            Operation_name: 'handle_search_result',
            Id_operation: operationId,
        });

        return true;
    }

    async searchAssertions(data, node) {
        const result = await this.networkService.sendMessage(
            constants.NETWORK_PROTOCOLS.SEARCH_ASSERTIONS,
            data,
            node,
        );
        return result;
    }

    async handleSearchAssertions(request) {
        if (this.dataService.isNodeBusy(constants.BUSYNESS_LIMITS.HANDLE_SEARCH_ASSERTIONS)) {
            return constants.NETWORK_RESPONSES.BUSY;
        }

        const operationId = uuidv1();
        this.logger.emit({
            msg: 'Started measuring execution of handle search assertions command',
            Event_name: 'handle_search_assertions_start',
            Operation_name: 'handle_search_assertions',
            Id_operation: operationId,
        });

        const { query, options, handlerId } = request;
        const response = await this.dataService.searchAssertions(query, options || {});

        this.logger.emit({
            msg: 'Finished measuring execution of handle search assertions command',
            Event_name: 'handle_search_assertions_end',
            Operation_name: 'handle_search_assertions',
            Id_operation: operationId,
        });
        return { response, handlerId };
    }

    async handleSearchAssertionsResult(request) {
        if (request === constants.NETWORK_RESPONSES.BUSY) {
            return false;
        }
<<<<<<< HEAD

=======
>>>>>>> 24a7643f
        // TODO: add mutex
        const operationId = uuidv1();
        this.logger.emit({
            msg: 'Started measuring execution of handle search assertions result command',
            Event_name: 'handle_search_assertions_result_start',
            Operation_name: 'handle_search_assertions_result',
            Id_operation: operationId,
        });
        const { handlerId, response } = request;

        const documentPath = this.fileService.getHandlerIdDocumentPath(handlerId);
        const handlerData = await this.fileService.loadJsonFromFile(documentPath);
        if (response !== undefined && response.length && handlerData) {
            for (const object of response) {
                const assertion = handlerData.find((x) => x.id === object.assertionId);
                if (assertion) {
                    if (assertion.nodes.indexOf(object.node) === -1) {
                        // TODO: is set needed ?
                        assertion.nodes = [...new Set(assertion.nodes.concat(object.node))];
                    }
                } else {
                    if (!object || !object.nquads) {
                        continue;
                    }
                    const rawNquads = object.nquads ? object.nquads : object.rdf;
                    const assertion = await this.dataService.createAssertion(rawNquads);

                    handlerData.push({
                        id: assertion.jsonld.id,
                        metadata: assertion.jsonld.metadata,
                        signature: assertion.jsonld.signature,
                        nodes: [object.node],
                    });
                }
            }

            await this.fileService.writeContentsToFile(
                this.fileService.getHandlerIdCachePath(),
                handlerId,
                JSON.stringify(handlerData),
            );
        }

        this.logger.emit({
            msg: 'Finished measuring execution of handle search assertions result command',
            Event_name: 'handle_search_assertions_result_end',
            Operation_name: 'handle_search_assertions_result',
            Id_operation: operationId,
        });
        return true;
    }
}

module.exports = QueryService;<|MERGE_RESOLUTION|>--- conflicted
+++ resolved
@@ -179,10 +179,6 @@
         if (request === constants.NETWORK_RESPONSES.BUSY) {
             return false;
         }
-<<<<<<< HEAD
-
-=======
->>>>>>> 24a7643f
         // TODO: add mutex
         const operationId = uuidv1();
         this.logger.emit({
@@ -289,10 +285,7 @@
         if (request === constants.NETWORK_RESPONSES.BUSY) {
             return false;
         }
-<<<<<<< HEAD
-
-=======
->>>>>>> 24a7643f
+
         // TODO: add mutex
         const operationId = uuidv1();
         this.logger.emit({
