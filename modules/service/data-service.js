--- conflicted
+++ resolved
@@ -77,7 +77,6 @@
     verifyAssertion(assertion, rdf) {
         return new Promise(async (resolve) => {
             try {
-<<<<<<< HEAD
                 const array = rdf.join('\n').match(/<did:dkg:(.)+>/gm)
                 if (array.find(x => !x.includes(`<did:dkg:${assertion.id}>`))) {
                     this.logger.error({
@@ -85,11 +84,6 @@
                         Event_name: 'VerifyAssertionError',
                         Event_value1: 'Invalid assertion in named graph',
                     });
-=======
-                const array = rdf.join('\n').match(/<did:dkg:(.)+>/gm);
-                if (array.find((x) => !x.includes(`<did:dkg:${assertion.id}>`))) {
-                    this.logger.error('Invalid assertion in named graph');
->>>>>>> c79d2a5b
                     resolve(false);
                 }
 
@@ -114,15 +108,11 @@
                 }
 
                 if (!this.validationService.verify(assertion.id, assertion.signature, assertion.metadata.issuer)) {
-<<<<<<< HEAD
                     this.logger.error({
                         msg: 'Signature and issuer don\'t match',
                         Event_name: 'VerifyAssertionError',
                         Event_value1: 'Signature and issuer not matching',
                     });
-=======
-                    this.logger.error('Signature and issuer don\'t match');
->>>>>>> c79d2a5b
                     return resolve(false);
                 }
 
