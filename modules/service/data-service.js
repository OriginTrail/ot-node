const { v1: uuidv1 } = require('uuid');
const constants = require('../constants');
const GraphDB = require('../../external/graphdb-service');

class DataService {
    constructor(ctx) {
        this.config = ctx.config;
        this.logger = ctx.logger;
        this.constants = ctx.constants;
        this.validationService = ctx.validationService;
    }

    getName() {
        return this.implementation.getName();
    }

    initialize() {
        this.implementation = new GraphDB({
            repositoryName: this.config.graphDatabase.name,
            username: this.config.graphDatabase.username,
            password: this.config.graphDatabase.password,
        });
        return this.implementation.initialize(this.logger);
    }

    async canonize(fileContent, fileExtension) {
        switch (fileExtension) {
        case '.json':
            let jsonContent = JSON.parse(fileContent);

            const timestamp = new Date().toISOString();
            const rdf = await this.implementation.toRDF(jsonContent);

            let type = jsonContent['@type'];
            delete jsonContent['@type'];
            if (!type) {
                type = 'default';
            }

            jsonContent = await this.fromRDF(rdf, type);
            return {
                assertion: {
                    data: jsonContent,
                    metadata: {
                        type,
                        timestamp,
                    },
                },
                rdf,
            };
        default:
            throw new Error('File format is not supported.');
        }
    }

    async insert(data, rootHash) {
        return this.implementation.insert(data, rootHash);
    }

    async resolve(assertionId, localQuery = false) {
        const rdf = await this.implementation.resolve(assertionId);
        if (!localQuery && rdf && rdf.find((x) => x.includes(`<did:dkg:${assertionId}> <http://schema.org/hasVisibility> "false"^^<http://www.w3.org/2001/XMLSchema#boolean> .`))) {
            return null;
        }
        return rdf;
    }

    async createAssertion(assertionId, rdf) {
        const metadata = rdf.filter((x) => x.startsWith('<did:dkg:'));
        const data = rdf.filter((x) => !x.startsWith('<did:dkg:'));
        rdf = rdf.filter((x) => !x.includes('hasKeyword') && !x.includes('hasAsset') && !x.includes('hasRootHash') && !x.includes('hasBlockchain') && !x.includes('hasTransactionHash'));
        const assertion = await this.implementation.extractMetadata(metadata);
        assertion.id = assertionId;
        assertion.data = data;
        return { assertion, rdf };
    }

    verifyAssertion(assertion, rdf) {
        return new Promise(async (resolve) => {
            try {
                const array = rdf.join('\n').match(/<did:dkg:(.)+>/gm)
                if (array.find(x => !x.includes(`<did:dkg:${assertion.id}>`))) {
                    this.logger.error({
                        msg: 'Invalid assertion in named graph',
<<<<<<< HEAD
                        Event_name: constants.ERROR_TYPE.VERIFY_ASSERTION_ERROR,
=======
                        Event_name: 'VerifyAssertionError',
>>>>>>> ea598e34
                        Event_value1: 'Invalid assertion in named graph',
                    });
                    resolve(false);
                }

                // let dataHash;
                // if (assertion.metadata.visibility) {
                //     const framedData = await this.fromRDF(assertion.data, assertion.metadata.type);
                //     dataHash = this.validationService.calculateHash(framedData);
                // } else {
                //     dataHash = assertion.metadata.dataHash;
                // }
                const { dataHash } = assertion.metadata;

                const metadataHash = this.validationService.calculateHash(assertion.metadata);
                const calculatedAssertionId = this.validationService.calculateHash(metadataHash + dataHash);
                if (assertion.id !== calculatedAssertionId) {
                    this.logger.error({
                        msg: `Assertion Id ${assertion.id} doesn't match with calculated ${calculatedAssertionId}`,
<<<<<<< HEAD
                        Event_name: constants.ERROR_TYPE.VERIFY_ASSERTION_ERROR,
=======
                        Event_name: 'VerifyAssertionError',
>>>>>>> ea598e34
                        Event_value1: 'Assertion ID not matching calculated',
                    });
                    return resolve(false);
                }

                if (!this.validationService.verify(assertion.id, assertion.signature, assertion.metadata.issuer)) {
                    this.logger.error({
                        msg: 'Signature and issuer don\'t match',
<<<<<<< HEAD
                        Event_name: constants.ERROR_TYPE.VERIFY_ASSERTION_ERROR,
                        Event_value1: 'Signature and issuer not matching',
                    });

=======
                        Event_name: 'VerifyAssertionError',
                        Event_value1: 'Signature and issuer not matching',
                    });
>>>>>>> ea598e34
                    return resolve(false);
                }

                if (assertion.metadata.visibility) {
                    const calculateRootHash = this.validationService.calculateRootHash(rdf);
                    if (assertion.rootHash !== calculateRootHash) {
                        this.logger.error({
                            msg: `Root hash ${assertion.rootHash} doesn't match with calculated ${calculateRootHash}`,
<<<<<<< HEAD
                            Event_name: constants.ERROR_TYPE.VERIFY_ASSERTION_ERROR,
=======
                            Event_name: 'VerifyAssertionError',
>>>>>>> ea598e34
                            Event_value1: 'Root hash not matching calculated',
                        });
                        return resolve(false);
                    }
                }
                return resolve(true);
            } catch (e) {
                return resolve(false);
            }
        });
    }

    async searchByQuery(query, options, localQuery = false) {
        const assets = await this.implementation.searchByQuery(query, options, localQuery);
        if (!assets) return null;

        const result = [];
        for (const asset of assets) {
            const assertions = asset.assertions.value.split(',').filter((x) => x !== '');
            for (let assertionId of assertions) {
                assertionId = assertionId.replace('did:dkg:', '');

                const rawRdf = await this.resolve(assertionId, localQuery);
                if (!rawRdf) continue;

                if (localQuery) {
                    const { assertion, rdf } = await this.createAssertion(assertionId, rawRdf);

                    let object = result.find((x) => x.type === assertion.metadata.type && x.id === asset.assetId.value);
                    if (!object) {
                        object = {
                            type: assertion.metadata.type,
                            id: asset.assetId.value,
                            timestamp: assertion.metadata.timestamp,
                            data: [],
                            issuers: [],
                            assertions: [],
                            nodes: [this.config.network.implementation.config.id],
                        };
                        result.push(object);
                    }

                    if (object.issuers.indexOf(assertion.metadata.issuer) === -1) {
                        object.issuers.push(assertion.metadata.issuer);
                    }

                    if (object.assertions.indexOf(assertion.id) === -1) {
                        object.assertions.push(assertion.id);
                        object.data.push({
                            id: assertion.id,
                            timestamp: assertion.metadata.timestamp,
                            data: assertion.data,
                        });
                    }
                    if (new Date(object.timestamp) < new Date(assertion.metadata.timestamp)) {
                        object.timestamp = assertion.metadata.timestamp;
                    }
                } else {
                    let object = result.find((x) => x.assetId === asset.assetId.value);
                    if (!object) {
                        object = {
                            assetId: asset.assetId.value,
                            assertions: [],
                        };
                        result.push(object);
                    }
                    if (!object.assertions.find((x) => x.id === assertionId)) {
                        object.assertions.push({
                            id: assertionId,
                            node: this.config.network.implementation.config.id,
                            rdf: rawRdf,
                        });
                    }
                }
            }
        }

        return result;
    }

    async searchByIds(ids, options, localQuery = false) {
        const assets = await this.implementation.searchByIds(ids, options, localQuery);
        if (!assets) return null;

        const result = [];
        for (const asset of assets) {
            const assertions = asset.assertions.value.split(',').filter((x) => x !== '');
            for (let assertionId of assertions) {
                assertionId = assertionId.replace('did:dkg:', '');

                const rawRdf = await this.resolve(assertionId, localQuery);
                if (!rawRdf) continue;

                if (localQuery) {
                    const { assertion, rdf } = await this.createAssertion(assertionId, rawRdf);

                    let object = result.find((x) => x.type === assertion.metadata.type && x.id === asset.assetId.value);
                    if (!object) {
                        object = {
                            type: assertion.metadata.type,
                            id: asset.assetId.value,
                            timestamp: assertion.metadata.timestamp,
                            data: [],
                            issuers: [],
                            assertions: [],
                            nodes: [this.config.network.implementation.config.id],
                        };
                        result.push(object);
                    }

                    if (object.issuers.indexOf(assertion.metadata.issuer) === -1) {
                        object.issuers.push(assertion.metadata.issuer);
                    }

                    if (object.assertions.indexOf(assertion.id) === -1) {
                        object.assertions.push(assertion.id);
                        object.data.push({
                            id: assertion.id,
                            timestamp: assertion.metadata.timestamp,
                            data: assertion.data,
                        });
                    }
                    if (new Date(object.timestamp) < new Date(assertion.metadata.timestamp)) {
                        object.timestamp = assertion.metadata.timestamp;
                    }
                } else {
                    let object = result.find((x) => x.assetId === asset.assetId.value);
                    if (!object) {
                        object = {
                            assetId: asset.assetId.value,
                            assertions: [],
                        };
                        result.push(object);
                    }
                    if (!object.assertions.find((x) => x.id === assertionId)) {
                        object.assertions.push({
                            id: assertionId,
                            node: this.config.network.implementation.config.id,
                            rdf: rawRdf,
                        });
                    }
                }
            }
        }

        return result;
    }

    async searchAssertions(query, options, localQuery = false) {
        const assets = await this.implementation.searchByQuery(query, options, localQuery);
        if (!assets) return null;

        const result = [];
        for (const asset of assets) {
            const assertions = asset.assertions.value.split(',').filter((x) => x !== '');
            for (let assertionId of assertions) {
                assertionId = assertionId.replace('did:dkg:', '');

                const rawRdf = await this.resolve(assertionId, localQuery);
                if (!rawRdf) continue;

                if (localQuery) {
                    const { assertion, rdf } = await this.createAssertion(assertionId, rawRdf);
                    let object = result.find((x) => x.id === assertion.id);
                    if (!object) {
                        object = {
                            id: assertion.id,
                            metadata: assertion.metadata,
                            signature: assertion.signature,
                            rootHash: assertion.rootHash,
                            nodes: [this.config.network.implementation.config.id],
                        };
                        result.push(object);
                    }
                } else {
                    let object = result.find((x) => x.id === assertionId);
                    if (!object) {
                        object = {
                            assertionId,
                            node: this.config.network.implementation.config.id,
                            rdf: rawRdf,
                        };
                        result.push(object);
                    }
                }
            }
        }

        return result;
    }

    async findAssertions(nquads) {
        let assertions = [];
        for (const nquad of nquads) {
            const result = await this.implementation.findAssertions(nquad);
            assertions = [...new Set(assertions.concat(result))];
        }

        return assertions;
    }

    async runQuery(query, type) {
        const Id_operation = uuidv1();
        let result;
        this.logger.emit({
            msg: 'Started measuring execution of query node',
            Event_name: 'query_node_start',
            Operation_name: 'query_node',
            Id_operation,
        });
        switch (type) {
        // case 'SELECT':
        //     result = this.implementation.execute(query);
        //     break;
        case 'CONSTRUCT':
            result = await this.implementation.construct(query);
            result = result.toString();
            if (result) {
                result = result.split('\n').filter((x) => x !== '');
            } else {
                result = [];
            }
            break;
            // case 'ASK':
            //     result = this.implementation.ask(query);
            //     break;
        default:
            throw Error('Query type not supported');
        }
        this.logger.emit({
            msg: 'Finished measuring execution of query node',
            Event_name: 'query_node_end',
            Operation_name: 'query_node',
            Id_operation,
        });
        return result;
    }

    async fromRDF(rdf, type) {
        const Id_operation = uuidv1();
        this.logger.emit({
            msg: 'Started measuring execution of fromRDF command',
            Event_name: 'fromrdf_start',
            Operation_name: 'fromrdf',
            Id_operation,
        });
        let context; let
            frame;
        switch (type) {
        case this.constants.GS1EPCIS:
            context = {
                '@context': [
                    'https://gs1.github.io/EPCIS/epcis-context.jsonld',
                    {
                        example: 'http://ns.example.com/epcis/',
                    },
                ],
            };

            frame = {
                '@context': [
                    'https://gs1.github.io/EPCIS/epcis-context.jsonld',
                    {
                        example: 'http://ns.example.com/epcis/',
                    },
                ],
                isA: 'EPCISDocument',
            };
            break;
        default:
            context = {
                '@context': ['https://www.schema.org/'],
            };

            frame = {};
        }

        const data = await this.implementation.fromRDF(rdf, context, frame);
        this.logger.emit({
            msg: 'Finished measuring execution of fromRDF command',
            Event_name: 'fromrdf_end',
            Operation_name: 'fromrdf',
            Id_operation,
        });
        return data;
        // return sort(data).asc();
    }

    async frameAsset(data, type, framingCriteria) {
        data.sort((a, b) => new Date(a.timestamp).getTime() - new Date(b.timestamp).getTime());
        let latest = data[0].data;
        for (let i = 1; i < data.length; i += 1) {
            const next = data[i].data;

            for (const row of latest) {
                if (!next.find((x) => x.includes(row.split(' ')[1]))) next.push(row);
            }

            latest = next;
        }

        const jsonld = await this.fromRDF(latest, type);
        return jsonld;
    }

    healthCheck() {
        return this.implementation.healthCheck();
    }

    restartService() {
        return this.implementation.restartService();
    }

    async appendMetadata(rdf, assertion) {
        const metadata = await this.implementation.createMetadata(assertion);
        rdf = rdf.concat(metadata);
        return rdf;
    }

    async appendBlockchainMetadata(rdf, assertion) {
        const metadata = await this.implementation.createBlockchainMetadata(assertion);
        rdf = rdf.concat(metadata);
        return rdf;
    }

    async appendConnections(rdf, options) {
        const connections = await this.implementation.createConnections(options);
        rdf = rdf.concat(connections);
        return rdf;
    }
}

module.exports = DataService;<|MERGE_RESOLUTION|>--- conflicted
+++ resolved
@@ -82,11 +82,7 @@
                 if (array.find(x => !x.includes(`<did:dkg:${assertion.id}>`))) {
                     this.logger.error({
                         msg: 'Invalid assertion in named graph',
-<<<<<<< HEAD
                         Event_name: constants.ERROR_TYPE.VERIFY_ASSERTION_ERROR,
-=======
-                        Event_name: 'VerifyAssertionError',
->>>>>>> ea598e34
                         Event_value1: 'Invalid assertion in named graph',
                     });
                     resolve(false);
@@ -106,11 +102,7 @@
                 if (assertion.id !== calculatedAssertionId) {
                     this.logger.error({
                         msg: `Assertion Id ${assertion.id} doesn't match with calculated ${calculatedAssertionId}`,
-<<<<<<< HEAD
                         Event_name: constants.ERROR_TYPE.VERIFY_ASSERTION_ERROR,
-=======
-                        Event_name: 'VerifyAssertionError',
->>>>>>> ea598e34
                         Event_value1: 'Assertion ID not matching calculated',
                     });
                     return resolve(false);
@@ -119,16 +111,9 @@
                 if (!this.validationService.verify(assertion.id, assertion.signature, assertion.metadata.issuer)) {
                     this.logger.error({
                         msg: 'Signature and issuer don\'t match',
-<<<<<<< HEAD
                         Event_name: constants.ERROR_TYPE.VERIFY_ASSERTION_ERROR,
                         Event_value1: 'Signature and issuer not matching',
                     });
-
-=======
-                        Event_name: 'VerifyAssertionError',
-                        Event_value1: 'Signature and issuer not matching',
-                    });
->>>>>>> ea598e34
                     return resolve(false);
                 }
 
@@ -137,11 +122,7 @@
                     if (assertion.rootHash !== calculateRootHash) {
                         this.logger.error({
                             msg: `Root hash ${assertion.rootHash} doesn't match with calculated ${calculateRootHash}`,
-<<<<<<< HEAD
                             Event_name: constants.ERROR_TYPE.VERIFY_ASSERTION_ERROR,
-=======
-                            Event_name: 'VerifyAssertionError',
->>>>>>> ea598e34
                             Event_value1: 'Root hash not matching calculated',
                         });
                         return resolve(false);
