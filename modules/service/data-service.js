const { v1: uuidv1 } = require('uuid');
const N3 = require('n3');
const toobusy = require('toobusy-js');
const constants = require('../constants');
const GraphDB = require('../../external/graphdb-service');
const Blazegraph = require('../../external/blazegraph-service');

class DataService {
    constructor(ctx) {
        this.config = ctx.config;
        this.logger = ctx.logger;
        this.constants = ctx.constants;
        this.validationService = ctx.validationService;
        this.networkService = ctx.networkService;
        this.nodeService = ctx.nodeService;
        this.workerPool = ctx.workerPool;
        this.blockchainService = ctx.blockchainService;
        this.tripleStoreQueue = ctx.tripleStoreQueue.promise(
            this,
            this.handleTripleStoreRequest,
            1,
        );
        this.N3Parser = new N3.Parser({ format: 'N-Triples', baseIRI: 'http://schema.org/' });
    }

    getTripleStoreQueueLength() {
        return this.tripleStoreQueue.length();
    }

    getName() {
        return this.implementation.getName();
    }

    async initialize() {
        if (
            this.config.graphDatabase.implementation
            === constants.TRIPLE_STORE_IMPLEMENTATION.BLAZEGRAPH
        ) {
            this.implementation = new Blazegraph({
                url: this.config.graphDatabase.url,
            });
        } else {
            this.implementation = new GraphDB({
                repositoryName: this.config.graphDatabase.name,
                username: this.config.graphDatabase.username,
                password: this.config.graphDatabase.password,
                url: this.config.graphDatabase.url,
            });
        }

        let ready = await this.healthCheck();
        let retries = 0;
        while (!ready && retries < constants.TRIPLE_STORE_CONNECT_MAX_RETRIES) {
            retries += 1;
            this.logger.warn(`Cannot connect to Triple store (${this.getName()}), retry number: ${retries}/${constants.TRIPLE_STORE_CONNECT_MAX_RETRIES}. Retrying in ${constants.TRIPLE_STORE_CONNECT_RETRY_FREQUENCY} seconds again.`);
            await new Promise(
                (resolve) => setTimeout(
                    resolve,
                    constants.TRIPLE_STORE_CONNECT_RETRY_FREQUENCY * 1000,
                ),
            );
            ready = await this.healthCheck();
        }
        if (retries === constants.TRIPLE_STORE_CONNECT_MAX_RETRIES) {
            this.logger.error({
                msg: `Triple Store (${this.getName()}) not available, max retries reached.`,
                Event_name: constants.ERROR_TYPE.TRIPLE_STORE_UNAVAILABLE_ERROR,
            });
            this.nodeService.stop(1);
        }

        return this.implementation.initialize(this.logger);
    }

    async reinitalize() {
        // TODO: Discussion: add retries - or not
        const ready = await this.healthCheck();
        if (!ready) {
            this.logger.warn(`Cannot connect to Triple store (${this.getName()}), check if your triple store is running.`);
        } else {
            this.implementation.initialize(this.logger);
        }
    }

    async canonize(fileContent, fileExtension) {
        switch (fileExtension) {
        case '.json':
            const assertion = {
                metadata: {
                    timestamp: new Date().toISOString(),
                },
                data: await this.workerPool.exec('JSONParse', [fileContent.toString()]),
            };
            const nquads = await this.workerPool.exec('toNQuads', [assertion.data]);
            if (nquads && nquads.length === 0) {
                throw new Error('File format is corrupted, no n-quads extracted.');
            }

            let type;
            if (assertion.data['@type']) {
                type = assertion.data['@type'];
                delete assertion.data['@type'];
            } else if (assertion.data['type']) {
                type = assertion.data['type'];
                delete assertion.data['type'];
            } else {
                type = 'default';
            }
            assertion.metadata.type = type;
            assertion.data = await this.fromNQuads(nquads, type);

            return { assertion, nquads };
        default:
            throw new Error(`File extension ${fileExtension} is not supported.`);
        }
    }

    async insert(data, assertionId) {
        try {
            const result = await this.tripleStoreQueue.push({ operation: 'insert', data, assertionId });
            return result;
        } catch (e) {
            // TODO: Check situation when inserting data recieved from other node
            this.handleUnavailableTripleStoreError(e);
        }
    }

    async resolve(id, localQuery = false, metadataOnly = false) {
        try {
            let nquads = await this.tripleStoreQueue.push({ operation: 'resolve', id });

            // TODO: add function for this conditional expr for increased readability
            if (!localQuery && nquads && nquads.find((x) => x.includes(`<${constants.DID_PREFIX}:${id}> <http://schema.org/hasVisibility> "private" .`))) {
                return null;
            }
            if (metadataOnly) {
                nquads = nquads.filter((x) => x.startsWith(`<${constants.DID_PREFIX}:${id}>`));
            }
            return nquads;
        } catch (e) {
            this.handleUnavailableTripleStoreError(e);
        }
    }

    async assertionsByAsset(id) {
        try {
            const assertions = await this.tripleStoreQueue.push({ operation: 'assertionsByAsset', id });

            return assertions.map((x) => ({
                id: x.assertionId.value.slice(8),
                issuer: x.issuer.value,
                timestamp: x.timestamp.value,
            }));
        } catch (e) {
            this.handleUnavailableTripleStoreError(e);
        }
    }

    async createAssertion(rawNQuads) {
        const metadata = [];
        const data = [];
        const nquads = [];
        rawNQuads.forEach((nquad) => {
            if (nquad.startsWith(`<${constants.DID_PREFIX}:`)) {
                metadata.push(nquad);
            } else {
                data.push(nquad);
            }
            if (!nquad.includes('hasRootHash') && !nquad.includes('hasBlockchain') && !nquad.includes('hasTransactionHash')) {
                nquads.push(nquad);
            }
        });
        const jsonld = await this.extractMetadata(metadata);
        jsonld.data = data;
        return { jsonld, nquads };
    }

    verifyAssertion(assertion, rdf, options = undefined) {
        return new Promise(async (resolve) => {
            try {
                // let dataHash;
                // if (assertion.metadata.visibility) {
                //   const framedData = await this.fromRDF(assertion.data, assertion.metadata.type);
                //     dataHash = this.validationService.calculateHash(framedData);
                // } else {
                //     dataHash = assertion.metadata.dataHash;
                // }
                const { dataHash } = assertion.metadata;

                const metadataHash = this.validationService.calculateHash(assertion.metadata);
                const calculatedAssertionId = this.validationService.calculateHash(
                    metadataHash + dataHash,
                );
                if (assertion.id !== calculatedAssertionId) {
                    this.logger.error({
                        msg: `Assertion Id ${assertion.id} doesn't match with calculated ${calculatedAssertionId}`,
                        Event_name: constants.ERROR_TYPE.VERIFY_ASSERTION_ERROR,
                        Event_value1: 'Assertion ID not matching calculated',
                    });
                    return resolve(false);
                }

                if (!this.validationService.verify(
                    assertion.id,
                    assertion.signature,
                    assertion.metadata.issuer,
                )) {
                    this.logger.error({
                        msg: 'Signature and issuer don\'t match',
                        Event_name: constants.ERROR_TYPE.VERIFY_ASSERTION_ERROR,
                        Event_value1: 'Signature and issuer not matching',
                    });
                    return resolve(false);
                }

                if (assertion.metadata.visibility) {
                    if (assertion.metadata.UALs && (!options || (options && options.isAsset))) {
                        const {
                            issuer,
                            assertionId,
                        } = await this.blockchainService.getAssetProofs(assertion.metadata.UALs[0]);
                        if (assertionId !== assertion.id) {
                            this.logger.error({
                                msg: `Assertion ${assertion.id} doesn't match with calculated ${assertionId}`,
                                Event_name: constants.ERROR_TYPE.VERIFY_ASSERTION_ERROR,
                                Event_value1: 'AssertionId not matching calculated',
                            });
                            return resolve(false);
                        }
                        if (issuer.toLowerCase() !== assertion.metadata.issuer.toLowerCase()) {
                            this.logger.error({
                                msg: `Issuer ${issuer} doesn't match with received ${assertion.metadata.issuer}`,
                                Event_name: constants.ERROR_TYPE.VERIFY_ASSERTION_ERROR,
                                Event_value1: 'Issuer not matching',
                            });
                            return resolve(false);
                        }
<<<<<<< HEAD
                    } else {
                        const calculateRootHash = this.validationService.calculateRootHash(
                            [...new Set(rdf)],
                        );
                        const { rootHash, issuer } = await this.blockchainService
                            .getAssertionProofs(assertion.id);
                        if (rootHash !== `0x${calculateRootHash}`) {
                            this.logger.error({
                                msg: `Root hash ${rootHash} doesn't match with calculated 0x${calculateRootHash}`,
                                Event_name: constants.ERROR_TYPE.VERIFY_ASSERTION_ERROR,
                                Event_value1: 'Root hash not matching calculated',
                            });
                            return resolve(false);
                        }
                        if (issuer.toLowerCase() !== assertion.metadata.issuer.toLowerCase()) {
                            this.logger.error({
                                msg: `Issuer ${issuer} doesn't match with received ${assertion.metadata.issuer}`,
                                Event_name: constants.ERROR_TYPE.VERIFY_ASSERTION_ERROR,
                                Event_value1: 'Issuer not matching',
                            });
                            return resolve(false);
                        }
=======
>>>>>>> a9b08d6b
                    }
                    // else {
                    //     const calculateRootHash = this.validationService.calculateRootHash([...new Set(rdf)]);
                    //     const {rootHash, issuer} = await this.blockchainService.getAssertionProofs(assertion.id);
                    //     if (rootHash !== `0x${calculateRootHash}`) {
                    //         this.logger.error({
                    //             msg: `Root hash ${rootHash} doesn't match with calculated 0x${calculateRootHash}`,
                    //             Event_name: constants.ERROR_TYPE.VERIFY_ASSERTION_ERROR,
                    //             Event_value1: 'Root hash not matching calculated',
                    //         });
                    //         return resolve(false);
                    //     }
                    //     if (issuer.toLowerCase() !== assertion.metadata.issuer.toLowerCase()) {
                    //         this.logger.error({
                    //             msg: `Issuer ${issuer} doesn't match with received ${assertion.metadata.issuer}`,
                    //             Event_name: constants.ERROR_TYPE.VERIFY_ASSERTION_ERROR,
                    //             Event_value1: 'Issuer not matching',
                    //         });
                    //         return resolve(false);
                    //     }
                    // }
                }
                return resolve(true);
            } catch (e) {
                return resolve(false);
            }
        });
    }

    async searchByQuery(query, options, localQuery = false) {
        try {
            const assertions = await this.tripleStoreQueue.push({
                operation: 'findAssetsByKeyword', query, options, localQuery,
            });
            if (!assertions) return null;

            const result = [];
            for (let assertion of assertions) {
                const assertionId = assertion.assertionId = assertion.assertionId.value.replace(`${constants.DID_PREFIX}:`, '');

                const nquads = await this.resolve(assertion.assertionId, localQuery, true);
                if (!nquads) {
                    continue;
                }

                if (localQuery) {
                    assertion = await this.createAssertion(nquads);

                    let object = result.find(
                        (x) => x.type === assertion.jsonld.metadata.type
                            && x.id === assertion.jsonld.metadata.UALs[0],
                    );
                    if (!object) {
                        object = {
                            id: assertion.jsonld.metadata.UALs[0],
                            type: assertion.jsonld.metadata.type,
                            timestamp: assertion.jsonld.metadata.timestamp,
                            issuers: [],
                            assertions: [],
                            nodes: [this.networkService.getPeerId()],
                        };
                        result.push(object);
                    }

                    if (object.issuers.indexOf(assertion.jsonld.metadata.issuer) === -1) {
                        object.issuers.push(assertion.jsonld.metadata.issuer);
                    }

                    if (object.assertions.indexOf(assertion.jsonld.id) === -1) {
                        object.assertions.push(assertion.jsonld.id);
                    }
                    if (
                        new Date(object.timestamp) < new Date(assertion.jsonld.metadata.timestamp)
                    ) {
                        object.timestamp = assertion.jsonld.metadata.timestamp;
                    }
                } else {
                    let object = result.find((x) => x.id === assertionId);
                    if (!object) {
                        object = {
                            assertionId,
                            node: this.networkService.getPeerId(),
                            nquads,
                        };
                        result.push(object);
                    }
                }
            }

            return result;
        } catch (e) {
            this.handleUnavailableTripleStoreError(e);
        }
    }

    async searchAssertions(query, options, localQuery = false) {
        try {
            const assertions = await this.tripleStoreQueue.push({
                operation: 'findAssertionsByKeyword', query, options, localQuery,
            });
            if (!assertions) return null;

            const result = [];
            for (let assertion of assertions) {
                const assertionId = assertion.assertionId = assertion.assertionId.value.replace(`${constants.DID_PREFIX}:`, '');

                const nquads = await this.resolve(assertion.assertionId, localQuery, true);
                if (!nquads) {
                    continue;
                }

                if (localQuery) {
                    assertion = await this.createAssertion(nquads);
                    let object = result.find((x) => x.id === assertion.id);
                    if (!object) {
                        object = {
                            id: assertion.jsonld.id,
                            metadata: assertion.jsonld.metadata,
                            signature: assertion.jsonld.signature,
                            nodes: [this.networkService.getPeerId()],
                        };
                        result.push(object);
                    }
                } else {
                    let object = result.find((x) => x.id === assertionId);
                    if (!object) {
                        object = {
                            assertionId,
                            node: this.networkService.getPeerId(),
                            nquads,
                        };
                        result.push(object);
                    }
                }
            }

            return result;
        } catch (e) {
            this.handleUnavailableTripleStoreError(e);
        }
    }

    async findAssertions(nquads) {
        try {
            let assertions = [];
            for (const nquad of nquads) {
                const result = await this.tripleStoreQueue.push({ operation: 'findAssertions', nquad });
                assertions = [...new Set(assertions.concat(result))];
            }

            return assertions;
        } catch (e) {
            this.handleUnavailableTripleStoreError(e);
        }
    }

    async runQuery(query, type) {
        const Id_operation = uuidv1();
        let result;
        this.logger.emit({
            msg: 'Started measuring execution of query node',
            Event_name: 'query_node_start',
            Operation_name: 'query_node',
            Id_operation,
        });
        const quads = [];

        try {
            switch (type) {
            case 'SELECT':
                result = await this.tripleStoreQueue.push({ operation: 'select', query });
                break;
            case 'CONSTRUCT':
                result = await this.tripleStoreQueue.push({ operation: 'construct', query });
                result = result.toString();
                if (result) {
                    result = result.split('\n').filter((x) => x !== '');
                } else {
                    result = [];
                }
                await this.N3Parser.parse(
                    result.join('\n'),
                    (error, quad, prefixes) => {
                        if (quad) {
                            quads.push({
                                subject: quad._subject.id,
                                predicate: quad.predicate.id,
                                object: quad.object.id,
                            });
                        }
                    },
                );
                result = quads;

                break;
            // case 'ASK':
            //     result = this.implementation.ask(query);
            //     break;
            default:
                throw Error('Query type not supported');
            }

            return result;
        } catch (e) {
            this.handleUnavailableTripleStoreError(e);
        } finally {
            this.logger.emit({
                msg: 'Finished measuring execution of query node',
                Event_name: 'query_node_end',
                Operation_name: 'query_node',
                Id_operation,
            });
        }
    }

    async fromNQuads(nquads, type) {
        const Id_operation = uuidv1();
        this.logger.emit({
            msg: 'Started measuring execution of fromRDF command',
            Event_name: 'fromrdf_start',
            Operation_name: 'fromrdf',
            Id_operation,
        });
        let context;
        let
            frame;
        switch (type.toLowerCase()) {
        case this.constants.GS1EPCIS:
            context = {
                '@context': [
                    'https://gs1.github.io/EPCIS/epcis-context.jsonld',
                    {
                        example: 'http://ns.example.com/epcis/',
                    },
                ],
            };

            frame = {
                '@context': [
                    'https://gs1.github.io/EPCIS/epcis-context.jsonld',
                    {
                        example: 'http://ns.example.com/epcis/',
                    },
                ],
                isA: 'EPCISDocument',
            };
            break;
        case this.constants.ERC721:
        case this.constants.OTTELEMETRY:
            context = {
                '@context': 'https://www.schema.org/',
            };
            frame = {
                '@context': 'https://www.schema.org/',
                '@type': type,
            };
            break;
        default:
            context = {
                '@context': ['https://www.schema.org/'],
            };

            frame = {};
        }
        const json = await this.workerPool.exec('fromNQuads', [nquads, context, frame]);

        this.logger.emit({
            msg: 'Finished measuring execution of fromRDF command',
            Event_name: 'fromrdf_end',
            Operation_name: 'fromrdf',
            Id_operation,
        });

        return json;
    }

    healthCheck() {
        return this.implementation.healthCheck();
    }

    restartService() {
        return this.implementation.restartService();
    }

    async appendMetadata(nquads, assertion) {
        const metadata = await this.createMetadata(assertion);
        nquads = nquads.concat(metadata);
        return nquads;
    }

    async createMetadata(assertion) {
        const metadata = {
            '@context': 'https://www.schema.org/',
            '@id': `${constants.DID_PREFIX}:${assertion.id}`,
            hasType: assertion.metadata.type,
            hasSignature: assertion.signature,
            hasIssuer: assertion.metadata.issuer,
            hasTimestamp: assertion.metadata.timestamp,
            hasVisibility: assertion.metadata.visibility,
            hasDataHash: assertion.metadata.dataHash,
            hasKeywords: assertion.metadata.keywords,
        };

        if (assertion.metadata.UALs) {
            metadata.hasUALs = assertion.metadata.UALs;
        }

        const result = await this.workerPool.exec('toNQuads', [metadata]);
        return result;
    }

    async appendBlockchainMetadata(nquads, assertion) {
        const blockchainMetadata = await this.workerPool.exec('toNQuads', [{
            '@context': 'https://www.schema.org/',
            '@id': `${constants.DID_PREFIX}:${assertion.id}`,
            hasBlockchain: assertion.blockchain.name,
            hasTransactionHash: assertion.blockchain.transactionHash,
        }]);
        nquads = nquads.concat(blockchainMetadata);
        return nquads;
    }

    async extractMetadata(rdf) {
        return new Promise(async (accept, reject) => {
            const parser = new N3.Parser({ format: 'N-Triples', baseIRI: 'http://schema.org/' });
            const result = {
                metadata: {
                    keywords: [],
                    UALs: [],
                },
                blockchain: {},
            };

            const quads = [];
            await parser.parse(
                rdf.join('\n'),
                (error, quad, prefixes) => {
                    if (error) {
                        reject(error);
                    }
                    if (quad) {
                        quads.push(quad);
                    }
                },
            );

            for (const quad of quads) {
                try {
                    switch (quad._predicate.id) {
                    case 'http://schema.org/hasType':
                        result.metadata.type = JSON.parse(quad._object.id);
                        result.id = quad._subject.id.replace(`${constants.DID_PREFIX}:`, '');
                        break;
                    case 'http://schema.org/hasTimestamp':
                        result.metadata.timestamp = JSON.parse(quad._object.id);
                        break;
                    case 'http://schema.org/hasUALs':
                        result.metadata.UALs.push(JSON.parse(quad._object.id));
                        break;
                    case 'http://schema.org/hasIssuer':
                        result.metadata.issuer = JSON.parse(quad._object.id);
                        break;
                    case 'http://schema.org/hasVisibility':
                        result.metadata.visibility = JSON.parse(quad._object.id);
                        break;
                    case 'http://schema.org/hasDataHash':
                        result.metadata.dataHash = JSON.parse(quad._object.id);
                        break;
                    case 'http://schema.org/hasKeywords':
                        result.metadata.keywords.push(JSON.parse(quad._object.id));
                        break;
                    case 'http://schema.org/hasSignature':
                        result.signature = JSON.parse(quad._object.id);
                        break;
                    case 'http://schema.org/hasRootHash':
                        result.rootHash = JSON.parse(quad._object.id);
                        break;
                    case 'http://schema.org/hasBlockchain':
                        result.blockchain.name = JSON.parse(quad._object.id);
                        break;
                    case 'http://schema.org/hasTransactionHash':
                        result.blockchain.transactionHash = JSON.parse(quad._object.id);
                        break;
                    default:
                        break;
                    }
                } catch (e) {
                    this.logger.error({
                        msg: `Error in extracting metadata: ${e}. ${e.stack}`,
                        Event_name: constants.ERROR_TYPE.EXTRACT_METADATA_ERROR,
                    });
                }
            }

            result.metadata.keywords.sort();
            if (!result.metadata.UALs.length) {
                delete result.metadata.UALs;
            } else {
                result.metadata.UALs.sort();
            }

            accept(result);
        });
    }

    async handleTripleStoreRequest(args) {
        if (this.getTripleStoreQueueLength() > constants.TRIPLE_STORE_QUEUE_LIMIT) {
            throw new Error('Triple store queue is full');
        }
        const { operation } = args;
        let result;

        switch (operation) {
        case 'insert':
            result = await this.implementation.insert(args.data, args.assertionId);
            break;
        case 'resolve':
            result = await this.implementation.resolve(args.id);
            break;
        case 'assertionsByAsset':
            result = await this.implementation.assertionsByAsset(args.id);
            break;
        case 'findAssetsByKeyword':
            result = await this.implementation.findAssetsByKeyword(
                args.query,
                args.options,
                args.localQuery,
            );
            break;
        case 'findAssertionsByKeyword':
            result = await this.implementation.findAssertionsByKeyword(
                args.query,
                args.options,
                args.localQuery,
            );
            break;
        case 'construct':
            result = await this.implementation.construct(args.query);
            break;
        case 'findAssertions':
            result = await this.implementation.findAssertions(args.nquad);
            break;
        case 'select':
            result = await this.implementation.execute(args.query);
            break;
        default:
            throw new Error('Unknown operation for triple store');
        }

        return result;
    }

    handleUnavailableTripleStoreError(e) {
        if (e.code === 'ECONNREFUSED') {
            this.logger.error({
                msg: `Triple Store (${this.getName()}) not available: ${e.message}. ${e.stack}`,
                Event_name: constants.ERROR_TYPE.TRIPLE_STORE_UNAVAILABLE_ERROR,
                Event_value1: e.message,
            });
            this.reinitalize();
        } else {
            throw e;
        }
    }

    isNodeBusy(busynessLimit) {
        const isTripleStoreBusy = this.getTripleStoreQueueLength() > busynessLimit;
        const isToobusy = toobusy();
        if (isTripleStoreBusy) {
            this.logger.info('TripleStore is busy.');
        }
        if (isToobusy) {
            this.logger.info('Node is busy.');
        }
        return isToobusy || isTripleStoreBusy;
    }
}

module.exports = DataService;<|MERGE_RESOLUTION|>--- conflicted
+++ resolved
@@ -235,31 +235,6 @@
                             });
                             return resolve(false);
                         }
-<<<<<<< HEAD
-                    } else {
-                        const calculateRootHash = this.validationService.calculateRootHash(
-                            [...new Set(rdf)],
-                        );
-                        const { rootHash, issuer } = await this.blockchainService
-                            .getAssertionProofs(assertion.id);
-                        if (rootHash !== `0x${calculateRootHash}`) {
-                            this.logger.error({
-                                msg: `Root hash ${rootHash} doesn't match with calculated 0x${calculateRootHash}`,
-                                Event_name: constants.ERROR_TYPE.VERIFY_ASSERTION_ERROR,
-                                Event_value1: 'Root hash not matching calculated',
-                            });
-                            return resolve(false);
-                        }
-                        if (issuer.toLowerCase() !== assertion.metadata.issuer.toLowerCase()) {
-                            this.logger.error({
-                                msg: `Issuer ${issuer} doesn't match with received ${assertion.metadata.issuer}`,
-                                Event_name: constants.ERROR_TYPE.VERIFY_ASSERTION_ERROR,
-                                Event_value1: 'Issuer not matching',
-                            });
-                            return resolve(false);
-                        }
-=======
->>>>>>> a9b08d6b
                     }
                     // else {
                     //     const calculateRootHash = this.validationService.calculateRootHash([...new Set(rdf)]);
