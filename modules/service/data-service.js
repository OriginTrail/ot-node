--- conflicted
+++ resolved
@@ -1,9 +1,6 @@
 const { v1: uuidv1 } = require('uuid');
-<<<<<<< HEAD
 const constants = require('../constants');
-=======
 const GraphDB = require('../../external/graphdb-service');
->>>>>>> c79d2a5b
 
 class DataService {
     constructor(ctx) {
@@ -81,7 +78,6 @@
     verifyAssertion(assertion, rdf) {
         return new Promise(async (resolve) => {
             try {
-<<<<<<< HEAD
                 const array = rdf.join('\n').match(/<did:dkg:(.)+>/gm)
                 if (array.find(x => !x.includes(`<did:dkg:${assertion.id}>`))) {
                     this.logger.error({
@@ -89,11 +85,6 @@
                         Event_name: constants.ERROR_TYPE.VERIFY_ASSERTION_ERROR,
                         Event_value1: 'Invalid assertion in named graph',
                     });
-=======
-                const array = rdf.join('\n').match(/<did:dkg:(.)+>/gm);
-                if (array.find((x) => !x.includes(`<did:dkg:${assertion.id}>`))) {
-                    this.logger.error('Invalid assertion in named graph');
->>>>>>> c79d2a5b
                     resolve(false);
                 }
 
@@ -118,15 +109,12 @@
                 }
 
                 if (!this.validationService.verify(assertion.id, assertion.signature, assertion.metadata.issuer)) {
-<<<<<<< HEAD
                     this.logger.error({
                         msg: 'Signature and issuer don\'t match',
                         Event_name: constants.ERROR_TYPE.VERIFY_ASSERTION_ERROR,
                         Event_value1: 'Signature and issuer not matching',
                     });
-=======
-                    this.logger.error('Signature and issuer don\'t match');
->>>>>>> c79d2a5b
+
                     return resolve(false);
                 }
 
