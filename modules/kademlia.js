// External modules
<<<<<<< HEAD
var leveldup = require('levelup')
var leveldown = require('leveldown')
var kad = require('kad')
const quasar = require('kad-quasar')
var utilities = require('./utilities')()
var config = utilities.getConfig()

// Response pool
var ping_responses = []
var waiting_for_responses = false
var node = null

module.exports = function () {
  var kademlia = {

    sendRequest: function (requestType, requestObject) {
      node.quasarPublish(requestType, requestObject)
    },

    getPingResponses: function () {
      return ping_responses
    },

    clearPingResponses: function () {
      ping_responses = []
    },

    waitForResponse: function () {
      waiting_for_responses = true
    },

    stopWaitingForResponse: function () {
      waiting_for_responses = false
    },

    start: function () {

      const seed = ['0000000000000000000000000000000000000001', {
        hostname: config.KADEMLIA_SEED_IP,
        port: config.KADEMLIA_SEED_PORT
      }]

      node = kad({
        transport: new kad.HTTPTransport(),
        storage: require('levelup')(leveldown('kad-storage')),
        contact: {
          hostname: config.NODE_IP,
          port: config.KADEMLIA_PORT
        }
      })
      node.plugin(quasar)

      if (config.IS_KADEMLIA_BEACON == 'false') {
        node.join(seed, function () {
          if (node.router.size != 0) {
            console.log('Kademlia connected to seed')
          } else {
            console.log('Kademlia connection to seed failed')
          }
        })
      }

      node.listen(config.KADEMLIA_PORT, function () {
        console.log('Kademlia service listening...')
      })

      node.quasarSubscribe('ot-ping-request', (content) => {
        if (content.sender_ip == config.NODE_IP && content.sender_port == config.RPC_API_PORT) {
          return
        }

        node.quasarPublish('ot-ping-response', {
          request_id: content.request_id,
          sender_ip: config.NODE_IP,
          sender_port: config.RPC_API_PORT,
          message: 'ALOHA'
        })
      })

      node.quasarSubscribe('ot-ping-response', (content) => {
        if (content.sender_ip == config.NODE_IP && content.sender_port == config.RPC_API_PORT) {
          return
        }

        if (waiting_for_responses == true) {
          ping_responses.push(content)
        }
      })
    }
  }

  return kademlia
}
=======
var leveldup = require('levelup');
var leveldown = require('leveldown');
var kad = require('kad');
const quasar = require('kad-quasar');
var utilities = require('./utilities')();
const log = utilities.getLogger();
var config = utilities.getConfig();

// Response pool
var ping_responses = [];
var waiting_for_responses = false;
var node = null;

module.exports = function () {
	var kademlia = {

		sendRequest: function (requestType, requestObject) {
			node.quasarPublish(requestType, requestObject);
		},

		getPingResponses: function () {
			return ping_responses;
		},

		clearPingResponses: function () {
			ping_responses = [];
		},

		waitForResponse: function () {
			waiting_for_responses = true;
		},

		stopWaitingForResponse: function () {
			waiting_for_responses = false;
		},

		start: function () {

			const seed = ['0000000000000000000000000000000000000001', {
				hostname: config.KADEMLIA_SEED_IP,
				port: config.KADEMLIA_SEED_PORT
			}];

			node = kad({
				transport: new kad.HTTPTransport(),
				storage: require('levelup')(leveldown('kad-storage')),
				contact: {
					hostname: config.NODE_IP,
					port: config.KADEMLIA_PORT
				}
			});

			node.plugin(quasar);

			if (config.IS_KADEMLIA_BEACON == 'false') {
				node.join(seed, function () {
					if (node.router.size != 0) {
						log.info('Kademlia connected to seed');
					} else {
						log.warn('Kademlia connection to seed failed');
					}
				});
			}

			node.listen(config.KADEMLIA_PORT, function () {
				log.info('Kademlia service listening...');
			});

			node.quasarSubscribe('ot-ping-request', (content) => {
				if (content.sender_ip == config.NODE_IP && content.sender_port == config.RPC_API_PORT) {
					return;
				}

				node.quasarPublish('ot-ping-response', {
					request_id: content.request_id,
					sender_ip: config.NODE_IP,
					sender_port: config.RPC_API_PORT,
					message: 'ALOHA'
				});
			});

			node.quasarSubscribe('ot-ping-response', (content) => {
				if (content.sender_ip == config.NODE_IP && content.sender_port == config.RPC_API_PORT) {
					return;
				}

				if (waiting_for_responses == true) {
					ping_responses.push(content);
				}
			});
		}
	};

	return kademlia;
};
>>>>>>> 99a274c2
<|MERGE_RESOLUTION|>--- conflicted
+++ resolved
@@ -1,99 +1,4 @@
 // External modules
-<<<<<<< HEAD
-var leveldup = require('levelup')
-var leveldown = require('leveldown')
-var kad = require('kad')
-const quasar = require('kad-quasar')
-var utilities = require('./utilities')()
-var config = utilities.getConfig()
-
-// Response pool
-var ping_responses = []
-var waiting_for_responses = false
-var node = null
-
-module.exports = function () {
-  var kademlia = {
-
-    sendRequest: function (requestType, requestObject) {
-      node.quasarPublish(requestType, requestObject)
-    },
-
-    getPingResponses: function () {
-      return ping_responses
-    },
-
-    clearPingResponses: function () {
-      ping_responses = []
-    },
-
-    waitForResponse: function () {
-      waiting_for_responses = true
-    },
-
-    stopWaitingForResponse: function () {
-      waiting_for_responses = false
-    },
-
-    start: function () {
-
-      const seed = ['0000000000000000000000000000000000000001', {
-        hostname: config.KADEMLIA_SEED_IP,
-        port: config.KADEMLIA_SEED_PORT
-      }]
-
-      node = kad({
-        transport: new kad.HTTPTransport(),
-        storage: require('levelup')(leveldown('kad-storage')),
-        contact: {
-          hostname: config.NODE_IP,
-          port: config.KADEMLIA_PORT
-        }
-      })
-      node.plugin(quasar)
-
-      if (config.IS_KADEMLIA_BEACON == 'false') {
-        node.join(seed, function () {
-          if (node.router.size != 0) {
-            console.log('Kademlia connected to seed')
-          } else {
-            console.log('Kademlia connection to seed failed')
-          }
-        })
-      }
-
-      node.listen(config.KADEMLIA_PORT, function () {
-        console.log('Kademlia service listening...')
-      })
-
-      node.quasarSubscribe('ot-ping-request', (content) => {
-        if (content.sender_ip == config.NODE_IP && content.sender_port == config.RPC_API_PORT) {
-          return
-        }
-
-        node.quasarPublish('ot-ping-response', {
-          request_id: content.request_id,
-          sender_ip: config.NODE_IP,
-          sender_port: config.RPC_API_PORT,
-          message: 'ALOHA'
-        })
-      })
-
-      node.quasarSubscribe('ot-ping-response', (content) => {
-        if (content.sender_ip == config.NODE_IP && content.sender_port == config.RPC_API_PORT) {
-          return
-        }
-
-        if (waiting_for_responses == true) {
-          ping_responses.push(content)
-        }
-      })
-    }
-  }
-
-  return kademlia
-}
-=======
 var leveldup = require('levelup');
 var leveldown = require('leveldown');
 var kad = require('kad');
@@ -188,5 +93,4 @@
 	};
 
 	return kademlia;
-};
->>>>>>> 99a274c2
+};