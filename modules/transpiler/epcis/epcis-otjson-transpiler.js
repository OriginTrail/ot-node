--- conflicted
+++ resolved
@@ -68,11 +68,7 @@
         const transpilationInfo = this._getTranspilationInfo();
         transpilationInfo.diff = json;
 
-<<<<<<< HEAD
         otjson['@id'] = importUtilities.calculateGraphHash(otjson['@graph']);
-=======
-        otjson['@id'] = `0x${sha3_256(JSON.stringify(EpcisOtJsonTranspiler.sortGraphRecursively(otjson['@graph']), null, 0))}`;
->>>>>>> 17ad8505
         otjson['@type'] = 'Dataset';
 
         otjson.datasetHeader = this._createDatasetHeader(transpilationInfo);
@@ -167,8 +163,6 @@
     }
 
     /**
-<<<<<<< HEAD
-=======
      * Sort @graph data inline
      * @param graph
      */
@@ -200,7 +194,6 @@
     }
 
     /**
->>>>>>> 17ad8505
      * Convert OT-JSON to EPCIS XML document
      * @param otjson - OT-JSON object
      * @return {string} - XML string
