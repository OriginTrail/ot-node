const config = require('./Config');
const Encryption = require('./Encryption');
const Graph = require('./Graph');
const bytes = require('utf8-length');
const BN = require('bn.js');
const Utilities = require('./Utilities');
const Models = require('../models');
const Challenge = require('./Challenge');
const MerkleTree = require('./Merkle');
const ImportUtilities = require('./ImportUtilities');

const { Op } = Models.Sequelize;
const totalEscrowTime = 10 * 60 * 1000;
const finalizeWaitTime = 10 * 60 * 1000;
const minStakeAmount = new BN('100');
const maxTokenAmount = new BN('1000000');
const minReputation = 0;
/**
 * DC operations (handling new offers, etc.)
 */
class DCService {
    /**
     * Default constructor
     * @param ctx IoC context
     */
    constructor(ctx) {
        this.blockchain = ctx.blockchain;
        this.challenger = ctx.challenger;
        this.graphStorage = ctx.graphStorage;
        this.log = ctx.logger;
        this.network = ctx.network;
    }

    /**
     * Creates new offer
     * @param importId
     * @param rootHash
     * @param totalDocuments
     * @param vertices
     * @return {Promise<external_id|{type, defaultValue}|offers.external_id|{type, allowNull}>}
     */
    async createOffer(importId, rootHash, totalDocuments, vertices) {
        // Check if offer already exists
        const oldOffer = await this.blockchain.getOffer(importId);
        if (oldOffer[0] !== '0x0000000000000000000000000000000000000000') {
            if (oldOffer.finalized) {
                throw new Error(`Offer for ${importId} already exists. Offer is finalized therefore cannot be cancelled.`);
            }
            this.log.info(`Offer for ${importId} already exists. Cancelling offer...`);
            await this.blockchain.cancelOffer(importId).catch((error) => {
                throw new Error(`Cancelling offer failed. ${error}.`);
            });
            // cancel challenges for cancelled offer
            await Models.replicated_data.update(
                { status: 'CANCELLED' },
                { where: { import_id: importId } },
            );
            // update offer to CANCELLED
            await Models.offers.update(
                { status: 'CANCELLED' },
                { where: { import_id: importId, status: { [Op.not]: 'FINALIZED' } } },
            );
        }

        const dhIds = [];
        const dhWallets = [];
        vertices.forEach((vertex) => {
            if (vertex.data && vertex.data.wallet && vertex.data.node_id) {
                dhWallets.push(vertex.data.wallet);
                dhIds.push(vertex.data.node_id);
            }
        });

        const importSizeInBytes = new BN(this._calculateImportSize(vertices));
        const newOfferRow = {
            import_id: importId,
            total_escrow_time: totalEscrowTime,
            max_token_amount: maxTokenAmount.toString(),
            min_stake_amount: minStakeAmount.toString(),
            min_reputation: minReputation,
            data_hash: rootHash,
            data_size_bytes: importSizeInBytes.toString(),
            dh_wallets: JSON.stringify(dhWallets),
            dh_ids: JSON.stringify(dhIds),
            message: 'Offer is pending',
            start_tender_time: Date.now(), // TODO: Problem. Actual start time is returned by SC.
            status: 'PENDING',
        };
        const offer = await Models.offers.create(newOfferRow);

        // Check if root-hash already written.
        const blockchainRootHash = await this.blockchain.getRootHash(config.node_wallet, importId);

        if (!blockchainRootHash) {
            await this.blockchain.writeRootHash(importId, rootHash).catch((err) => {
                offer.status = 'FAILED';
                offer.save({ fields: ['status'] });
                throw Error(`Failed to write fingerprint on blockchain. ${err}`);
            });
        } else if (blockchainRootHash !== rootHash) {
            throw Error(`Calculated roothash (${rootHash}) differs from one on blockchain (${blockchainRootHash}).`);
        }

        this.log.info('Fingerprint written on blockchain');

        const profileBalance =
            new BN((await this.blockchain.getProfile(config.node_wallet)).balance, 10);
        const condition = maxTokenAmount.mul(new BN((dhWallets.length * 2) + 1));

        if (profileBalance.lt(condition)) {
            await this.blockchain.increaseBiddingApproval(condition.sub(profileBalance));
            await this.blockchain.depositToken(condition.sub(profileBalance));
        }

<<<<<<< HEAD
                    offer.status = 'FINALIZING';
                    offer.save({ fields: ['status'] });
                    this.chooseBids(offer.id, totalEscrowTime).then(() => {
                        this.blockchain.subscribeToEvent('OfferFinalized', offer.import_id)
                            .then(() => {
                                const errorMsg = `Offer for import ${offer.import_id} finalized`;
                                offer.status = 'FINALIZED';
                                offer.message = errorMsg;
                                offer.save({ fields: ['status', 'message'] });
                                this.log.info(errorMsg);
                            }).catch((error) => {
                                const errorMsg = `Failed to get offer for import ${offer.import_id}). ${error}.`;
                                offer.status = 'FAILED';
                                offer.message = errorMsg;
                                offer.save({ fields: ['status', 'message'] });
                                this.log.error(errorMsg);
                            });
                    }).catch((err) => {
                        const errorMsg = `Failed to choose bids. ${err}`;
                        offer.status = 'FAILED';
                        offer.message = errorMsg;
                        offer.save({ fields: ['status', 'message'] });
                        this.log.error(errorMsg);
                    });
                });
            }).catch((err) => {
                const errorMsg = `Failed to create offer. ${err}.`;
                offer.status = 'FAILED';
                offer.message = errorMsg;
                offer.save({ fields: ['status', 'message'] });
                this.log.error(errorMsg);
=======
        this.blockchain.createOffer(
            importId,
            config.identity,
            totalEscrowTime,
            maxTokenAmount,
            minStakeAmount,
            minReputation,
            rootHash,
            importSizeInBytes,
            dhWallets,
            dhIds,
        ).then(async () => {
            this.log.info('Offer written to blockchain. Started bidding phase.');
            offer.status = 'STARTED';
            offer.save({ fields: ['status'] });

            this.blockchain.subscribeToEvent('FinalizeOfferReady', null, finalizeWaitTime, null, event => event.import_id === importId).then(() => {
                this.log.trace('Started choosing phase.');

                offer.status = 'FINALIZING';
                offer.save({ fields: ['status'] });
                this.chooseBids(offer.id, totalEscrowTime).then(() => {
                    this.blockchain.subscribeToEvent('OfferFinalized', offer.import_id)
                        .then(() => {
                            offer.status = 'FINALIZED';
                            offer.save({ fields: ['status'] });

                            this.log.info(`Offer for ${offer.import_id} finalized`);
                        }).catch((error) => {
                            this.log.error(`Failed to get offer ${offer.import_id}). ${error}.`);
                        });
                }).catch((err) => {
                    offer.status = 'FAILED';
                    offer.save({ fields: ['status'] });
                    this.log.error(`Failed to choose bids. ${err}`);
                });
>>>>>>> 80e9e055
            });
        }).catch((err) => {
            const errorMsg = `Failed to write fingerprint on blockchain. ${err}`;
            offer.status = 'FAILED';
<<<<<<< HEAD
            offer.message = errorMsg;
            offer.save({ fields: ['status', 'message'] });
            this.log.error(errorMsg);
=======
            offer.save({ fields: ['status'] });
            this.log.log('error', `Failed to create offer. ${err}.`);
>>>>>>> 80e9e055
        });

        return offer.external_id;
    }

    /**
     * Gets offer by external_id
     * @param externalId
     * @return {Promise<external_id|{type, defaultValue}|offers.external_id|{type, allowNull}>}
     */
    async getOffer(externalId) {
        return Models.offers.findOne({ where: { external_id: externalId } });
    }

    /**
     * Calculates more or less accurate size of the import
     * @param vertices   Collection of vertices
     * @returns {number} Size in bytes
     * @private
     */
    _calculateImportSize(vertices) {
        const keyPair = Encryption.generateKeyPair(); // generate random pair of keys
        Graph.encryptVertices(vertices, keyPair.privateKey);
        return bytes(JSON.stringify(vertices));
    }

    /**
     * Chose DHs
     * @param offerId Offer identifier
     * @param totalEscrowTime   Total escrow time
     */
    chooseBids(offerId, totalEscrowTime) {
        return new Promise((resolve, reject) => {
            Models.offers.findOne({ where: { id: offerId } }).then((offerModel) => {
                const offer = offerModel.get({ plain: true });
                this.log.info(`Choose bids for offer ID ${offerId}, import ID ${offer.import_id}.`);
                this.blockchain.increaseApproval(offer.max_token_amount * offer.replication_number)
                    .then(() => {
                        this.blockchain.chooseBids(offer.import_id)
                            .then(() => {
                                this.log.info(`Bids chosen for offer ID ${offerId}, import ID ${offer.import_id}.`);
                                resolve();
                            }).catch((err) => {
                                this.log.warn(`Failed call choose bids for offer ID ${offerId}, import ID ${offer.import_id}. ${err}`);
                                reject(err);
                            });
                    }).catch((err) => {
                        this.log.warn(`Failed to increase allowance. ${JSON.stringify(err)}`);
                        reject(err);
                    });
            }).catch((err) => {
                this.log.error(`Failed to get offer ID ${offerId}. ${err}.`);
                reject(err);
            });
        });
    }

    /**
     * Verifies DH import and distribution key
     * @param epk
     * @param importId
     * @param encryptionKey
     * @param kadWallet
     * @param nodeId
     * @return {Promise<void>}
     */
    async verifyImport(epk, importId, encryptionKey, kadWallet, nodeId) {
        const replicatedData = await Models.replicated_data.findOne({
            where: { dh_id: nodeId, import_id: importId },
        });

        const edgesPromise = this.graphStorage.findEdgesByImportId(importId);
        const verticesPromise = this.graphStorage.findVerticesByImportId(importId);

        await Promise.all([edgesPromise, verticesPromise]).then(async (values) => {
            const edges = values[0];
            const vertices = values[1].filter(vertex => vertex.vertex_type !== 'CLASS');

            const originalVertices = Utilities.copyObject(vertices);
            const clonedVertices = Utilities.copyObject(vertices);
            Graph.encryptVertices(clonedVertices, replicatedData.data_private_key);

            const litigationBlocks = Challenge.getBlocks(clonedVertices, 32);
            const litigationBlocksMerkleTree = new MerkleTree(litigationBlocks);
            const litigationRootHash = litigationBlocksMerkleTree.getRoot();

            Graph.encryptVertices(vertices, encryptionKey);
            const distributionMerkle = await ImportUtilities.merkleStructure(
                vertices,
                edges,
            );
            const distributionHash = distributionMerkle.tree.getRoot();
            const epkChecksum = Encryption.calculateDataChecksum(epk, 0, 0, 0);

            const escrow = await this.blockchain.getEscrow(importId, kadWallet);

            let failed = false;
            if (escrow.distribution_root_hash !== Utilities.normalizeHex(distributionHash)) {
                this.log.warn(`Distribution hash for import ${importId} and DH ${kadWallet} is incorrect`);
                failed = true;
            }

            if (escrow.litigation_root_hash !== Utilities.normalizeHex(litigationRootHash)) {
                this.log.warn(`Litigation hash for import ${importId} and DH ${kadWallet} is incorrect`);
                failed = true;
            }

            if (!escrow.checksum === epkChecksum) {
                this.log.warn(`Checksum for import ${importId} and DH ${kadWallet} is incorrect`);
                failed = true;
            }

            const decryptionKey = Encryption.unpadKey(Encryption.globalDecrypt(epk));
            const decryptedVertices = Graph.decryptVertices(vertices, decryptionKey);
            if (!ImportUtilities.compareDocuments(decryptedVertices, originalVertices)) {
                this.log.warn(`Decryption key for import ${importId} and DH ${kadWallet} is incorrect`);
                failed = true;
            }

            if (failed) {
                await this.blockchain.cancelEscrow(
                    kadWallet,
                    importId,
                );
                this.network.kademlia().sendVerifyImportResponse({
                    status: 'fail',
                    import_id: importId,
                }, nodeId);
                return;
            }
            await this.blockchain.verifyEscrow(
                importId,
                kadWallet,
            );
            this.log.warn('Data successfully verified, preparing to start challenges');
            await this.challenger.startChallenging();

            this.network.kademlia().sendVerifyImportResponse({
                status: 'success',
                import_id: importId,
            }, nodeId);
        });
    }
}

module.exports = DCService;<|MERGE_RESOLUTION|>--- conflicted
+++ resolved
@@ -112,39 +112,6 @@
             await this.blockchain.depositToken(condition.sub(profileBalance));
         }
 
-<<<<<<< HEAD
-                    offer.status = 'FINALIZING';
-                    offer.save({ fields: ['status'] });
-                    this.chooseBids(offer.id, totalEscrowTime).then(() => {
-                        this.blockchain.subscribeToEvent('OfferFinalized', offer.import_id)
-                            .then(() => {
-                                const errorMsg = `Offer for import ${offer.import_id} finalized`;
-                                offer.status = 'FINALIZED';
-                                offer.message = errorMsg;
-                                offer.save({ fields: ['status', 'message'] });
-                                this.log.info(errorMsg);
-                            }).catch((error) => {
-                                const errorMsg = `Failed to get offer for import ${offer.import_id}). ${error}.`;
-                                offer.status = 'FAILED';
-                                offer.message = errorMsg;
-                                offer.save({ fields: ['status', 'message'] });
-                                this.log.error(errorMsg);
-                            });
-                    }).catch((err) => {
-                        const errorMsg = `Failed to choose bids. ${err}`;
-                        offer.status = 'FAILED';
-                        offer.message = errorMsg;
-                        offer.save({ fields: ['status', 'message'] });
-                        this.log.error(errorMsg);
-                    });
-                });
-            }).catch((err) => {
-                const errorMsg = `Failed to create offer. ${err}.`;
-                offer.status = 'FAILED';
-                offer.message = errorMsg;
-                offer.save({ fields: ['status', 'message'] });
-                this.log.error(errorMsg);
-=======
         this.blockchain.createOffer(
             importId,
             config.identity,
@@ -169,33 +136,33 @@
                 this.chooseBids(offer.id, totalEscrowTime).then(() => {
                     this.blockchain.subscribeToEvent('OfferFinalized', offer.import_id)
                         .then(() => {
+                            const errorMsg = `Offer for import ${offer.import_id} finalized`;
                             offer.status = 'FINALIZED';
-                            offer.save({ fields: ['status'] });
-
-                            this.log.info(`Offer for ${offer.import_id} finalized`);
+                            offer.message = errorMsg;
+                            offer.save({ fields: ['status', 'message'] });
+                            this.log.info(errorMsg);
                         }).catch((error) => {
-                            this.log.error(`Failed to get offer ${offer.import_id}). ${error}.`);
+                            const errorMsg = `Failed to get offer for import ${offer.import_id}). ${error}.`;
+                            offer.status = 'FAILED';
+                            offer.message = errorMsg;
+                            offer.save({ fields: ['status', 'message'] });
+                            this.log.error(errorMsg);
                         });
                 }).catch((err) => {
+                    const errorMsg = `Failed to choose bids. ${err}`;
                     offer.status = 'FAILED';
-                    offer.save({ fields: ['status'] });
-                    this.log.error(`Failed to choose bids. ${err}`);
+                    offer.message = errorMsg;
+                    offer.save({ fields: ['status', 'message'] });
+                    this.log.error(errorMsg);
                 });
->>>>>>> 80e9e055
             });
         }).catch((err) => {
-            const errorMsg = `Failed to write fingerprint on blockchain. ${err}`;
+            const errorMsg = `Failed to create offer. ${err}.`;
             offer.status = 'FAILED';
-<<<<<<< HEAD
             offer.message = errorMsg;
             offer.save({ fields: ['status', 'message'] });
             this.log.error(errorMsg);
-=======
-            offer.save({ fields: ['status'] });
-            this.log.log('error', `Failed to create offer. ${err}.`);
->>>>>>> 80e9e055
-        });
-
+        });
         return offer.external_id;
     }
 
