--- conflicted
+++ resolved
@@ -9,6 +9,7 @@
 const MerkleTree = require('./Merkle');
 const ImportUtilities = require('./ImportUtilities');
 
+const { Op } = Models.Sequelize;
 const totalEscrowTime = 10 * 60 * 1000;
 const finalizeWaitTime = 10 * 60 * 1000;
 const minStakeAmount = new BN('100');
@@ -24,7 +25,6 @@
      */
     constructor(ctx) {
         this.blockchain = ctx.blockchain;
-<<<<<<< HEAD
         this.challenger = ctx.challenger;
         this.graphStorage = ctx.graphStorage;
         this.log = ctx.logger;
@@ -51,13 +51,6 @@
 
         this.blockchain.writeRootHash(importId, rootHash).then((res) => {
             this.log.info('Fingerprint written on blockchain');
-=======
-    }
-
-    async createOffer(dataId, rootHash, totalDocuments, vertices) {
-        this.blockchain.writeRootHash(dataId, rootHash).then((res) => {
-            log.info('Fingerprint written on blockchain');
->>>>>>> c7d65ecc
         }).catch((e) => {
             console.log('Error: ', e);
         });
@@ -99,21 +92,12 @@
         const condition = maxTokenAmount.mul(new BN((dhWallets.length * 2) + 1));
 
         if (profileBalance.lt(condition)) {
-<<<<<<< HEAD
             await this.blockchain.increaseBiddingApproval(condition.sub(profileBalance));
             await this.blockchain.depositToken(condition.sub(profileBalance));
         }
 
         this.blockchain.createOffer(
             importId,
-=======
-            await this.blockchain.increaseBiddingApproval(condition - profileBalance);
-            await this.blockchain.depositToken(condition - profileBalance);
-        }
-
-        this.blockchain.createOffer(
-            dataId,
->>>>>>> c7d65ecc
             config.identity,
             totalEscrowTime,
             maxTokenAmount,
@@ -140,11 +124,7 @@
             };
 
             this.blockchain.subscribeToEvent('FinalizeOfferReady', null, finalizeWaitTime, finalizationCallback).then(() => {
-<<<<<<< HEAD
                 this.log.trace('Started choosing phase.');
-=======
-                log.trace('Started choosing phase.');
->>>>>>> c7d65ecc
 
                 offer.status = 'FINALIZING';
                 offer.save({ fields: ['status'] });
@@ -185,25 +165,14 @@
      * @param importId Offer identifier
      * @param totalEscrowTime   Total escrow time
      */
-<<<<<<< HEAD
     chooseBids(importId, totalEscrowTime) {
-=======
-    chooseBids(offerHash, totalEscrowTime) {
->>>>>>> c7d65ecc
         return new Promise((resolve, reject) => {
             Models.offers.findOne({ where: { id: importId } }).then((offerModel) => {
                 const offer = offerModel.get({ plain: true });
-<<<<<<< HEAD
                 this.log.info(`Choose bids for offer ${importId}`);
                 this.blockchain.increaseApproval(offer.max_token_amount * offer.replication_number)
                     .then(() => {
                         this.blockchain.chooseBids(importId)
-=======
-                log.info(`Choose bids for offer ${offerHash}`);
-                this.blockchain.increaseApproval(offer.max_token_amount * offer.replication_number)
-                    .then(() => {
-                        this.blockchain.chooseBids(offerHash)
->>>>>>> c7d65ecc
                             .then(() => {
                                 this.log.info(`Bids chosen for data ${importId}`);
                                 resolve();
