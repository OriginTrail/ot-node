const node = require('./Node');
const config = require('./Config');
const Encryption = require('./Encryption');
const GraphInstance = require('./GraphInstance');
const Blockchain = require('./BlockChainInstance');
<<<<<<< HEAD
=======
const bytes = require('utf8-length');
>>>>>>> 85b940f5
const BN = require('bn.js');

const Utilities = require('./Utilities');
const Models = require('../models');

const log = Utilities.getLogger();

// TODO
const totalEscrowTime = 6 * 60 * 1000;
const replicationFactor = 1;
const biddingTime = 2 * 60 * 1000;
const minNumberOfBids = 1;
<<<<<<< HEAD
const minStakeAmount = new BN('1000000000000000000');
=======
const minStakeAmount = 5;
>>>>>>> 85b940f5
const maxTokenAmount = new BN('100000000000000000000');
/**
 * DC operations (handling new offers, etc.)
 */
class DCService {
<<<<<<< HEAD
    static createOffer(dataId, rootHash, dataSizeBytes) {
=======
    static createOffer(dataId, rootHash, totalDocuments, vertices) {
>>>>>>> 85b940f5
        Blockchain.bc.writeRootHash(dataId, rootHash).then((res) => {
            log.info('Fingerprint written on blockchain');
        }).catch((e) => {
            console.log('Error: ', e);
        });

<<<<<<< HEAD
        // TODO set real offer params
        const offerParams = {
            price: `${Utilities.getRandomIntRange(1, 10).toString()}000000000000000000`,
            dataSizeBytes: '90000000',
            name: `Crazy data for ${dataSizeBytes.toString()} bytes`,
        };

        // TODO call real SC
        const scId = SmartContractInstance.sc.createOffer(dataId, offerParams);
        log.info(`Created offer ${scId}`);

=======
        const importSizeInBytes = this._calculateImportSize(vertices);
        const price = `${Utilities.getRandomIntRange(1, 10).toString()}000000000000000000`;
>>>>>>> 85b940f5
        Models.offers.create({
            id: dataId,
            data_lifespan: totalEscrowTime,
            start_tender_time: Date.now(), // TODO: Problem. Actual start time is returned by SC.
            tender_duration: biddingTime,
            min_number_applicants: minNumberOfBids,
            price_tokens: price,
            data_size_bytes: importSizeInBytes,
            replication_number: replicationFactor,
            root_hash: rootHash,
            max_token_amount: maxTokenAmount.toString(),
        }).then((offer) => {
            Blockchain.bc.createOffer(
                dataId, config.identity,
                totalEscrowTime,
                maxTokenAmount,
                minStakeAmount,
                biddingTime,
                minNumberOfBids,
<<<<<<< HEAD
                dataSizeBytes,
=======
                importSizeInBytes,
>>>>>>> 85b940f5
                replicationFactor,
            ).then((startTime) => {
                log.info('Offer written to blockchain. Broadcast event.');
                node.ot.quasar.quasarPublish('bidding-broadcast-channel', {
                    dataId,
                    dcId: config.identity,
                    dcWallet: config.node_wallet,
                    totalEscrowTime,
                    maxTokenAmount: maxTokenAmount.toString(),
                    minStakeAmount: minStakeAmount.toString(),
                    biddingTime,
                    minNumberOfBids,
<<<<<<< HEAD
                    dataSizeBytes: dataSizeBytes.toString(),
=======
                    importSizeInBytes,
>>>>>>> 85b940f5
                    replicationFactor,
                });
                DCService.scheduleChooseBids(dataId, totalEscrowTime);
            }).catch((err) => {
                log.warn(`Failed to create offer. ${JSON.stringify(err)}`);
            });
        }).catch((error) => {
            log.error(`Failed to write offer to DB. ${error}`);
        });
    }

    /**
     * Calculates more or less accurate size of the import
     * @param vertices   Collection of vertices
     * @returns {number} Size in bytes
     * @private
     */
    static _calculateImportSize(vertices) {
        const keyPair = Encryption.generateKeyPair(); // generate random pair of keys
        GraphInstance.g.encryptVerticesWithKeys(vertices, keyPair.privateKey, keyPair.publicKey);
        return bytes(JSON.stringify(vertices));
    }

    /**
   * Schedule chose DHs
   * @param dataId            Data ID
   * @param totalEscrowTime   Total escrow time
   */
    static scheduleChooseBids(dataId, totalEscrowTime) {
        Models.offers.findOne({ where: { id: dataId } }).then((offerModel) => {
            const offer = offerModel.get({ plain: true });

            function chooseBids(dataId) {
                log.info(`Choose bids for data ${dataId}`);

                Blockchain.bc.increaseApproval(offer.max_token_amount * offer.replication_number)
                    .then(() => {
                        Blockchain.bc.chooseBids(dataId)
                            .then(() => {
                                log.info(`Bids choose called for data ${dataId}`);

                                Blockchain.bc.subscribeToEvent('BIDDING_CONTRACT', 'OfferFinalized', {
                                    fromBlock: 0,
                                    toBlock: 'latest',
                                }, (data, err) => {
                                    if (err) {
                                        log.error(err);
                                        return true;
                                    }
                                    // filter events manually since Web3 filtering is not working
                                    for (const event of data) {
                                        const eventDataId = event.returnValues.data_id;
                                        const eventDcWallet = event.returnValues.DC_wallet;

                                        if (Number(eventDataId) === dataId
                            && eventDcWallet === config.node_wallet) {
                                            log.info(`Offer for data ${dataId} successfully finalized`);
                                            DCService.handleFinalizedOffer(dataId);
                                            return true;
                                        }
                                    }
                                    return false;
                                }, 5000, Date.now() + totalEscrowTime);
                            }).catch((err) => {
                                log.warn(`Failed call choose bids for data ${dataId}. ${err}`);
                            });
                    }).catch((err) => {
                        log.warn(`Failed to increase allowance. ${JSON.stringify(err)}`);
                    });
            }
            // change time period in order to test choose bids
            setTimeout(chooseBids, 2 * offer.tender_duration, dataId);
        }).catch((error) => {
            log.error(`Failed to get offer (data ID ${dataId}). ${error}.`);
        });
    }

    /**
   * Process finalized offer
   * @param dataId    Data ID
   */
    static handleFinalizedOffer(dataId) {
        Blockchain.bc.subscribeToEvent('BIDDING_CONTRACT', 'BidTaken', {
            fromBlock: 0,
            toBlock: 'latest',
        }, (data, err) => {
            if (err) {
                log.error(err);
                return true;
            }
            // filter events manually since Web3 filtering is not working
            for (const event of data) {
                const eventDataId = event.returnValues.data_id;
                const eventDhWallet = event.returnValues.DH_wallet;
                const eventDcWallet = event.returnValues.DC_wallet;

                if (Number(eventDataId) === dataId && eventDcWallet === config.node_wallet) {
                    log.info(`The bid is chosen for DH ${eventDhWallet} and data ${dataId}`);
                }
            }
            return true;
        }, 5000, Date.now() + 20000);
    }
}

module.exports = DCService;<|MERGE_RESOLUTION|>--- conflicted
+++ resolved
@@ -1,12 +1,9 @@
 const node = require('./Node');
 const config = require('./Config');
 const Encryption = require('./Encryption');
-const GraphInstance = require('./GraphInstance');
+const Graph = require('./Graph');
 const Blockchain = require('./BlockChainInstance');
-<<<<<<< HEAD
-=======
 const bytes = require('utf8-length');
->>>>>>> 85b940f5
 const BN = require('bn.js');
 
 const Utilities = require('./Utilities');
@@ -19,43 +16,21 @@
 const replicationFactor = 1;
 const biddingTime = 2 * 60 * 1000;
 const minNumberOfBids = 1;
-<<<<<<< HEAD
 const minStakeAmount = new BN('1000000000000000000');
-=======
-const minStakeAmount = 5;
->>>>>>> 85b940f5
 const maxTokenAmount = new BN('100000000000000000000');
 /**
  * DC operations (handling new offers, etc.)
  */
 class DCService {
-<<<<<<< HEAD
-    static createOffer(dataId, rootHash, dataSizeBytes) {
-=======
     static createOffer(dataId, rootHash, totalDocuments, vertices) {
->>>>>>> 85b940f5
         Blockchain.bc.writeRootHash(dataId, rootHash).then((res) => {
             log.info('Fingerprint written on blockchain');
         }).catch((e) => {
             console.log('Error: ', e);
         });
 
-<<<<<<< HEAD
-        // TODO set real offer params
-        const offerParams = {
-            price: `${Utilities.getRandomIntRange(1, 10).toString()}000000000000000000`,
-            dataSizeBytes: '90000000',
-            name: `Crazy data for ${dataSizeBytes.toString()} bytes`,
-        };
-
-        // TODO call real SC
-        const scId = SmartContractInstance.sc.createOffer(dataId, offerParams);
-        log.info(`Created offer ${scId}`);
-
-=======
-        const importSizeInBytes = this._calculateImportSize(vertices);
+        const importSizeInBytes = new BN(this._calculateImportSize(vertices));
         const price = `${Utilities.getRandomIntRange(1, 10).toString()}000000000000000000`;
->>>>>>> 85b940f5
         Models.offers.create({
             id: dataId,
             data_lifespan: totalEscrowTime,
@@ -63,7 +38,7 @@
             tender_duration: biddingTime,
             min_number_applicants: minNumberOfBids,
             price_tokens: price,
-            data_size_bytes: importSizeInBytes,
+            data_size_bytes: importSizeInBytes.toString(),
             replication_number: replicationFactor,
             root_hash: rootHash,
             max_token_amount: maxTokenAmount.toString(),
@@ -75,11 +50,7 @@
                 minStakeAmount,
                 biddingTime,
                 minNumberOfBids,
-<<<<<<< HEAD
-                dataSizeBytes,
-=======
                 importSizeInBytes,
->>>>>>> 85b940f5
                 replicationFactor,
             ).then((startTime) => {
                 log.info('Offer written to blockchain. Broadcast event.');
@@ -92,11 +63,7 @@
                     minStakeAmount: minStakeAmount.toString(),
                     biddingTime,
                     minNumberOfBids,
-<<<<<<< HEAD
-                    dataSizeBytes: dataSizeBytes.toString(),
-=======
-                    importSizeInBytes,
->>>>>>> 85b940f5
+                    importSizeInBytes: importSizeInBytes.toString(),
                     replicationFactor,
                 });
                 DCService.scheduleChooseBids(dataId, totalEscrowTime);
@@ -116,7 +83,7 @@
      */
     static _calculateImportSize(vertices) {
         const keyPair = Encryption.generateKeyPair(); // generate random pair of keys
-        GraphInstance.g.encryptVerticesWithKeys(vertices, keyPair.privateKey, keyPair.publicKey);
+        Graph.encryptVerticesWithKeys(vertices, keyPair.privateKey, keyPair.publicKey);
         return bytes(JSON.stringify(vertices));
     }
 
