--- conflicted
+++ resolved
@@ -273,19 +273,8 @@
                 this.log.info(`Choose bids for offer ID ${offerId}, import ID ${offer.import_id}.`);
                 this.blockchain.chooseBids(offer.import_id)
                     .then(() => {
-<<<<<<< HEAD
                         this.log.info(`Bids chosen for offer ID ${offerId}, import ID ${offer.import_id}.`);
                         resolve();
-=======
-                        this.blockchain.chooseBids(offer.import_id)
-                            .then(() => {
-                                this.log.important(`Bids chosen for offer ${offer.import_id},`);
-                                resolve();
-                            }).catch((err) => {
-                                this.log.warn(`Failed call choose bids for offer ${offer.import_id}. ${err}`);
-                                reject(err);
-                            });
->>>>>>> 18a897a2
                     }).catch((err) => {
                         this.log.warn(`Failed call choose bids for offer ID ${offerId}, import ID ${offer.import_id}. ${err}`);
                         reject(err);
@@ -375,7 +364,7 @@
                 importId,
                 kadWallet,
             );
-            this.log.important(`Holding data for offer ${importId} and contact ${kadWallet} successfully verified. Challenges taking place...`);
+            this.log.important('Data successfully verified, preparing to start challenges');
 
             await this.network.kademlia().sendVerifyImportResponse({
                 status: 'success',
