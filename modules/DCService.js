const node = require('./Node');
const config = require('./Config');
const Encryption = require('./Encryption');
const GraphInstance = require('./GraphInstance');
const GraphStorageInstance = require('./GraphStorageInstance');
const Blockchain = require('./BlockChainInstance');
<<<<<<< HEAD
const bytes = require('utf8-length')
=======
const BN = require('bn.js');
>>>>>>> 9a09f2fd

const Utilities = require('./Utilities');
const Models = require('../models');

// TODO remove below after SC intro
const SmartContractInstance = require('./temp/MockSmartContractInstance');

const log = Utilities.getLogger();

// TODO
const totalEscrowTime = 6 * 60 * 1000;
const replicationFactor = 1;
const biddingTime = 2 * 60 * 1000;
const minNumberOfBids = 1;
const minStakeAmount = 5;
const maxTokenAmount = new BN('100000000000000000000');
/**
 * DC operations (handling new offers, etc.)
 */
class DCService {
    static createOffer(dataId, rootHash, totalDocuments, vertices) {
        Blockchain.bc.writeRootHash(dataId, rootHash).then((res) => {
            log.info('Fingerprint written on blockchain');
        }).catch((e) => {
            console.log('Error: ', e);
        });

        // TODO set real offer params
        const offerParams = {
            price: `${Utilities.getRandomIntRange(1, 10).toString()}000000000000000000`,
            dataSizeBytes: '90000000',
            name: `Crazy data for ${totalDocuments} documents`,
        };

        // TODO call real SC
        const scId = SmartContractInstance.sc.createOffer(dataId, offerParams);
        log.info(`Created offer ${scId}`);

        const importSizeInBytes = this._calculateImportSize(vertices);
        Models.offers.create({
            id: dataId,
            data_lifespan: totalEscrowTime,
            start_tender_time: Date.now(), // TODO: Problem. Actual start time is returned by SC.
            tender_duration: biddingTime,
            min_number_applicants: minNumberOfBids,
            price_tokens: offerParams.price,
            data_size_bytes: importSizeInBytes,
            replication_number: replicationFactor,
            root_hash: rootHash,
            max_token_amount: maxTokenAmount.toString(),
        }).then((offer) => {
            Blockchain.bc.createOffer(
                dataId, config.identity,
                totalEscrowTime,
                maxTokenAmount,
                minStakeAmount,
                biddingTime,
                minNumberOfBids,
                importSizeInBytes,
                replicationFactor,
            ).then((startTime) => {
                log.info('Offer written to blockchain. Broadcast event.');
                node.ot.quasar.quasarPublish('bidding-broadcast-channel', {
                    dataId,
                    dcId: config.identity,
                    dcWallet: config.node_wallet,
                    totalEscrowTime,
                    maxTokenAmount,
                    minStakeAmount,
                    biddingTime,
                    minNumberOfBids,
                    importSizeInBytes,
                    replicationFactor,
                });
                DCService.scheduleChooseBids(dataId, totalEscrowTime);
            }).catch((err) => {
                log.warn(`Failed to create offer. ${JSON.stringify(err)}`);
            });
        }).catch((error) => {
            log.error(`Failed to write offer to DB. ${error}`);
        });
    }

    /**
     * Calculates more or less accurate size of the import
     * @param vertices   Collection of vertices
     * @returns {number} Size in bytes
     * @private
     */
    static _calculateImportSize(vertices) {
        const keyPair = Encryption.generateKeyPair(); // generate random pair of keys
        GraphInstance.g.encryptVerticesWithKeys(vertices, keyPair.privateKey, keyPair.publicKey);
        return bytes(JSON.stringify(vertices));
    }

    /**
   * Schedule chose DHs
   * @param dataId            Data ID
   * @param totalEscrowTime   Total escrow time
   */
    static scheduleChooseBids(dataId, totalEscrowTime) {
        Models.offers.findOne({ where: { id: dataId } }).then((offerModel) => {
            const offer = offerModel.get({ plain: true });

            function chooseBids(dataId) {
                log.info(`Choose bids for data ${dataId}`);

                Blockchain.bc.increaseApproval(offer.max_token_amount * offer.replication_number)
                    .then(() => {
                        Blockchain.bc.chooseBids(dataId)
                            .then(() => {
                                log.info(`Bids choose called for data ${dataId}`);

                                Blockchain.bc.subscribeToEvent('BIDDING_CONTRACT', 'OfferFinalized', {
                                    fromBlock: 0,
                                    toBlock: 'latest',
                                }, (data, err) => {
                                    if (err) {
                                        log.error(err);
                                        return true;
                                    }
                                    // filter events manually since Web3 filtering is not working
                                    for (const event of data) {
                                        const eventDataId = event.returnValues.data_id;
                                        const eventDcWallet = event.returnValues.DC_wallet;

                                        if (Number(eventDataId) === dataId
                            && eventDcWallet === config.node_wallet) {
                                            log.info(`Offer for data ${dataId} successfully finalized`);
                                            DCService.handleFinalizedOffer(dataId);
                                            return true;
                                        }
                                    }
                                    return false;
                                }, 5000, Date.now() + totalEscrowTime);
                            }).catch((err) => {
                                log.warn(`Failed call choose bids for data ${dataId}. ${err}`);
                            });
                    }).catch((err) => {
                        log.warn(`Failed to increase allowance. ${JSON.stringify(err)}`);
                    });
            }
            // change time period in order to test choose bids
            setTimeout(chooseBids, 2 * offer.tender_duration, dataId);
        }).catch((error) => {
            log.error(`Failed to get offer (data ID ${dataId}). ${error}.`);
        });
    }

    /**
   * Process finalized offer
   * @param dataId    Data ID
   */
    static handleFinalizedOffer(dataId) {
        Blockchain.bc.subscribeToEvent('BIDDING_CONTRACT', 'BidTaken', {
            fromBlock: 0,
            toBlock: 'latest',
        }, (data, err) => {
            if (err) {
                log.error(err);
                return true;
            }
            // filter events manually since Web3 filtering is not working
            for (const event of data) {
                const eventDataId = event.returnValues.data_id;
                const eventDhWallet = event.returnValues.DH_wallet;
                const eventDcWallet = event.returnValues.DC_wallet;

                if (Number(eventDataId) === dataId && eventDcWallet === config.node_wallet) {
                    log.info(`The bid is chosen for DH ${eventDhWallet} and data ${dataId}`);
                }
            }
            return true;
        }, 5000, Date.now() + 20000);
    }
}

module.exports = DCService;<|MERGE_RESOLUTION|>--- conflicted
+++ resolved
@@ -2,19 +2,12 @@
 const config = require('./Config');
 const Encryption = require('./Encryption');
 const GraphInstance = require('./GraphInstance');
-const GraphStorageInstance = require('./GraphStorageInstance');
 const Blockchain = require('./BlockChainInstance');
-<<<<<<< HEAD
-const bytes = require('utf8-length')
-=======
+const bytes = require('utf8-length');
 const BN = require('bn.js');
->>>>>>> 9a09f2fd
 
 const Utilities = require('./Utilities');
 const Models = require('../models');
-
-// TODO remove below after SC intro
-const SmartContractInstance = require('./temp/MockSmartContractInstance');
 
 const log = Utilities.getLogger();
 
@@ -36,25 +29,15 @@
             console.log('Error: ', e);
         });
 
-        // TODO set real offer params
-        const offerParams = {
-            price: `${Utilities.getRandomIntRange(1, 10).toString()}000000000000000000`,
-            dataSizeBytes: '90000000',
-            name: `Crazy data for ${totalDocuments} documents`,
-        };
-
-        // TODO call real SC
-        const scId = SmartContractInstance.sc.createOffer(dataId, offerParams);
-        log.info(`Created offer ${scId}`);
-
         const importSizeInBytes = this._calculateImportSize(vertices);
+        const price = `${Utilities.getRandomIntRange(1, 10).toString()}000000000000000000`;
         Models.offers.create({
             id: dataId,
             data_lifespan: totalEscrowTime,
             start_tender_time: Date.now(), // TODO: Problem. Actual start time is returned by SC.
             tender_duration: biddingTime,
             min_number_applicants: minNumberOfBids,
-            price_tokens: offerParams.price,
+            price_tokens: price,
             data_size_bytes: importSizeInBytes,
             replication_number: replicationFactor,
             root_hash: rootHash,
