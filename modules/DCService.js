const Encryption = require('./Encryption');
const Graph = require('./Graph');
const bytes = require('utf8-length');
const BN = require('bn.js');
const Utilities = require('./Utilities');
const Models = require('../models');
const Challenge = require('./Challenge');
const MerkleTree = require('./Merkle');
const ImportUtilities = require('./ImportUtilities');

const { Op } = Models.Sequelize;
const finalizeWaitTime = 10 * 60 * 1000;
/**
 * DC operations (handling new offers, etc.)
 */
class DCService {
    /**
     * Default constructor
     * @param ctx IoC context
     */
    constructor(ctx) {
        this.blockchain = ctx.blockchain;
        this.challenger = ctx.challenger;
        this.graphStorage = ctx.graphStorage;
        this.log = ctx.logger;
<<<<<<< HEAD
        this.config = ctx.config;
=======
        this.network = ctx.network;
>>>>>>> 7e175725
    }

    /**
     * Creates new offer
     * @param importId
     * @param rootHash
     * @param totalDocuments
     * @param vertices
     * @param total_escrow_time
     * @param max_token_amount
     * @param min_stake_amount
     * @param min_reputation
     * @return {Promise<external_id|{type, defaultValue}|offers.external_id|{type, allowNull}>}
     */
    async createOffer(
        importId,
        rootHash,
        totalDocuments,
        vertices,
        total_escrow_time,
        max_token_amount,
        min_stake_amount,
        min_reputation,
    ) {
        // Check if offer already exists
        const oldOffer = await this.blockchain.getOffer(importId);
        if (oldOffer[0] !== '0x0000000000000000000000000000000000000000') {
            if (oldOffer.finalized) {
                throw new Error(`Offer for ${importId} already exists. Offer is finalized therefore cannot be cancelled.`);
            }
            this.log.info(`Offer for ${importId} already exists. Cancelling offer...`);
            await this.blockchain.cancelOffer(importId).catch((error) => {
                throw new Error(`Cancelling offer failed. ${error}.`);
            });
            // cancel challenges for cancelled offer
            await Models.replicated_data.update(
                { status: 'CANCELLED' },
                { where: { import_id: importId } },
            );
            // update offer to CANCELLED
            await Models.offers.update(
                { status: 'CANCELLED' },
                { where: { import_id: importId, status: { [Op.not]: 'FINALIZED' } } },
            );
        }

        const dhIds = [];
        const dhWallets = [];

        let totalEscrowTime = config.total_escrow_time_in_minutes;
        let maxTokenAmount = new BN(config.max_token_amount_per_dh, 10);
        let minStakeAmount = new BN(config.dh_min_stake_amount, 10);
        let minReputation = config.dh_min_reputation;

        if (total_escrow_time) {
            totalEscrowTime = total_escrow_time;
        }

        if (max_token_amount) {
            maxTokenAmount = new BN(max_token_amount, 10);
        }

        if (min_stake_amount) {
            minStakeAmount = new BN(min_stake_amount, 10);
        }

        if (min_reputation) {
            minReputation = min_reputation;
        }

        vertices.forEach((vertex) => {
            if (vertex.data && vertex.data.wallet && vertex.data.node_id) {
                dhWallets.push(vertex.data.wallet);
                dhIds.push(vertex.data.node_id);
            }
        });

        const importSizeInBytes = new BN(this._calculateImportSize(vertices));
        const newOfferRow = {
            import_id: importId,
            total_escrow_time: totalEscrowTime,
            max_token_amount: maxTokenAmount.toString(),
            min_stake_amount: minStakeAmount.toString(),
            min_reputation: minReputation,
            data_hash: rootHash,
            data_size_bytes: importSizeInBytes.toString(),
            dh_wallets: dhWallets,
            dh_ids: dhIds,
            message: 'Offer is pending',
            start_tender_time: Date.now(), // TODO: Problem. Actual start time is returned by SC.
            status: 'PENDING',
        };
        const offer = await Models.offers.create(newOfferRow);

<<<<<<< HEAD
        this.blockchain.writeRootHash(importId, rootHash).then(async () => {
            this.log.info('Fingerprint written on blockchain');

            const profileBalance =
                new BN((await this.blockchain.getProfile(this.config.node_wallet)).balance, 10);
            const condition = maxTokenAmount.mul(new BN((dhWallets.length * 2) + 1));

            if (profileBalance.lt(condition)) {
                await this.blockchain.increaseBiddingApproval(condition.sub(profileBalance));
                await this.blockchain.depositToken(condition.sub(profileBalance));
            }

            this.blockchain.createOffer(
                importId,
                this.config.identity,
                totalEscrowTime,
                maxTokenAmount,
                minStakeAmount,
                minReputation,
                rootHash,
                importSizeInBytes,
                dhWallets,
                dhIds,
            ).then(() => {
                this.log.info('Offer written to blockchain. Started bidding phase.');
                offer.status = 'STARTED';
                offer.save({ fields: ['status'] });

                const finalizationCallback = () => {
                    Models.offers.findOne({ where: { id: offer.id } }).then((offerModel) => {
                        if (offerModel.status === 'STARTED') {
                            this.log.warn('Event for finalizing offer hasn\'t arrived yet. Setting status to FAILED.');
=======
        // Check if root-hash already written.
        this.blockchain.getRootHash(config.node_wallet, importId)
            .then(async (blockchainRootHash) => {
                if (blockchainRootHash.toString() === '0x0000000000000000000000000000000000000000000000000000000000000000') {
                    await this.blockchain.writeRootHash(importId, rootHash).catch((err) => {
                        offer.status = 'FAILED';
                        offer.save({ fields: ['status'] });
                        throw Error(`Failed to write fingerprint on blockchain. ${err}`);
                    });
                } else if (blockchainRootHash !== rootHash) {
                    throw Error(`Calculated roothash (${rootHash}) differs from one on blockchain (${blockchainRootHash}).`);
                }

                this.log.info('Fingerprint written on blockchain');
>>>>>>> 7e175725

                const profileBalance =
                new BN((await this.blockchain.getProfile(config.node_wallet)).balance, 10);
                const condition = maxTokenAmount.mul(new BN((dhWallets.length * 2) + 1));

                if (profileBalance.lt(condition)) {
                    await this.blockchain.increaseBiddingApproval(condition.sub(profileBalance));
                    await this.blockchain.depositToken(condition.sub(profileBalance));
                }

                this.blockchain.createOffer(
                    importId,
                    config.identity,
                    totalEscrowTime,
                    maxTokenAmount,
                    minStakeAmount,
                    minReputation,
                    rootHash,
                    importSizeInBytes,
                    dhWallets,
                    dhIds,
                ).then(async () => {
                    this.log.info('Offer written to blockchain. Started bidding phase.');
                    offer.status = 'STARTED';
                    offer.save({ fields: ['status'] });

                    this.blockchain.subscribeToEvent('FinalizeOfferReady', null, finalizeWaitTime, null, event => event.import_id === importId).then((event) => {
                        if (!event) {
                            this.log.notify(`Offer ${importId} not finalized. Canceling offer.`);
                            this.blockchain.cancelOffer(importId).then(() => {
                                offer.status = 'CANCELLED';
                                offer.message = 'Offer not finalized';
                                offer.save({ fields: ['status', 'message'] });
                                this.log.trace(`Offer ${importId} canceled.`);
                            }).catch((error) => {
                                this.log.warn(`Failed to cancel offer for import ${importId}. ${error}.`);
                                offer.status = 'STARTED';
                                offer.message = 'Failed to cancel. Still opened';
                                offer.save({ fields: ['status', 'message'] });
                            });
                            return;
                        }

                        this.log.trace('Started choosing phase.');

                        offer.status = 'FINALIZING';
                        offer.save({ fields: ['status'] });
                        this.chooseBids(offer.id, totalEscrowTime).then(() => {
                            this.blockchain.subscribeToEvent('OfferFinalized', offer.import_id)
                                .then(() => {
                                    const errorMsg = `Offer for import ${offer.import_id} finalized`;
                                    offer.status = 'FINALIZED';
                                    offer.message = errorMsg;
                                    offer.save({ fields: ['status', 'message'] });
                                    this.log.info(errorMsg);
                                }).catch((error) => {
                                    const errorMsg = `Failed to get offer for import ${offer.import_id}). ${error}.`;
                                    offer.status = 'FAILED';
                                    offer.message = errorMsg;
                                    offer.save({ fields: ['status', 'message'] });
                                    this.log.error(errorMsg);
                                });
                        }).catch((err) => {
                            const errorMsg = `Failed to choose bids. ${err}`;
                            offer.status = 'FAILED';
                            offer.message = errorMsg;
                            offer.save({ fields: ['status', 'message'] });
                            this.log.error(errorMsg);
                        });
                    });
                }).catch((err) => {
                    const errorMsg = `Failed to create offer. ${err}.`;
                    offer.status = 'FAILED';
                    offer.message = errorMsg;
                    offer.save({ fields: ['status', 'message'] });
                    this.log.error(errorMsg);
                });
            }).catch((err) => {
                const errorMsg = `Failed to fetch root hash for import ${importId}. ${err}.`;
                offer.status = 'FAILED';
                offer.message = errorMsg;
                offer.save({ fields: ['status', 'message'] });
                this.log.error(errorMsg);
            });
        return offer.external_id;
    }

    /**
     * Gets offer by external_id
     * @param externalId
     * @return {Promise<external_id|{type, defaultValue}|offers.external_id|{type, allowNull}>}
     */
    async getOffer(externalId) {
        return Models.offers.findOne({ where: { external_id: externalId } });
    }

    /**
     * Calculates more or less accurate size of the import
     * @param vertices   Collection of vertices
     * @returns {number} Size in bytes
     * @private
     */
    _calculateImportSize(vertices) {
        const keyPair = Encryption.generateKeyPair(); // generate random pair of keys
        Graph.encryptVertices(vertices, keyPair.privateKey);
        return bytes(JSON.stringify(vertices));
    }

    /**
     * Chose DHs
     * @param offerId Offer identifier
     * @param totalEscrowTime   Total escrow time
     */
    chooseBids(offerId, totalEscrowTime) {
        return new Promise((resolve, reject) => {
            Models.offers.findOne({ where: { id: offerId } }).then((offerModel) => {
                const offer = offerModel.get({ plain: true });
                this.log.info(`Choose bids for offer ID ${offerId}, import ID ${offer.import_id}.`);
                this.blockchain.increaseApproval(offer.max_token_amount * offer.replication_number)
                    .then(() => {
                        this.blockchain.chooseBids(offer.import_id)
                            .then(() => {
                                this.log.info(`Bids chosen for offer ID ${offerId}, import ID ${offer.import_id}.`);
                                resolve();
                            }).catch((err) => {
                                this.log.warn(`Failed call choose bids for offer ID ${offerId}, import ID ${offer.import_id}. ${err}`);
                                reject(err);
                            });
                    }).catch((err) => {
                        this.log.warn(`Failed to increase allowance. ${JSON.stringify(err)}`);
                        reject(err);
                    });
            }).catch((err) => {
                this.log.error(`Failed to get offer ID ${offerId}. ${err}.`);
                reject(err);
            });
        });
    }

    /**
     * Verifies DH import and distribution key
     * @param epk
     * @param importId
     * @param encryptionKey
     * @param kadWallet
     * @param nodeId
     * @return {Promise<void>}
     */
    async verifyImport(epk, importId, encryptionKey, kadWallet, nodeId) {
        const replicatedData = await Models.replicated_data.findOne({
            where: { dh_id: nodeId, import_id: importId },
        });

        const edgesPromise = this.graphStorage.findEdgesByImportId(importId);
        const verticesPromise = this.graphStorage.findVerticesByImportId(importId);

        await Promise.all([edgesPromise, verticesPromise]).then(async (values) => {
            const edges = values[0];
            const vertices = values[1].filter(vertex => vertex.vertex_type !== 'CLASS');

            const originalVertices = Utilities.copyObject(vertices);
            const clonedVertices = Utilities.copyObject(vertices);
            Graph.encryptVertices(clonedVertices, replicatedData.data_private_key);

            const litigationBlocks = Challenge.getBlocks(clonedVertices, 32);
            const litigationBlocksMerkleTree = new MerkleTree(litigationBlocks);
            const litigationRootHash = litigationBlocksMerkleTree.getRoot();

            Graph.encryptVertices(vertices, encryptionKey);
            const distributionMerkle = await ImportUtilities.merkleStructure(
                vertices,
                edges,
            );
            const distributionHash = distributionMerkle.tree.getRoot();
            const epkChecksum = Encryption.calculateDataChecksum(epk, 0, 0, 0);

            const escrow = await this.blockchain.getEscrow(importId, kadWallet);

            let failed = false;
            if (escrow.distribution_root_hash !== Utilities.normalizeHex(distributionHash)) {
                this.log.warn(`Distribution hash for import ${importId} and DH ${kadWallet} is incorrect`);
                failed = true;
            }

            if (escrow.litigation_root_hash !== Utilities.normalizeHex(litigationRootHash)) {
                this.log.warn(`Litigation hash for import ${importId} and DH ${kadWallet} is incorrect`);
                failed = true;
            }

            if (!escrow.checksum === epkChecksum) {
                this.log.warn(`Checksum for import ${importId} and DH ${kadWallet} is incorrect`);
                failed = true;
            }

            const decryptionKey = Encryption.unpadKey(Encryption.globalDecrypt(epk));
            const decryptedVertices = Graph.decryptVertices(vertices, decryptionKey);
            if (!ImportUtilities.compareDocuments(decryptedVertices, originalVertices)) {
                this.log.warn(`Decryption key for import ${importId} and DH ${kadWallet} is incorrect`);
                failed = true;
            }

            if (failed) {
                await this.blockchain.cancelEscrow(
                    kadWallet,
                    importId,
                );
                await this.network.kademlia().sendVerifyImportResponse({
                    status: 'fail',
                    import_id: importId,
                }, nodeId);
                return;
            }
            await this.blockchain.verifyEscrow(
                importId,
                kadWallet,
            );
            this.log.important('Data successfully verified, preparing to start challenges');
            await this.challenger.startChallenging();

            await this.network.kademlia().sendVerifyImportResponse({
                status: 'success',
                import_id: importId,
            }, nodeId);
        });
    }
}

module.exports = DCService;<|MERGE_RESOLUTION|>--- conflicted
+++ resolved
@@ -23,11 +23,8 @@
         this.challenger = ctx.challenger;
         this.graphStorage = ctx.graphStorage;
         this.log = ctx.logger;
-<<<<<<< HEAD
         this.config = ctx.config;
-=======
         this.network = ctx.network;
->>>>>>> 7e175725
     }
 
     /**
@@ -122,42 +119,8 @@
         };
         const offer = await Models.offers.create(newOfferRow);
 
-<<<<<<< HEAD
-        this.blockchain.writeRootHash(importId, rootHash).then(async () => {
-            this.log.info('Fingerprint written on blockchain');
-
-            const profileBalance =
-                new BN((await this.blockchain.getProfile(this.config.node_wallet)).balance, 10);
-            const condition = maxTokenAmount.mul(new BN((dhWallets.length * 2) + 1));
-
-            if (profileBalance.lt(condition)) {
-                await this.blockchain.increaseBiddingApproval(condition.sub(profileBalance));
-                await this.blockchain.depositToken(condition.sub(profileBalance));
-            }
-
-            this.blockchain.createOffer(
-                importId,
-                this.config.identity,
-                totalEscrowTime,
-                maxTokenAmount,
-                minStakeAmount,
-                minReputation,
-                rootHash,
-                importSizeInBytes,
-                dhWallets,
-                dhIds,
-            ).then(() => {
-                this.log.info('Offer written to blockchain. Started bidding phase.');
-                offer.status = 'STARTED';
-                offer.save({ fields: ['status'] });
-
-                const finalizationCallback = () => {
-                    Models.offers.findOne({ where: { id: offer.id } }).then((offerModel) => {
-                        if (offerModel.status === 'STARTED') {
-                            this.log.warn('Event for finalizing offer hasn\'t arrived yet. Setting status to FAILED.');
-=======
         // Check if root-hash already written.
-        this.blockchain.getRootHash(config.node_wallet, importId)
+        this.blockchain.getRootHash(this.config.node_wallet, importId)
             .then(async (blockchainRootHash) => {
                 if (blockchainRootHash.toString() === '0x0000000000000000000000000000000000000000000000000000000000000000') {
                     await this.blockchain.writeRootHash(importId, rootHash).catch((err) => {
@@ -170,10 +133,9 @@
                 }
 
                 this.log.info('Fingerprint written on blockchain');
->>>>>>> 7e175725
 
                 const profileBalance =
-                new BN((await this.blockchain.getProfile(config.node_wallet)).balance, 10);
+                new BN((await this.blockchain.getProfile(this.config.node_wallet)).balance, 10);
                 const condition = maxTokenAmount.mul(new BN((dhWallets.length * 2) + 1));
 
                 if (profileBalance.lt(condition)) {
