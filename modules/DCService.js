--- conflicted
+++ resolved
@@ -75,17 +75,10 @@
         const dhIds = [];
         const dhWallets = [];
 
-<<<<<<< HEAD
-        let totalEscrowTime = new BN(config.total_escrow_time_in_milliseconds);
-        let maxTokenAmount = new BN(config.max_token_amount_per_dh, 10);
-        let minStakeAmount = new BN(config.dh_min_stake_amount, 10);
-        let minReputation = config.dh_min_reputation;
-=======
         let totalEscrowTime = new BN(this.config.total_escrow_time_in_milliseconds);
         let maxTokenAmount = new BN(this.config.max_token_amount_per_dh, 10);
         let minStakeAmount = new BN(this.config.dh_min_stake_amount, 10);
         let minReputation = this.config.dh_min_reputation;
->>>>>>> 107a857c
 
         if (total_escrow_time) {
             totalEscrowTime = new BN(total_escrow_time);
@@ -146,11 +139,7 @@
                 this.remoteControl.initializingOffer(importId);
 
                 const profileBalance =
-<<<<<<< HEAD
-                    new BN((await this.blockchain.getProfile(config.node_wallet)).balance, 10);
-=======
                     new BN((await this.blockchain.getProfile(this.config.node_wallet)).balance, 10);
->>>>>>> 107a857c
 
                 const replicationModifier = await this.blockchain.getReplicationModifier();
 
