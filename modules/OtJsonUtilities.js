--- conflicted
+++ resolved
@@ -65,13 +65,8 @@
         return {
             '@id': dataset['@id'],
             '@type': dataset['@type'],
-<<<<<<< HEAD
-            datasetHeader: dataset.datasetHeader,
-            '@graph': JSON.parse(Utilities.sortedStringify(dataset['@graph'], false)),
-=======
             datasetHeader: header,
             '@graph': graphObj['@graph'],
->>>>>>> 328276de
             signature: dataset.signature,
         };
     }
