--- conflicted
+++ resolved
@@ -686,13 +686,8 @@
                 const { domain: blockchain_id } = proof;
 
                 signers.push({
-<<<<<<< HEAD
                     blockchain_id,
-                    wallet,
-=======
-                    network_id,
                     wallet: Utilities.normalizeHex(wallet),
->>>>>>> bff38369
                 });
             }
         }
