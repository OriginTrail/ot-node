const MerkleTree = require('./Merkle');
const Graph = require('./Graph');
const Encryption = require('./Encryption');
const bytes = require('utf8-length');
const utilities = require('./Utilities');
const uuidv4 = require('uuid/v4');

/**
 * Import related utilities
 */
class ImportUtilities {
    /**
     * Hides _key attributes
     * @param vertices
     * @param edges
     */
    static packKeys(vertices, edges) {
        for (const vertex of vertices) {
            if (!vertex._dc_key) {
                vertex._dc_key = vertex._key;
                vertex._key = uuidv4();
            }
        }
        // map _from and _to
        const find = (key) => {
            const filtered = vertices.filter(v => v._dc_key === key);
            if (filtered.length > 0) {
                return filtered[0]._key;
            }
            return null;
        };
        for (const edge of edges) {
            const from = find(edge._from);
            if (from) {
                edge._from = from;
            }
            const to = find(edge._to);
            if (to) {
                edge._to = to;
            }
        }
        for (const edge of edges) {
            if (!edge._dc_key) {
                edge._dc_key = edge._key;
                edge._key = uuidv4();
            }
        }
    }

    /**
     * Restores _key attributes
     * @param vertices
     * @param edges
     */
    static unpackKeys(vertices, edges) {
        const mapping = {};
        for (const vertex of vertices) {
            if (vertex._dc_key) {
                mapping[vertex._key] = vertex._dc_key;
                vertex._key = vertex._dc_key;
                delete vertex._dc_key;
            }
        }
        for (const edge of edges) {
            if (edge._dc_key) {
                edge._key = edge._dc_key;
                delete edge._dc_key;

                if (mapping[edge._from]) {
                    edge._from = mapping[edge._from];
                }
                if (mapping[edge._to]) {
                    edge._to = mapping[edge._to];
                }
            }
        }
    }

    /**
     * Creates Merkle tree from import data
     * @param vertices  Import vertices
     * @param edges     Import edges
     * @return {Promise<{tree: MerkleTree, leaves: Array, hashPairs: Array}>}
     */
    static async merkleStructure(vertices, edges) {
        ImportUtilities.sort(edges);
        ImportUtilities.sort(vertices);

        const leaves = [];
        const hashPairs = [];

        // process vertices
        for (const i in vertices) {
            const hash = utilities.sha3(utilities.sortObject({
                identifiers: vertices[i].identifiers,
                data: vertices[i].data,
            }));
            leaves.push(hash);
            hashPairs.push({
                key: vertices[i]._key,
                hash,
            });
        }

        for (const edge of edges) {
            const hash = utilities.sha3(utilities.sortObject({
                identifiers: edge.identifiers,
                _from: edge._from,
                _to: edge._to,
                edge_type: edge.edge_type,
            }));
            leaves.push(hash);
            hashPairs.push({
                key: edge._key,
                hash,
            });
        }

        leaves.sort();
        const tree = new MerkleTree(leaves);
        return {
            tree,
            leaves,
            hashPairs,
        };
    }

    static sort(documents, key = '_key') {
        const sort = (a, b) => {
            if (a[key] < b[key]) {
                return -1;
            } else if (a[key] > b[key]) {
                return 1;
            }
            return 0;
        };
        documents.sort(sort);
    }

    static compareDocuments(documents1, documents2) {
        ImportUtilities.sort(documents1);
        ImportUtilities.sort(documents2);

        for (const index in documents1) {
            const distance = utilities.objectDistance(documents1[index], documents2[index]);
            if (distance !== 100) {
                return false;
            }
        }
        return true;
    }

    /**
<<<<<<< HEAD
=======
     * Calculates more or less accurate size of the import
     * @param vertices   Collection of vertices
     * @returns {number} Size in bytes
     */
    static calculateEncryptedImportSize(vertices) {
        const keyPair = Encryption.generateKeyPair(); // generate random pair of keys
        Graph.encryptVertices(vertices, keyPair.privateKey);
        return bytes(JSON.stringify(vertices));
    }

    /**
>>>>>>> 9a180c77
     * Deletes internal vertex data
     * @param vertices
     */
    static deleteInternal(vertices) {
        for (const vertex of vertices) {
            delete vertex.imports;
            delete vertex.private;
            delete vertex.version;
        }
    }
}

module.exports = ImportUtilities;<|MERGE_RESOLUTION|>--- conflicted
+++ resolved
@@ -151,8 +151,6 @@
     }
 
     /**
-<<<<<<< HEAD
-=======
      * Calculates more or less accurate size of the import
      * @param vertices   Collection of vertices
      * @returns {number} Size in bytes
@@ -164,7 +162,6 @@
     }
 
     /**
->>>>>>> 9a180c77
      * Deletes internal vertex data
      * @param vertices
      */
