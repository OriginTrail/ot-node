--- conflicted
+++ resolved
@@ -9,11 +9,6 @@
 const Encryption = require('./RSAEncryption');
 const { normalizeGraph } = require('./Database/graph-converter');
 const Models = require('../models');
-<<<<<<< HEAD
-const constants = require('./constants');
-const crypto = require('crypto');
-const abi = require('ethereumjs-abi');
-=======
 const OtJsonUtilities = require('./OtJsonUtilities');
 
 const data_constants = {
@@ -41,7 +36,6 @@
     },
 };
 Object.freeze(data_constants);
->>>>>>> 2903a0a4
 
 /**
  * Import related utilities
@@ -145,30 +139,17 @@
         return graph;
     }
 
-<<<<<<< HEAD
-    static prepareDataset(document, config, web3) {
-        const graph = document['@graph'];
-        const datasetHeader = document.datasetHeader ? document.datasetHeader : {};
-        ImportUtilities.calculateGraphPrivateDataHashes(graph);
-        const id = this.calculateGraphPublicHash(graph);
-
-        const header = this.createDatasetHeader(
-=======
     static prepareDataset(originalDocument, config, web3) {
         const datasetHeader = originalDocument.datasetHeader ? originalDocument.datasetHeader : {};
         ImportUtilities.calculateGraphPermissionedDataHashes(originalDocument['@graph']);
 
         const header = ImportUtilities.createDatasetHeader(
->>>>>>> 2903a0a4
             config, null,
             datasetHeader.datasetTags,
             datasetHeader.datasetTitle,
             datasetHeader.datasetDescription,
             datasetHeader.OTJSONVersion,
-<<<<<<< HEAD
-=======
             datasetHeader.datasetCreationTimestamp,
->>>>>>> 2903a0a4
         );
         const dataset = {
             '@id': '',
@@ -474,16 +455,6 @@
         );
     }
 
-<<<<<<< HEAD
-    static calculateDatasetRootHash(graph, datasetId, datasetCreator) {
-        const publicGraph = Utilities.copyObject(graph);
-        ImportUtilities.removeGraphPrivateData(publicGraph);
-
-        ImportUtilities.sortGraphRecursively(publicGraph);
-
-        const merkle = ImportUtilities.createDistributionMerkleTree(
-            publicGraph,
-=======
     static calculateDatasetRootHash(dataset) {
         let sortedDataset = OtJsonUtilities.prepareDatasetForGeneratingRootHash(dataset);
         if (!sortedDataset) {
@@ -495,7 +466,6 @@
 
         const merkle = ImportUtilities.createDistributionMerkleTree(
             sortedDataset['@graph'],
->>>>>>> 2903a0a4
             datasetId,
             datasetCreator,
         );
@@ -919,19 +889,12 @@
      * Sign dataset
      * @static
      */
-<<<<<<< HEAD
-    static signDataset(otjson, config, web3) {
-        const privateGraph = Utilities.copyObject(otjson['@graph']);
-        ImportUtilities.removeGraphPrivateData(otjson['@graph']);
-        const stringifiedOtjson = this.sortStringifyDataset(otjson);
-=======
     static signDataset(dataset, config, web3) {
         let sortedDataset = OtJsonUtilities.prepareDatasetForGeneratingSignature(dataset);
         if (!sortedDataset) {
             sortedDataset = Utilities.copyObject(dataset);
         }
         ImportUtilities.removeGraphPermissionedData(sortedDataset['@graph']);
->>>>>>> 2903a0a4
         const { signature } = web3.eth.accounts.sign(
             JSON.stringify(sortedDataset),
             Utilities.normalizeHex(config.node_private_key),
@@ -941,12 +904,7 @@
             type: 'ethereum-signature',
         };
 
-<<<<<<< HEAD
-        otjson['@graph'] = privateGraph;
-        return otjson;
-=======
         return dataset;
->>>>>>> 2903a0a4
     }
 
     /**
@@ -968,17 +926,10 @@
      * Fill in dataset header
      * @private
      */
-<<<<<<< HEAD
-    static createDatasetHeader(config, transpilationInfo = null, datasetTags = [], datasetTitle = '', datasetDescription = '', OTJSONVersion = '1.0') {
-        const header = {
-            OTJSONVersion,
-            datasetCreationTimestamp: new Date().toISOString(),
-=======
     static createDatasetHeader(config, transpilationInfo = null, datasetTags = [], datasetTitle = '', datasetDescription = '', OTJSONVersion = '1.2', datasetCreationTimestamp = new Date().toISOString()) {
         const header = {
             OTJSONVersion,
             datasetCreationTimestamp,
->>>>>>> 2903a0a4
             datasetTitle,
             datasetDescription,
             datasetTags,
