'use-strict';

const Models = require('../models');
const MerkleTree = require('./Merkle');
const Challenge = require('./Challenge');
const Graph = require('./Graph');
const ImportUtilities = require('./ImportUtilities');
<<<<<<< HEAD

const { Op } = Models.Sequelize;
=======
>>>>>>> ae405670

const intervalMs = 1500;

class Challenger {
    constructor(ctx) {
        this.log = ctx.logger;
        this.transport = ctx.transport;
        this.blockchain = ctx.blockchain;
        this.graphStorage = ctx.graphStorage;
        this.notifyError = ctx.notifyError;
    }

    async startChallenging() {
        // TODO: temp solution to delay.
        // Should be started after replication-finished received.
        setTimeout(() => {
<<<<<<< HEAD
            setInterval(this.intervalFunc, intervalMs, this, this.network, this.log);
=======
            setInterval(this.intervalFunc, intervalMs, this, this.transport, this.log);
>>>>>>> ae405670
        }, 30000);
        this.log.info(`Started challenging timer at ${intervalMs}ms.`);
    }

    stopChallenging() {
        if (this.timerId !== undefined) {
            clearTimeout(this.timerId);
            this.timerId = undefined;
            this.log.info('stopped challenging timer.');
        }
    }

    /**
     * Handles litigation for DH failed test
     * @return {Promise<void>}
     */
    async initiateLitigation(challenge) {
        const contact = await this.transport.getContact(challenge.dh_id);

        const dhId = challenge.dh_id;
        const dhWallet = contact.wallet;
        const blockId = challenge.block_id;
        const importId = challenge.import_id;

        const replicatedData = await Models.replicated_data.findOne({
            where: { dh_id: dhId, import_id: importId },
        });

        const vertices = await this.graphStorage.findVerticesByImportId(importId);
        Graph.encryptVertices(vertices, replicatedData.data_private_key);

        ImportUtilities.sort(vertices);
        const litigationBlocks = Challenge.getBlocks(vertices, 32);
        const litigationBlocksMerkleTree = new MerkleTree(litigationBlocks);
        const merkleProof = litigationBlocksMerkleTree.createProof(blockId);

        try {
            await this.blockchain.initiateLitigation(importId, dhWallet, blockId, merkleProof);
        } catch (e) {
            this.log.error(`Failed to initiate litigation. ${e}`);
            this.notifyError(e);
            return;
        }

        const waitForLitigation = 15 * 60 * 1000;
        await this.blockchain.subscribeToEvent('LitigationAnswered', importId, waitForLitigation);

        const block = litigationBlocks[blockId];
        this.log.debug(`Sending proof for litigation, Import ${importId}. Answer for block ${blockId} is ${block}`);
        await this.blockchain.proveLitigation(importId, dhWallet, block);

        const waitForLitigationEnd = 15 * 60 * 1000;
        const eventData = await this.blockchain.subscribeToEvent('LitigationCompleted', importId, waitForLitigationEnd);
        const {
            DH_wallet,
            DH_was_penalized,
        } = eventData;

        if (dhWallet === DH_wallet) {
            if (DH_was_penalized) {
                replicatedData.status = 'FAILED';
                // TODO delete challenges
            } else {
                replicatedData.status = 'ACTIVE';
            }
        }
        await replicatedData.save({ fields: ['status'] });
    }

<<<<<<< HEAD
    async sendChallenge(challenge, challenger, network, log) {
=======
    async sendChallenge(challenge, challenger, transport, log) {
>>>>>>> ae405670
        if (challenge.sent) {
            return;
        }
        const replicatedData = await Models.replicated_data.findOne({
            where: { dh_id: challenge.dh_id, import_id: challenge.import_id },
        });

        if (replicatedData.status === 'ACTIVE') {
            log.trace(`Sending challenge to ${challenge.dh_id}. Import ID ${challenge.import_id}, block ID ${challenge.block_id}.`);

            const payload = {
                payload: {
                    block_id: challenge.block_id,
                    import_id: challenge.import_id,
                },
            };

            challenge.sent = true;
            await challenge.save({ fields: ['sent'] });
<<<<<<< HEAD
            await network.kademlia().challengeRequest(
                payload, challenge.dh_id,
                async (error, response) => {
                    if (error) {
                        log.warn(`failed to get challenge answer from ${challenge.dh_id}. ${error}.`);
                        return;
                    }

                    if (typeof response.status === 'undefined') {
                        log.warn('challenge-request: Missing status');
                        return;
                    }

                    if (response.status !== 'success') {
                        log.trace('challenge-request: Response not successful.');
                    }

                    if (response.answer === challenge.answer) {
                        log.trace('Successfully answered to challenge.');

                        replicatedData.status = 'ACTIVE';
                        replicatedData.save({ fields: ['status'] });

                        await Challenge.completeTest(challenge.id);
                    } else {
                        log.info(`Wrong answer to challenge '${response.answer} for DH ID ${challenge.dh_id}.'`);
                        // TODO doktor: Handle promise.
                        await Challenge.failTest(challenge.id);

                        replicatedData.status = 'LITIGATION';
                        await replicatedData.save({ fields: ['status'] });

                        await challenger.initiateLitigation(challenge);
                    }
                },
            );
        }
    }

    intervalFunc(challenger, network, log) {
=======
            try {
                const response = await transport.challengeRequest(payload, challenge.dh_id);

                const status = transport.extractResponseStatus(response);
                if (typeof status === 'undefined') {
                    log.warn('challenge-request: Missing status');
                    return;
                }

                if (status !== 'success') {
                    log.trace('challenge-request: Response not successful.');
                }

                if (response.answer === challenge.answer) {
                    log.trace('Successfully answered to challenge.');

                    replicatedData.status = 'ACTIVE';
                    replicatedData.save({ fields: ['status'] });

                    await Challenge.completeTest(challenge.id);
                } else {
                    log.info(`Wrong answer to challenge '${response.answer} for DH ID ${challenge.dh_id}.'`);
                    // TODO doktor: Handle promise.
                    await Challenge.failTest(challenge.id);

                    replicatedData.status = 'LITIGATION';
                    await replicatedData.save({ fields: ['status'] });

                    await challenger.initiateLitigation(challenge);
                }
            } catch (error) {
                // TODO handle this case
                log.warn(`failed to get challenge answer from ${challenge.dh_id}. ${error}.`);
            }
        }
    }

    intervalFunc(challenger, transport, log) {
>>>>>>> ae405670
        const time_now = Date.now();
        Challenge.getUnansweredTest(time_now - intervalMs, time_now + intervalMs)
            .then(async (challenges) => {
                if (challenges.length > 0) {
                    for (const challenge of challenges) {
                        // eslint-disable-next-line
<<<<<<< HEAD
                        await challenger.sendChallenge(challenge, challenger, network, log);
=======
                        await challenger.sendChallenge(challenge, challenger, transport, log);
>>>>>>> ae405670
                    }
                } else {
                    //  log.trace('No challenges found.');
                }
            }).catch((err) => {
                log.error(`Failed to get unanswered challenges. Error: ${err}.`);
                this.notifyError(err);
            });
    }
}

module.exports = Challenger;<|MERGE_RESOLUTION|>--- conflicted
+++ resolved
@@ -5,11 +5,6 @@
 const Challenge = require('./Challenge');
 const Graph = require('./Graph');
 const ImportUtilities = require('./ImportUtilities');
-<<<<<<< HEAD
-
-const { Op } = Models.Sequelize;
-=======
->>>>>>> ae405670
 
 const intervalMs = 1500;
 
@@ -26,11 +21,7 @@
         // TODO: temp solution to delay.
         // Should be started after replication-finished received.
         setTimeout(() => {
-<<<<<<< HEAD
-            setInterval(this.intervalFunc, intervalMs, this, this.network, this.log);
-=======
             setInterval(this.intervalFunc, intervalMs, this, this.transport, this.log);
->>>>>>> ae405670
         }, 30000);
         this.log.info(`Started challenging timer at ${intervalMs}ms.`);
     }
@@ -100,11 +91,7 @@
         await replicatedData.save({ fields: ['status'] });
     }
 
-<<<<<<< HEAD
-    async sendChallenge(challenge, challenger, network, log) {
-=======
     async sendChallenge(challenge, challenger, transport, log) {
->>>>>>> ae405670
         if (challenge.sent) {
             return;
         }
@@ -124,48 +111,6 @@
 
             challenge.sent = true;
             await challenge.save({ fields: ['sent'] });
-<<<<<<< HEAD
-            await network.kademlia().challengeRequest(
-                payload, challenge.dh_id,
-                async (error, response) => {
-                    if (error) {
-                        log.warn(`failed to get challenge answer from ${challenge.dh_id}. ${error}.`);
-                        return;
-                    }
-
-                    if (typeof response.status === 'undefined') {
-                        log.warn('challenge-request: Missing status');
-                        return;
-                    }
-
-                    if (response.status !== 'success') {
-                        log.trace('challenge-request: Response not successful.');
-                    }
-
-                    if (response.answer === challenge.answer) {
-                        log.trace('Successfully answered to challenge.');
-
-                        replicatedData.status = 'ACTIVE';
-                        replicatedData.save({ fields: ['status'] });
-
-                        await Challenge.completeTest(challenge.id);
-                    } else {
-                        log.info(`Wrong answer to challenge '${response.answer} for DH ID ${challenge.dh_id}.'`);
-                        // TODO doktor: Handle promise.
-                        await Challenge.failTest(challenge.id);
-
-                        replicatedData.status = 'LITIGATION';
-                        await replicatedData.save({ fields: ['status'] });
-
-                        await challenger.initiateLitigation(challenge);
-                    }
-                },
-            );
-        }
-    }
-
-    intervalFunc(challenger, network, log) {
-=======
             try {
                 const response = await transport.challengeRequest(payload, challenge.dh_id);
 
@@ -204,18 +149,13 @@
     }
 
     intervalFunc(challenger, transport, log) {
->>>>>>> ae405670
         const time_now = Date.now();
         Challenge.getUnansweredTest(time_now - intervalMs, time_now + intervalMs)
             .then(async (challenges) => {
                 if (challenges.length > 0) {
                     for (const challenge of challenges) {
                         // eslint-disable-next-line
-<<<<<<< HEAD
-                        await challenger.sendChallenge(challenge, challenger, network, log);
-=======
                         await challenger.sendChallenge(challenge, challenger, transport, log);
->>>>>>> ae405670
                     }
                 } else {
                     //  log.trace('No challenges found.');
