const BN = require('bn.js');
const d3 = require('d3-format');

const Utilities = require('./Utilities');
const Models = require('../models');
const Op = require('sequelize/lib/operators');
const Encryption = require('./Encryption');
const Challenge = require('./Challenge');
const Graph = require('./Graph');
const ImportUtilities = require('./ImportUtilities');
const ethAbi = require('ethereumjs-abi');
const crypto = require('crypto');
const bytes = require('utf8-length');

/**
 * DH operations (handling new offers, etc.)
 */
class DHService {
    /**
     * Default constructor
     * @param ctx IoC context
     */
    constructor(ctx) {
        this.config = ctx.config;
        this.importer = ctx.importer;
        this.blockchain = ctx.blockchain;
        this.network = ctx.network;
        this.web3 = ctx.web3;
        this.graphStorage = ctx.graphStorage;
        this.log = ctx.logger;
        this.remoteControl = ctx.remoteControl;
    }

    /**
<<<<<<< HEAD
     * Handles new offer
     *
     */
    async handleOffer(
        importId,
        dcNodeId,
        totalEscrowTime,
        maxTokenAmount,
        minStakeAmount,
        minReputation,
        dataSizeBytes,
        dataHash,
        predeterminedBid,
    ) {
        try {
            dcNodeId = dcNodeId.substring(2, 42);
            const dcContact = await this.network.kademlia().getContact(dcNodeId, true);
            if (dcContact == null || dcContact.hostname == null) {
                // wait until peers are synced
                return;
            }

            // Check if mine offer and if so ignore it.
            const offerModel = await Models.offers.findOne({ where: { import_id: importId } });
            if (offerModel) {
                return;
            }

            this.log.info(`New offer has been created by ${dcNodeId}. Offer ID ${importId}.`);

            const distanceParams = await this.blockchain.getDistanceParameters(importId);

            const nodeHash = distanceParams[0];
            const dataHash = distanceParams[1];
            const currentRanking = distanceParams[3]; // Not used at the moment
            const k = distanceParams[4];
            const numNodes = distanceParams[5];

            if (this.amIClose(k, numNodes, dataHash, nodeHash, 10000)) {
                this.log.notify('Close enough to take bid');
            } else {
                this.log.notify('Not close enough to take bid');
                return;
            }

            const dataInfo = await Models.data_info.findOne({
                where: { import_id: importId },
            });
            if (dataInfo) {
                this.log.trace(`I've already stored data for import ID ${importId}. Ignoring.`);
                return;
            }

            let bidEvent;
            // Check if predetermined bid was already added for me.
            // Possible race condition here.
            if (!predeterminedBid) {
                // If event is in the table event will be handled on different call.
                const eventModels = await Models.events.findAll({
                    where: {
                        import_id: importId,
                        event: 'AddedPredeterminedBid',
                    },
                });

                if (eventModels) {
                    const found = false;
                    eventModels.forEach((eventModel) => {
                        const data = JSON.parse(eventModel.data);
                        if (data.DH_node_id.substring(2, 42) === this.config.identity &&
                            data.DH_wallet === this.config.node_wallet) {
                            // I'm chosen for predetermined bid.
                            bidEvent = data;
                            predeterminedBid = true;
                        }
                    });
                }
            }


            // Check if already applied.
            let bidModel = await Models.bids.findOne({ where: { import_id: importId } });
            if (bidModel) {
                this.log.info(`I already sent my bid for offer: ${importId}.`);
                return;
            }

            const profile = await this.blockchain.getProfile(this.config.node_wallet);

            const format = d3.formatPrefix(',.6~s', 1e6);
            const maxPrice = new BN(maxTokenAmount).toString();
            const minStake = new BN(minStakeAmount).toString();
            const formatMaxPrice = format(maxPrice);
            const formatMinStake = format(minStake);
            const formatMyPrice = format(profile.token_amount_per_byte_minute);
            const formatMyStake = format(profile.stake_amount_per_byte_minute);

            dataSizeBytes = new BN(dataSizeBytes);
            const totalEscrowTimePerMinute = new BN(totalEscrowTime);
            maxTokenAmount = new BN(maxTokenAmount)
                .mul(dataSizeBytes)
                .mul(new BN(totalEscrowTimePerMinute));
            minStakeAmount = new BN(minStakeAmount)
                .mul(dataSizeBytes)
                .mul(new BN(totalEscrowTimePerMinute));
            const myPrice = new BN(profile.token_amount_per_byte_minute)
                .mul(dataSizeBytes)
                .mul(new BN(totalEscrowTimePerMinute));
            const myStake = new BN(profile.stake_amount_per_byte_minute)
                .mul(dataSizeBytes)
                .mul(new BN(totalEscrowTimePerMinute));

            if (maxTokenAmount.lt(myPrice)) {
                this.log.info(`Offer ${importId} too cheap for me.`);
                this.log.info(`Maximum price offered ${formatMaxPrice}[mATRAC] per byte/min`);
                this.log.info(`My price ${formatMyPrice}[mATRAC] per byte/min`);
                return;
            }

            if (minStakeAmount.gt(myStake)) {
                this.log.info(`Skipping offer ${importId}. Stake too high.`);
                this.log.info(`Minimum stake required ${formatMinStake}[mATRAC] per byte/min`);
                this.log.info(`My stake ${formatMyStake}[mATRAC] per byte/min`);
                return;
            }

            if (!predeterminedBid && !Utilities.getImportDistance(myPrice, 1, myStake)) {
                this.log.info(`Offer ${importId}, not in mine distance. Not going to participate.`);
                return;
            }

            this.log.trace(`Adding a bid for offer ${importId}.`);
            this.remoteControl.addingBid(`Adding a bid for offer ${importId}.`);

            // From smart contract:
            // uint scope = this_offer.data_size * this_offer.total_escrow_time;
            // require((this_offer.min_stake_amount  <= this_DH.stake_amount * scope) &&
            //          (this_DH.stake_amount * scope <= profile[msg.sender].balance));
            const profileBalance = new BN(profile.balance, 10);
            const condition = myStake;

            if (profileBalance.lt(condition)) {
                await this.blockchain.increaseBiddingApproval(condition.sub(profileBalance));
                await this.blockchain.depositToken(condition.sub(profileBalance));
            }

            if (!predeterminedBid) {
                try {
                    await this.blockchain.addBid(importId, this.config.identity);
                    bidEvent = await this.blockchain.subscribeToEvent('AddedBid', importId);
                } catch (err) {
                    this.log.info('Bid not added, your bid was probably too late and the offer has been closed');
                    return;
                }
            } else {
                const myBidIndex = await this.blockchain.getBidIndex(
                    importId,
                    this.config.identity,
                );
                await this.blockchain.activatePredeterminedBid(
                    importId,
                    this.config.identity,
                    myBidIndex,
                );
            }
            // await blockchain.increaseBiddingApproval(myStake);
            const dcWallet = await this.blockchain.getDcWalletFromOffer(importId);
            this._saveBidToStorage(
                bidEvent, // TODO addedBidEvent alternative for predetermined bids
                dcNodeId,
                dcWallet,
                myPrice,
                totalEscrowTime,
                myStake,
                dataSizeBytes,
                importId,
                predeterminedBid,
            );

            await this.blockchain.subscribeToEvent('OfferFinalized', importId);
            // Now check if bid taken.
            // emit BidTaken(bytes32 import_id, address DH_wallet);
            const eventModelBids = await Models.events.findAll({
                where:
                    {
                        event: 'BidTaken',
                        import_id: importId,
                    },
            });
            if (!eventModelBids) {
                // Probably contract failed since no event fired.
                this.log.info(`BidTaken not received for offer ${importId}.`);
                return;
            }

            let bidTakenEvent = null;
            for (const e of eventModelBids) {
                const eventBidData = JSON.parse(e.data);

                if (eventBidData.DH_wallet === this.config.node_wallet) {
                    bidTakenEvent = e;
                    break;
                }
            }

            if (!bidTakenEvent) {
                this.log.info(`Bid not taken for offer ${importId}.`);
                this.remoteControl.bidNotTaken(`Bid not taken for offer ${importId}.`);
                return;
            }

            bidModel = await Models.bids.findOne({ where: { import_id: importId } });
            const bid = bidModel.get({ plain: true });
            this.remoteControl.replicationRequestSent(importId);
            await this.network.kademlia().replicationRequest(
                {
                    import_id: importId,
                    wallet: this.config.node_wallet,
                },
                bid.dc_id, (err) => {
                    if (err) {
                        this.log.warn(`Failed to send replication request to ${bid.dc_id}. ${err}`);
                        // TODO Cancel bid here.
                        this.remoteControl.replicationReqestFailed(`Failed to send replication request ${err}`);
                    }
                },
            );
        } catch (error) {
            this.log.error(`Failed to handle offer. ${error}`);
            this.remoteControl.failedOfferHandle(`Failed to handle offer. ${error}`);
        }
    }

    _saveBidToStorage(
        event,
        dcNodeId,
        dcWallet,
        chosenPrice,
        totalEscrowTime,
        stake,
        dataSizeBytes,
        importId,
        predeterminedBid,
    ) {
        Models.bids.create({
            bid_index: event.bid_index,
            price: chosenPrice.toString(),
            import_id: importId,
            dc_wallet: dcWallet,
            dc_id: dcNodeId,
            total_escrow_time: totalEscrowTime.toString(),
            stake: stake.toString(),
            data_size_bytes: dataSizeBytes.toString(),
            pd_bid: predeterminedBid,
        }).then((bid) => {
            this.log.info(`Created new bid for offer ${importId}. Waiting for reveal... `);
        }).catch((err) => {
            this.log.error(`Failed to insert new bid. ${err}`);
        });
    }

    /**
     * Handles import received from DC
     * @param data
     * @return {Promise<void>}
     */
    async handleImport(data) {
        const bidModel = await Models.bids.findOne({ where: { import_id: data.import_id } });
        if (!bidModel) {
            this.log.warn(`Couldn't find bid for import ID ${data.import_id}.`);
            return;
        }
        const bid = bidModel.get({ plain: true });
        let importResult;
        try {
            importResult = await this.importer.importJSON({
                import_id: data.import_id,
                vertices: data.vertices,
                edges: data.edges,
                wallet: data.dc_wallet,
            }, true);

            if (importResult.error) {
                throw Error(importResult.error);
            }

            importResult = importResult.response;

            const dataSize = bytes(JSON.stringify(importResult.vertices));
            await Models.data_info.create({
                import_id: importResult.import_id,
                total_documents: importResult.vertices.length,
                root_hash: importResult.root_hash,
                data_provider_wallet: importResult.wallet,
                import_timestamp: new Date(),
                data_size: dataSize,
            });
        } catch (err) {
            this.log.warn(`Failed to import JSON. ${err}.`);
            return;
        }

        this.log.trace('[DH] Replication finished');


        try {
            const encryptedVertices = importResult.vertices.filter(vertex => vertex.vertex_type !== 'CLASS');
            ImportUtilities.sort(encryptedVertices, '_dc_key');
            const litigationBlocks = Challenge.getBlocks(encryptedVertices, 32);
            const litigationBlocksMerkleTree = new MerkleTree(litigationBlocks);
            const litigationRootHash = litigationBlocksMerkleTree.getRoot();

            const keyPair = Encryption.generateKeyPair(512);
            const decryptedVertices = encryptedVertices.map((encVertex) => {
                if (encVertex.data) {
                    const key = data.public_key;
                    encVertex.data = Encryption.decryptObject(encVertex.data, key);
                }
                return encVertex;
            });
            Graph.encryptVertices(decryptedVertices, keyPair.privateKey);

            const distributionMerkle = await ImportUtilities.merkleStructure(
                decryptedVertices,
                importResult.edges,
            );
            const distributionHash = distributionMerkle.tree.getRoot();

            const epk = Encryption.packEPK(keyPair.publicKey);
            const epkChecksum = Encryption.calculateDataChecksum(epk, 0, 0, 0);

            this.log.important('Send root hashes and checksum to blockchain.');
            this.remoteControl.sendingRootHashes('Sending import root hashes and checksum to blockchain.');
            await this.blockchain.addRootHashAndChecksum(
                importResult.import_id,
                litigationRootHash,
                distributionHash,
                Utilities.normalizeHex(epkChecksum),
            );

            // Store holding information and generate keys for eventual
            // data replication.
            const holdingData = await Models.holding_data.create({
                id: importResult.import_id,
                source_wallet: bid.dc_wallet,
                data_public_key: data.public_key,
                distribution_public_key: keyPair.privateKey,
                distribution_private_key: keyPair.privateKey,
                epk,
            });

            if (!holdingData) {
                this.log.warn('Failed to store holding data info.');
            }

            this.log.important('Replication finished. Send data to DC for verification.');
            this.remoteControl.dhReplicationFinished('Replication finished. Sending data to DC for verification.');
            await this.network.kademlia().verifyImport({
                epk,
                importId: importResult.import_id,
                encryptionKey: keyPair.privateKey,
            }, bid.dc_id);
        } catch (error) {
            this.log.error(`Failed to import data. ${error}.`);
        }
    }

    async handleDataLocationRequest(message) {
        /*
            dataLocationRequestObject = {
                message: {
                    id: ID,
                    wallet: DV_WALLET,
                    nodeId: KAD_ID
                    query: [
                        {
                                path: _path,
                                value: _value,
                                opcode: OPCODE
                        },
                        ...
                    ]
                }
                messageSignature: {
                    v: …,
                    r: …,
                    s: …
                }
             }
         */

        // Check if mine publish.
        if (message.nodeId === this.config.identity &&
            message.wallet === this.config.node_wallet) {
            this.log.trace('Received mine publish. Ignoring.');
            return;
        }

        // Handle query here.
        const { query } = message;
        const imports = await this.graphStorage.findImportIds(query);
        if (imports.length === 0) {
            // I don't want to participate
            this.log.trace(`No imports found for request ${message.id}`);
            return;
        }

        // Check if the import came from network. In more details I can only
        // distribute data gotten from someone else.
        const replicatedImportIds = [];
        // Then check if I bought replication from another DH.
        const data_holders = await Models.holding_data.findAll({
            where: {
                id: {
                    [Op.in]: imports,
                },
            },
        });

        if (data_holders) {
            data_holders.forEach((data_holder) => {
                replicatedImportIds.push(data_holder.id);
            });
        }

        /*
            dataLocationResponseObject = {
                message: {
                    id: ID,
                    wallet: DH_WALLET,
                    nodeId: KAD_ID,
                    imports: [
                                importId1,
                                importId2
                            ],
                    dataSize: DATA_BYTE_SIZE,
                    dataPrice: TOKEN_AMOUNT,
                    stakeFactor: X
                }
                messageSignature: {
                    c: …,
                    r: …,
                    s: …
                }
            }
         */
        const wallet = this.config.node_wallet;
        const nodeId = this.config.identity;
        const dataPrice = 100000; // TODO add to configuration

        const dataInfos = await Models.data_info.findAll({
            where: {
                import_id: {
                    [Op.in]: replicatedImportIds,
                },
            },
        });

        const importObjects = replicatedImportIds.map((importId) => {
            const size = dataInfos.find(di => di.import_id === importId).data_size;
            return {
                import_id: importId,
                size,
                calculated_price: new BN(size, 10).mul(new BN(dataPrice, 10)).toString(),
            };
        });

        if (importObjects.length === 0) {
            return;
        }

        const networkReplyModel = await Models.network_replies.create({
            data: {
                id: message.id,
                imports: importObjects,
                dataPrice,
                stakeFactor: this.config.read_stake_factor,
            },
            receiver_wallet: message.wallet,
            receiver_identity: message.nodeId,
        });

        if (!networkReplyModel) {
            this.log.error('Failed to create new network reply model.');
            throw Error('Internal error.');
        }

        const messageResponse = {
            id: message.id,
            replyId: networkReplyModel.id,
            wallet,
            nodeId,
            imports: importObjects,
            dataPrice,
            stakeFactor: this.config.read_stake_factor,
        };

        const messageResponseSignature =
            Utilities.generateRsvSignature(
                JSON.stringify(messageResponse),
                this.web3,
                this.config.node_private_key,
            );

        const dataLocationResponseObject = {
            message: messageResponse,
            messageSignature: messageResponseSignature,
        };

        await this.network.kademlia().sendDataLocationResponse(
            dataLocationResponseObject,
            message.nodeId,
        );
    }

    /**
=======
>>>>>>> 28705a5e
     * Handles data read request from Kademlia
     * @return {Promise<void>}
     */
    async handleDataReadRequest(message) {
        /*
            message: {
                id: REPLY_ID,
                import_id: IMPORT_ID,
                wallet: DH_WALLET,
                nodeId: KAD_ID
            }
        */

        // TODO in order to avoid getting a different import.
        const {
            nodeId, wallet, id, import_id,
        } = message;
        try {
            // Check is it mine offer.
            const networkReplyModel = await Models.network_replies.find({ where: { id } });
            if (!networkReplyModel) {
                throw Error(`Couldn't find reply with ID ${id}.`);
            }

            const offer = networkReplyModel.data;

            if (networkReplyModel.receiver_wallet !== wallet &&
                networkReplyModel.receiver_identity) {
                throw Error('Sorry not your read request');
            }

            // TODO: Only one import ID used. Later we'll support replication from multiple imports.
            // eslint-disable-next-line
            const importId = import_id;

            const verticesPromise = this.graphStorage.findVerticesByImportId(importId);
            const edgesPromise = this.graphStorage.findEdgesByImportId(importId);

            const values = await Promise.all([verticesPromise, edgesPromise]);
            const vertices = values[0];
            const edges = values[1];

            ImportUtilities.unpackKeys(vertices, edges);

            // Get replication key and then encrypt data.
            const holdingDataModel = await Models.holding_data.find({ where: { id: importId } });

            if (!holdingDataModel) {
                throw Error(`Didn't find import with ID. ${importId}`);
            }

            ImportUtilities.deleteInternal(vertices);
            const holdingData = holdingDataModel.get({ plain: true });
            const dataPublicKey = holdingData.data_public_key;
            const replicationPrivateKey = holdingData.distribution_private_key;

            Graph.decryptVertices(
                vertices.filter(vertex => vertex.vertex_type !== 'CLASS'),
                dataPublicKey,
            );

            Graph.encryptVertices(
                vertices.filter(vertex => vertex.vertex_type !== 'CLASS'),
                replicationPrivateKey,
            );

            // Make sure we have enough token balance before DV makes a purchase.
            // From smart contract:
            // require(DH_balance > stake_amount && DV_balance > token_amount.add(stake_amount));
            const condition = new BN(offer.dataPrice).mul(new BN(offer.stakeFactor));
            const profileBalance =
                new BN((await this.blockchain.getProfile(this.config.node_wallet)).balance, 10);

            if (profileBalance.lt(condition)) {
                await this.blockchain.increaseBiddingApproval(condition.sub(profileBalance));
                await this.blockchain.depositToken(condition.sub(profileBalance));
            }

            /*
            dataReadResponseObject = {
                message: {
                    id: REPLY_ID
                    wallet: DH_WALLET,
                    nodeId: KAD_ID
                    agreementStatus: CONFIRMED/REJECTED,
                    data_provider_wallet,
                    encryptedData: { … }
                },
                messageSignature: {
                    c: …,
                    r: …,
                    s: …
               }
            }
             */

            const dataInfo = await Models.data_info.findOne({
                where: {
                    import_id: importId,
                },
            });

            if (!dataInfo) {
                throw Error(`Failed to get data info for import ID ${importId}.`);
            }

            const replyMessage = {
                id,
                wallet: this.config.node_wallet,
                nodeId: this.config.identity,
                data_provider_wallet: dataInfo.data_provider_wallet,
                agreementStatus: 'CONFIRMED',
                encryptedData: {
                    vertices,
                    edges,
                },
                import_id: importId, // TODO: Temporal. Remove it.
            };
            const dataReadResponseObject = {
                message: replyMessage,
                messageSignature: Utilities.generateRsvSignature(
                    JSON.stringify(replyMessage),
                    this.web3,
                    this.config.node_private_key,
                ),
            };

            await this.network.kademlia().sendDataReadResponse(dataReadResponseObject, nodeId);
            await this.listenPurchaseInititation(
                importId, wallet, offer, networkReplyModel,
                holdingData, nodeId, id,
            );
        } catch (e) {
            const errorMessage = `Failed to process data read request. ${e}.`;
            this.log.warn(errorMessage);
            await this.network.kademlia().sendDataReadResponse({
                status: 'FAIL',
                message: errorMessage,
            }, nodeId);
        }
    }

    /**
     * Wait for purchase
     * @return {Promise<void>}
     */
    async listenPurchaseInititation(
        importId, wallet, offer,
        networkReplyModel, holdingData, nodeId, messageId,
    ) {
        // Wait for event from blockchain.
        await this.blockchain.subscribeToEvent('PurchaseInitiated', importId, 20 * 60 * 1000);

        // purchase[DH_wallet][msg.sender][import_id]
        const purchase = await this.blockchain.getPurchase(
            this.config.node_wallet,
            networkReplyModel.receiver_wallet,
            importId,
        );

        if (!purchase) {
            const errorMessage = `Failed to get purchase for: DH ${this.config.node_wallet}, DV ${networkReplyModel.receiver_wallet} and import ID ${importId}.`;
            this.log.error(errorMessage);
            throw errorMessage;
        }

        // Check the conditions.
        const purchaseTokenAmount = new BN(purchase.token_amount);
        const purchaseStakeFactor = new BN(purchase.stake_factor);
        const myPrice = new BN(offer.dataPrice);
        const myStakeFactor = new BN(offer.stakeFactor);

        if (!purchaseTokenAmount.eq(myPrice) || !purchaseStakeFactor.eq(myStakeFactor)) {
            const errorMessage = `Whoa, we didn't agree on this. Purchase price and stake factor: ${purchaseTokenAmount} and ${purchaseStakeFactor}, my price and stake factor: ${myPrice} and ${myStakeFactor}.`;
            this.log.error(errorMessage);
            throw errorMessage;
        }

        this.log.info(`Purchase for import ${importId} seems just fine. Sending comm to contract.`);

        // bool commitment_proof = this_purchase.commitment ==
        // keccak256(checksum_left, checksum_right, checksum_hash,
        //          random_number_1, random_number_2, decryption_key, block_index);

        // Fetch epk from db.
        if (!holdingData) {
            this.log.error(`Cannot find holding data info for import ID ${importId}`);
            throw Error('Internal error');
        }
        const { epk } = holdingData;

        const {
            m1,
            m2,
            selectedBlockNumber,
            selectedBlock,
        } = Encryption.randomDataSplit(epk);

        const r1 = Utilities.getRandomInt(100000);
        const r2 = Utilities.getRandomInt(100000);

        const m1Checksum = Utilities.normalizeHex(Encryption.calculateDataChecksum(m1, r1, r2));
        const m2Checksum = Utilities.normalizeHex(Encryption.calculateDataChecksum(
            m2,
            r1, r2, selectedBlockNumber + 1,
        ));
        const epkChecksum = Utilities.normalizeHex(Encryption.calculateDataChecksum(epk, r1, r2));
        const epkChecksumHash =
            Utilities.normalizeHex(ethAbi.soliditySHA3(
                ['uint256'],
                [epkChecksum],
            ).toString('hex'));
        const e = crypto.randomBytes(32); // 256bits.
        const eHex = Utilities.normalizeHex(e.toString('hex'));
        // For litigation we'll need: Encryption.xor(selectedBlock, e);

        // From smart contract:
        // keccak256(checksum_left, checksum_right, checksum_hash,
        //           random_number_1, random_number_2, decryption_key, block_index);
        const commitmentHash = Utilities.normalizeHex(ethAbi.soliditySHA3(
            ['uint256', 'uint256', 'bytes32', 'uint256', 'uint256', 'uint256', 'uint256'],
            [m1Checksum, m2Checksum, epkChecksumHash, r1, r2, eHex, selectedBlockNumber],
        ).toString('hex'));

        // store block number and block in db because of litigation.

        await this.blockchain.sendCommitment(
            importId,
            networkReplyModel.receiver_wallet,
            commitmentHash,
        );

        await Models.data_holders.create({
            import_id: importId,
            dh_wallet: this.config.node_wallet,
            dh_kademlia_id: this.config.identity,
            m1,
            m2,
            e: eHex,
            sd: epkChecksum,
            r1,
            r2,
            block_number: selectedBlockNumber,
            block: selectedBlock,
        });

        // Send data to DV.
        const encryptedPaddedKeyObject = {
            message: {
                id: messageId,
                wallet: this.config.node_wallet,
                nodeId: this.config.identifiers,
                m1,
                m2,
                e: eHex,
                r1,
                r2,
                sd: epkChecksum,
                blockNumber: selectedBlockNumber,
                import_id: importId,
            },
        };
        encryptedPaddedKeyObject.messageSignature = Utilities.generateRsvSignature(
            JSON.stringify(encryptedPaddedKeyObject.message),
            this.web3,
            this.config.node_private_key,
        );

        await this.network.kademlia().sendEncryptedKey(encryptedPaddedKeyObject, nodeId);

        this.listenPurchaseDispute(
            importId, wallet, m2Checksum,
            epkChecksumHash, selectedBlockNumber,
            m1Checksum, r1, r2, e,
        ).then(() => this.log.info('Purchase dispute completed'));

        this.listenPurchaseConfirmation(
            importId, wallet, networkReplyModel,
            selectedBlock, eHex,
        ).then(() => this.log.important('Purchase confirmation completed'));
    }

    /**
     * Wait and process purchase confirmation
     * @return {Promise<void>}
     */
    async listenPurchaseConfirmation(importId, wallet, networkReplyModel, selectedBlock, eHex) {
        const eventData = await this.blockchain.subscribeToEvent('PurchaseConfirmed', importId, 10 * 60 * 1000);
        if (!eventData) {
            // Everything is ok.
            this.log.warn(`Purchase not confirmed for ${importId}.`);
            await this.blockchain.cancelPurchase(importId, wallet, true);
            this.log.important(`Purchase for import ${importId} canceled.`);
            return;
        }

        this.log.important(`[DH] Purchase confirmed for import ID ${importId}`);
        await this.blockchain.sendEncryptedBlock(
            importId,
            networkReplyModel.receiver_wallet,
            Utilities.normalizeHex(Encryption.xor(
                Buffer.from(selectedBlock, 'ascii').toString('hex'),
                Utilities.denormalizeHex(eHex),
            )),
        );
        this.log.notify(`[DH] Encrypted block sent for import ID ${importId}`);
        this.blockchain.subscribeToEvent('PurchaseConfirmed', importId, 10 * 60 * 1000);

        // Call payOut() after 5 minutes. Requirement from contract.
        setTimeout(() => {
            this.blockchain.payOutForReading(importId, networkReplyModel.receiver_wallet)
                .then(() => this.log.info(`[DH] Payout finished for import ID ${importId} and DV ${networkReplyModel.receiver_wallet}.`))
                .catch(error => this.log.info(`[DH] Payout failed for import ID ${importId} and DV ${networkReplyModel.receiver_wallet}. ${error}.`));
        }, 5 * 60 * 1000);
    }

    /**
     * Monitor for litigation event. Just in case.
     * @return {Promise<void>}
     */
    async listenPurchaseDispute(
        importId, wallet, m2Checksum, epkChecksumHash,
        selectedBlockNumber, m1Checksum, r1, r2, e,
    ) {
        let eventData = await this.blockchain.subscribeToEvent('PurchaseDisputed', importId, 10 * 60 * 1000);
        if (!eventData) {
            // Everything is ok.
            this.log.info(`No litigation process initiated for purchase for ${importId}.`);
            return;
        }

        await this.blockchain.sendProofData(
            importId, wallet, m1Checksum,
            m2Checksum, epkChecksumHash, r1, r2,
            Utilities.normalizeHex(e.toString('hex')), selectedBlockNumber,
        );

        // emit PurchaseDisputeCompleted(import_id, msg.sender, DV_wallet, false);
        eventData = this.blockchain.subscribeToEvent('PurchaseDisputeCompleted', importId, 10 * 60 * 1000);
        if (eventData.proof_was_correct) {
            this.log.info(`Litigation process for purchase ${importId} was fortunate for me.`);
        } else {
            this.log.info(`Litigation process for purchase ${importId} was unfortunate for me.`);
        }
    }

    /**
     * Handles litigation initiation from DC side
     * @param importId
     * @param dhWallet
     * @param blockId
     * @return {Promise<void>}
     */
    async litigationInitiated(importId, dhWallet, blockId) {
        if (dhWallet !== this.config.node_wallet) {
            return;
        }
        this.log.debug(`Litigation initiated for import ${importId} and block ${blockId}`);

        let vertices = await this.graphStorage.findVerticesByImportId(importId);
        ImportUtilities.sort(vertices, '_dc_key');
        // filter CLASS vertices
        vertices = vertices.filter(vertex => vertex.vertex_type !== 'CLASS'); // Dump class objects.
        const answer = Challenge.answerTestQuestion(blockId, vertices, 32);

        this.log.debug(`Answer litigation for import ${importId}. Answer for block ${blockId} is ${answer}`);
        await this.blockchain.answerLitigation(importId, answer);
    }

    async dataLocationQuery(queryId) {
        const networkQuery = await Models.network_queries.find({ where: { id: queryId } });
        if (networkQuery.status !== 'FINISHED') {
            throw Error('Query not finished.');
        }

        // Fetch the results.
        const importIds =
            await this.graphStorage.findImportIds(networkQuery.query);
        const decryptKeys = {};

        // Get decode keys.
        const holdingData = await Models.holding_data.findAll({
            where: {
                id: {
                    [Op.in]: importIds,
                },
            },
        });

        if (holdingData) {
            holdingData.forEach((data) => {
                decryptKeys[data.id] = data.data_public_key;
            });
        }

        const encodedVertices =
            await this.graphStorage.dataLocationQuery(networkQuery.query);
        const vertices = [];

        encodedVertices.forEach((encodedVertex) => {
            const foundIds =
                encodedVertex.imports.filter(value => importIds.indexOf(value) !== -1);

            switch (foundIds.length) {
            case 1:
                // Decrypt vertex.
                {
                    const decryptedVertex = Utilities.copyObject(encodedVertex);
                    decryptedVertex.data =
                        Encryption.decryptObject(
                            encodedVertex.data,
                            decryptKeys[foundIds[0]],
                        );
                    vertices.push(decryptedVertex);
                }
                break;
            case 0:
                // Vertex is not encrypted.
                vertices.push(Utilities.copyObject(encodedVertex));
                break;
            default:
                // Multiple keys founded. Temp solution.
                for (let i = 0; i < foundIds.length; i += 1) {
                    try {
                        const decryptedVertex = Utilities.copyObject(encodedVertex);
                        decryptedVertex.data =
                                Encryption.decryptObject(
                                    encodedVertex.data,
                                    decryptKeys[foundIds[i]],
                                );
                        vertices.push(decryptedVertex);
                        break; // Found the right key.
                    } catch (error) {
                        // Ignore.
                    }
                }
                break;
            }
        });

        return vertices;
    }

    /**
     * Returns given import's vertices and edges and decrypt them if needed.
     *
     * Method will return object in following format { vertices: [], edges: [] }.
     * @param importId ID of import.
     * @returns {Promise<*>}
     */
    async getVerticesForImport(importId) {
        // Check if import came from DH replication or reading replication.
        const holdingData = await Models.holding_data.find({ where: { id: importId } });

        if (holdingData) {
            const verticesPromise = this.graphStorage.findVerticesByImportId(importId);
            const edgesPromise = this.graphStorage.findEdgesByImportId(importId);

            const values = await Promise.all([verticesPromise, edgesPromise]);

            const encodedVertices = values[0];
            const edges = values[1];
            const decryptKey = holdingData.data_public_key;
            const vertices = [];

            encodedVertices.forEach((encodedVertex) => {
                const decryptedVertex = Utilities.copyObject(encodedVertex);
                if (decryptedVertex.vertex_type !== 'CLASS') {
                    decryptedVertex.data =
                        Encryption.decryptObject(
                            encodedVertex.data,
                            decryptKey,
                        );
                }
                vertices.push(decryptedVertex);
            });

            return { vertices, edges };
        }

        // Check if import came from DC side.
        const dataInfo = await Models.data_info.find({ where: { import_id: importId } });

        if (dataInfo) {
            const verticesPromise = this.graphStorage.findVerticesByImportId(importId);
            const edgesPromise = this.graphStorage.findEdgesByImportId(importId);

            const values = await Promise.all([verticesPromise, edgesPromise]);

            return { vertices: values[0], edges: values[1] };
        }

        throw Error(`Cannot find vertices for import ID ${importId}.`);
    }

    listenToBlockchainEvents() {
        this.blockchain.subscribeToEventPermanent([
            'AddedPredeterminedBid',
            'OfferCreated',
            'LitigationInitiated',
            'LitigationCompleted',
            'EscrowVerified',
        ]);
    }
}

module.exports = DHService;<|MERGE_RESOLUTION|>--- conflicted
+++ resolved
@@ -32,525 +32,6 @@
     }
 
     /**
-<<<<<<< HEAD
-     * Handles new offer
-     *
-     */
-    async handleOffer(
-        importId,
-        dcNodeId,
-        totalEscrowTime,
-        maxTokenAmount,
-        minStakeAmount,
-        minReputation,
-        dataSizeBytes,
-        dataHash,
-        predeterminedBid,
-    ) {
-        try {
-            dcNodeId = dcNodeId.substring(2, 42);
-            const dcContact = await this.network.kademlia().getContact(dcNodeId, true);
-            if (dcContact == null || dcContact.hostname == null) {
-                // wait until peers are synced
-                return;
-            }
-
-            // Check if mine offer and if so ignore it.
-            const offerModel = await Models.offers.findOne({ where: { import_id: importId } });
-            if (offerModel) {
-                return;
-            }
-
-            this.log.info(`New offer has been created by ${dcNodeId}. Offer ID ${importId}.`);
-
-            const distanceParams = await this.blockchain.getDistanceParameters(importId);
-
-            const nodeHash = distanceParams[0];
-            const dataHash = distanceParams[1];
-            const currentRanking = distanceParams[3]; // Not used at the moment
-            const k = distanceParams[4];
-            const numNodes = distanceParams[5];
-
-            if (this.amIClose(k, numNodes, dataHash, nodeHash, 10000)) {
-                this.log.notify('Close enough to take bid');
-            } else {
-                this.log.notify('Not close enough to take bid');
-                return;
-            }
-
-            const dataInfo = await Models.data_info.findOne({
-                where: { import_id: importId },
-            });
-            if (dataInfo) {
-                this.log.trace(`I've already stored data for import ID ${importId}. Ignoring.`);
-                return;
-            }
-
-            let bidEvent;
-            // Check if predetermined bid was already added for me.
-            // Possible race condition here.
-            if (!predeterminedBid) {
-                // If event is in the table event will be handled on different call.
-                const eventModels = await Models.events.findAll({
-                    where: {
-                        import_id: importId,
-                        event: 'AddedPredeterminedBid',
-                    },
-                });
-
-                if (eventModels) {
-                    const found = false;
-                    eventModels.forEach((eventModel) => {
-                        const data = JSON.parse(eventModel.data);
-                        if (data.DH_node_id.substring(2, 42) === this.config.identity &&
-                            data.DH_wallet === this.config.node_wallet) {
-                            // I'm chosen for predetermined bid.
-                            bidEvent = data;
-                            predeterminedBid = true;
-                        }
-                    });
-                }
-            }
-
-
-            // Check if already applied.
-            let bidModel = await Models.bids.findOne({ where: { import_id: importId } });
-            if (bidModel) {
-                this.log.info(`I already sent my bid for offer: ${importId}.`);
-                return;
-            }
-
-            const profile = await this.blockchain.getProfile(this.config.node_wallet);
-
-            const format = d3.formatPrefix(',.6~s', 1e6);
-            const maxPrice = new BN(maxTokenAmount).toString();
-            const minStake = new BN(minStakeAmount).toString();
-            const formatMaxPrice = format(maxPrice);
-            const formatMinStake = format(minStake);
-            const formatMyPrice = format(profile.token_amount_per_byte_minute);
-            const formatMyStake = format(profile.stake_amount_per_byte_minute);
-
-            dataSizeBytes = new BN(dataSizeBytes);
-            const totalEscrowTimePerMinute = new BN(totalEscrowTime);
-            maxTokenAmount = new BN(maxTokenAmount)
-                .mul(dataSizeBytes)
-                .mul(new BN(totalEscrowTimePerMinute));
-            minStakeAmount = new BN(minStakeAmount)
-                .mul(dataSizeBytes)
-                .mul(new BN(totalEscrowTimePerMinute));
-            const myPrice = new BN(profile.token_amount_per_byte_minute)
-                .mul(dataSizeBytes)
-                .mul(new BN(totalEscrowTimePerMinute));
-            const myStake = new BN(profile.stake_amount_per_byte_minute)
-                .mul(dataSizeBytes)
-                .mul(new BN(totalEscrowTimePerMinute));
-
-            if (maxTokenAmount.lt(myPrice)) {
-                this.log.info(`Offer ${importId} too cheap for me.`);
-                this.log.info(`Maximum price offered ${formatMaxPrice}[mATRAC] per byte/min`);
-                this.log.info(`My price ${formatMyPrice}[mATRAC] per byte/min`);
-                return;
-            }
-
-            if (minStakeAmount.gt(myStake)) {
-                this.log.info(`Skipping offer ${importId}. Stake too high.`);
-                this.log.info(`Minimum stake required ${formatMinStake}[mATRAC] per byte/min`);
-                this.log.info(`My stake ${formatMyStake}[mATRAC] per byte/min`);
-                return;
-            }
-
-            if (!predeterminedBid && !Utilities.getImportDistance(myPrice, 1, myStake)) {
-                this.log.info(`Offer ${importId}, not in mine distance. Not going to participate.`);
-                return;
-            }
-
-            this.log.trace(`Adding a bid for offer ${importId}.`);
-            this.remoteControl.addingBid(`Adding a bid for offer ${importId}.`);
-
-            // From smart contract:
-            // uint scope = this_offer.data_size * this_offer.total_escrow_time;
-            // require((this_offer.min_stake_amount  <= this_DH.stake_amount * scope) &&
-            //          (this_DH.stake_amount * scope <= profile[msg.sender].balance));
-            const profileBalance = new BN(profile.balance, 10);
-            const condition = myStake;
-
-            if (profileBalance.lt(condition)) {
-                await this.blockchain.increaseBiddingApproval(condition.sub(profileBalance));
-                await this.blockchain.depositToken(condition.sub(profileBalance));
-            }
-
-            if (!predeterminedBid) {
-                try {
-                    await this.blockchain.addBid(importId, this.config.identity);
-                    bidEvent = await this.blockchain.subscribeToEvent('AddedBid', importId);
-                } catch (err) {
-                    this.log.info('Bid not added, your bid was probably too late and the offer has been closed');
-                    return;
-                }
-            } else {
-                const myBidIndex = await this.blockchain.getBidIndex(
-                    importId,
-                    this.config.identity,
-                );
-                await this.blockchain.activatePredeterminedBid(
-                    importId,
-                    this.config.identity,
-                    myBidIndex,
-                );
-            }
-            // await blockchain.increaseBiddingApproval(myStake);
-            const dcWallet = await this.blockchain.getDcWalletFromOffer(importId);
-            this._saveBidToStorage(
-                bidEvent, // TODO addedBidEvent alternative for predetermined bids
-                dcNodeId,
-                dcWallet,
-                myPrice,
-                totalEscrowTime,
-                myStake,
-                dataSizeBytes,
-                importId,
-                predeterminedBid,
-            );
-
-            await this.blockchain.subscribeToEvent('OfferFinalized', importId);
-            // Now check if bid taken.
-            // emit BidTaken(bytes32 import_id, address DH_wallet);
-            const eventModelBids = await Models.events.findAll({
-                where:
-                    {
-                        event: 'BidTaken',
-                        import_id: importId,
-                    },
-            });
-            if (!eventModelBids) {
-                // Probably contract failed since no event fired.
-                this.log.info(`BidTaken not received for offer ${importId}.`);
-                return;
-            }
-
-            let bidTakenEvent = null;
-            for (const e of eventModelBids) {
-                const eventBidData = JSON.parse(e.data);
-
-                if (eventBidData.DH_wallet === this.config.node_wallet) {
-                    bidTakenEvent = e;
-                    break;
-                }
-            }
-
-            if (!bidTakenEvent) {
-                this.log.info(`Bid not taken for offer ${importId}.`);
-                this.remoteControl.bidNotTaken(`Bid not taken for offer ${importId}.`);
-                return;
-            }
-
-            bidModel = await Models.bids.findOne({ where: { import_id: importId } });
-            const bid = bidModel.get({ plain: true });
-            this.remoteControl.replicationRequestSent(importId);
-            await this.network.kademlia().replicationRequest(
-                {
-                    import_id: importId,
-                    wallet: this.config.node_wallet,
-                },
-                bid.dc_id, (err) => {
-                    if (err) {
-                        this.log.warn(`Failed to send replication request to ${bid.dc_id}. ${err}`);
-                        // TODO Cancel bid here.
-                        this.remoteControl.replicationReqestFailed(`Failed to send replication request ${err}`);
-                    }
-                },
-            );
-        } catch (error) {
-            this.log.error(`Failed to handle offer. ${error}`);
-            this.remoteControl.failedOfferHandle(`Failed to handle offer. ${error}`);
-        }
-    }
-
-    _saveBidToStorage(
-        event,
-        dcNodeId,
-        dcWallet,
-        chosenPrice,
-        totalEscrowTime,
-        stake,
-        dataSizeBytes,
-        importId,
-        predeterminedBid,
-    ) {
-        Models.bids.create({
-            bid_index: event.bid_index,
-            price: chosenPrice.toString(),
-            import_id: importId,
-            dc_wallet: dcWallet,
-            dc_id: dcNodeId,
-            total_escrow_time: totalEscrowTime.toString(),
-            stake: stake.toString(),
-            data_size_bytes: dataSizeBytes.toString(),
-            pd_bid: predeterminedBid,
-        }).then((bid) => {
-            this.log.info(`Created new bid for offer ${importId}. Waiting for reveal... `);
-        }).catch((err) => {
-            this.log.error(`Failed to insert new bid. ${err}`);
-        });
-    }
-
-    /**
-     * Handles import received from DC
-     * @param data
-     * @return {Promise<void>}
-     */
-    async handleImport(data) {
-        const bidModel = await Models.bids.findOne({ where: { import_id: data.import_id } });
-        if (!bidModel) {
-            this.log.warn(`Couldn't find bid for import ID ${data.import_id}.`);
-            return;
-        }
-        const bid = bidModel.get({ plain: true });
-        let importResult;
-        try {
-            importResult = await this.importer.importJSON({
-                import_id: data.import_id,
-                vertices: data.vertices,
-                edges: data.edges,
-                wallet: data.dc_wallet,
-            }, true);
-
-            if (importResult.error) {
-                throw Error(importResult.error);
-            }
-
-            importResult = importResult.response;
-
-            const dataSize = bytes(JSON.stringify(importResult.vertices));
-            await Models.data_info.create({
-                import_id: importResult.import_id,
-                total_documents: importResult.vertices.length,
-                root_hash: importResult.root_hash,
-                data_provider_wallet: importResult.wallet,
-                import_timestamp: new Date(),
-                data_size: dataSize,
-            });
-        } catch (err) {
-            this.log.warn(`Failed to import JSON. ${err}.`);
-            return;
-        }
-
-        this.log.trace('[DH] Replication finished');
-
-
-        try {
-            const encryptedVertices = importResult.vertices.filter(vertex => vertex.vertex_type !== 'CLASS');
-            ImportUtilities.sort(encryptedVertices, '_dc_key');
-            const litigationBlocks = Challenge.getBlocks(encryptedVertices, 32);
-            const litigationBlocksMerkleTree = new MerkleTree(litigationBlocks);
-            const litigationRootHash = litigationBlocksMerkleTree.getRoot();
-
-            const keyPair = Encryption.generateKeyPair(512);
-            const decryptedVertices = encryptedVertices.map((encVertex) => {
-                if (encVertex.data) {
-                    const key = data.public_key;
-                    encVertex.data = Encryption.decryptObject(encVertex.data, key);
-                }
-                return encVertex;
-            });
-            Graph.encryptVertices(decryptedVertices, keyPair.privateKey);
-
-            const distributionMerkle = await ImportUtilities.merkleStructure(
-                decryptedVertices,
-                importResult.edges,
-            );
-            const distributionHash = distributionMerkle.tree.getRoot();
-
-            const epk = Encryption.packEPK(keyPair.publicKey);
-            const epkChecksum = Encryption.calculateDataChecksum(epk, 0, 0, 0);
-
-            this.log.important('Send root hashes and checksum to blockchain.');
-            this.remoteControl.sendingRootHashes('Sending import root hashes and checksum to blockchain.');
-            await this.blockchain.addRootHashAndChecksum(
-                importResult.import_id,
-                litigationRootHash,
-                distributionHash,
-                Utilities.normalizeHex(epkChecksum),
-            );
-
-            // Store holding information and generate keys for eventual
-            // data replication.
-            const holdingData = await Models.holding_data.create({
-                id: importResult.import_id,
-                source_wallet: bid.dc_wallet,
-                data_public_key: data.public_key,
-                distribution_public_key: keyPair.privateKey,
-                distribution_private_key: keyPair.privateKey,
-                epk,
-            });
-
-            if (!holdingData) {
-                this.log.warn('Failed to store holding data info.');
-            }
-
-            this.log.important('Replication finished. Send data to DC for verification.');
-            this.remoteControl.dhReplicationFinished('Replication finished. Sending data to DC for verification.');
-            await this.network.kademlia().verifyImport({
-                epk,
-                importId: importResult.import_id,
-                encryptionKey: keyPair.privateKey,
-            }, bid.dc_id);
-        } catch (error) {
-            this.log.error(`Failed to import data. ${error}.`);
-        }
-    }
-
-    async handleDataLocationRequest(message) {
-        /*
-            dataLocationRequestObject = {
-                message: {
-                    id: ID,
-                    wallet: DV_WALLET,
-                    nodeId: KAD_ID
-                    query: [
-                        {
-                                path: _path,
-                                value: _value,
-                                opcode: OPCODE
-                        },
-                        ...
-                    ]
-                }
-                messageSignature: {
-                    v: …,
-                    r: …,
-                    s: …
-                }
-             }
-         */
-
-        // Check if mine publish.
-        if (message.nodeId === this.config.identity &&
-            message.wallet === this.config.node_wallet) {
-            this.log.trace('Received mine publish. Ignoring.');
-            return;
-        }
-
-        // Handle query here.
-        const { query } = message;
-        const imports = await this.graphStorage.findImportIds(query);
-        if (imports.length === 0) {
-            // I don't want to participate
-            this.log.trace(`No imports found for request ${message.id}`);
-            return;
-        }
-
-        // Check if the import came from network. In more details I can only
-        // distribute data gotten from someone else.
-        const replicatedImportIds = [];
-        // Then check if I bought replication from another DH.
-        const data_holders = await Models.holding_data.findAll({
-            where: {
-                id: {
-                    [Op.in]: imports,
-                },
-            },
-        });
-
-        if (data_holders) {
-            data_holders.forEach((data_holder) => {
-                replicatedImportIds.push(data_holder.id);
-            });
-        }
-
-        /*
-            dataLocationResponseObject = {
-                message: {
-                    id: ID,
-                    wallet: DH_WALLET,
-                    nodeId: KAD_ID,
-                    imports: [
-                                importId1,
-                                importId2
-                            ],
-                    dataSize: DATA_BYTE_SIZE,
-                    dataPrice: TOKEN_AMOUNT,
-                    stakeFactor: X
-                }
-                messageSignature: {
-                    c: …,
-                    r: …,
-                    s: …
-                }
-            }
-         */
-        const wallet = this.config.node_wallet;
-        const nodeId = this.config.identity;
-        const dataPrice = 100000; // TODO add to configuration
-
-        const dataInfos = await Models.data_info.findAll({
-            where: {
-                import_id: {
-                    [Op.in]: replicatedImportIds,
-                },
-            },
-        });
-
-        const importObjects = replicatedImportIds.map((importId) => {
-            const size = dataInfos.find(di => di.import_id === importId).data_size;
-            return {
-                import_id: importId,
-                size,
-                calculated_price: new BN(size, 10).mul(new BN(dataPrice, 10)).toString(),
-            };
-        });
-
-        if (importObjects.length === 0) {
-            return;
-        }
-
-        const networkReplyModel = await Models.network_replies.create({
-            data: {
-                id: message.id,
-                imports: importObjects,
-                dataPrice,
-                stakeFactor: this.config.read_stake_factor,
-            },
-            receiver_wallet: message.wallet,
-            receiver_identity: message.nodeId,
-        });
-
-        if (!networkReplyModel) {
-            this.log.error('Failed to create new network reply model.');
-            throw Error('Internal error.');
-        }
-
-        const messageResponse = {
-            id: message.id,
-            replyId: networkReplyModel.id,
-            wallet,
-            nodeId,
-            imports: importObjects,
-            dataPrice,
-            stakeFactor: this.config.read_stake_factor,
-        };
-
-        const messageResponseSignature =
-            Utilities.generateRsvSignature(
-                JSON.stringify(messageResponse),
-                this.web3,
-                this.config.node_private_key,
-            );
-
-        const dataLocationResponseObject = {
-            message: messageResponse,
-            messageSignature: messageResponseSignature,
-        };
-
-        await this.network.kademlia().sendDataLocationResponse(
-            dataLocationResponseObject,
-            message.nodeId,
-        );
-    }
-
-    /**
-=======
->>>>>>> 28705a5e
      * Handles data read request from Kademlia
      * @return {Promise<void>}
      */
