--- conflicted
+++ resolved
@@ -122,10 +122,6 @@
 
             const profile = await this.blockchain.getProfile(this.config.node_wallet);
 
-<<<<<<< HEAD
-            maxTokenAmount = new BN(maxTokenAmount);
-            minStakeAmount = new BN(minStakeAmount);
-=======
             const format = d3.formatPrefix(',.6~s', 1e6);
             const maxPrice = new BN(maxTokenAmount).toString();
             const minStake = new BN(minStakeAmount).toString();
@@ -134,7 +130,6 @@
             const formatMyPrice = format(profile.token_amount_per_byte_minute);
             const formatMyStake = format(profile.stake_amount_per_byte_minute);
 
->>>>>>> ddc51ee8
             dataSizeBytes = new BN(dataSizeBytes);
             const totalEscrowTimePerMinute = new BN(totalEscrowTime);
             maxTokenAmount = new BN(maxTokenAmount)
