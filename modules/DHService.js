--- conflicted
+++ resolved
@@ -54,11 +54,7 @@
             [config.node_wallet, new BN(config.identity, 16), chosenPrice, stake],
         ).toString('hex');
 
-<<<<<<< HEAD
         log.trace(`Adding a bid for DC wallet ${dcWallet} and data ID ${dataId} hash ${bidHash}`);
-=======
-        log.trace(`Adding a bid for DC wallet ${dcWallet} and data ID ${dataId}. Hash ${bidHash}.`);
->>>>>>> 9a09f2fd
         Blockchain.bc.addBid(dcWallet, dataId, config.identity, `0x${bidHash}`)
             .then((tx) => {
                 // Sign escrow.
@@ -92,6 +88,7 @@
                                 data_size_bytes: dataSizeBytes.toString(),
                             }).then((bid) => {
                                 log.info(`Created new bid for import ${dataId}. Schedule reveal... `);
+
                                 DHService.scheduleRevealBid(
                                     dcWallet, dataId, chosenPrice,
                                     stake, bidIndex, totalEscrowTime,
