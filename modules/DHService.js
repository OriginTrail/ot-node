const BN = require('bn.js');

const Utilities = require('./Utilities');
const Models = require('../models');
const Op = require('sequelize/lib/operators');
const Encryption = require('./Encryption');
const MerkleTree = require('./Merkle');
const Challenge = require('./Challenge');
const Graph = require('./Graph');
const ImportUtilities = require('./ImportUtilities');
const ethAbi = require('ethereumjs-abi');
const crypto = require('crypto');

/**
 * DH operations (handling new offers, etc.)
 */
class DHService {
    /**
     * Default constructor
     * @param ctx IoC context
     */
    constructor(ctx) {
        this.config = ctx.config;
        this.importer = ctx.importer;
        this.blockchain = ctx.blockchain;
        this.network = ctx.network;
        this.web3 = ctx.web3;
        this.graphStorage = ctx.graphStorage;
        this.log = ctx.logger;
    }

    /**
     * Handles new offer
     *
     */
    async handleOffer(
        importId,
        dcNodeId,
        totalEscrowTime,
        maxTokenAmount,
        minStakeAmount,
        minReputation,
        dataSizeBytes,
        dataHash,
        predeterminedBid,
    ) {
        try {
            // Check if mine offer and if so ignore it.
            const offerModel = await Models.offers.findOne({ where: { import_id: importId } });
            if (offerModel) {
                const offer = offerModel.get({ plain: true });
                this.log.trace(`Mine offer (ID ${offer.data_hash}). Ignoring.`);
                return;
            }

            const holdingData = await Models.holding_data.findOne({
                where: { root_hash: dataHash },
            });
            if (holdingData) {
                this.log.trace(`I've already stored data for root hash ${dataHash}. Ignoring.`);
                return;
            }

            // Check if predetermined bid was already added for me.
            // Possible race condition here.
            if (!predeterminedBid) {
                // If event is in the table event will be handled on different call.
                const eventModels = await Models.events.findAll({
                    where: {
                        import_id: importId,
                        event: 'AddedPredeterminedBid',
                    },
                });

                if (eventModels) {
                    let found = false;
                    eventModels.forEach((eventModel) => {
                        const data = JSON.parse(eventModel.data);
                        if (data.DH_node_id.substring(2, 42) === this.config.identity &&
                            data.DH_wallet === this.config.node_wallet) {
                            // I'm chosen for predetermined bid.
                            found = true;
                        }
                    });

                    if (found) {
                        return;
                    }
                }
            }

            // Check if already applied.
            let bidModel = await Models.bids.findOne({ where: { import_id: importId } });
            if (bidModel) {
                this.log.info(`I already sent my bid for offer: ${importId}.`);
                return;
            }

            const profile = await this.blockchain.getProfile(this.config.node_wallet);

            maxTokenAmount = new BN(maxTokenAmount);
            minStakeAmount = new BN(minStakeAmount);
            dataSizeBytes = new BN(dataSizeBytes);
            const totalEscrowTimePerMinute = Math.round(totalEscrowTime / 60000);
            const myPrice = new BN(profile.token_amount_per_byte_minute)
                .mul(dataSizeBytes)
                .mul(new BN(totalEscrowTimePerMinute));
            const myStake = new BN(profile.stake_amount_per_byte_minute)
                .mul(dataSizeBytes)
                .mul(new BN(totalEscrowTimePerMinute));

            if (maxTokenAmount.lt(myPrice)) {
                this.log.info(`Offer ${importId} too expensive for me.`);
                return;
            }

            if (minStakeAmount.gt(myStake)) {
                this.log.info(`Skipping offer ${importId}. Stake too high.`);
                return;
            }

            if (!predeterminedBid && !Utilities.getImportDistance(myPrice, 1, myStake)) {
                this.log.info(`Offer ${importId}, not in mine distance. Not going to participate.`);
                return;
            }

            this.log.trace(`Adding a bid for offer ${importId}.`);

            // From smart contract:
            // uint scope = this_offer.data_size * this_offer.total_escrow_time;
            // require((this_offer.min_stake_amount  <= this_DH.stake_amount * scope) &&
            //          (this_DH.stake_amount * scope <= profile[msg.sender].balance));
            const profileBalance = new BN(profile.balance, 10);
            const condition = myStake;

            if (profileBalance.lt(condition)) {
                await this.blockchain.increaseBiddingApproval(condition.sub(profileBalance));
                await this.blockchain.depositToken(condition.sub(profileBalance));
            }

            await this.blockchain.addBid(importId, this.config.identity);
            // await blockchainc.increaseBiddingApproval(myStake);
            const addedBidEvent = await this.blockchain.subscribeToEvent('AddedBid', importId);
            const dcWallet = await this.blockchain.getDcWalletFromOffer(importId);
            this._saveBidToStorage(
                addedBidEvent,
                dcNodeId.substring(2, 42),
                dcWallet,
                myPrice,
                totalEscrowTime,
                myStake,
                dataSizeBytes,
                importId,
            );

            await this.blockchain.subscribeToEvent('OfferFinalized', importId);
            // Now check if bid taken.
            // emit BidTaken(bytes32 import_id, address DH_wallet);
            const eventModelBid = await Models.events.findOne({
                where:
                    {
                        event: 'BidTaken',
                        import_id: importId,
                    },
            });
            if (!eventModelBid) {
                // Probably contract failed since no event fired.
                this.log.info(`BidTaken not received for offer ${importId}.`);
                return;
            }

            const eventBid = eventModelBid.get({ plain: true });
            const eventBidData = JSON.parse(eventBid.data);

            if (eventBidData.DH_wallet !== this.config.node_wallet) {
                this.log.info(`Bid not taken for offer ${importId}.`);
                return;
            }

            bidModel = await Models.bids.findOne({ where: { import_id: importId } });
            const bid = bidModel.get({ plain: true });
            this.network.kademlia().replicationRequest(
                {
                    import_id: importId,
                    wallet: this.config.node_wallet,
                },
                bid.dc_id, (err) => {
                    if (err) {
                        this.log.warn(`Failed to send replication request ${err}`);
                        // TODO Cancel bid here.
                    }
                },
            );
        } catch (error) {
            this.log.error(`Failed to handle offer. ${error}`);
        }
    }

    _saveBidToStorage(
        event,
        dcNodeId,
        dcWallet,
        chosenPrice,
        totalEscrowTime,
        stake,
        dataSizeBytes,
        importId,
    ) {
        Models.bids.create({
            bid_index: event.bid_index,
            price: chosenPrice.toString(),
            import_id: importId,
            dc_wallet: dcWallet,
            dc_id: dcNodeId,
            total_escrow_time: totalEscrowTime.toString(),
            stake: stake.toString(),
            data_size_bytes: dataSizeBytes.toString(),
        }).then((bid) => {
            this.log.info(`Created new bid for offer ${importId}. Waiting for reveal... `);
        }).catch((err) => {
            this.log.error(`Failed to insert new bid. ${err}`);
        });
    }

    /**
     * Handles import received from DC
     * @param data
     * @return {Promise<void>}
     */
    async handleImport(data) {
        const bidModel = await Models.bids.findOne({ where: { import_id: data.import_id } });
        if (!bidModel) {
            this.log.warn(`Couldn't find bid for import ID ${data.import_id}.`);
            return;
        }
        const bid = bidModel.get({ plain: true });
        try {
            await this.importer.importJSON(data);
        } catch (err) {
            this.log.warn(`Failed to import JSON successfully. ${err}.`);
            return;
        }

        data.edges = Graph.sortVertices(data.edges);
        data.vertices = Graph.sortVertices(data.vertices);
        data.vertices = data.vertices.filter(vertex => vertex.vertex_type !== 'CLASS');

        const merkle = await ImportUtilities.merkleStructure(
            data.vertices,
            data.edges,
        );

        const rootHash = merkle.tree.getRoot();
        this.log.trace(`[DH] Root hash calculated. Root hash: ${rootHash}`);

        this.log.trace('[DH] Replication finished');

        try {
            const encryptedVertices = data.vertices;
            ImportUtilities.sort(encryptedVertices);
            const litigationBlocks = Challenge.getBlocks(encryptedVertices, 32);
            const litigationBlocksMerkleTree = new MerkleTree(litigationBlocks);
            const litigationRootHash = litigationBlocksMerkleTree.getRoot();

            const keyPair = Encryption.generateKeyPair(512);
            const decryptedVertices = encryptedVertices.map((encVertex) => {
                if (encVertex.data) {
                    const key = data.public_key;
                    encVertex.data = Encryption.decryptObject(encVertex.data, key);
                }
                return encVertex;
            });
            Graph.encryptVertices(decryptedVertices, keyPair.privateKey);

            const distributionMerkle = await ImportUtilities.merkleStructure(
                decryptedVertices,
                data.edges,
            );
            const distributionHash = distributionMerkle.tree.getRoot();

            const epk = Encryption.packEPK(keyPair.publicKey);
            const epkChecksum = Encryption.calculateDataChecksum(epk, 0, 0, 0);

            this.log.important('Send root hashes and checksum to blockchain.');
            await this.blockchain.addRootHashAndChecksum(
                data.import_id,
                litigationRootHash,
                distributionHash,
                Utilities.normalizeHex(epkChecksum),
            );

            // Store holding information and generate keys for eventual
            // data replication.
            const holdingData = await Models.holding_data.create({
                id: data.import_id,
                source_wallet: bid.dc_wallet,
                data_public_key: data.public_key,
                distribution_public_key: keyPair.privateKey,
                distribution_private_key: keyPair.privateKey,
                root_hash: data.root_hash,
                data_provider_wallet: data.data_provider_wallet,
                epk,
            });

            if (!holdingData) {
                this.log.warn('Failed to store holding data info.');
            }

            this.log.important('Replication finished. Send data to DC for verification.');
            this.network.kademlia().verifyImport({
                epk,
                importId: data.import_id,
                encryptionKey: keyPair.privateKey,
            }, bid.dc_id);
        } catch (error) {
            this.log.error(`Failed to import data. ${error}.`);
        }
    }

    async handleDataLocationRequest(message) {
        // Check if mine publish.
        if (message.nodeId === this.config.identity &&
            message.wallet === this.config.node_wallet) {
            this.log.trace('Received mine publish. Ignoring.');
            return;
        }

        // Handle query here.
        const { query } = message;
        const imports = await this.graphStorage.findImportIds(query);
        if (imports.length === 0) {
            // I don't want to participate
            this.log.trace(`No imports found for request ${message.id}`);
            return;
        }

        // Check if the import came from network. In more details I can only
        // distribute data gotten from someone else.
        const replicatedImportIds = [];
        // Then check if I bought replication from another DH.
        const data_holders = await Models.holding_data.findAll({
            where: {
                id: {
                    [Op.in]: imports,
                },
            },
        });

        if (data_holders) {
            data_holders.forEach((data_holder) => {
                replicatedImportIds.push(data_holder.id);
            });
        }

        if (imports.length !== replicatedImportIds.length) {
            this.log.info(`Some of the imports aren't redistributable for query ${message.id}`);
            return;
        }

        const wallet = this.config.node_wallet;
        const nodeId = this.config.identity;
        const dataSize = 500; // TODO
        const dataPrice = 100000; // TODO
        const stakeFactor = 1000; // TODO

        const networkReplyModel = await Models.network_replies.create({
            data: {
                id: message.id,
                imports,
                dataSize,
                dataPrice,
                stakeFactor,
            },
            receiver_wallet: message.wallet,
            receiver_identity: message.nodeId,
        });

        if (!networkReplyModel) {
            this.log.error('Failed to create new network reply model.');
            throw Error('Internal error.');
        }

        const messageResponse = {
            id: message.id,
            replyId: networkReplyModel.id,
            wallet,
            nodeId,
            imports,
            dataSize,
            dataPrice,
            stakeFactor,
        };

        const messageResponseSignature =
            Utilities.generateRsvSignature(
                JSON.stringify(messageResponse),
                this.web3,
                this.config.node_private_key,
            );

        const dataLocationResponseObject = {
            message: messageResponse,
            messageSignature: messageResponseSignature,
        };

        this.network.kademlia().sendDataLocationResponse(
            dataLocationResponseObject,
            message.nodeId,
        );
    }

    /**
     * Handles date read request from Kademlia
     * @return {Promise<void>}
     */
    async handleDataReadRequest(message) {
<<<<<<< HEAD
=======
        /*
            message: {
                id: REPLY_ID
                wallet: DH_WALLET,
                nodeId: KAD_ID
            }
        */

>>>>>>> be40d718
        // TODO in order to avoid getting a different import.
        const { nodeId, wallet, id } = message;
        try {
            // Check is it mine offer.
            const networkReplyModel = await Models.network_replies.find({ where: { id } });
            if (!networkReplyModel) {
                throw Error(`Couldn't find reply with ID ${id}.`);
            }

<<<<<<< HEAD
        let offer;
        let importId;
        let holdingData;
        let networkReplyModel;
        try {
            // Check is it mine offer.
            networkReplyModel = await Models.network_replies.find({ where: { id } });

            if (!networkReplyModel) {
                throw Error(`Couldn't find reply with ID ${id}.`);
            }

            offer = networkReplyModel.data;

            if (networkReplyModel.receiver_wallet !== wallet &&
                networkReplyModel.receiver_identity) {
                throw Error('Sorry not your read request');
            }

            // TODO: Only one import ID used. Later we'll support replication from multiple imports.
            // eslint-disable-next-line
            importId = offer.imports[0];

            const verticesPromise = this.graphStorage.findVerticesByImportId(importId);
            const edgesPromise = this.graphStorage.findEdgesByImportId(importId);

            const values = await Promise.all([verticesPromise, edgesPromise]);
            const vertices = values[0];
            const edges = values[1];

            // Get replication key and then encrypt data.
            const holdingDataModel = await Models.holding_data.find({ where: { id: importId } });

            if (!holdingDataModel) {
                throw Error(`Didn't find import with ID. ${importId}`);
            }

            holdingData = holdingDataModel.get({ plain: true });
            const dataPublicKey = holdingData.data_public_key;
            const replicationPrivateKey = holdingData.distribution_private_key;

            Graph.decryptVertices(
                vertices.filter(vertex => vertex.vertex_type !== 'CLASS'),
                dataPublicKey,
            );

            Graph.encryptVertices(
                vertices.filter(vertex => vertex.vertex_type !== 'CLASS'),
                replicationPrivateKey,
            );

            // Make sure we have enough token balance before DV makes a purchase.
            // From smart contract:
            // require(DH_balance > stake_amount && DV_balance > token_amount.add(stake_amount));
            const condition = new BN(offer.dataPrice).mul(new BN(offer.stakeFactor)).add(new BN(1));
            const profileBalance =
                new BN((await this.blockchain.getProfile(this.config.node_wallet)).balance, 10);

            if (profileBalance.lt(condition)) {
                await this.blockchain.increaseBiddingApproval(condition.sub(profileBalance));
                await this.blockchain.depositToken(condition.sub(profileBalance));
            }

            const dataInfo = Models.data_info.find({ where: { import_id: importId } });
            const replyMessage = {
                id,
                wallet: this.config.node_wallet,
                data_provider_wallet: dataInfo.data_provider_wallet,
                nodeId: this.config.identity,
=======
            const offer = networkReplyModel.data;

            if (networkReplyModel.receiver_wallet !== wallet &&
                networkReplyModel.receiver_identity) {
                throw Error('Sorry not your read request');
            }

            // TODO: Only one import ID used. Later we'll support replication from multiple imports.
            // eslint-disable-next-line
            const importId = offer.imports[0];

            const verticesPromise = this.graphStorage.findVerticesByImportId(importId);
            const edgesPromise = this.graphStorage.findEdgesByImportId(importId);

            const values = await Promise.all([verticesPromise, edgesPromise]);
            const vertices = values[0];
            const edges = values[1];

            // Get replication key and then encrypt data.
            const holdingDataModel = await Models.holding_data.find({ where: { id: importId } });

            if (!holdingDataModel) {
                throw Error(`Didn't find import with ID. ${importId}`);
            }

            const holdingData = holdingDataModel.get({ plain: true });
            const dataPublicKey = holdingData.data_public_key;
            const replicationPrivateKey = holdingData.distribution_private_key;

            Graph.decryptVertices(
                vertices.filter(vertex => vertex.vertex_type !== 'CLASS'),
                dataPublicKey,
            );

            Graph.encryptVertices(
                vertices.filter(vertex => vertex.vertex_type !== 'CLASS'),
                replicationPrivateKey,
            );

            // Make sure we have enough token balance before DV makes a purchase.
            // From smart contract:
            // require(DH_balance > stake_amount && DV_balance > token_amount.add(stake_amount));
            const condition = new BN(offer.dataPrice).mul(new BN(offer.stakeFactor)).add(new BN(1));
            const profileBalance =
                new BN((await this.blockchain.getProfile(this.config.node_wallet)).balance, 10);

            if (profileBalance.lt(condition)) {
                await this.blockchain.increaseBiddingApproval(condition.sub(profileBalance));
                await this.blockchain.depositToken(condition.sub(profileBalance));
            }

            /*
            dataReadResponseObject = {
                message: {
                    id: REPLY_ID
                    wallet: DH_WALLET,
                    nodeId: KAD_ID
                    agreementStatus: CONFIRMED/REJECTED,
                    data_provider_wallet,
                    encryptedData: { … }
                },
                messageSignature: {
                    c: …,
                    r: …,
                    s: …
               }
            }
             */

            const replyMessage = {
                id,
                wallet: this.config.node_wallet,
                nodeId: this.config.identity,
                data_provider_wallet: holdingDataModel.data_provider_wallet,
>>>>>>> be40d718
                agreementStatus: 'CONFIRMED',
                encryptedData: {
                    vertices,
                    edges,
                },
                importId, // TODO: Temporal. Remove it.
            };
            const dataReadResponseObject = {
                message: replyMessage,
                messageSignature: Utilities.generateRsvSignature(
                    JSON.stringify(replyMessage),
                    this.web3,
                    this.config.node_private_key,
                ),
            };

            this.network.kademlia().sendDataReadResponse(dataReadResponseObject, nodeId);
<<<<<<< HEAD
=======
            await this.listenPurchaseInititation(
                importId, wallet, offer, networkReplyModel,
                holdingData, nodeId, id,
            );
>>>>>>> be40d718
        } catch (e) {
            const errorMessage = `Failed to process data read request. ${e}.`;
            this.log.warn(errorMessage);
            this.network.kademlia().sendDataReadResponse({
                status: 'FAIL',
                message: errorMessage,
            }, nodeId);
<<<<<<< HEAD
            return; // halt
        }
        await this.listenPurchaseInititation(
            importId, wallet, offer, networkReplyModel,
            holdingData, nodeId, id,
        );
=======
        }
>>>>>>> be40d718
    }

    /**
     * Wait for purchase
     * @return {Promise<void>}
     */
    async listenPurchaseInititation(
        importId, wallet, offer,
        networkReplyModel, holdingData, nodeId, messageId,
    ) {
        // Wait for event from blockchain.
        await this.blockchain.subscribeToEvent('PurchaseInitiated', importId, 20 * 60 * 1000);

        // purchase[DH_wallet][msg.sender][import_id]
        const purchase = await this.blockchain.getPurchase(
            this.config.node_wallet,
            networkReplyModel.receiver_wallet,
            importId,
        );

        if (!purchase) {
            const errorMessage = `Failed to get purchase for: DH ${this.config.node_wallet}, DV ${networkReplyModel.receiver_wallet} and import ID ${importId}.`;
            this.log.error(errorMessage);
            throw errorMessage;
        }

        // Check the conditions.
        const purchaseTokenAmount = new BN(purchase.token_amount);
        const purchaseStakeFactor = new BN(purchase.stake_factor);
        const myPrice = new BN(offer.dataPrice);
        const myStakeFactor = new BN(offer.stakeFactor);

        if (!purchaseTokenAmount.eq(myPrice) || !purchaseStakeFactor.eq(myStakeFactor)) {
            const errorMessage = `Whoa, we didn't agree on this. Purchase price and stake factor: ${purchaseTokenAmount} and ${purchaseStakeFactor}, my price and stake factor: ${myPrice} and ${myStakeFactor}.`;
            this.log.error(errorMessage);
            throw errorMessage;
        }

        this.log.info(`Purchase for import ${importId} seems just fine. Sending comm to contract.`);

        // bool commitment_proof = this_purchase.commitment ==
        // keccak256(checksum_left, checksum_right, checksum_hash,
        //          random_number_1, random_number_2, decryption_key, block_index);

        // Fetch epk from db.
        if (!holdingData) {
            this.log.error(`Cannot find holding data info for import ID ${importId}`);
            throw Error('Internal error');
        }
        const { epk } = holdingData;

        const {
            m1,
            m2,
            selectedBlockNumber,
            selectedBlock,
        } = Encryption.randomDataSplit(epk);

        const r1 = Utilities.getRandomInt(100000);
        const r2 = Utilities.getRandomInt(100000);

        const m1Checksum = Utilities.normalizeHex(Encryption.calculateDataChecksum(m1, r1, r2));
        const m2Checksum = Utilities.normalizeHex(Encryption.calculateDataChecksum(
            m2,
            r1, r2, selectedBlockNumber + 1,
        ));
        const epkChecksum = Utilities.normalizeHex(Encryption.calculateDataChecksum(epk, r1, r2));
        const epkChecksumHash =
            Utilities.normalizeHex(ethAbi.soliditySHA3(
                ['uint256'],
                [epkChecksum],
            ).toString('hex'));
        const e = crypto.randomBytes(32); // 256bits.
        const eHex = Utilities.normalizeHex(e.toString('hex'));
        // For litigation we'll need: Encryption.xor(selectedBlock, e);

        // From smart contract:
        // keccak256(checksum_left, checksum_right, checksum_hash,
        //           random_number_1, random_number_2, decryption_key, block_index);
        const commitmentHash = Utilities.normalizeHex(ethAbi.soliditySHA3(
            ['uint256', 'uint256', 'bytes32', 'uint256', 'uint256', 'uint256', 'uint256'],
            [m1Checksum, m2Checksum, epkChecksumHash, r1, r2, eHex, selectedBlockNumber],
        ).toString('hex'));

        // store block number and block in db because of litigation.

        await this.blockchain.sendCommitment(
            importId,
            networkReplyModel.receiver_wallet,
            commitmentHash,
        );

        await Models.data_holders.create({
            import_id: importId,
            dh_wallet: this.config.node_wallet,
            dh_kademlia_id: this.config.identity,
            m1,
            m2,
            e: eHex,
            sd: epkChecksum,
            r1,
            r2,
            block_number: selectedBlockNumber,
            block: selectedBlock,
        });

        // Send data to DV.
        const encryptedPaddedKeyObject = {
            message: {
<<<<<<< HEAD
                messageId,
=======
                id: messageId,
>>>>>>> be40d718
                wallet: this.config.node_wallet,
                nodeId: this.config.identifiers,
                m1,
                m2,
                e: eHex,
                r1,
                r2,
                sd: epkChecksum,
                blockNumber: selectedBlockNumber,
            },
        };
        encryptedPaddedKeyObject.messageSignature = Utilities.generateRsvSignature(
            JSON.stringify(encryptedPaddedKeyObject.message),
            this.web3,
            this.config.node_private_key,
        );

<<<<<<< HEAD
        await this.listenPurchaseDispute(
            importId, wallet, m2Checksum,
            epkChecksumHash, selectedBlockNumber,
            m1Checksum, r1, r2, e,
        );

        this.network.kademlia().sendEncryptedKey(encryptedPaddedKeyObject, nodeId);
        await this.listenPurchaseConfirmation(
            importId, wallet, networkReplyModel,
            selectedBlock, eHex,
        );
=======
        this.network.kademlia().sendEncryptedKey(encryptedPaddedKeyObject, nodeId);

        this.listenPurchaseDispute(
            importId, wallet, m2Checksum,
            epkChecksumHash, selectedBlockNumber,
            m1Checksum, r1, r2, e,
        ).then(() => this.log.info('Purchase dispute completed'));

        this.listenPurchaseConfirmation(
            importId, wallet, networkReplyModel,
            selectedBlock, eHex,
        ).then(() => this.log.info('Purchase confirmation completed'));
>>>>>>> be40d718
    }

    /**
     * Wait and process purchase confirmation
     * @return {Promise<void>}
     */
    async listenPurchaseConfirmation(importId, wallet, networkReplyModel, selectedBlock, eHex) {
        const eventData = await this.blockchain.subscribeToEvent('PurchaseConfirmed', importId, 10 * 60 * 1000);
        if (!eventData) {
            // Everything is ok.
            this.log.warn(`Purchase not confirmed for ${importId}.`);
            await this.blockchain.cancelPurchase(importId, wallet, true);
            this.log.info(`Purchase for import ${importId} canceled.`);
            return;
        }

        this.log.info(`[DH] Purchase confirmed for import ID ${importId}`);
        await this.blockchain.sendEncryptedBlock(
            importId,
            networkReplyModel.receiver_wallet,
            Utilities.normalizeHex(Encryption.xor(
                Buffer.from(selectedBlock, 'ascii').toString('hex'),
                Utilities.denormalizeHex(eHex),
            )),
        );
        this.log.info(`[DH] Encrypted block sent for import ID ${importId}`);
        this.blockchain.subscribeToEvent('PurchaseConfirmed', importId, 10 * 60 * 1000);

        // Call payOut() after 5 minutes. Requirement from contract.
        setTimeout(() => {
            this.blockchain.payOutForReading(importId, networkReplyModel.receiver_wallet)
                .then(() => this.log.info(`[DH] Payout finished for import ID ${importId} and DV ${networkReplyModel.receiver_wallet}.`))
                .catch(error => this.log.info(`[DH] Payout failed for import ID ${importId} and DV ${networkReplyModel.receiver_wallet}. ${error}.`));
        }, 5 * 60 * 1000);
    }

    /**
     * Monitor for litigation event. Just in case.
     * @return {Promise<void>}
     */
    async listenPurchaseDispute(
        importId, wallet, m2Checksum, epkChecksumHash,
        selectedBlockNumber, m1Checksum, r1, r2, e,
    ) {
        let eventData = await this.blockchain.subscribeToEvent('PurchaseDisputed', importId, 10 * 60 * 1000);
        if (!eventData) {
            // Everything is ok.
            this.log.info(`No litigation process initiated for purchase for ${importId}.`);
            return;
        }

        await this.blockchain.sendProofData(
            importId, wallet, m1Checksum,
            m2Checksum, epkChecksumHash, r1, r2,
            Utilities.normalizeHex(e.toString('hex')), selectedBlockNumber,
        );

        // emit PurchaseDisputeCompleted(import_id, msg.sender, DV_wallet, false);
        eventData = this.blockchain.subscribeToEvent('PurchaseDisputeCompleted', importId, 10 * 60 * 1000);
        if (eventData.proof_was_correct) {
            this.log.info(`Litigation process for purchase ${importId} was fortunate for me.`);
        } else {
            this.log.info(`Litigation process for purchase ${importId} was unfortunate for me.`);
        }
    }

    /**
     * Checking if node Hash is close enugh to respond to bid
     * @param k - Number of required data holders
     * @param numNodes - Number of registered nodes on ODN network
     * @param dataHash - Import hash
     * @param nodeHash - DH node hash
     * @param correctionFactor
     */
    amIClose(k, numNodes, dataHash, nodeHash, correctionFactor = 100) {
        const two = new BN(2);
        const deg128 = two.pow(new BN(128));
        console.log(deg128.toString('hex'));

        const intervalBn = deg128.div(new BN(numNodes));

        const marginBn = intervalBn.mul(new BN(k)).div(two);

        const dataHashBn = new BN(dataHash, 16);

        let intervalTo;
        let higherMargin = marginBn;

        if (dataHashBn.lt(marginBn)) {
            intervalTo = (two).mul(marginBn);
            higherMargin = intervalTo.sub(dataHashBn);
        }


        if ((dataHashBn.add(marginBn)).gte(deg128)) {
            higherMargin = dataHashBn.add(marginBn).sub(deg128).add(marginBn);
        }

        const nodeHashBn = new BN(nodeHash, 16);

        let distance;
        if (dataHashBn.gt(nodeHashBn)) {
            distance = dataHashBn.sub(nodeHashBn);
        } else {
            distance = nodeHashBn.sub(dataHashBn);
        }

        console.log(distance.toString('hex'));
        console.log(higherMargin.mul(new BN(correctionFactor)).div(new BN(100)).toString('hex'));

        return !!distance.lt(higherMargin.mul(new BN(correctionFactor)).div(new BN(100)));
    }

    /**
     * Handles litigation initiation from DC side
     * @param importId
     * @param dhWallet
     * @param blockId
     * @return {Promise<void>}
     */
    async litigationInitiated(importId, dhWallet, blockId) {
        if (dhWallet !== this.config.node_wallet) {
            return;
        }
        this.log.debug(`Litigation initiated for import ${importId} and block ${blockId}`);

        let vertices = await this.graphStorage.findVerticesByImportId(importId);
        ImportUtilities.sort(vertices);
        // filter CLASS vertices
        vertices = vertices.filter(vertex => vertex.vertex_type !== 'CLASS'); // Dump class objects.
        const answer = Challenge.answerTestQuestion(blockId, vertices, 32);

        this.log.debug(`Answer litigation for import ${importId}. Answer for block ${blockId} is ${answer}`);
        await this.blockchain.answerLitigation(importId, answer);
    }

    async dataLocationQuery(queryId) {
        const networkQuery = await Models.network_queries.find({ where: { id: queryId } });
        if (networkQuery.status !== 'FINISHED') {
            throw Error('Query not finished.');
        }

        // Fetch the results.
        const importIds =
            await this.graphStorage.findImportIds(networkQuery.query);
        const decryptKeys = {};

        // Get decode keys.
        const holdingData = await Models.holding_data.findAll({
            where: {
                id: {
                    [Op.in]: importIds,
                },
            },
        });

        if (holdingData) {
            holdingData.forEach((data) => {
                decryptKeys[data.id] = data.data_public_key;
            });
        }

        const encodedVertices =
            await this.graphStorage.dataLocationQuery(networkQuery.query);
        const vertices = [];

        encodedVertices.forEach((encodedVertex) => {
            const foundIds =
                encodedVertex.imports.filter(value => importIds.indexOf(value) !== -1);

            switch (foundIds.length) {
            case 1:
                // Decrypt vertex.
                {
                    const decryptedVertex = Utilities.copyObject(encodedVertex);
                    decryptedVertex.data =
                        Encryption.decryptObject(
                            encodedVertex.data,
                            decryptKeys[foundIds[0]],
                        );
                    vertices.push(decryptedVertex);
                }
                break;
            case 0:
                // Vertex is not encrypted.
                vertices.push(Utilities.copyObject(encodedVertex));
                break;
            default:
                // Multiple keys founded. Temp solution.
                for (let i = 0; i < foundIds.length; i += 1) {
                    try {
                        const decryptedVertex = Utilities.copyObject(encodedVertex);
                        decryptedVertex.data =
                                Encryption.decryptObject(
                                    encodedVertex.data,
                                    decryptKeys[foundIds[i]],
                                );
                        vertices.push(decryptedVertex);
                        break; // Found the right key.
                    } catch (error) {
                        // Ignore.
                    }
                }
                break;
            }
        });

        return vertices;
    }

    listenToBlockchainEvents() {
        this.blockchain.subscribeToEventPermanent(['AddedPredeterminedBid', 'OfferCreated', 'LitigationInitiated', 'LitigationCompleted']);
    }
}

module.exports = DHService;<|MERGE_RESOLUTION|>--- conflicted
+++ resolved
@@ -318,6 +318,29 @@
     }
 
     async handleDataLocationRequest(message) {
+        /*
+            dataLocationRequestObject = {
+                message: {
+                    id: ID,
+                    wallet: DV_WALLET,
+                    nodeId: KAD_ID
+                    query: [
+                        {
+                                path: _path,
+                                value: _value,
+                                opcode: OPCODE
+                        },
+                        ...
+                    ]
+                }
+                messageSignature: {
+                    v: …,
+                    r: …,
+                    s: …
+                }
+             }
+         */
+
         // Check if mine publish.
         if (message.nodeId === this.config.identity &&
             message.wallet === this.config.node_wallet) {
@@ -357,6 +380,27 @@
             return;
         }
 
+        /*
+            dataLocationResponseObject = {
+                message: {
+                    id: ID,
+                    wallet: DH_WALLET,
+                    nodeId: KAD_ID,
+                    imports: [
+                                importId1,
+                                importId2
+                            ],
+                    dataSize: DATA_BYTE_SIZE,
+                    dataPrice: TOKEN_AMOUNT,
+                    stakeFactor: X
+                }
+                messageSignature: {
+                    c: …,
+                    r: …,
+                    s: …
+                }
+            }
+         */
         const wallet = this.config.node_wallet;
         const nodeId = this.config.identity;
         const dataSize = 500; // TODO
@@ -414,8 +458,6 @@
      * @return {Promise<void>}
      */
     async handleDataReadRequest(message) {
-<<<<<<< HEAD
-=======
         /*
             message: {
                 id: REPLY_ID
@@ -424,7 +466,6 @@
             }
         */
 
->>>>>>> be40d718
         // TODO in order to avoid getting a different import.
         const { nodeId, wallet, id } = message;
         try {
@@ -434,77 +475,6 @@
                 throw Error(`Couldn't find reply with ID ${id}.`);
             }
 
-<<<<<<< HEAD
-        let offer;
-        let importId;
-        let holdingData;
-        let networkReplyModel;
-        try {
-            // Check is it mine offer.
-            networkReplyModel = await Models.network_replies.find({ where: { id } });
-
-            if (!networkReplyModel) {
-                throw Error(`Couldn't find reply with ID ${id}.`);
-            }
-
-            offer = networkReplyModel.data;
-
-            if (networkReplyModel.receiver_wallet !== wallet &&
-                networkReplyModel.receiver_identity) {
-                throw Error('Sorry not your read request');
-            }
-
-            // TODO: Only one import ID used. Later we'll support replication from multiple imports.
-            // eslint-disable-next-line
-            importId = offer.imports[0];
-
-            const verticesPromise = this.graphStorage.findVerticesByImportId(importId);
-            const edgesPromise = this.graphStorage.findEdgesByImportId(importId);
-
-            const values = await Promise.all([verticesPromise, edgesPromise]);
-            const vertices = values[0];
-            const edges = values[1];
-
-            // Get replication key and then encrypt data.
-            const holdingDataModel = await Models.holding_data.find({ where: { id: importId } });
-
-            if (!holdingDataModel) {
-                throw Error(`Didn't find import with ID. ${importId}`);
-            }
-
-            holdingData = holdingDataModel.get({ plain: true });
-            const dataPublicKey = holdingData.data_public_key;
-            const replicationPrivateKey = holdingData.distribution_private_key;
-
-            Graph.decryptVertices(
-                vertices.filter(vertex => vertex.vertex_type !== 'CLASS'),
-                dataPublicKey,
-            );
-
-            Graph.encryptVertices(
-                vertices.filter(vertex => vertex.vertex_type !== 'CLASS'),
-                replicationPrivateKey,
-            );
-
-            // Make sure we have enough token balance before DV makes a purchase.
-            // From smart contract:
-            // require(DH_balance > stake_amount && DV_balance > token_amount.add(stake_amount));
-            const condition = new BN(offer.dataPrice).mul(new BN(offer.stakeFactor)).add(new BN(1));
-            const profileBalance =
-                new BN((await this.blockchain.getProfile(this.config.node_wallet)).balance, 10);
-
-            if (profileBalance.lt(condition)) {
-                await this.blockchain.increaseBiddingApproval(condition.sub(profileBalance));
-                await this.blockchain.depositToken(condition.sub(profileBalance));
-            }
-
-            const dataInfo = Models.data_info.find({ where: { import_id: importId } });
-            const replyMessage = {
-                id,
-                wallet: this.config.node_wallet,
-                data_provider_wallet: dataInfo.data_provider_wallet,
-                nodeId: this.config.identity,
-=======
             const offer = networkReplyModel.data;
 
             if (networkReplyModel.receiver_wallet !== wallet &&
@@ -579,7 +549,6 @@
                 wallet: this.config.node_wallet,
                 nodeId: this.config.identity,
                 data_provider_wallet: holdingDataModel.data_provider_wallet,
->>>>>>> be40d718
                 agreementStatus: 'CONFIRMED',
                 encryptedData: {
                     vertices,
@@ -597,13 +566,10 @@
             };
 
             this.network.kademlia().sendDataReadResponse(dataReadResponseObject, nodeId);
-<<<<<<< HEAD
-=======
             await this.listenPurchaseInititation(
                 importId, wallet, offer, networkReplyModel,
                 holdingData, nodeId, id,
             );
->>>>>>> be40d718
         } catch (e) {
             const errorMessage = `Failed to process data read request. ${e}.`;
             this.log.warn(errorMessage);
@@ -611,16 +577,7 @@
                 status: 'FAIL',
                 message: errorMessage,
             }, nodeId);
-<<<<<<< HEAD
-            return; // halt
-        }
-        await this.listenPurchaseInititation(
-            importId, wallet, offer, networkReplyModel,
-            holdingData, nodeId, id,
-        );
-=======
-        }
->>>>>>> be40d718
+        }
     }
 
     /**
@@ -730,11 +687,7 @@
         // Send data to DV.
         const encryptedPaddedKeyObject = {
             message: {
-<<<<<<< HEAD
-                messageId,
-=======
                 id: messageId,
->>>>>>> be40d718
                 wallet: this.config.node_wallet,
                 nodeId: this.config.identifiers,
                 m1,
@@ -752,19 +705,6 @@
             this.config.node_private_key,
         );
 
-<<<<<<< HEAD
-        await this.listenPurchaseDispute(
-            importId, wallet, m2Checksum,
-            epkChecksumHash, selectedBlockNumber,
-            m1Checksum, r1, r2, e,
-        );
-
-        this.network.kademlia().sendEncryptedKey(encryptedPaddedKeyObject, nodeId);
-        await this.listenPurchaseConfirmation(
-            importId, wallet, networkReplyModel,
-            selectedBlock, eHex,
-        );
-=======
         this.network.kademlia().sendEncryptedKey(encryptedPaddedKeyObject, nodeId);
 
         this.listenPurchaseDispute(
@@ -777,7 +717,6 @@
             importId, wallet, networkReplyModel,
             selectedBlock, eHex,
         ).then(() => this.log.info('Purchase confirmation completed'));
->>>>>>> be40d718
     }
 
     /**
@@ -888,7 +827,10 @@
         console.log(distance.toString('hex'));
         console.log(higherMargin.mul(new BN(correctionFactor)).div(new BN(100)).toString('hex'));
 
-        return !!distance.lt(higherMargin.mul(new BN(correctionFactor)).div(new BN(100)));
+        if (distance.lt(higherMargin.mul(new BN(correctionFactor)).div(new BN(100)))) {
+            return true;
+        }
+        return false;
     }
 
     /**
