const BN = require('bn.js');

const Utilities = require('./Utilities');
const Models = require('../models');
const Op = require('sequelize/lib/operators');
const Encryption = require('./Encryption');
const Challenge = require('./Challenge');
const Graph = require('./Graph');
const ImportUtilities = require('./ImportUtilities');
const ethAbi = require('ethereumjs-abi');
const crypto = require('crypto');

/**
 * DH operations (handling new offers, etc.)
 */
class DHService {
    /**
     * Default constructor
     * @param ctx IoC context
     */
    constructor(ctx) {
        this.config = ctx.config;
        this.importer = ctx.importer;
        this.blockchain = ctx.blockchain;
        this.transport = ctx.transport;
        this.web3 = ctx.web3;
        this.graphStorage = ctx.graphStorage;
        this.log = ctx.logger;
        this.remoteControl = ctx.remoteControl;
        this.notifyError = ctx.notifyError;
    }

    /**
     * Handles data read request from Kademlia
     * @return {Promise<void>}
     */
    async handleDataReadRequest(message) {
        /*
            message: {
                id: REPLY_ID,
                import_id: IMPORT_ID,
                wallet: DH_WALLET,
                nodeId: KAD_ID
            }
        */

        // TODO in order to avoid getting a different import.
        const {
            nodeId, wallet, id, import_id,
        } = message;
        try {
            // Check is it mine offer.
            const networkReplyModel = await Models.network_replies.find({ where: { id } });
            if (!networkReplyModel) {
                throw Error(`Couldn't find reply with ID ${id}.`);
            }

            const offer = networkReplyModel.data;

            if (networkReplyModel.receiver_wallet !== wallet &&
                networkReplyModel.receiver_identity) {
                throw Error('Sorry not your read request');
            }

            // TODO: Only one import ID used. Later we'll support replication from multiple imports.
            // eslint-disable-next-line
            const importId = import_id;

            const verticesPromise = this.graphStorage.findVerticesByImportId(importId);
            const edgesPromise = this.graphStorage.findEdgesByImportId(importId);

            const values = await Promise.all([verticesPromise, edgesPromise]);
            const vertices = values[0];
            const edges = values[1];

            ImportUtilities.unpackKeys(vertices, edges);

            // Get replication key and then encrypt data.
            const holdingDataModel = await Models.holding_data.find({ where: { id: importId } });

            if (!holdingDataModel) {
                throw Error(`Didn't find import with ID. ${importId}`);
            }

            ImportUtilities.deleteInternal(vertices);
            const holdingData = holdingDataModel.get({ plain: true });
            const dataPublicKey = holdingData.data_public_key;
            const replicationPrivateKey = holdingData.distribution_private_key;

            Graph.decryptVertices(
                vertices.filter(vertex => vertex.vertex_type !== 'CLASS'),
                dataPublicKey,
            );

            Graph.encryptVertices(
                vertices.filter(vertex => vertex.vertex_type !== 'CLASS'),
                replicationPrivateKey,
            );

            // Make sure we have enough token balance before DV makes a purchase.
            // From smart contract:
            // require(DH_balance > stake_amount && DV_balance > token_amount.add(stake_amount));
            const condition = new BN(offer.dataPrice).mul(new BN(offer.stakeFactor));
            const profileBalance =
                new BN((await this.blockchain.getProfile(this.config.node_wallet)).balance, 10);

            if (profileBalance.lt(condition)) {
                await this.blockchain.increaseBiddingApproval(condition.sub(profileBalance));
                await this.blockchain.depositToken(condition.sub(profileBalance));
            }

            /*
            dataReadResponseObject = {
                message: {
                    id: REPLY_ID
                    wallet: DH_WALLET,
                    nodeId: KAD_ID
                    agreementStatus: CONFIRMED/REJECTED,
                    data_provider_wallet,
                    encryptedData: { … }
                },
                messageSignature: {
                    c: …,
                    r: …,
                    s: …
               }
            }
             */

            const dataInfo = await Models.data_info.findOne({
                where: {
                    import_id: importId,
                },
            });

            if (!dataInfo) {
                throw Error(`Failed to get data info for import ID ${importId}.`);
            }

            const replyMessage = {
                id,
                wallet: this.config.node_wallet,
                nodeId: this.config.identity,
                data_provider_wallet: dataInfo.data_provider_wallet,
                agreementStatus: 'CONFIRMED',
                encryptedData: {
                    vertices,
                    edges,
                },
                import_id: importId, // TODO: Temporal. Remove it.
            };
            const dataReadResponseObject = {
                message: replyMessage,
                messageSignature: Utilities.generateRsvSignature(
                    JSON.stringify(replyMessage),
                    this.web3,
                    this.config.node_private_key,
                ),
            };

            await this.transport.sendDataReadResponse(dataReadResponseObject, nodeId);
            await this.listenPurchaseInititation(
                importId, wallet, offer, networkReplyModel,
                holdingData, nodeId, id,
            );
        } catch (e) {
            const errorMessage = `Failed to process data read request. ${e}.`;
            this.log.warn(errorMessage);
            this.notifyError(e);
<<<<<<< HEAD
            await this.network.kademlia().sendDataReadResponse({
=======
            await this.transport.sendDataReadResponse({
>>>>>>> ae405670
                status: 'FAIL',
                message: errorMessage,
            }, nodeId);
        }
    }

    /**
     * Wait for purchase
     * @return {Promise<void>}
     */
    async listenPurchaseInititation(
        importId, wallet, offer,
        networkReplyModel, holdingData, nodeId, messageId,
    ) {
        // Wait for event from blockchain.
        await this.blockchain.subscribeToEvent('PurchaseInitiated', importId, 20 * 60 * 1000);

        // purchase[DH_wallet][msg.sender][import_id]
        const purchase = await this.blockchain.getPurchase(
            this.config.node_wallet,
            networkReplyModel.receiver_wallet,
            importId,
        );

        if (!purchase) {
            const errorMessage = `Failed to get purchase for: DH ${this.config.node_wallet}, DV ${networkReplyModel.receiver_wallet} and import ID ${importId}.`;
            this.log.error(errorMessage);
            throw errorMessage;
        }

        // Check the conditions.
        const purchaseTokenAmount = new BN(purchase.token_amount);
        const purchaseStakeFactor = new BN(purchase.stake_factor);
        const myPrice = new BN(offer.dataPrice);
        const myStakeFactor = new BN(offer.stakeFactor);

        if (!purchaseTokenAmount.eq(myPrice) || !purchaseStakeFactor.eq(myStakeFactor)) {
            const errorMessage = `Whoa, we didn't agree on this. Purchase price and stake factor: ${purchaseTokenAmount} and ${purchaseStakeFactor}, my price and stake factor: ${myPrice} and ${myStakeFactor}.`;
            this.log.error(errorMessage);
            throw errorMessage;
        }

        this.log.info(`Purchase for import ${importId} seems just fine. Sending comm to contract.`);

        // bool commitment_proof = this_purchase.commitment ==
        // keccak256(checksum_left, checksum_right, checksum_hash,
        //          random_number_1, random_number_2, decryption_key, block_index);

        // Fetch epk from db.
        if (!holdingData) {
            this.log.error(`Cannot find holding data info for import ID ${importId}`);
            throw Error('Internal error');
        }
        const { epk } = holdingData;

        const {
            m1,
            m2,
            selectedBlockNumber,
            selectedBlock,
        } = Encryption.randomDataSplit(epk);

        const r1 = Utilities.getRandomInt(100000);
        const r2 = Utilities.getRandomInt(100000);

        const m1Checksum = Utilities.normalizeHex(Encryption.calculateDataChecksum(m1, r1, r2));
        const m2Checksum = Utilities.normalizeHex(Encryption.calculateDataChecksum(
            m2,
            r1, r2, selectedBlockNumber + 1,
        ));
        const epkChecksum = Utilities.normalizeHex(Encryption.calculateDataChecksum(epk, r1, r2));
        const epkChecksumHash =
            Utilities.normalizeHex(ethAbi.soliditySHA3(
                ['uint256'],
                [epkChecksum],
            ).toString('hex'));
        const e = crypto.randomBytes(32); // 256bits.
        const eHex = Utilities.normalizeHex(e.toString('hex'));
        // For litigation we'll need: Encryption.xor(selectedBlock, e);

        // From smart contract:
        // keccak256(checksum_left, checksum_right, checksum_hash,
        //           random_number_1, random_number_2, decryption_key, block_index);
        const commitmentHash = Utilities.normalizeHex(ethAbi.soliditySHA3(
            ['uint256', 'uint256', 'bytes32', 'uint256', 'uint256', 'uint256', 'uint256'],
            [m1Checksum, m2Checksum, epkChecksumHash, r1, r2, eHex, selectedBlockNumber],
        ).toString('hex'));

        // store block number and block in db because of litigation.

        await this.blockchain.sendCommitment(
            importId,
            networkReplyModel.receiver_wallet,
            commitmentHash,
        );

        await Models.data_holders.create({
            import_id: importId,
            dh_wallet: this.config.node_wallet,
            dh_kademlia_id: this.config.identity,
            m1,
            m2,
            e: eHex,
            sd: epkChecksum,
            r1,
            r2,
            block_number: selectedBlockNumber,
            block: selectedBlock,
        });

        // Send data to DV.
        const encryptedPaddedKeyObject = {
            message: {
                id: messageId,
                wallet: this.config.node_wallet,
                nodeId: this.config.identifiers,
                m1,
                m2,
                e: eHex,
                r1,
                r2,
                sd: epkChecksum,
                blockNumber: selectedBlockNumber,
                import_id: importId,
            },
        };
        encryptedPaddedKeyObject.messageSignature = Utilities.generateRsvSignature(
            JSON.stringify(encryptedPaddedKeyObject.message),
            this.web3,
            this.config.node_private_key,
        );

        await this.transport.sendEncryptedKey(encryptedPaddedKeyObject, nodeId);

        this.listenPurchaseDispute(
            importId, wallet, m2Checksum,
            epkChecksumHash, selectedBlockNumber,
            m1Checksum, r1, r2, e,
        ).then(() => this.log.info('Purchase dispute completed'));

        this.listenPurchaseConfirmation(
            importId, wallet, networkReplyModel,
            selectedBlock, eHex,
        ).then(() => this.log.important('Purchase confirmation completed'));
    }

    /**
     * Wait and process purchase confirmation
     * @return {Promise<void>}
     */
    async listenPurchaseConfirmation(importId, wallet, networkReplyModel, selectedBlock, eHex) {
        const eventData = await this.blockchain.subscribeToEvent('PurchaseConfirmed', importId, 10 * 60 * 1000);
        if (!eventData) {
            // Everything is ok.
            this.log.warn(`Purchase not confirmed for ${importId}.`);
            await this.blockchain.cancelPurchase(importId, wallet, true);
            this.log.important(`Purchase for import ${importId} canceled.`);
            return;
        }

        this.log.important(`[DH] Purchase confirmed for import ID ${importId}`);
        await this.blockchain.sendEncryptedBlock(
            importId,
            networkReplyModel.receiver_wallet,
            Utilities.normalizeHex(Encryption.xor(
                Buffer.from(selectedBlock, 'ascii').toString('hex'),
                Utilities.denormalizeHex(eHex),
            )),
        );
        this.log.notify(`[DH] Encrypted block sent for import ID ${importId}`);
        this.blockchain.subscribeToEvent('PurchaseConfirmed', importId, 10 * 60 * 1000);

        // Call payOut() after 5 minutes. Requirement from contract.
        setTimeout(() => {
            this.blockchain.payOutForReading(importId, networkReplyModel.receiver_wallet)
                .then(() => this.log.info(`[DH] Payout finished for import ID ${importId} and DV ${networkReplyModel.receiver_wallet}.`))
                .catch((error) => {
                    this.log.info(`[DH] Payout failed for import ID ${importId} and DV ${networkReplyModel.receiver_wallet}. ${error}.`);
                    this.notifyError(error);
                });
        }, 5 * 60 * 1000);
    }

    /**
     * Monitor for litigation event. Just in case.
     * @return {Promise<void>}
     */
    async listenPurchaseDispute(
        importId, wallet, m2Checksum, epkChecksumHash,
        selectedBlockNumber, m1Checksum, r1, r2, e,
    ) {
        let eventData = await this.blockchain.subscribeToEvent('PurchaseDisputed', importId, 10 * 60 * 1000);
        if (!eventData) {
            // Everything is ok.
            this.log.info(`No litigation process initiated for purchase for ${importId}.`);
            return;
        }

        await this.blockchain.sendProofData(
            importId, wallet, m1Checksum,
            m2Checksum, epkChecksumHash, r1, r2,
            Utilities.normalizeHex(e.toString('hex')), selectedBlockNumber,
        );

        // emit PurchaseDisputeCompleted(import_id, msg.sender, DV_wallet, false);
        eventData = this.blockchain.subscribeToEvent('PurchaseDisputeCompleted', importId, 10 * 60 * 1000);
        if (eventData.proof_was_correct) {
            this.log.info(`Litigation process for purchase ${importId} was fortunate for me.`);
        } else {
            this.log.info(`Litigation process for purchase ${importId} was unfortunate for me.`);
        }
    }

    /**
     * Handles litigation initiation from DC side
     * @param importId
     * @param dhWallet
     * @param blockId
     * @return {Promise<void>}
     */
    async litigationInitiated(importId, dhWallet, blockId) {
        if (dhWallet !== this.config.node_wallet) {
            return;
        }
        this.log.debug(`Litigation initiated for import ${importId} and block ${blockId}`);

        let vertices = await this.graphStorage.findVerticesByImportId(importId);
        ImportUtilities.sort(vertices, '_dc_key');
        // filter CLASS vertices
        vertices = vertices.filter(vertex => vertex.vertex_type !== 'CLASS'); // Dump class objects.
        const answer = Challenge.answerTestQuestion(blockId, vertices, 32);

        this.log.debug(`Answer litigation for import ${importId}. Answer for block ${blockId} is ${answer}`);
        await this.blockchain.answerLitigation(importId, answer);
    }

    async dataLocationQuery(queryId) {
        const networkQuery = await Models.network_queries.find({ where: { id: queryId } });
        if (networkQuery.status !== 'FINISHED') {
            throw Error('Query not finished.');
        }

        // Fetch the results.
        const importIds =
            await this.graphStorage.findImportIds(networkQuery.query);
        const decryptKeys = {};

        // Get decode keys.
        const holdingData = await Models.holding_data.findAll({
            where: {
                id: {
                    [Op.in]: importIds,
                },
            },
        });

        if (holdingData) {
            holdingData.forEach((data) => {
                decryptKeys[data.id] = data.data_public_key;
            });
        }

        const encodedVertices =
            await this.graphStorage.dataLocationQuery(networkQuery.query);
        const vertices = [];

        encodedVertices.forEach((encodedVertex) => {
            const foundIds =
                encodedVertex.imports.filter(value => importIds.indexOf(value) !== -1);

            switch (foundIds.length) {
            case 1:
                // Decrypt vertex.
                {
                    const decryptedVertex = Utilities.copyObject(encodedVertex);
                    decryptedVertex.data =
                        Encryption.decryptObject(
                            encodedVertex.data,
                            decryptKeys[foundIds[0]],
                        );
                    vertices.push(decryptedVertex);
                }
                break;
            case 0:
                // Vertex is not encrypted.
                vertices.push(Utilities.copyObject(encodedVertex));
                break;
            default:
                // Multiple keys founded. Temp solution.
                for (let i = 0; i < foundIds.length; i += 1) {
                    try {
                        const decryptedVertex = Utilities.copyObject(encodedVertex);
                        decryptedVertex.data =
                                Encryption.decryptObject(
                                    encodedVertex.data,
                                    decryptKeys[foundIds[i]],
                                );
                        vertices.push(decryptedVertex);
                        break; // Found the right key.
                    } catch (error) {
                        // Ignore.
                    }
                }
                break;
            }
        });

        return vertices;
    }

    /**
     * Returns given import's vertices and edges and decrypt them if needed.
     *
     * Method will return object in following format { vertices: [], edges: [] }.
     * @param importId ID of import.
     * @returns {Promise<*>}
     */
    async getImport(importId) {
        // Check if import came from DH replication or reading replication.
        const holdingData = await Models.holding_data.find({ where: { id: importId } });

        if (holdingData) {
            const verticesPromise = this.graphStorage.findVerticesByImportId(importId);
            const edgesPromise = this.graphStorage.findEdgesByImportId(importId);

            const values = await Promise.all([verticesPromise, edgesPromise]);

            const encodedVertices = values[0];
            const edges = values[1];
            const decryptKey = holdingData.data_public_key;
            const vertices = [];

            encodedVertices.forEach((encodedVertex) => {
                const decryptedVertex = Utilities.copyObject(encodedVertex);
                if (decryptedVertex.vertex_type !== 'CLASS') {
                    decryptedVertex.data =
                        Encryption.decryptObject(
                            encodedVertex.data,
                            decryptKey,
                        );
                }
                vertices.push(decryptedVertex);
            });

            return { vertices, edges };
        }

        // Check if import came from DC side.
        const dataInfo = await Models.data_info.find({ where: { import_id: importId } });

        if (dataInfo) {
            const verticesPromise = this.graphStorage.findVerticesByImportId(importId);
            const edgesPromise = this.graphStorage.findEdgesByImportId(importId);

            const values = await Promise.all([verticesPromise, edgesPromise]);

            return { vertices: values[0], edges: values[1] };
        }

        throw Error(`Cannot find import for import ID ${importId}.`);
    }

    listenToBlockchainEvents() {
        this.blockchain.subscribeToEventPermanent([
            'AddedPredeterminedBid',
            'OfferCreated',
            'LitigationInitiated',
            'LitigationCompleted',
            'EscrowVerified',
        ]);
    }
}

module.exports = DHService;<|MERGE_RESOLUTION|>--- conflicted
+++ resolved
@@ -167,11 +167,7 @@
             const errorMessage = `Failed to process data read request. ${e}.`;
             this.log.warn(errorMessage);
             this.notifyError(e);
-<<<<<<< HEAD
-            await this.network.kademlia().sendDataReadResponse({
-=======
             await this.transport.sendDataReadResponse({
->>>>>>> ae405670
                 status: 'FAIL',
                 message: errorMessage,
             }, nodeId);
