const BN = require('bn.js');

const Utilities = require('./Utilities');
const Models = require('../models');
const Op = require('sequelize/lib/operators');
const Encryption = require('./Encryption');
const MerkleTree = require('./Merkle');
const Challenge = require('./Challenge');
const Graph = require('./Graph');
const ImportUtilities = require('./ImportUtilities');
const ethAbi = require('ethereumjs-abi');
const crypto = require('crypto');
const bytes = require('utf8-length');

/**
 * DH operations (handling new offers, etc.)
 */
class DHService {
    /**
     * Default constructor
     * @param ctx IoC context
     */
    constructor(ctx) {
        this.config = ctx.config;
        this.importer = ctx.importer;
        this.blockchain = ctx.blockchain;
        this.network = ctx.network;
        this.web3 = ctx.web3;
        this.graphStorage = ctx.graphStorage;
        this.log = ctx.logger;
        this.remoteControl = ctx.remoteControl;
    }

    /**
     * Handles new offer
     *
     */
    async handleOffer(
        importId,
        dcNodeId,
        totalEscrowTime,
        maxTokenAmount,
        minStakeAmount,
        minReputation,
        dataSizeBytes,
        dataHash,
        predeterminedBid,
    ) {
        try {
            // Check if mine offer and if so ignore it.
            const offerModel = await Models.offers.findOne({ where: { import_id: importId } });
            if (offerModel) {
                const offer = offerModel.get({ plain: true });
                this.log.trace(`Mine offer (ID ${offer.data_hash}). Offer ignored`);
                return;
            }

            dcNodeId = dcNodeId.substring(2, 42);
            const dcContact = await this.network.kademlia().getContact(dcNodeId);
            if (dcContact == null || dcContact.hostname == null) {
                this.log.trace(`Unknown DC contact ${dcNodeId} for import ${importId}. Offer ignored.`);
                return;
            }

            const distanceParams = await this.blockchain.getDistanceParameters(importId);

            const nodeHash = distanceParams[0];
            const dataHash = distanceParams[1];
            const currentRanking = distanceParams[3]; // Not used at the moment
            const k = distanceParams[4];
            const numNodes = distanceParams[5];

            if (this.amIClose(k, numNodes, dataHash, nodeHash, 200000)) {
                this.log.notify('Close enough to take bid');
            } else {
                this.log.notify('Not close enough to take bid');
                return;
            }

            const dataInfo = await Models.data_info.findOne({
                where: { import_id: importId },
            });
            if (dataInfo) {
                this.log.trace(`I've already stored data for import ID ${importId}. Ignoring.`);
                return;
            }

            let bidEvent;
            // Check if predetermined bid was already added for me.
            // Possible race condition here.
            if (!predeterminedBid) {
                // If event is in the table event will be handled on different call.
                const eventModels = await Models.events.findAll({
                    where: {
                        import_id: importId,
                        event: 'AddedPredeterminedBid',
                    },
                });

                if (eventModels) {
                    const found = false;
                    eventModels.forEach((eventModel) => {
                        const data = JSON.parse(eventModel.data);
                        if (data.DH_node_id.substring(2, 42) === this.config.identity &&
                            data.DH_wallet === this.config.node_wallet) {
                            // I'm chosen for predetermined bid.
                            bidEvent = data;
                            predeterminedBid = true;
                        }
                    });
                }
            }


            // Check if already applied.
            let bidModel = await Models.bids.findOne({ where: { import_id: importId } });
            if (bidModel) {
                this.log.info(`I already sent my bid for offer: ${importId}.`);
                return;
            }

            const profile = await this.blockchain.getProfile(this.config.node_wallet);

            dataSizeBytes = new BN(dataSizeBytes);
            const totalEscrowTimePerMinute = new BN(totalEscrowTime);
            maxTokenAmount = new BN(maxTokenAmount)
                .mul(dataSizeBytes)
                .mul(new BN(totalEscrowTimePerMinute));
            minStakeAmount = new BN(minStakeAmount)
                .mul(dataSizeBytes)
                .mul(new BN(totalEscrowTimePerMinute));
            const myPrice = new BN(profile.token_amount_per_byte_minute)
                .mul(dataSizeBytes)
                .mul(new BN(totalEscrowTimePerMinute));
            const myStake = new BN(profile.stake_amount_per_byte_minute)
                .mul(dataSizeBytes)
                .mul(new BN(totalEscrowTimePerMinute));

            if (maxTokenAmount.lt(myPrice)) {
                this.log.info(`Offer ${importId} too cheap for me.`);
                return;
            }

            if (minStakeAmount.gt(myStake)) {
                this.log.info(`Skipping offer ${importId}. Stake too high.`);
                return;
            }

            if (!predeterminedBid && !Utilities.getImportDistance(myPrice, 1, myStake)) {
                this.log.info(`Offer ${importId}, not in mine distance. Not going to participate.`);
                return;
            }

            this.log.trace(`Adding a bid for offer ${importId}.`);
            this.remoteControl.addingBid(`Adding a bid for offer ${importId}.`);

            // From smart contract:
            // uint scope = this_offer.data_size * this_offer.total_escrow_time;
            // require((this_offer.min_stake_amount  <= this_DH.stake_amount * scope) &&
            //          (this_DH.stake_amount * scope <= profile[msg.sender].balance));
            const profileBalance = new BN(profile.balance, 10);
            const condition = myStake;

            if (profileBalance.lt(condition)) {
                await this.blockchain.increaseBiddingApproval(condition.sub(profileBalance));
                await this.blockchain.depositToken(condition.sub(profileBalance));
            }

            if (!predeterminedBid) {
                await this.blockchain.addBid(importId, this.config.identity);
                bidEvent = await this.blockchain.subscribeToEvent('AddedBid', importId);
            } else {
                const myBidIndex = await this.blockchain.getBidIndex(
                    importId,
                    this.config.identity,
                );
                await this.blockchain.activatePredeterminedBid(
                    importId,
                    this.config.identity,
                    myBidIndex,
                );
            }
            // await blockchain.increaseBiddingApproval(myStake);
            const dcWallet = await this.blockchain.getDcWalletFromOffer(importId);
            this._saveBidToStorage(
                bidEvent, // TODO addedBidEvent alternative for predetermined bids
                dcNodeId,
                dcWallet,
                myPrice,
                totalEscrowTime,
                myStake,
                dataSizeBytes,
                importId,
                predeterminedBid,
            );

            await this.blockchain.subscribeToEvent('OfferFinalized', importId);
            // Now check if bid taken.
            // emit BidTaken(bytes32 import_id, address DH_wallet);
            const eventModelBid = await Models.events.findOne({
                where:
                    {
                        event: 'BidTaken',
                        import_id: importId,
                    },
            });
            if (!eventModelBid) {
                // Probably contract failed since no event fired.
                this.log.info(`BidTaken not received for offer ${importId}.`);
                return;
            }

            const eventBid = eventModelBid.get({ plain: true });
            const eventBidData = JSON.parse(eventBid.data);

            if (eventBidData.DH_wallet !== this.config.node_wallet) {
                this.log.info(`Bid not taken for offer ${importId}.`);
                this.remoteControl.bidNotTaken(`Bid not taken for offer ${importId}.`);
                return;
            }

            bidModel = await Models.bids.findOne({ where: { import_id: importId } });
            const bid = bidModel.get({ plain: true });
            this.remoteControl.replicationRequestSent(importId);
            await this.network.kademlia().replicationRequest(
                {
                    import_id: importId,
                    wallet: this.config.node_wallet,
                },
                bid.dc_id, (err) => {
                    if (err) {
                        this.log.warn(`Failed to send replication request ${err}`);
                        // TODO Cancel bid here.
                        this.remoteControl.replicationReqestFailed(`Failed to send replication request ${err}`);
                    }
                },
            );
        } catch (error) {
            this.log.error(`Failed to handle offer. ${error}`);
            this.remoteControl.failedOfferHandle(`Failed to handle offer. ${error}`);
        }
    }

    _saveBidToStorage(
        event,
        dcNodeId,
        dcWallet,
        chosenPrice,
        totalEscrowTime,
        stake,
        dataSizeBytes,
        importId,
        predeterminedBid,
    ) {
        Models.bids.create({
            bid_index: event.bid_index,
            price: chosenPrice.toString(),
            import_id: importId,
            dc_wallet: dcWallet,
            dc_id: dcNodeId,
            total_escrow_time: totalEscrowTime.toString(),
            stake: stake.toString(),
            data_size_bytes: dataSizeBytes.toString(),
            pd_bid: predeterminedBid,
        }).then((bid) => {
            this.log.info(`Created new bid for offer ${importId}. Waiting for reveal... `);
        }).catch((err) => {
            this.log.error(`Failed to insert new bid. ${err}`);
        });
    }

    /**
     * Handles import received from DC
     * @param data
     * @return {Promise<void>}
     */
    async handleImport(data) {
        const bidModel = await Models.bids.findOne({ where: { import_id: data.import_id } });
        if (!bidModel) {
            this.log.warn(`Couldn't find bid for import ID ${data.import_id}.`);
            return;
        }
        const bid = bidModel.get({ plain: true });
        let importResult;
        try {
            importResult = await this.importer.importJSON({
                import_id: data.import_id,
                vertices: data.vertices,
                edges: data.edges,
                wallet: data.dc_wallet,
            }, true);

            if (importResult.error) {
                throw Error(importResult.error);
            }

            importResult = importResult.response;

            const dataSize = bytes(JSON.stringify(importResult.vertices));
            await Models.data_info.create({
                import_id: importResult.import_id,
                total_documents: importResult.vertices.length,
                root_hash: importResult.root_hash,
                data_provider_wallet: importResult.wallet,
                import_timestamp: new Date(),
                data_size: dataSize,
            });
        } catch (err) {
            this.log.warn(`Failed to import JSON. ${err}.`);
            return;
        }

        this.log.trace('[DH] Replication finished');


        try {
            const encryptedVertices = importResult.vertices.filter(vertex => vertex.vertex_type !== 'CLASS');
            ImportUtilities.sort(encryptedVertices, '_dc_key');
            const litigationBlocks = Challenge.getBlocks(encryptedVertices, 32);
            const litigationBlocksMerkleTree = new MerkleTree(litigationBlocks);
            const litigationRootHash = litigationBlocksMerkleTree.getRoot();

            const keyPair = Encryption.generateKeyPair(512);
            const decryptedVertices = encryptedVertices.map((encVertex) => {
                if (encVertex.data) {
                    const key = data.public_key;
                    encVertex.data = Encryption.decryptObject(encVertex.data, key);
                }
                return encVertex;
            });
            Graph.encryptVertices(decryptedVertices, keyPair.privateKey);

            const distributionMerkle = await ImportUtilities.merkleStructure(
                decryptedVertices,
                importResult.edges,
            );
            const distributionHash = distributionMerkle.tree.getRoot();

            const epk = Encryption.packEPK(keyPair.publicKey);
            const epkChecksum = Encryption.calculateDataChecksum(epk, 0, 0, 0);

            this.log.important('Send root hashes and checksum to blockchain.');
            this.remoteControl.sendingRootHashes('Sending import root hashes and checksum to blockchain.');
            await this.blockchain.addRootHashAndChecksum(
                importResult.import_id,
                litigationRootHash,
                distributionHash,
                Utilities.normalizeHex(epkChecksum),
            );

            // Store holding information and generate keys for eventual
            // data replication.
            const holdingData = await Models.holding_data.create({
                id: importResult.import_id,
                source_wallet: bid.dc_wallet,
                data_public_key: data.public_key,
                distribution_public_key: keyPair.privateKey,
                distribution_private_key: keyPair.privateKey,
                epk,
            });

            if (!holdingData) {
                this.log.warn('Failed to store holding data info.');
            }

            this.log.important('Replication finished. Send data to DC for verification.');
            this.remoteControl.dhReplicationFinished('Replication finished. Sending data to DC for verification.');
            await this.network.kademlia().verifyImport({
                epk,
                importId: importResult.import_id,
                encryptionKey: keyPair.privateKey,
            }, bid.dc_id);
        } catch (error) {
            this.log.error(`Failed to import data. ${error}.`);
        }
    }

    async handleDataLocationRequest(message) {
        /*
            dataLocationRequestObject = {
                message: {
                    id: ID,
                    wallet: DV_WALLET,
                    nodeId: KAD_ID
                    query: [
                        {
                                path: _path,
                                value: _value,
                                opcode: OPCODE
                        },
                        ...
                    ]
                }
                messageSignature: {
                    v: …,
                    r: …,
                    s: …
                }
             }
         */

        // Check if mine publish.
        if (message.nodeId === this.config.identity &&
            message.wallet === this.config.node_wallet) {
            this.log.trace('Received mine publish. Ignoring.');
            return;
        }

        // Handle query here.
        const { query } = message;
        const imports = await this.graphStorage.findImportIds(query);
        if (imports.length === 0) {
            // I don't want to participate
            this.log.trace(`No imports found for request ${message.id}`);
            return;
        }

        // Check if the import came from network. In more details I can only
        // distribute data gotten from someone else.
        const replicatedImportIds = [];
        // Then check if I bought replication from another DH.
        const data_holders = await Models.holding_data.findAll({
            where: {
                id: {
                    [Op.in]: imports,
                },
            },
        });

        if (data_holders) {
            data_holders.forEach((data_holder) => {
                replicatedImportIds.push(data_holder.id);
            });
        }

        /*
            dataLocationResponseObject = {
                message: {
                    id: ID,
                    wallet: DH_WALLET,
                    nodeId: KAD_ID,
                    imports: [
                                importId1,
                                importId2
                            ],
                    dataSize: DATA_BYTE_SIZE,
                    dataPrice: TOKEN_AMOUNT,
                    stakeFactor: X
                }
                messageSignature: {
                    c: …,
                    r: …,
                    s: …
                }
            }
         */
        const wallet = this.config.node_wallet;
        const nodeId = this.config.identity;
        const dataPrice = 100000; // TODO add to configuration

        const dataInfos = await Models.data_info.findAll({
            where: {
                import_id: {
                    [Op.in]: replicatedImportIds,
                },
            },
        });

        const importObjects = replicatedImportIds.map((importId) => {
            const size = dataInfos.find(di => di.import_id === importId).data_size;
            return {
                import_id: importId,
                size,
                calculated_price: new BN(size, 10).mul(new BN(dataPrice, 10)).toString(),
            };
        });

        if (importObjects.length === 0) {
            return;
        }

        const networkReplyModel = await Models.network_replies.create({
            data: {
                id: message.id,
<<<<<<< HEAD
                imports: replicatedImportIds,
                dataSize,
=======
                imports: importObjects,
>>>>>>> 67c2b723
                dataPrice,
                stakeFactor: this.config.read_stake_factor,
            },
            receiver_wallet: message.wallet,
            receiver_identity: message.nodeId,
        });

        if (!networkReplyModel) {
            this.log.error('Failed to create new network reply model.');
            throw Error('Internal error.');
        }

        const messageResponse = {
            id: message.id,
            replyId: networkReplyModel.id,
            wallet,
            nodeId,
<<<<<<< HEAD
            imports: replicatedImportIds,
            dataSize,
=======
            imports: importObjects,
>>>>>>> 67c2b723
            dataPrice,
            stakeFactor: this.config.read_stake_factor,
        };

        const messageResponseSignature =
            Utilities.generateRsvSignature(
                JSON.stringify(messageResponse),
                this.web3,
                this.config.node_private_key,
            );

        const dataLocationResponseObject = {
            message: messageResponse,
            messageSignature: messageResponseSignature,
        };

        await this.network.kademlia().sendDataLocationResponse(
            dataLocationResponseObject,
            message.nodeId,
        );
    }

    /**
     * Handles data read request from Kademlia
     * @return {Promise<void>}
     */
    async handleDataReadRequest(message) {
        /*
            message: {
                id: REPLY_ID,
                import_id: IMPORT_ID,
                wallet: DH_WALLET,
                nodeId: KAD_ID
            }
        */

        // TODO in order to avoid getting a different import.
        const {
            nodeId, wallet, id, import_id,
        } = message;
        try {
            // Check is it mine offer.
            const networkReplyModel = await Models.network_replies.find({ where: { id } });
            if (!networkReplyModel) {
                throw Error(`Couldn't find reply with ID ${id}.`);
            }

            const offer = networkReplyModel.data;

            if (networkReplyModel.receiver_wallet !== wallet &&
                networkReplyModel.receiver_identity) {
                throw Error('Sorry not your read request');
            }

            // TODO: Only one import ID used. Later we'll support replication from multiple imports.
            // eslint-disable-next-line
            const importId = import_id;

            const verticesPromise = this.graphStorage.findVerticesByImportId(importId);
            const edgesPromise = this.graphStorage.findEdgesByImportId(importId);

            const values = await Promise.all([verticesPromise, edgesPromise]);
            const vertices = values[0];
            const edges = values[1];

            ImportUtilities.unpackKeys(vertices, edges);

            // Get replication key and then encrypt data.
            const holdingDataModel = await Models.holding_data.find({ where: { id: importId } });

            if (!holdingDataModel) {
                throw Error(`Didn't find import with ID. ${importId}`);
            }

            ImportUtilities.deleteInternal(vertices);
            const holdingData = holdingDataModel.get({ plain: true });
            const dataPublicKey = holdingData.data_public_key;
            const replicationPrivateKey = holdingData.distribution_private_key;

            Graph.decryptVertices(
                vertices.filter(vertex => vertex.vertex_type !== 'CLASS'),
                dataPublicKey,
            );

            Graph.encryptVertices(
                vertices.filter(vertex => vertex.vertex_type !== 'CLASS'),
                replicationPrivateKey,
            );

            // Make sure we have enough token balance before DV makes a purchase.
            // From smart contract:
            // require(DH_balance > stake_amount && DV_balance > token_amount.add(stake_amount));
            const condition = new BN(offer.dataPrice).mul(new BN(offer.stakeFactor));
            const profileBalance =
                new BN((await this.blockchain.getProfile(this.config.node_wallet)).balance, 10);

            if (profileBalance.lt(condition)) {
                await this.blockchain.increaseBiddingApproval(condition.sub(profileBalance));
                await this.blockchain.depositToken(condition.sub(profileBalance));
            }

            /*
            dataReadResponseObject = {
                message: {
                    id: REPLY_ID
                    wallet: DH_WALLET,
                    nodeId: KAD_ID
                    agreementStatus: CONFIRMED/REJECTED,
                    data_provider_wallet,
                    encryptedData: { … }
                },
                messageSignature: {
                    c: …,
                    r: …,
                    s: …
               }
            }
             */

            const dataInfo = await Models.data_info.findOne({
                where: {
                    import_id: importId,
                },
            });

            if (!dataInfo) {
                throw Error(`Failed to get data info for import ID ${importId}.`);
            }

            const replyMessage = {
                id,
                wallet: this.config.node_wallet,
                nodeId: this.config.identity,
                data_provider_wallet: dataInfo.data_provider_wallet,
                agreementStatus: 'CONFIRMED',
                encryptedData: {
                    vertices,
                    edges,
                },
                import_id: importId, // TODO: Temporal. Remove it.
            };
            const dataReadResponseObject = {
                message: replyMessage,
                messageSignature: Utilities.generateRsvSignature(
                    JSON.stringify(replyMessage),
                    this.web3,
                    this.config.node_private_key,
                ),
            };

            await this.network.kademlia().sendDataReadResponse(dataReadResponseObject, nodeId);
            await this.listenPurchaseInititation(
                importId, wallet, offer, networkReplyModel,
                holdingData, nodeId, id,
            );
        } catch (e) {
            const errorMessage = `Failed to process data read request. ${e}.`;
            this.log.warn(errorMessage);
            await this.network.kademlia().sendDataReadResponse({
                status: 'FAIL',
                message: errorMessage,
            }, nodeId);
        }
    }

    /**
     * Wait for purchase
     * @return {Promise<void>}
     */
    async listenPurchaseInititation(
        importId, wallet, offer,
        networkReplyModel, holdingData, nodeId, messageId,
    ) {
        // Wait for event from blockchain.
        await this.blockchain.subscribeToEvent('PurchaseInitiated', importId, 20 * 60 * 1000);

        // purchase[DH_wallet][msg.sender][import_id]
        const purchase = await this.blockchain.getPurchase(
            this.config.node_wallet,
            networkReplyModel.receiver_wallet,
            importId,
        );

        if (!purchase) {
            const errorMessage = `Failed to get purchase for: DH ${this.config.node_wallet}, DV ${networkReplyModel.receiver_wallet} and import ID ${importId}.`;
            this.log.error(errorMessage);
            throw errorMessage;
        }

        // Check the conditions.
        const purchaseTokenAmount = new BN(purchase.token_amount);
        const purchaseStakeFactor = new BN(purchase.stake_factor);
        const myPrice = new BN(offer.dataPrice);
        const myStakeFactor = new BN(offer.stakeFactor);

        if (!purchaseTokenAmount.eq(myPrice) || !purchaseStakeFactor.eq(myStakeFactor)) {
            const errorMessage = `Whoa, we didn't agree on this. Purchase price and stake factor: ${purchaseTokenAmount} and ${purchaseStakeFactor}, my price and stake factor: ${myPrice} and ${myStakeFactor}.`;
            this.log.error(errorMessage);
            throw errorMessage;
        }

        this.log.info(`Purchase for import ${importId} seems just fine. Sending comm to contract.`);

        // bool commitment_proof = this_purchase.commitment ==
        // keccak256(checksum_left, checksum_right, checksum_hash,
        //          random_number_1, random_number_2, decryption_key, block_index);

        // Fetch epk from db.
        if (!holdingData) {
            this.log.error(`Cannot find holding data info for import ID ${importId}`);
            throw Error('Internal error');
        }
        const { epk } = holdingData;

        const {
            m1,
            m2,
            selectedBlockNumber,
            selectedBlock,
        } = Encryption.randomDataSplit(epk);

        const r1 = Utilities.getRandomInt(100000);
        const r2 = Utilities.getRandomInt(100000);

        const m1Checksum = Utilities.normalizeHex(Encryption.calculateDataChecksum(m1, r1, r2));
        const m2Checksum = Utilities.normalizeHex(Encryption.calculateDataChecksum(
            m2,
            r1, r2, selectedBlockNumber + 1,
        ));
        const epkChecksum = Utilities.normalizeHex(Encryption.calculateDataChecksum(epk, r1, r2));
        const epkChecksumHash =
            Utilities.normalizeHex(ethAbi.soliditySHA3(
                ['uint256'],
                [epkChecksum],
            ).toString('hex'));
        const e = crypto.randomBytes(32); // 256bits.
        const eHex = Utilities.normalizeHex(e.toString('hex'));
        // For litigation we'll need: Encryption.xor(selectedBlock, e);

        // From smart contract:
        // keccak256(checksum_left, checksum_right, checksum_hash,
        //           random_number_1, random_number_2, decryption_key, block_index);
        const commitmentHash = Utilities.normalizeHex(ethAbi.soliditySHA3(
            ['uint256', 'uint256', 'bytes32', 'uint256', 'uint256', 'uint256', 'uint256'],
            [m1Checksum, m2Checksum, epkChecksumHash, r1, r2, eHex, selectedBlockNumber],
        ).toString('hex'));

        // store block number and block in db because of litigation.

        await this.blockchain.sendCommitment(
            importId,
            networkReplyModel.receiver_wallet,
            commitmentHash,
        );

        await Models.data_holders.create({
            import_id: importId,
            dh_wallet: this.config.node_wallet,
            dh_kademlia_id: this.config.identity,
            m1,
            m2,
            e: eHex,
            sd: epkChecksum,
            r1,
            r2,
            block_number: selectedBlockNumber,
            block: selectedBlock,
        });

        // Send data to DV.
        const encryptedPaddedKeyObject = {
            message: {
                id: messageId,
                wallet: this.config.node_wallet,
                nodeId: this.config.identifiers,
                m1,
                m2,
                e: eHex,
                r1,
                r2,
                sd: epkChecksum,
                blockNumber: selectedBlockNumber,
                import_id: importId,
            },
        };
        encryptedPaddedKeyObject.messageSignature = Utilities.generateRsvSignature(
            JSON.stringify(encryptedPaddedKeyObject.message),
            this.web3,
            this.config.node_private_key,
        );

        await this.network.kademlia().sendEncryptedKey(encryptedPaddedKeyObject, nodeId);

        this.listenPurchaseDispute(
            importId, wallet, m2Checksum,
            epkChecksumHash, selectedBlockNumber,
            m1Checksum, r1, r2, e,
        ).then(() => this.log.info('Purchase dispute completed'));

        this.listenPurchaseConfirmation(
            importId, wallet, networkReplyModel,
            selectedBlock, eHex,
        ).then(() => this.log.important('Purchase confirmation completed'));
    }

    /**
     * Wait and process purchase confirmation
     * @return {Promise<void>}
     */
    async listenPurchaseConfirmation(importId, wallet, networkReplyModel, selectedBlock, eHex) {
        const eventData = await this.blockchain.subscribeToEvent('PurchaseConfirmed', importId, 10 * 60 * 1000);
        if (!eventData) {
            // Everything is ok.
            this.log.warn(`Purchase not confirmed for ${importId}.`);
            await this.blockchain.cancelPurchase(importId, wallet, true);
            this.log.important(`Purchase for import ${importId} canceled.`);
            return;
        }

        this.log.important(`[DH] Purchase confirmed for import ID ${importId}`);
        await this.blockchain.sendEncryptedBlock(
            importId,
            networkReplyModel.receiver_wallet,
            Utilities.normalizeHex(Encryption.xor(
                Buffer.from(selectedBlock, 'ascii').toString('hex'),
                Utilities.denormalizeHex(eHex),
            )),
        );
        this.log.notify(`[DH] Encrypted block sent for import ID ${importId}`);
        this.blockchain.subscribeToEvent('PurchaseConfirmed', importId, 10 * 60 * 1000);

        // Call payOut() after 5 minutes. Requirement from contract.
        setTimeout(() => {
            this.blockchain.payOutForReading(importId, networkReplyModel.receiver_wallet)
                .then(() => this.log.info(`[DH] Payout finished for import ID ${importId} and DV ${networkReplyModel.receiver_wallet}.`))
                .catch(error => this.log.info(`[DH] Payout failed for import ID ${importId} and DV ${networkReplyModel.receiver_wallet}. ${error}.`));
        }, 5 * 60 * 1000);
    }

    /**
     * Monitor for litigation event. Just in case.
     * @return {Promise<void>}
     */
    async listenPurchaseDispute(
        importId, wallet, m2Checksum, epkChecksumHash,
        selectedBlockNumber, m1Checksum, r1, r2, e,
    ) {
        let eventData = await this.blockchain.subscribeToEvent('PurchaseDisputed', importId, 10 * 60 * 1000);
        if (!eventData) {
            // Everything is ok.
            this.log.info(`No litigation process initiated for purchase for ${importId}.`);
            return;
        }

        await this.blockchain.sendProofData(
            importId, wallet, m1Checksum,
            m2Checksum, epkChecksumHash, r1, r2,
            Utilities.normalizeHex(e.toString('hex')), selectedBlockNumber,
        );

        // emit PurchaseDisputeCompleted(import_id, msg.sender, DV_wallet, false);
        eventData = this.blockchain.subscribeToEvent('PurchaseDisputeCompleted', importId, 10 * 60 * 1000);
        if (eventData.proof_was_correct) {
            this.log.info(`Litigation process for purchase ${importId} was fortunate for me.`);
        } else {
            this.log.info(`Litigation process for purchase ${importId} was unfortunate for me.`);
        }
    }

    /**
     * Checking if node Hash is close enugh to respond to bid
     * @param k - Number of required data holders
     * @param numNodes - Number of registered nodes on ODN network
     * @param dataHash - Import hash
     * @param nodeHash - DH node hash
     * @param correctionFactor
     */
    amIClose(k, numNodes, dataHash, nodeHash, correctionFactor = 100) {
        const two = new BN(2);
        const deg128 = two.pow(new BN(128));
        const intervalBn = deg128.div(new BN(numNodes, 10));

        const marginBn = intervalBn.mul(new BN(k, 10)).div(two);

        const dataHashBn = new BN(Utilities.denormalizeHex(dataHash), 16);

        let intervalTo;
        let higherMargin = marginBn;

        if (dataHashBn.lt(marginBn)) {
            intervalTo = (two).mul(marginBn);
            higherMargin = intervalTo.sub(dataHashBn);
        }


        if ((dataHashBn.add(marginBn)).gte(deg128)) {
            higherMargin = dataHashBn.add(marginBn).sub(deg128).add(marginBn);
        }

        const nodeHashBn = new BN(Utilities.denormalizeHex(nodeHash), 16);

        let distance;
        if (dataHashBn.gt(nodeHashBn)) {
            distance = dataHashBn.sub(nodeHashBn);
        } else {
            distance = nodeHashBn.sub(dataHashBn);
        }

        if (distance.lt(higherMargin.mul(new BN(correctionFactor)).div(new BN(100)))) {
            return true;
        }
        return false;
    }

    /**
     * Handles litigation initiation from DC side
     * @param importId
     * @param dhWallet
     * @param blockId
     * @return {Promise<void>}
     */
    async litigationInitiated(importId, dhWallet, blockId) {
        if (dhWallet !== this.config.node_wallet) {
            return;
        }
        this.log.debug(`Litigation initiated for import ${importId} and block ${blockId}`);

        let vertices = await this.graphStorage.findVerticesByImportId(importId);
        ImportUtilities.sort(vertices, '_dc_key');
        // filter CLASS vertices
        vertices = vertices.filter(vertex => vertex.vertex_type !== 'CLASS'); // Dump class objects.
        const answer = Challenge.answerTestQuestion(blockId, vertices, 32);

        this.log.debug(`Answer litigation for import ${importId}. Answer for block ${blockId} is ${answer}`);
        await this.blockchain.answerLitigation(importId, answer);
    }

    async dataLocationQuery(queryId) {
        const networkQuery = await Models.network_queries.find({ where: { id: queryId } });
        if (networkQuery.status !== 'FINISHED') {
            throw Error('Query not finished.');
        }

        // Fetch the results.
        const importIds =
            await this.graphStorage.findImportIds(networkQuery.query);
        const decryptKeys = {};

        // Get decode keys.
        const holdingData = await Models.holding_data.findAll({
            where: {
                id: {
                    [Op.in]: importIds,
                },
            },
        });

        if (holdingData) {
            holdingData.forEach((data) => {
                decryptKeys[data.id] = data.data_public_key;
            });
        }

        const encodedVertices =
            await this.graphStorage.dataLocationQuery(networkQuery.query);
        const vertices = [];

        encodedVertices.forEach((encodedVertex) => {
            const foundIds =
                encodedVertex.imports.filter(value => importIds.indexOf(value) !== -1);

            switch (foundIds.length) {
            case 1:
                // Decrypt vertex.
                {
                    const decryptedVertex = Utilities.copyObject(encodedVertex);
                    decryptedVertex.data =
                        Encryption.decryptObject(
                            encodedVertex.data,
                            decryptKeys[foundIds[0]],
                        );
                    vertices.push(decryptedVertex);
                }
                break;
            case 0:
                // Vertex is not encrypted.
                vertices.push(Utilities.copyObject(encodedVertex));
                break;
            default:
                // Multiple keys founded. Temp solution.
                for (let i = 0; i < foundIds.length; i += 1) {
                    try {
                        const decryptedVertex = Utilities.copyObject(encodedVertex);
                        decryptedVertex.data =
                                Encryption.decryptObject(
                                    encodedVertex.data,
                                    decryptKeys[foundIds[i]],
                                );
                        vertices.push(decryptedVertex);
                        break; // Found the right key.
                    } catch (error) {
                        // Ignore.
                    }
                }
                break;
            }
        });

        return vertices;
    }

    /**
     * Returns given import's vertices and edges and decrypt them if needed.
     *
     * Method will return object in following format { vertices: [], edges: [] }.
     * @param importId ID of import.
     * @returns {Promise<*>}
     */
    async getVerticesForImport(importId) {
        // Check if import came from DH replication or reading replication.
        const holdingData = await Models.holding_data.find({ where: { id: importId } });

        if (holdingData) {
            const verticesPromise = this.graphStorage.findVerticesByImportId(importId);
            const edgesPromise = this.graphStorage.findEdgesByImportId(importId);

            const values = await Promise.all([verticesPromise, edgesPromise]);

            const encodedVertices = values[0];
            const edges = values[1];
            const decryptKey = holdingData.data_public_key;
            const vertices = [];

            encodedVertices.forEach((encodedVertex) => {
                const decryptedVertex = Utilities.copyObject(encodedVertex);
                if (decryptedVertex.vertex_type !== 'CLASS') {
                    decryptedVertex.data =
                        Encryption.decryptObject(
                            encodedVertex.data,
                            decryptKey,
                        );
                }
                vertices.push(decryptedVertex);
            });

            return { vertices, edges };
        }

        // Check if import came from DC side.
        const dataInfo = await Models.data_info.find({ where: { import_id: importId } });

        if (dataInfo) {
            const verticesPromise = this.graphStorage.findVerticesByImportId(importId);
            const edgesPromise = this.graphStorage.findEdgesByImportId(importId);

            const values = await Promise.all([verticesPromise, edgesPromise]);

            return { vertices: values[0], edges: values[1] };
        }

        throw Error(`Cannot find vertices for import ID ${importId}.`);
    }

    listenToBlockchainEvents() {
        this.blockchain.subscribeToEventPermanent([
            'AddedPredeterminedBid',
            'OfferCreated',
            'LitigationInitiated',
            'LitigationCompleted',
            'EscrowVerified',
        ]);
    }
}

module.exports = DHService;<|MERGE_RESOLUTION|>--- conflicted
+++ resolved
@@ -28,7 +28,6 @@
         this.web3 = ctx.web3;
         this.graphStorage = ctx.graphStorage;
         this.log = ctx.logger;
-        this.remoteControl = ctx.remoteControl;
     }
 
     /**
@@ -56,7 +55,7 @@
             }
 
             dcNodeId = dcNodeId.substring(2, 42);
-            const dcContact = await this.network.kademlia().getContact(dcNodeId);
+            const dcContact = await this.network.kademlia().getContact(dcNodeId, true);
             if (dcContact == null || dcContact.hostname == null) {
                 this.log.trace(`Unknown DC contact ${dcNodeId} for import ${importId}. Offer ignored.`);
                 return;
@@ -121,6 +120,8 @@
 
             const profile = await this.blockchain.getProfile(this.config.node_wallet);
 
+            maxTokenAmount = new BN(maxTokenAmount);
+            minStakeAmount = new BN(minStakeAmount);
             dataSizeBytes = new BN(dataSizeBytes);
             const totalEscrowTimePerMinute = new BN(totalEscrowTime);
             maxTokenAmount = new BN(maxTokenAmount)
@@ -152,7 +153,6 @@
             }
 
             this.log.trace(`Adding a bid for offer ${importId}.`);
-            this.remoteControl.addingBid(`Adding a bid for offer ${importId}.`);
 
             // From smart contract:
             // uint scope = this_offer.data_size * this_offer.total_escrow_time;
@@ -215,13 +215,11 @@
 
             if (eventBidData.DH_wallet !== this.config.node_wallet) {
                 this.log.info(`Bid not taken for offer ${importId}.`);
-                this.remoteControl.bidNotTaken(`Bid not taken for offer ${importId}.`);
                 return;
             }
 
             bidModel = await Models.bids.findOne({ where: { import_id: importId } });
             const bid = bidModel.get({ plain: true });
-            this.remoteControl.replicationRequestSent(importId);
             await this.network.kademlia().replicationRequest(
                 {
                     import_id: importId,
@@ -231,13 +229,11 @@
                     if (err) {
                         this.log.warn(`Failed to send replication request ${err}`);
                         // TODO Cancel bid here.
-                        this.remoteControl.replicationReqestFailed(`Failed to send replication request ${err}`);
                     }
                 },
             );
         } catch (error) {
             this.log.error(`Failed to handle offer. ${error}`);
-            this.remoteControl.failedOfferHandle(`Failed to handle offer. ${error}`);
         }
     }
 
@@ -312,7 +308,6 @@
 
         this.log.trace('[DH] Replication finished');
 
-
         try {
             const encryptedVertices = importResult.vertices.filter(vertex => vertex.vertex_type !== 'CLASS');
             ImportUtilities.sort(encryptedVertices, '_dc_key');
@@ -340,7 +335,6 @@
             const epkChecksum = Encryption.calculateDataChecksum(epk, 0, 0, 0);
 
             this.log.important('Send root hashes and checksum to blockchain.');
-            this.remoteControl.sendingRootHashes('Sending import root hashes and checksum to blockchain.');
             await this.blockchain.addRootHashAndChecksum(
                 importResult.import_id,
                 litigationRootHash,
@@ -364,7 +358,6 @@
             }
 
             this.log.important('Replication finished. Send data to DC for verification.');
-            this.remoteControl.dhReplicationFinished('Replication finished. Sending data to DC for verification.');
             await this.network.kademlia().verifyImport({
                 epk,
                 importId: importResult.import_id,
@@ -482,12 +475,7 @@
         const networkReplyModel = await Models.network_replies.create({
             data: {
                 id: message.id,
-<<<<<<< HEAD
-                imports: replicatedImportIds,
-                dataSize,
-=======
                 imports: importObjects,
->>>>>>> 67c2b723
                 dataPrice,
                 stakeFactor: this.config.read_stake_factor,
             },
@@ -505,12 +493,7 @@
             replyId: networkReplyModel.id,
             wallet,
             nodeId,
-<<<<<<< HEAD
-            imports: replicatedImportIds,
-            dataSize,
-=======
             imports: importObjects,
->>>>>>> 67c2b723
             dataPrice,
             stakeFactor: this.config.read_stake_factor,
         };
