class APIUtilities {
    constructor(ctx) {
        this.config = ctx.config;
        this.logger = ctx.logger;
    }

    /**
     * Authorize request based on whitelisting
     * @param request - HTTP request
     * @return {*}
     */
<<<<<<< HEAD
    authorize(req, res) {
        const request_ip = req.headers['x-forwarded-for'] || req.connection.remoteAddress;
=======
    authorize(request) {
        const request_ip = request.headers['x-forwarded-for'] || request.connection.remoteAddress;
>>>>>>> 6953ad6c
        const remote_access = this.config.network.remoteWhitelist;

        if (remote_access.length > 0 && !remote_access.includes(request_ip)) {
            return {
                status: 403,
                message: 'Forbidden request',
            };
        }
        if (this.config.auth_token_enabled) {
            const token = request.query.auth_token;
            if (!token) {
                return {
                    status: 401,
                    message: 'Failed to authorize. Auth token is missing',
                };
            }
            if (token !== this.config.houston_password) {
                return {
                    status: 401,
                    message: `Failed to authorize. Auth token ${token} is invalid`,
                };
            }
        }
        return null;
    }
}

module.exports = APIUtilities;<|MERGE_RESOLUTION|>--- conflicted
+++ resolved
@@ -9,13 +9,8 @@
      * @param request - HTTP request
      * @return {*}
      */
-<<<<<<< HEAD
-    authorize(req, res) {
-        const request_ip = req.headers['x-forwarded-for'] || req.connection.remoteAddress;
-=======
     authorize(request) {
         const request_ip = request.headers['x-forwarded-for'] || request.connection.remoteAddress;
->>>>>>> 6953ad6c
         const remote_access = this.config.network.remoteWhitelist;
 
         if (remote_access.length > 0 && !remote_access.includes(request_ip)) {
