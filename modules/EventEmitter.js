const Graph = require('./Graph');
const Challenge = require('./Challenge');
const Utilities = require('./Utilities');
const config = require('./Config');
const Models = require('../models');
<<<<<<< HEAD
=======
const Op = require('sequelize/lib/operators');
>>>>>>> 2e0e1fc1
const Encryption = require('./Encryption');
const ImportUtilities = require('./ImportUtilities');

const events = require('events');

class EventEmitter {
    /**
     * Default constructor
     * @param ctx IoC context
     */
    constructor(ctx) {
        this.ctx = ctx;
        this.product = ctx.product;
        this.web3 = ctx.web3;
        this.graphStorage = ctx.graphStorage;
        this.globalEmitter = new events.EventEmitter();
    }

    /**
     * Initializes event listeners
     */
    initialize() {
        const {
            dcService,
            dhService,
            dvService,
            dataReplication,
            importer,
            challenger,
            blockchain,
            product,
            logger,
<<<<<<< HEAD
=======
            graph,
>>>>>>> 2e0e1fc1
        } = this.ctx;

        this.globalEmitter.on('trail', (data) => {
            product.getTrailByQuery(data.query).then((res) => {
                data.response.send(res);
            }).catch(() => {
                logger.error(`Failed to get trail for query ${data.query}`);
                data.response.send(500); // TODO rethink about status codes
            });
        });

        this.globalEmitter.on('get_root_hash', (data) => {
            const dcWallet = data.query.dc_wallet;
            if (dcWallet == null) {
                data.response.send({
                    status: 400,
                    message: 'dc_wallet parameter query is missing',
                });
                return;
            }
            const importId = data.query.import_id;
            if (importId == null) {
                data.response.send({
                    status: 400,
                    message: 'import_id parameter query is missing',
                });
                return;
            }
            blockchain.getRootHash(dcWallet, importId).then((res) => {
                data.response.send(res);
            }).catch((err) => {
                logger.error(`Failed to get root hash for query ${data.query}`);
                data.response.send(500); // TODO rethink about status codes
            });
        });

<<<<<<< HEAD

        this.globalEmitter.on('network-query', (data) => {
            dvService.queryNetwork(data.query)
                .then((offer) => {
                    if (offer) {
                        dvService.handleReadOffer(offer).then(() => {
                            logger.trace('Read offer handled');
                        }).catch((err) => {
                            logger.warn(`Failed to handle offer. ${err}`);
                        });
                    }
                })
                .catch(error => logger.error(`Failed to query network. ${error}.`));
            data.response.send(200);
        });

        // TODO: move this from this class
=======
        this.globalEmitter.on('network-query', (data) => {
            const failFunction = (error) => {
                logger.warn(error);
                data.response.send({
                    status: 'FAIL',
                    message: 'Failed to handle query',
                });
            };
            dvService.queryNetwork(data.query)
                .then((queryId) => {
                    data.response.send({
                        status: 'OK',
                        message: 'Query sent successfully.',
                        query_id: queryId,
                    });
                    dvService.handleQuery(queryId).then((offer) => {
                        if (offer) {
                            dvService.handleReadOffer(offer).then(() => {
                                logger.info(`Read offer ${offer.id} for query ${offer.query_id} initiated.`);
                            }).catch(err => failFunction(`Failed to handle offer ${offer.id} for query ${offer.query_id} handled. ${err}.`));
                        } else {
                            logger.info(`No offers for query ${offer.query_id} handled.`);
                        }
                    }).catch(error => logger.error(`Failed handle query. ${error}.`));
                }).catch(error => logger.error(`Failed query network. ${error}.`));
        });

        this.globalEmitter.on('network-query-status', async (data) => {
            const { id, response } = data;

            const networkQuery = await Models.network_queries.find({ where: { id } });
            if (networkQuery.status === 'FINISHED') {
                try {
                    const vertices = await dhService.dataLocationQuery(id);

                    response.send({
                        status: 'OK',
                        message: `Query status ${networkQuery.status}.`,
                        query_id: networkQuery.id,
                        vertices,
                    });
                } catch (error) {
                    logger.info(`Failed to process network query status for ID ${id}. ${error}.`);
                    response.send({
                        status: 'FAIL',
                        error: 'Fail to process.',
                        query_id: networkQuery.id,
                    });
                }
            } else {
                response.send({
                    status: 'OK',
                    message: `Query status ${networkQuery.status}.`,
                    query_id: networkQuery.id,
                });
            }
        });

>>>>>>> 2e0e1fc1
        const processImport = async (response, error, data) => {
            if (response === null) {
                data.response.status(error.status);
                data.response.send({
                    status: error.status,
                    message: error.message,
                });
                return;
            }

            const {
                import_id,
                root_hash,
                total_documents,
<<<<<<< HEAD
=======
                vertices,
>>>>>>> 2e0e1fc1
                wallet,
            } = response;

            try {
                await Models.data_info
                    .create({
<<<<<<< HEAD
                        import_id,
                        root_hash,
                        data_provider_wallet: wallet,
                        import_timestamp: new Date(),
                        total_documents,
=======
                        import_id, root_hash, import_timestamp: new Date(), total_documents,
>>>>>>> 2e0e1fc1
                    }).catch((error) => {
                        logger.error(error);
                        data.response.send({
                            status: 500,
                            message: error,
                        });
                    });
<<<<<<< HEAD

                data.response.send({
                    status: 200,
                    message: 'Ok.',
                });
            } catch (error) {
                logger.error(`Failed to register import. Error ${error}.`);
=======
                await dcService.createOffer(import_id, root_hash, total_documents, vertices);
            } catch (error) {
                logger.error(`Failed to start offer. Error ${error}.`);
>>>>>>> 2e0e1fc1
                data.response.send({
                    status: 500,
                    message: 'Failed to parse XML.',
                });
                return;
            }

            data.response.send({
                status: 200,
                message: 'Ok.',
            });
        };

        this.globalEmitter.on('create-offer', async (data) => {
            const { data_id } = data;

            try {
                let vertices = await this.graphStorage.findVerticesByImportId(data_id);
                vertices = vertices.map((vertex, index) => {
                    delete vertex.private;
                    return vertex;
                });
                await Models.data_info.findOne({ where: { import_id: data_id } })
                    .then(async (dataimport) => {
                        await dcService
                            .createOffer(
                                data_id,
                                dataimport.root_hash,
                                dataimport.total_documents,
                                vertices,
                            ).catch((e) => {
                                console.log(e);
                            });
                    }).catch((error) => {
                        throw new Error('This import does not exist in database');
                    });
            } catch (error) {
                logger.error(`Failed to start offer. ${error}.`);
                data.response.send({
                    status: 500,
                    message: `Failed to start offer. ${error}.`,
                });
                return;
            }

            data.response.send({
                status: 200,
                message: 'Ok.',
            });
        });


        this.globalEmitter.on('gs1-import-request', async (data) => {
            try {
                const responseObject = await importer.importXMLgs1(data.filepath);
                const { error } = responseObject;
                const { response } = responseObject;

                if (response === null) {
                    await processImport(null, error, data);
                } else {
                    await processImport(response, null, data);
                }
            } catch (error) {
                await processImport(null, error, data);
            }
        });

        this.globalEmitter.on('wot-import-request', async (data) => {
            try {
                const responseObject = await importer.importWOT(data.filepath);
                const { error } = responseObject;
                const { response } = responseObject;

                if (response === null) {
                    await processImport(null, error, data);
                } else {
                    await processImport(response, null, data);
                }
            } catch (error) {
                await processImport(null, error, data);
            }
        });

        this.globalEmitter.on('replication-request', async (request, response) => {
            logger.trace('replication-request received');

            const { import_id, wallet } = request.params.message;
            const { wallet: kadWallet } = request.contact[1];
            const kadIdentity = request.contact[0];

            if (!import_id || !wallet) {
                const errorMessage = 'Asked replication without providing import ID or wallet.';
                logger.warn(errorMessage);
                response.send({ status: 'fail', error: errorMessage });
                return;
            }

            if (kadWallet !== wallet) {
                logger.warn(`Wallet from KADemlia differs from replication request for import ID ${import_id}.`);
            }

            const offerModel = await Models.offers.findOne({ where: { id: import_id } });
            if (!offerModel) {
                const errorMessage = `Replication request for offer I don't know: ${import_id}.`;
                logger.warn(errorMessage);
                response.send({ status: 'fail', error: errorMessage });
                return;
            }

            const offer = offerModel.get({ plain: true });

            // Check is it valid ID of replicator.
            const offerDhIds = JSON.parse(offer.dh_ids);
            const offerWallets = JSON.parse(offer.dh_wallets);

            // TODO: Bids should -be stored for all predetermined and others and then checked here.
            // if (!offerDhIds.includes(kadIdentity) || !offerWallets.includes(kadWallet)) {
<<<<<<< HEAD
            //     const errorMessage =
            //      `Replication request for offer you didn't apply: ${import_id}.`;
            //     logger.warn(
            //      `DH ${kadIdentity} requested data without offer for import ID ${import_id}.`);
=======
            //     const errorMessage = `Replication request for
            // offer you didn't apply: ${import_id}.`;
            //     logger.warn(`DH ${kadIdentity} requested data
            // without offer for import ID ${import_id}.`);
>>>>>>> 2e0e1fc1
            //     response.send({ status: 'fail', error: errorMessage });
            //     return;
            // }

            const objectClassesPromise = this.graphStorage.findObjectClassVertices();
            const verticesPromise = this.graphStorage.findVerticesByImportId(offer.id);
            const edgesPromise = this.graphStorage.findEdgesByImportId(offer.id);

            const values = await Promise.all([verticesPromise, edgesPromise, objectClassesPromise]);
            let vertices = values[0];
            const edges = values[1];
            const objectClassVertices = values[2];

            vertices = vertices.concat(...objectClassVertices);

            for (const vertex of vertices) {
                delete vertex.imports;
                delete vertex.private;
            }

            const keyPair = Encryption.generateKeyPair();
            Graph.encryptVertices(vertices, keyPair.privateKey);

            const replicatedData = await Models.replicated_data.create({
                dh_id: kadIdentity,
                import_id,
                offer_id: offer.id,
                data_private_key: keyPair.privateKey,
                data_public_key: keyPair.publicKey,
<<<<<<< HEAD
=======
                status: 'ACTIVE',
>>>>>>> 2e0e1fc1
            });

            logger.info('[DC] Preparing to enter sendPayload');
            const data = {
                contact: kadIdentity,
                vertices,
                edges,
                import_id,
                public_key: keyPair.publicKey,
<<<<<<< HEAD
=======
                root_hash: offer.data_hash,
>>>>>>> 2e0e1fc1
                total_escrow_time: offer.total_escrow_time,
            };

            dataReplication.sendPayload(data).then(() => {
                logger.info(`[DC] Payload sent. Replication ID ${replicatedData.id}.`);
            }).catch((error) => {
                logger.warn(`Failed to send payload to ${kadIdentity}. Replication ID ${replicatedData.id}. ${error}`);
            });

            response.send({ status: 'success' });
        });

        this.globalEmitter.on('payload-request', async (request) => {
            logger.trace(`payload-request arrived from ${request.contact[0]}`);
            await dhService.handleImport(request.params.message.payload);

            // TODO doktor: send fail in case of fail.
        });

        this.globalEmitter.on('replication-finished', (status) => {
            logger.warn('Notified of finished replication, preparing to start challenges');
            challenger.startChallenging();
        });

        this.globalEmitter.on('kad-challenge-request', (request, response) => {
            logger.trace(`Challenge arrived: Block ID ${request.params.message.payload.block_id}, Import ID ${request.params.message.payload.import_id}`);
            const challenge = request.params.message.payload;

            this.graphStorage.findVerticesByImportId(challenge.import_id).then((vertices) => {
                ImportUtilities.sort(vertices);
                // filter CLASS vertices
                vertices = vertices.filter(vertex => vertex.vertex_type !== 'CLASS'); // Dump class objects.
                const answer = Challenge.answerTestQuestion(challenge.block_id, vertices, 32);
<<<<<<< HEAD
                logger.trace(`Sending answer to question for import ID ${challenge.import_id}, block ID ${challenge.block_id}`);
=======
                logger.trace(`Sending answer to question for import ID ${challenge.import_id}, block ID ${challenge.block_id}. Block ${answer}`);
>>>>>>> 2e0e1fc1
                response.send({
                    status: 'success',
                    answer,
                }, (error) => {
                    logger.error(`Failed to send challenge answer to ${challenge.import_id}. Error: ${error}.`);
                });
            }).catch((error) => {
                logger.error(`Failed to get data. ${error}.`);

                response.send({
                    status: 'fail',
                }, (error) => {
                    logger.error(`Failed to send 'fail' status.v Error: ${error}.`);
                });
            });
        });

        /**
         * Handles bidding-broadcast on the DH side
         */
        this.globalEmitter.on('kad-data-location-request', async (kadMessage) => {
            logger.info('kad-data-location-request received');

            const dataLocationRequestObject = kadMessage;
            const { message, messageSignature } = dataLocationRequestObject;

            if (!Utilities.isMessageSigned(this.web3, message, messageSignature)) {
                logger.warn(`We have a forger here. Signature doesn't match for message: ${message}`);
                return;
            }

            try {
                await dhService.handleDataLocationRequest(message);
            } catch (error) {
                const errorMessage = `Failed to process data location request. ${error}.`;
                logger.warn(errorMessage);
            }
        });

        this.globalEmitter.on('offer-ended', (message) => {
            const { scId } = message;

            logger.info(`Offer ${scId} has ended.`);
        });

        this.globalEmitter.on('AddedBid', (message) => {

        });

        this.globalEmitter.on('kad-bidding-won', (message) => {
            logger.info('Wow I won bidding. Let\'s get into it.');
        });

        this.globalEmitter.on('eth-OfferCreated', async (eventData) => {
            logger.info('eth-OfferCreated');

            const {
                import_id,
                DC_node_id,
                total_escrow_time_in_minutes,
                max_token_amount_per_DH,
                min_stake_amount_per_DH,
                min_reputation,
                data_hash,
                data_size_in_bytes,
            } = eventData;

            await dhService.handleOffer(
                import_id,
                DC_node_id,
                total_escrow_time_in_minutes * 60000, // In ms.
                max_token_amount_per_DH,
                min_stake_amount_per_DH,
                min_reputation,
                data_size_in_bytes,
                data_hash,
                false,
            );
        });

        this.globalEmitter.on('eth-AddedPredeterminedBid', async (eventData) => {
            logger.info('eth-AddedPredeterminedBid');

            const {
                import_id,
                DH_wallet,
                DH_node_id,
                total_escrow_time_in_minutes,
                max_token_amount_per_DH,
                min_stake_amount_per_DH,
                data_size_in_bytes,
            } = eventData;

            if (DH_wallet !== config.node_wallet
                || config.identity !== DH_node_id.substring(2, 42)) {
                // Offer not for me.
                return;
            }

            // TODO: This is a hack. DH doesn't know with whom to sign the offer.
            // Try to dig it from events.
            const createOfferEventEventModel = await Models.events.findOne({
                where: {
                    event: 'OfferCreated',
                    import_id,
                },
            });

            if (!createOfferEventEventModel) {
                logger.warn(`Couldn't find event CreateOffer for offer ${import_id}.`);
                return;
            }

            try {
                const createOfferEvent = createOfferEventEventModel.get({ plain: true });
                const createOfferEventData = JSON.parse(createOfferEvent.data);

                await dhService.handleOffer(
                    import_id,
                    createOfferEventData.DC_node_id.substring(2, 42),
                    total_escrow_time_in_minutes * 60000, // In ms.
                    max_token_amount_per_DH,
                    min_stake_amount_per_DH,
                    createOfferEventData.min_reputation,
                    data_size_in_bytes,
                    createOfferEventData.data_hash,
                    true,
                );
            } catch (error) {
                logger.error(`Failed to handle predetermined bid. ${error}.`);
            }
        });

        this.globalEmitter.on('eth-offer-canceled', (event) => {
            logger.info('eth-offer-canceled');
        });

        this.globalEmitter.on('eth-bid-taken', (event) => {
            logger.info('eth-bid-taken');

            const {
                DC_wallet,
                DC_node_id,
                import_id,
                total_escrow_time,
                min_stake_amount,
                data_size,
            } = event.returnValues;
        });

        this.globalEmitter.on('kad-data-location-response', async (request, response) => {
            logger.info('kad-data-location-response');

            /*
                dataLocationResponseObject = {
                    message: {
                        wallet: DH_WALLET,
                        nodeId: KAD_ID,
                        imports: [
                                     importId: …
                                ],
                        dataSize: DATA_BYTE_SIZE,
                        stakeFactor: X
                    }
                    messageSignature: {
                        c: …,
                        r: …,
                        s: …
                    }
                }
             */
            try {
                const dataLocationResponseObject = request.params.message;
                const { message, messageSignature } = dataLocationResponseObject;

                if (!Utilities.isMessageSigned(this.web3, message, messageSignature)) {
                    const returnMessage = `We have a forger here. Signature doesn't match for message: ${message}`;
                    logger.warn(returnMessage);
                    response.send({
                        status: 'FAIL',
                        message: returnMessage,
                    });
                    return;
                }

                await dvService.handleDataLocationResponse(message);
            } catch (error) {
                logger.error(`Failed to process location response. ${error}.`);
                response.send({
                    status: 'FAIL',
                    message: error,
                });
                return;
            }

            response.send({
                status: 'OK',
                message: 'Location response successfully noted.',
            });
        });

        this.globalEmitter.on('kad-data-read-request', async (request, response) => {
            logger.info('kad-data-read-request');

            const dataReadRequestObject = request.params.message;
            const { message, messageSignature } = dataReadRequestObject;

            if (!Utilities.isMessageSigned(this.web3, message, messageSignature)) {
                const returnMessage = `We have a forger here. Signature doesn't match for message: ${message}`;
                logger.warn(returnMessage);
                response.send({
                    status: 'FAIL',
                    message: returnMessage,
                });
                return;
            }

            try {
                await dhService.handleDataReadRequest(message);
            } catch (error) {
                const errorMessage = `Failed to process data read request. ${error}.`;
                logger.warn(errorMessage);
                response.send({
                    status: 'FAIL',
                    message: errorMessage,
                });
                return;
            }
            response.send({
                status: 'OK',
                message: 'Successfully noted. Data is being prepared and on the way.',
            });
        });

        this.globalEmitter.on('kad-data-read-response', async (request, response) => {
            logger.info('kad-data-read-response');

            const dataReadResponseObject = request.params.message;
            const { message, messageSignature } = dataReadResponseObject;

            if (!Utilities.isMessageSigned(this.web3, message, messageSignature)) {
                const returnMessage = `We have a forger here. Signature doesn't match for message: ${message}`;
                logger.warn(returnMessage);
                response.send({
                    status: 'FAIL',
                    message: returnMessage,
                });
                return;
            }

            try {
                await dvService.handleDataReadResponse(message);
            } catch (error) {
                const errorMessage = `Failed to process data read response. ${error}.`;
                logger.warn(errorMessage);
                response.send({
                    status: 'FAIL',
                    message: errorMessage,
                });
                return;
            }
            response.send({
                status: 'OK',
                message: 'Successfully imported data.',
            });
        });

        this.globalEmitter.on('kad-send-encrypted-key', async (request, response) => {
            logger.info('kad-send-encrypted-key');

            const encryptedPaddedKeyObject = request.params.message;
            const { message, messageSignature } = encryptedPaddedKeyObject;

            if (!Utilities.isMessageSigned(this.web3, message, messageSignature)) {
                const returnMessage = `We have a forger here. Signature doesn't match for message: ${message}`;
                logger.warn(returnMessage);
                response.send({
                    status: 'FAIL',
                    message: returnMessage,
                });
                return;
            }

            try {
                await dvService.handleEncryptedPaddedKey(message);
            } catch (error) {
                const errorMessage = `Failed to process encrypted key response. ${error}.`;
                logger.warn(errorMessage);
                response.send({
                    status: 'FAIL',
                    message: errorMessage,
                });
                return;
            }
            response.send({
                status: 'OK',
                message: 'Verified data.',
            });
        });

        this.globalEmitter.on('kad-verify-import-request', async (request, response) => {
            logger.info('kad-verify-import-request');

            const { wallet: kadWallet } = request.contact[1];
            const { epk, importId, encryptionKey } = request.params.message;

            // TODO: Add guard for fake replations.
            const success = await dcService.verifyImport(
                epk,
<<<<<<< HEAD
                importId,
                encryptionKey,
                kadWallet,
                request.contact[0],
=======
                importId, encryptionKey, kadWallet, request.contact[0],
>>>>>>> 2e0e1fc1
            );
            if (success) {
                response.send({
                    status: 'OK',
                    message: 'Data successfully verified',
                });
            } else {
                response.send({
                    status: 'Failed',
                    message: 'Verification failed',
                });
            }
        });
<<<<<<< HEAD
=======

        this.globalEmitter.on('eth-LitigationInitiated', async (eventData) => {
            const {
                import_id,
                DH_wallet,
                requested_data_index,
            } = eventData;

            try {
                await dhService.litigationInitiated(
                    import_id,
                    DH_wallet,
                    requested_data_index,
                );
            } catch (error) {
                logger.error(`Failed to handle predetermined bid. ${error}.`);
            }
        });

        this.globalEmitter.on('eth-LitigationCompleted', async (eventData) => {
            const {
                import_id,
                DH_wallet,
                DH_was_penalized,
            } = eventData;

            if (config.node_wallet === DH_wallet) {
                // the node is DH
                logger.info(`Litigation has completed for import ${import_id}. DH has ${DH_was_penalized ? 'been penalized' : 'not been penalized'}`);
            }
        });
>>>>>>> 2e0e1fc1
    }

    emit(event, ...args) {
        this.globalEmitter.emit(event, ...args);
    }
}

module.exports = EventEmitter;
<|MERGE_RESOLUTION|>--- conflicted
+++ resolved
@@ -3,10 +3,7 @@
 const Utilities = require('./Utilities');
 const config = require('./Config');
 const Models = require('../models');
-<<<<<<< HEAD
-=======
 const Op = require('sequelize/lib/operators');
->>>>>>> 2e0e1fc1
 const Encryption = require('./Encryption');
 const ImportUtilities = require('./ImportUtilities');
 
@@ -39,11 +36,14 @@
             blockchain,
             product,
             logger,
-<<<<<<< HEAD
-=======
             graph,
->>>>>>> 2e0e1fc1
         } = this.ctx;
+
+        this.globalEmitter.on('import-request', (data) => {
+            importer.importXML(data.filepath, (response) => {
+                // emit response
+            });
+        });
 
         this.globalEmitter.on('trail', (data) => {
             product.getTrailByQuery(data.query).then((res) => {
@@ -79,25 +79,6 @@
             });
         });
 
-<<<<<<< HEAD
-
-        this.globalEmitter.on('network-query', (data) => {
-            dvService.queryNetwork(data.query)
-                .then((offer) => {
-                    if (offer) {
-                        dvService.handleReadOffer(offer).then(() => {
-                            logger.trace('Read offer handled');
-                        }).catch((err) => {
-                            logger.warn(`Failed to handle offer. ${err}`);
-                        });
-                    }
-                })
-                .catch(error => logger.error(`Failed to query network. ${error}.`));
-            data.response.send(200);
-        });
-
-        // TODO: move this from this class
-=======
         this.globalEmitter.on('network-query', (data) => {
             const failFunction = (error) => {
                 logger.warn(error);
@@ -156,7 +137,6 @@
             }
         });
 
->>>>>>> 2e0e1fc1
         const processImport = async (response, error, data) => {
             if (response === null) {
                 data.response.status(error.status);
@@ -171,25 +151,18 @@
                 import_id,
                 root_hash,
                 total_documents,
-<<<<<<< HEAD
-=======
                 vertices,
->>>>>>> 2e0e1fc1
                 wallet,
             } = response;
 
             try {
                 await Models.data_info
                     .create({
-<<<<<<< HEAD
                         import_id,
                         root_hash,
                         data_provider_wallet: wallet,
                         import_timestamp: new Date(),
                         total_documents,
-=======
-                        import_id, root_hash, import_timestamp: new Date(), total_documents,
->>>>>>> 2e0e1fc1
                     }).catch((error) => {
                         logger.error(error);
                         data.response.send({
@@ -197,7 +170,6 @@
                             message: error,
                         });
                     });
-<<<<<<< HEAD
 
                 data.response.send({
                     status: 200,
@@ -205,22 +177,11 @@
                 });
             } catch (error) {
                 logger.error(`Failed to register import. Error ${error}.`);
-=======
-                await dcService.createOffer(import_id, root_hash, total_documents, vertices);
-            } catch (error) {
-                logger.error(`Failed to start offer. Error ${error}.`);
->>>>>>> 2e0e1fc1
                 data.response.send({
                     status: 500,
-                    message: 'Failed to parse XML.',
-                });
-                return;
-            }
-
-            data.response.send({
-                status: 200,
-                message: 'Ok.',
-            });
+                    message: error,
+                });
+            }
         };
 
         this.globalEmitter.on('create-offer', async (data) => {
@@ -328,17 +289,10 @@
 
             // TODO: Bids should -be stored for all predetermined and others and then checked here.
             // if (!offerDhIds.includes(kadIdentity) || !offerWallets.includes(kadWallet)) {
-<<<<<<< HEAD
-            //     const errorMessage =
-            //      `Replication request for offer you didn't apply: ${import_id}.`;
-            //     logger.warn(
-            //      `DH ${kadIdentity} requested data without offer for import ID ${import_id}.`);
-=======
             //     const errorMessage = `Replication request for
             // offer you didn't apply: ${import_id}.`;
             //     logger.warn(`DH ${kadIdentity} requested data
             // without offer for import ID ${import_id}.`);
->>>>>>> 2e0e1fc1
             //     response.send({ status: 'fail', error: errorMessage });
             //     return;
             // }
@@ -368,10 +322,7 @@
                 offer_id: offer.id,
                 data_private_key: keyPair.privateKey,
                 data_public_key: keyPair.publicKey,
-<<<<<<< HEAD
-=======
                 status: 'ACTIVE',
->>>>>>> 2e0e1fc1
             });
 
             logger.info('[DC] Preparing to enter sendPayload');
@@ -381,10 +332,7 @@
                 edges,
                 import_id,
                 public_key: keyPair.publicKey,
-<<<<<<< HEAD
-=======
                 root_hash: offer.data_hash,
->>>>>>> 2e0e1fc1
                 total_escrow_time: offer.total_escrow_time,
             };
 
@@ -418,11 +366,7 @@
                 // filter CLASS vertices
                 vertices = vertices.filter(vertex => vertex.vertex_type !== 'CLASS'); // Dump class objects.
                 const answer = Challenge.answerTestQuestion(challenge.block_id, vertices, 32);
-<<<<<<< HEAD
-                logger.trace(`Sending answer to question for import ID ${challenge.import_id}, block ID ${challenge.block_id}`);
-=======
                 logger.trace(`Sending answer to question for import ID ${challenge.import_id}, block ID ${challenge.block_id}. Block ${answer}`);
->>>>>>> 2e0e1fc1
                 response.send({
                     status: 'success',
                     answer,
@@ -732,14 +676,7 @@
             // TODO: Add guard for fake replations.
             const success = await dcService.verifyImport(
                 epk,
-<<<<<<< HEAD
-                importId,
-                encryptionKey,
-                kadWallet,
-                request.contact[0],
-=======
                 importId, encryptionKey, kadWallet, request.contact[0],
->>>>>>> 2e0e1fc1
             );
             if (success) {
                 response.send({
@@ -753,8 +690,6 @@
                 });
             }
         });
-<<<<<<< HEAD
-=======
 
         this.globalEmitter.on('eth-LitigationInitiated', async (eventData) => {
             const {
@@ -786,7 +721,6 @@
                 logger.info(`Litigation has completed for import ${import_id}. DH has ${DH_was_penalized ? 'been penalized' : 'not been penalized'}`);
             }
         });
->>>>>>> 2e0e1fc1
     }
 
     emit(event, ...args) {
