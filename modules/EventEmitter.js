const Graph = require('./Graph');
const Challenge = require('./Challenge');
const Utilities = require('./Utilities');
const Models = require('../models');
const Encryption = require('./Encryption');
const ImportUtilities = require('./ImportUtilities');

const events = require('events');

class EventEmitter {
    /**
     * Default constructor
     * @param ctx IoC context
     */
    constructor(ctx) {
        this.ctx = ctx;
        this.product = ctx.product;
        this.web3 = ctx.web3;
        this.graphStorage = ctx.graphStorage;

        this._MAPPINGS = {};
        this._MAX_LISTENERS = 10; // limits the number of listeners in order to detect memory leaks
    }

    /**
     * Initializes event listeners
     */
    initialize() {
        this._initializeAPIEmitter();
        this._initializeKadEmitter();
        this._initializeBlockchainEmitter();
    }

    /**
     * Gets appropriate event emitter based on the event
     * @param event
     * @return {*}
     * @private
     */
    _getEmitter(event) {
        for (const prefix in this._MAPPINGS) {
            if (event.startsWith(prefix)) {
                const index = this._MAPPINGS[prefix].EVENTS.indexOf(event);
                return this._MAPPINGS[prefix].EMITTERS[Math.floor(index / this._MAX_LISTENERS)];
            }
        }
        throw new Error(`No listeners for event ${event}`);
    }

    /**
     * Register event handler
     * @param event
     * @param fn
     * @private
     */
    _on(event, fn) {
        if (event.indexOf('-') === -1) {
            throw new Error(`Invalid event prefix for ${event}. Event name convention is PREFIX-EVENT`);
        }
        const key = event.split('-')[0];
        if (!this._MAPPINGS[key]) {
            this._MAPPINGS[key] = {
                EVENTS: [],
                EMITTERS: [],
            };
        }

        const eventMapping = this._MAPPINGS[key];
        eventMapping.EVENTS.push(event);
        const emitterIndex = Math.floor(eventMapping.EVENTS.length / this._MAX_LISTENERS);
        if (eventMapping.EMITTERS.length < emitterIndex + 1) {
            const emitter = new events.EventEmitter();
            emitter.setMaxListeners(this._MAX_LISTENERS);
            eventMapping.EMITTERS.push(emitter);
        }
        this._getEmitter(event).on(event, fn);
    }

    /**
     * Initializes API related emitter
     * @private
     */
    _initializeAPIEmitter() {
        const {
            dcService,
            dhService,
            dvService,
            importer,
            blockchain,
            product,
            logger,
            remoteControl,
        } = this.ctx;

        this._on('api-import-request', (data) => {
            importer.importXML(data.filepath, (response) => {
                // emit response
            });
        });

        this._on('api-network-query-responses', async (data) => {
            const { query_id } = data;

            let responses = await Models.network_query_responses.findAll({
                where: {
                    query_id,
                },
            });

            responses = responses.map(response => ({
                imports: JSON.parse(response.imports),
                data_size: response.data_size,
                data_price: response.data_price,
                stake_factor: response.stake_factor,
                reply_id: response.reply_id,
            }));

            data.response.status(200);
            data.response.send(responses);
        });

        this._on('api-trail', (data) => {
            product.getTrailByQuery(data.query).then((res) => {
                if (res.length === 0) {
                    data.response.status(204);
                } else {
                    data.response.status(200);
                }
                data.response.send(res);
            }).catch((error) => {
                logger.error(`Failed to get trail for query ${data.query}`);
                data.response.status(500);
                data.response.send({
                    message: error,
                });
            });
        });

        this._on('api-query-local-import', async (data) => {
            const { import_id: importId } = data;

            try {
                const result = await dhService.getVerticesForImport(importId);

                if (result.vertices.length === 0) {
                    data.response.status(204);
                } else {
                    data.response.status(200);
                }
                data.response.send(result);
            } catch (error) {
                logger.error(`Failed to get vertices for import ID ${importId}.`);
                data.response.status(500);
                data.response.send({
                    message: error,
                });
            }
        });

        this._on('api-get-imports', (data) => {
            product.getImports(data.query).then((res) => {
                if (res.length === 0) {
                    data.response.status(204);
                } else {
                    data.response.status(200);
                }
                data.response.send(res);
            }).catch((error) => {
                logger.error(`Failed to get imports for query ${data.query}`);
                data.response.status(500);
                data.response.send({
                    message: error,
                });
            });
        });

        this._on('api-query', (data) => {
            product.getVertices(data.query).then((res) => {
                if (res.length === 0) {
                    data.response.status(204);
                } else {
                    data.response.status(200);
                }
                data.response.send(res);
            }).catch(() => {
                logger.error(`Failed to get vertices for query ${data.query}`);
                data.response.status(500);
                data.response.send({
                    message: `Failed to get vertices for query ${data.query}`,
                });
            });
        });

        this._on('api-get_root_hash', (data) => {
            const dcWallet = data.query.dc_wallet;
            if (dcWallet == null) {
                data.response.status(400);
                data.response.send({
                    message: 'dc_wallet parameter query is missing',
                });
                return;
            }
            const importId = data.query.import_id;
            if (importId == null) {
                data.response.status(400);
                data.response.send({
                    message: 'import_id parameter query is missing',
                });
                return;
            }
            blockchain.getRootHash(dcWallet, importId).then((res) => {
                data.response.send(res);
            }).catch((err) => {
                logger.error(`Failed to get root hash for query ${data.query}`);
                data.response.status(500);
                data.response.send(`Failed to get root hash for query ${data.query}`); // TODO rethink about status codes
            });
        });

        this._on('api-network-query', (data) => {
            dvService.queryNetwork(data.query)
                .then((queryId) => {
                    data.response.status(201);
                    data.response.send({
                        message: 'Query sent successfully.',
                        data: queryId,
                    });
                    dvService.handleQuery(queryId).then((offer) => {
                        if (!offer) {
                            logger.info(`No offers for query ${queryId} handled.`);
                            remoteControl.noOffersForQuery(`No offers for query ${queryId} handled.`);
                        } else {
                            logger.info(`Offers for query ${queryId} are collected`);
                            remoteControl.networkQueryOffersCollected();
                        }
                    }).catch(error => logger.error(`Failed handle query. ${error}.`));
                }).catch(error => logger.error(`Failed query network. ${error}.`));
        });

        this._on('api-choose-offer', async (data) => {
            const failFunction = (error) => {
                logger.warn(error);
                data.response.status(400);
                data.response.send({
                    message: 'Failed to handle query',
                    data: [],
                });
            };
            const { query_id, reply_id } = data;

            // TODO: Load offer reply from DB
            const offer = await Models.network_query_responses.findOne({
                where: {
                    query_id,
                    reply_id,
                },
            });

            if (offer == null) {
                data.response.status(400);
                data.response.send({ message: 'Reply not found' });
                return;
            }
            try {
                await dvService.handleReadOffer(offer);
                logger.info(`Read offer ${offer.id} for query ${offer.query_id} initiated.`);
                data.response.status(200);
                data.response.send({
                    message: `Read offer ${offer.id} for query ${offer.query_id} initiated.`,
                });
            } catch (e) {
                failFunction(`Failed to handle offer ${offer.id} for query ${offer.query_id} handled. ${e}.`);
            }
        });

        this._on('api-network-query-status', async (data) => {
            const { id, response } = data;

            const networkQuery = await Models.network_queries.find({ where: { id } });
            if (networkQuery.status === 'FINISHED') {
                try {
                    const vertices = await dhService.dataLocationQuery(id);

                    response.status(200);
                    response.send({
                        message: `Query status ${networkQuery.status}.`,
                        query_id: networkQuery.id,
                        vertices,
                    });
                } catch (error) {
                    logger.info(`Failed to process network query status for ID ${id}. ${error}.`);
                    response.status(500);
                    response.send({
                        error: 'Fail to process.',
                        query_id: networkQuery.id,
                    });
                }
            } else {
                response.status(200);
                response.send({
                    message: `Query status ${networkQuery.status}.`,
                    query_id: networkQuery.id,
                });
            }
        });

        const processImport = async (response, error, data) => {
            if (response === null) {
                data.response.status(error.status);
                data.response.send({
                    message: error.message,
                });
                remoteControl.importFailed(error);
                return;
            }

            const {
                import_id,
                root_hash,
                total_documents,
                wallet,
            } = response;

            try {
                await Models.data_info
                    .create({
                        import_id,
                        root_hash,
                        data_provider_wallet: wallet,
                        import_timestamp: new Date(),
                        total_documents,
                    }).catch((error) => {
                        logger.error(error);
                        data.response.status(500);
                        data.response.send({
                            message: error,
                        });
                        remoteControl.importFailed(error);
                    });


                if (data.replicate) {
                    this.emit('api-create-offer', { import_id, response: data.response });
                } else {
                    data.response.status(201);
                    data.response.send({
                        import_id,
                    });
                    remoteControl.importSucceeded();
                }
            } catch (error) {
                logger.error(`Failed to register import. Error ${error}.`);
                data.response.status(500);
                data.response.send({
                    message: error,
                });
                remoteControl.importFailed(error);
            }
        };

        this._on('api-offer-status', async (data) => {
            const { external_id } = data;
            const offer = await dcService.getOffer(external_id);
            if (offer) {
                data.response.status(200);
                data.response.send({
                    status: offer.status,
                    message: offer.message,
                });
            } else {
                logger.error(`There is no offer for external ID ${external_id}`);
                data.response.status(404);
                data.response.send({
                    message: 'Offer not found',
                });
            }
        });

        this._on('api-create-offer', async (data) => {
            const {
                import_id,
                total_escrow_time,
                max_token_amount,
                min_stake_amount,
                min_reputation,
            } = data;

            try {
                let vertices = await this.graphStorage.findVerticesByImportId(import_id);
                vertices = vertices.map((vertex) => {
                    delete vertex.private;
                    return vertex;
                });

                const dataimport = await Models.data_info.findOne({ where: { import_id } });
                if (dataimport == null) {
                    throw new Error('This import does not exist in the database');
                }

                const replicationId = await dcService.createOffer(
                    import_id,
                    dataimport.root_hash,
                    dataimport.total_documents,
                    vertices,
                    total_escrow_time,
                    max_token_amount,
                    min_stake_amount,
                    min_reputation,
                );

                data.response.status(201);
                data.response.send({
                    replication_id: replicationId,
                });
            } catch (error) {
                logger.error(`Failed to create offer. ${error}.`);
                data.response.status(405);
                data.response.send({
                    message: `Failed to start offer. ${error}.`,
                });
                remoteControl.failedToCreateOffer(`Failed to start offer. ${error}.`);
            }
        });


        this._on('api-gs1-import-request', async (data) => {
            try {
                const responseObject = await importer.importXMLgs1(data.filepath);
                const { error } = responseObject;
                const { response } = responseObject;

                if (response === null) {
                    await processImport(null, error, data);
                } else {
                    await processImport(response, null, data);
                }
            } catch (error) {
                await processImport(null, error, data);
            }
        });

        this._on('api-wot-import-request', async (data) => {
            try {
                const responseObject = await importer.importWOT(data.filepath);
                const { error } = responseObject;
                const { response } = responseObject;

                if (response == null) {
                    await processImport(null, error, data);
                } else {
                    await processImport(response, null, data);
                }
            } catch (error) {
                await processImport(null, error, data);
            }
        });
    }

    /**
     * Initializes blockchain related emitter
     * @private
     */
    _initializeBlockchainEmitter() {
        const {
            dhService,
            logger,
            blockchain,
            config,
            timeUtils,
            remoteControl,
        } = this.ctx;

        this._on('eth-OfferCreated', async (eventData) => {
            logger.info('eth-OfferCreated');

            const {
                import_id,
                DC_node_id,
                total_escrow_time_in_minutes,
                max_token_amount_per_byte_minute,
                min_stake_amount_per_byte_minute,
                min_reputation,
                data_hash,
                data_size_in_bytes,
            } = eventData;

            await dhService.handleOffer(
                import_id,
                DC_node_id,
                total_escrow_time_in_minutes,
                max_token_amount_per_byte_minute,
                min_stake_amount_per_byte_minute,
                min_reputation,
                data_size_in_bytes,
                data_hash,
                false,
            );
        });

        this._on('eth-AddedPredeterminedBid', async (eventData) => {
            logger.info('eth-AddedPredeterminedBid');

            const {
                import_id,
                DH_wallet,
                DH_node_id,
                total_escrow_time_in_minutes,
                max_token_amount_per_byte_minute,
                min_stake_amount_per_byte_minute,
                data_size_in_bytes,
            } = eventData;

            if (DH_wallet !== config.node_wallet
                || config.identity !== DH_node_id.substring(2, 42)) {
                // Offer not for me.
                return;
            }

            // TODO: This is a hack. DH doesn't know with whom to sign the offer.
            // Try to dig it from events.
            const createOfferEventEventModel = await Models.events.findOne({
                where: {
                    event: 'OfferCreated',
                    import_id,
                },
            });

            if (!createOfferEventEventModel) {
                logger.warn(`Couldn't find event CreateOffer for offer ${import_id}.`);
                return;
            }

            try {
                const createOfferEvent = createOfferEventEventModel.get({ plain: true });
                const createOfferEventData = JSON.parse(createOfferEvent.data);

                await dhService.handleOffer(
                    import_id,
                    createOfferEventData.DC_node_id.substring(2, 42),
                    total_escrow_time_in_minutes * 60000, // In ms.
                    max_token_amount_per_byte_minute,
                    min_stake_amount_per_byte_minute,
                    createOfferEventData.min_reputation,
                    data_size_in_bytes,
                    createOfferEventData.data_hash,
                    true,
                );
            } catch (error) {
                logger.error(`Failed to handle predetermined bid. ${error}.`);
            }
        });

        this._on('eth-offer-canceled', (event) => {
            logger.info('eth-offer-canceled');
        });

        this._on('eth-bid-taken', (event) => {
            logger.info('eth-bid-taken');
        });

        this._on('eth-LitigationInitiated', async (eventData) => {
            const {
                import_id,
                DH_wallet,
                requested_data_index,
            } = eventData;

            try {
                await dhService.litigationInitiated(
                    import_id,
                    DH_wallet,
                    requested_data_index,
                );
            } catch (error) {
                logger.error(`Failed to handle predetermined bid. ${error}.`);
            }
        });

        this._on('eth-LitigationCompleted', async (eventData) => {
            const {
                import_id,
                DH_wallet,
                DH_was_penalized,
            } = eventData;

            if (config.node_wallet === DH_wallet) {
                // the node is DH
                logger.info(`Litigation has completed for import ${import_id}. DH has ${DH_was_penalized ? 'been penalized' : 'not been penalized'}`);
            }
        });

        this._on('eth-EscrowVerified', async (eventData) => {
            logger.trace('Received eth-EscrowVerified');
            const {
                import_id,
                DH_wallet,
            } = eventData;

            if (config.node_wallet === DH_wallet) {
                // Event is for me.
                try {
                    // TODO: Possible race condition if another bid for same import came meanwhile.
                    const bid = await Models.bids.findOne({
                        where: {
                            import_id,
                        },
                        order: [
                            ['id', 'DESC'],
                        ],
                    });

                    if (!bid) {
                        logger.warn(`Could not find bid for import ID ${import_id}. I won't be able to withdraw tokens.`);
                        return;
                    }
<<<<<<< HEAD

                    new Promise(async (accept, reject) => {
                        logger.trace(`Escrow verified for import ID ${import_id}. Waiting for withdrawal.`);
                        timeUtils.wait(bid.total_escrow_time * 60 * 1000);

                        try {
                            await blockchain.payOut(DH_wallet, import_id);
                        } catch (error) {
                            reject(Error(`Failed to withdraw tokens after escrow verification for import ID ${import_id}.`));
                        }
                        logger.info(`Successfully withdrawn tokens from escrow for import ID ${import_id}`);
                        accept();
                    }).catch(error => logger.error(error));
=======
>>>>>>> b184369d
                } catch (error) {
                    logger.error(`Failed to get bid for import ID ${import_id}. ${error}.`);
                }
            }
        });
    }

    /**
     * Initializes Kadence related emitter
     * @private
     */
    _initializeKadEmitter() {
        const {
            dcService,
            dhService,
            dvService,
            logger,
            challenger,
            dataReplication,
            network,
            blockchain,
            remoteControl,
        } = this.ctx;

        this._on('kad-data-location-request', async (kadMessage) => {
            logger.info('kad-data-location-request received');

            const { message, messageSignature } = kadMessage;

            if (!Utilities.isMessageSigned(this.web3, message, messageSignature)) {
                logger.warn(`We have a forger here. Signature doesn't match for message: ${message}`);
                return;
            }

            try {
                await dhService.handleDataLocationRequest(message);
            } catch (error) {
                const errorMessage = `Failed to process data location request. ${error}.`;
                logger.warn(errorMessage);
            }
        });

        // async
        this._on('kad-payload-request', async (request) => {
            logger.trace(`kad-payload-request arrived from ${request.contact[0]}`);
            await dhService.handleImport(request.params.message.payload);

            // TODO: send fail in case of fail.
        });

        // sync
        this._on('kad-replication-request', async (request) => {
            logger.trace('kad-replication-request received');

            const { import_id, wallet } = request.params.message;
            const { wallet: kadWallet } = request.contact[1];
            const kadIdentity = request.contact[0];

            if (!import_id || !wallet) {
                logger.warn('Asked replication without providing import ID or wallet.');
                return;
            }

            if (kadWallet !== wallet) {
                logger.warn(`Wallet from KADemlia differs from replication request for import ID ${import_id}.`);
            }

            const offerModel = await Models.offers.findOne({
                where: {
                    import_id,
                    status: { [Models.Sequelize.Op.in]: ['FINALIZING', 'FINALIZED'] },
                },
                order: [
                    ['id', 'DESC'],
                ],
            });
            if (!offerModel) {
                logger.warn(`Replication request for offer I don't know: ${import_id}.`);
                return;
            }

            const offer = offerModel.get({ plain: true });

            // Check is it valid ID of replicator.
            const offerDhIds = offer.dh_ids;
            const offerWallets = offer.dh_wallets;

            // TODO: Bids should -be stored for all predetermined and others and then checked here.
            if (!offerDhIds.includes(kadIdentity) || !offerWallets.includes(kadWallet)) {
                // Check escrow to see if it was a chosen bid. Expected status to be initiated.
                const escrow = await blockchain.getEscrow(import_id, wallet);

                if (escrow.escrow_status === 0) {
                    // const errorMessage = `Replication request
                    //  for offer you didn't apply: ${import_id}.`;
                    logger.info(`DH ${kadIdentity} requested data without offer for import ID ${import_id}.`);
                    return;
                }
            }

            const objectClassesPromise = this.graphStorage.findObjectClassVertices();
            const verticesPromise = this.graphStorage.findVerticesByImportId(offer.import_id);
            const edgesPromise = this.graphStorage.findEdgesByImportId(offer.import_id);

            const values = await Promise.all([verticesPromise, edgesPromise, objectClassesPromise]);
            let vertices = values[0];
            const edges = values[1];
            const objectClassVertices = values[2];

            vertices = vertices.concat(...objectClassVertices);
            ImportUtilities.deleteInternal(vertices);

            const keyPair = Encryption.generateKeyPair();
            Graph.encryptVertices(vertices, keyPair.privateKey);

            const replicatedData = await Models.replicated_data.create({
                dh_id: kadIdentity,
                import_id,
                offer_id: offer.id,
                data_private_key: keyPair.privateKey,
                data_public_key: keyPair.publicKey,
                status: 'ACTIVE',
            });

            const dataInfo = Models.data_info.find({ where: { import_id } });

            logger.info('[DC] Preparing to enter sendPayload');
            const data = {
                contact: kadIdentity,
                vertices,
                edges,
                import_id,
                public_key: keyPair.publicKey,
                root_hash: offer.data_hash,
                data_provider_wallet: dataInfo.data_provider_wallet,
                total_escrow_time: offer.total_escrow_time,
            };

            dataReplication.sendPayload(data).then(() => {
                logger.info(`[DC] Payload sent. Replication ID ${replicatedData.id}.`);
            }).catch((error) => {
                logger.warn(`Failed to send payload to ${kadIdentity}. Replication ID ${replicatedData.id}. ${error}`);
            });
        });

        // async
        this._on('kad-replication-finished', async () => {
            logger.warn('Notified of finished replication, preparing to start challenges');
        });

        // sync
        // TODO this call should be refactored to be async
        this._on('kad-challenge-request', (request, response) => {
            logger.trace(`Challenge arrived: Block ID ${request.params.message.payload.block_id}, Import ID ${request.params.message.payload.import_id}`);
            const challenge = request.params.message.payload;

            this.graphStorage.findVerticesByImportId(challenge.import_id).then((vertices) => {
                ImportUtilities.sort(vertices, '_dc_key');
                // filter CLASS vertices
                vertices = vertices.filter(vertex => vertex.vertex_type !== 'CLASS'); // Dump class objects.
                const answer = Challenge.answerTestQuestion(challenge.block_id, vertices, 32);
                logger.trace(`Sending answer to question for import ID ${challenge.import_id}, block ID ${challenge.block_id}. Block ${answer}`);
                response.send({
                    status: 'success',
                    answer,
                }, (error) => {
                    logger.error(`Failed to send challenge answer to ${challenge.import_id}. Error: ${error}.`);
                });
            }).catch((error) => {
                logger.error(`Failed to get data. ${error}.`);

                response.send({
                    status: 'fail',
                }, (error) => {
                    logger.error(`Failed to send 'fail' status.v Error: ${error}.`);
                });
            });
        });

        this._on('kad-bidding-won', (message) => {
            logger.info('Wow I won bidding. Let\'s get into it.');
        });

        // async
        this._on('kad-data-location-response', async (request) => {
            logger.info('kad-data-location-response');
            try {
                const dataLocationResponseObject = request.params.message;
                const { message, messageSignature } = dataLocationResponseObject;

                if (!Utilities.isMessageSigned(this.web3, message, messageSignature)) {
                    const returnMessage = `We have a forger here. Signature doesn't match for message: ${message}`;
                    logger.warn(returnMessage);
                    return;
                }

                await dvService.handleDataLocationResponse(message);
            } catch (error) {
                logger.error(`Failed to process location response. ${error}.`);
            }
        });

        // async
        this._on('kad-data-read-request', async (request) => {
            logger.info('kad-data-read-request');

            const dataReadRequestObject = request.params.message;
            const { message, messageSignature } = dataReadRequestObject;

            if (!Utilities.isMessageSigned(this.web3, message, messageSignature)) {
                const returnMessage = `We have a forger here. Signature doesn't match for message: ${message}`;
                logger.warn(returnMessage);
                return;
            }
            await dhService.handleDataReadRequest(message);
        });

        // async
        this._on('kad-data-read-response', async (request) => {
            logger.info('kad-data-read-response');

            if (request.params.status === 'FAIL') {
                logger.warn(`Failed to send data-read-request. ${request.params.message}`);
                return;
            }
            const dataReadResponseObject = request.params.message;
            const { message, messageSignature } = dataReadResponseObject;

            if (!Utilities.isMessageSigned(this.web3, message, messageSignature)) {
                logger.warn(`We have a forger here. Signature doesn't match for message: ${message}`);
                return;
            }

            try {
                await dvService.handleDataReadResponse(message);
            } catch (error) {
                logger.warn(`Failed to process data read response. ${error}.`);
            }
        });

        // async
        this._on('kad-send-encrypted-key', async (request) => {
            logger.info('kad-send-encrypted-key');

            const encryptedPaddedKeyObject = request.params.message;
            const { message, messageSignature } = encryptedPaddedKeyObject;

            if (!Utilities.isMessageSigned(this.web3, message, messageSignature)) {
                logger.warn(`We have a forger here. Signature doesn't match for message: ${message}`);
                return;
            }

            try {
                await dvService.handleEncryptedPaddedKey(message);
                await network.kademlia().sendEncryptedKeyProcessResult({
                    status: 'SUCCESS',
                }, request.contact[0]);
            } catch (error) {
                const errorMessage = `Failed to process encrypted key response. ${error}.`;
                logger.warn(errorMessage);
                await network.kademlia().sendEncryptedKeyProcessResult({
                    status: 'FAIL',
                    message: error.message,
                }, request.contact[0]);
            }
        });

        // async
        this._on('kad-encrypted-key-process-result', async (request) => {
            const { status } = request.params.message;
            if (status === 'SUCCESS') {
                logger.important(`DV ${request.contact[0]} successfully processed the encrypted key`);
            } else {
                logger.important(`DV ${request.contact[0]} failed to process the encrypted key`);
            }
        });

        // async
        this._on('kad-verify-import-request', async (request) => {
            logger.info('kad-verify-import-request');

            const { wallet: kadWallet } = request.contact[1];
            const { epk, importId, encryptionKey } = request.params.message;

            // TODO: Add guard for fake replations.
            await dcService.verifyImport(
                epk,
                importId, encryptionKey, kadWallet, request.contact[0],
            );
        });

        // async
        this._on('kad-verify-import-response', async (request) => {
            logger.info('kad-verify-import-response');

            const { status, import_id } = request.params.message;
            if (status === 'success') {
                logger.notify(`Key verification for import ${import_id} succeeded`);
                remoteControl.replicationVerificationStatus(`DC successfully verified replication for import ${import_id}`);
            } else {
                logger.notify(`Key verification for import ${import_id} failed`);
                remoteControl.replicationVerificationStatus(`Key verification for import ${import_id} failed`);
            }
        });
    }

    /**
     * Emits event via appropriate event emitter
     */
    emit(event, ...args) {
        this._getEmitter(event).emit(event, ...args);
    }
}

module.exports = EventEmitter;
<|MERGE_RESOLUTION|>--- conflicted
+++ resolved
@@ -613,22 +613,6 @@
                         logger.warn(`Could not find bid for import ID ${import_id}. I won't be able to withdraw tokens.`);
                         return;
                     }
-<<<<<<< HEAD
-
-                    new Promise(async (accept, reject) => {
-                        logger.trace(`Escrow verified for import ID ${import_id}. Waiting for withdrawal.`);
-                        timeUtils.wait(bid.total_escrow_time * 60 * 1000);
-
-                        try {
-                            await blockchain.payOut(DH_wallet, import_id);
-                        } catch (error) {
-                            reject(Error(`Failed to withdraw tokens after escrow verification for import ID ${import_id}.`));
-                        }
-                        logger.info(`Successfully withdrawn tokens from escrow for import ID ${import_id}`);
-                        accept();
-                    }).catch(error => logger.error(error));
-=======
->>>>>>> b184369d
                 } catch (error) {
                     logger.error(`Failed to get bid for import ID ${import_id}. ${error}.`);
                 }
