const bytes = require('utf8-length');
const events = require('events');

const Utilities = require('./Utilities');
const Models = require('../models');
const ImportUtilities = require('./ImportUtilities');
const ObjectValidator = require('./validator/object-validator');

class EventEmitter {
    /**
     * Default constructor
     * @param ctx IoC context
     */
    constructor(ctx) {
        this.ctx = ctx;
        this.product = ctx.product;
        this.web3 = ctx.web3;
        this.graphStorage = ctx.graphStorage;
        this.appState = ctx.appState;

        this._MAPPINGS = {};
        this._MAX_LISTENERS = 15; // limits the number of listeners in order to detect memory leaks
    }

    /**
     * Initializes event listeners
     */
    initialize() {
        this._initializeAPIEmitter();
        this._initializeP2PEmitter();
        this._initializeBlockchainEmitter();
        this._initializeInternalEmitter();
    }

    /**
     * Gets appropriate event emitter based on the event
     * @param event
     * @return {*}
     * @private
     */
    _getEmitter(event) {
        for (const prefix in this._MAPPINGS) {
            if (event.startsWith(prefix)) {
                const index = this._MAPPINGS[prefix].EVENTS.indexOf(event);
                return this._MAPPINGS[prefix].EMITTERS[Math.floor(index / this._MAX_LISTENERS)];
            }
        }
        throw new Error(`No listeners for event ${event}`);
    }

    /**
     * Register event handler
     * @param event
     * @param fn
     * @private
     */
    _on(event, fn) {
        if (event.indexOf('-') === -1) {
            throw new Error(`Invalid event prefix for ${event}. Event name convention is PREFIX-EVENT`);
        }
        const key = event.split('-')[0];
        if (!this._MAPPINGS[key]) {
            this._MAPPINGS[key] = {
                EVENTS: [],
                EMITTERS: [],
            };
        }

        const eventMapping = this._MAPPINGS[key];
        eventMapping.EVENTS.push(event);
        const emitterIndex = Math.floor(eventMapping.EVENTS.length / this._MAX_LISTENERS);
        if (eventMapping.EMITTERS.length < emitterIndex + 1) {
            const emitter = new events.EventEmitter();
            emitter.setMaxListeners(this._MAX_LISTENERS);
            eventMapping.EMITTERS.push(emitter);
        }
        this._getEmitter(event).on(event, fn);
    }

    /**
     * Initializes API related emitter
     * @private
     */
    _initializeAPIEmitter() {
        const {
            dhService,
            importer,
            blockchain,
            product,
            logger,
            remoteControl,
            config,
            appState,
            profileService,
            dcService,
            dvController,
            notifyError,
            transport,
        } = this.ctx;

        this._on('api-node-info', async (data) => {
            try {
                const system = await transport.getNetworkInfo();
                data.response.status(200);
                data.response.send({
                    system,
                    config,
                });
            } catch (err) {
                logger.error('Failed to get node info');
                notifyError(err);
                data.response.status(500);
                data.response.send({
                    message: err,
                });
            }
        });

        this._on('api-network-query-responses', async (data) => {
            const { query_id } = data;
            logger.info(`Query for network response triggered with query ID ${query_id}`);

            let responses = await Models.network_query_responses.findAll({
                where: {
                    query_id,
                },
            });

            responses = responses.map(response => ({
                datasets: JSON.parse(response.imports),
                data_size: response.data_size,
                data_price: response.data_price,
                stake_factor: response.stake_factor,
                reply_id: response.reply_id,
            }));

            data.response.status(200);
            data.response.send(responses);
        });

        this._on('api-trail', (data) => {
            logger.info(`Get trail triggered with query ${JSON.stringify(data.query)}`);
            product.getTrailByQuery(data.query).then((res) => {
                if (res.length === 0) {
                    data.response.status(204);
                } else {
                    data.response.status(200);
                }
                data.response.send(res);
            }).catch((error) => {
                logger.error(`Failed to get trail for query ${JSON.stringify(data.query)}`);
                notifyError(error);
                data.response.status(500);
                data.response.send({
                    message: error,
                });
            });
        });

        this._on('api-query-local-import', async (data) => {
            const { data_set_id: dataSetId } = data;
            logger.info(`Get vertices trigered for data-set ID ${dataSetId}`);
            try {
                const result = await dhService.getImport(dataSetId);

                if (result.vertices.length === 0) {
                    data.response.status(204);
                } else {
                    data.response.status(200);
                }

                const normalizedImport = ImportUtilities
                    .normalizeImport(dataSetId, result.vertices, result.edges);


                data.response.send(normalizedImport);
            } catch (error) {
                logger.error(`Failed to get vertices for data-set ID ${dataSetId}.`);
                notifyError(error);
                data.response.status(500);
                data.response.send({
                    message: error,
                });
            }
        });

        this._on('api-consensus-events', async (data) => {
            const { sender_id, response } = data;
            try {
                const events = await this.graphStorage.getConsensusEvents(sender_id);
                data.response.send({
                    events,
                });
            } catch (err) {
                console.log(err);
                response.status(400);
                response.send({ message: 'Bad Request' });
            }
        });

        this._on('api-import-info', async (data) => {
            const { dataSetId } = data;
            logger.info(`Get imported vertices triggered for import ID ${dataSetId}`);
            try {
                const dataInfo =
                    await Models.data_info.findOne({ where: { data_set_id: dataSetId } });

                if (!dataInfo) {
                    logger.info(`Import data for data set ID ${dataSetId} does not exist.`);
                    data.response.status(404);
                    data.response.send({
                        message: `Import data for data set ID ${dataSetId} does not exist`,
                    });
                    return;
                }

                const result = await dhService.getImport(dataSetId);

                // Check if packed to fix issue with double classes.
                const filtered = result.vertices.filter(v => v._dc_key);
                if (filtered.length > 0) {
                    result.vertices = filtered;
                    ImportUtilities.unpackKeys(result.vertices, result.edges);
                }

                if (result.vertices.length === 0) {
                    data.response.status(204);
                    data.response.send(result);
                } else {
                    const transactionHash = await ImportUtilities
                        .getTransactionHash(dataSetId, dataInfo.origin);

                    data.response.status(200);
                    data.response.send({
                        import: ImportUtilities.normalizeImport(
                            dataSetId,
                            result.vertices,
                            result.edges,
                        ),
                        root_hash: dataInfo.root_hash,
                        transaction: transactionHash,
                        data_provider_wallet: dataInfo.data_provider_wallet,
                    });
                }
            } catch (error) {
                logger.error(`Failed to get vertices for data set ID ${dataSetId}. ${error}.${error.stack}`);
                notifyError(error);
                data.response.status(500);
                data.response.send({
                    message: error.toString(),
                });
            }
        });

        this._on('api-imports-info', async (data) => {
            logger.debug('Get import ids');
            try {
                const dataimports = await Models.data_info.findAll();
                data.response.status(200);
                const promises = dataimports.map(async di => ({
                    data_set_id: di.data_set_id,
                    total_documents: di.total_documents,
                    root_hash: di.root_hash,
                    data_size: di.data_size,
                    transaction_hash: await ImportUtilities
                        .getTransactionHash(di.data_set_id, di.origin),
                    data_provider_wallet: di.data_provider_wallet,
                }));
                data.response.send(await Promise.all(promises));
            } catch (e) {
                logger.error('Failed to get information about imports', e);
                data.response.status(500);
                data.response.send({
                    message: 'Failed to get information about imports',
                });
            }
        });

        this._on('api-query', (data) => {
            logger.info(`Get vertices triggered with query ${JSON.stringify(data.query)}`);
            product.getVertices(data.query).then((res) => {
                if (res.length === 0) {
                    data.response.status(204);
                } else {
                    data.response.status(200);
                }
                data.response.send(res);
            }).catch((error) => {
                logger.error(`Failed to get vertices for query ${JSON.stringify(data.query)}`);
                notifyError(error);
                data.response.status(500);
                data.response.send({
                    message: `Failed to get vertices for query ${JSON.stringify(data.query)}`,
                });
            });
        });

        this._on('api-get_root_hash', (data) => {
            const dataSetId = data.query.data_set_id;
            if (dataSetId == null) {
                data.response.status(400);
                data.response.send({
                    message: 'data_set_id parameter query is missing',
                });
                return;
            }
            logger.info(`Get root hash triggered with data set ${dataSetId}`);
            blockchain.getRootHash(dataSetId).then((dataRootHash) => {
                if (dataRootHash) {
                    if (!Utilities.isZeroHash(dataRootHash)) {
                        data.response.status(200);
                        data.response.send({
                            root_hash: dataRootHash,
                        });
                    } else {
                        data.response.status(404);
                        data.response.send({
                            message: `Root hash not found for query ${JSON.stringify(data.query)}`,
                        });
                    }
                } else {
                    data.response.status(500);
                    data.response.send({
                        message: `Failed to get root hash for query ${JSON.stringify(data.query)}`,
                    });
                }
            }).catch((err) => {
                logger.error(`Failed to get root hash for query ${JSON.stringify(data.query)}`);
                notifyError(err);
                data.response.status(500);
                data.response.send({
                    message: `Failed to get root hash for query ${JSON.stringify(data.query)}`, // TODO rethink about status codes
                });
            });
        });

        this._on('api-network-query', (data) => {
            logger.info(`Network-query handling triggered with query ${JSON.stringify(data.query)}.`);
            if (!appState.enoughFunds) {
                data.response.status(400);
                data.response.send({
                    message: 'Insufficient funds',
                });
                return;
            }

            dvController.queryNetwork(data.query)
                .then((queryId) => {
                    data.response.status(201);
                    data.response.send({
                        message: 'Query sent successfully.',
                        query_id: queryId,
                    });
                    dvController.handleQuery(queryId, 60000);
                }).catch((error) => {
                    logger.error(`Failed query network. ${error}.`);
                    notifyError(error);
                });
        });

        this._on('api-choose-offer', async (data) => {
            if (!appState.enoughFunds) {
                return;
            }
            const failFunction = (error) => {
                logger.warn(error);
                data.response.status(400);
                data.response.send({
                    message: 'Failed to handle query',
                    data: [],
                });
            };
            const { query_id, reply_id, data_set_id } = data;
            logger.info(`Choose offer triggered with query ID ${query_id}, reply ID ${reply_id} and import ID ${data_set_id}`);

            // TODO: Load offer reply from DB
            const offer = await Models.network_query_responses.findOne({
                where: {
                    query_id,
                    reply_id,
                },
            });

            if (offer == null) {
                data.response.status(400);
                data.response.send({ message: 'Reply not found' });
                return;
            }
            try {
                dvController.handleDataReadRequest(query_id, data_set_id, reply_id);
                logger.info(`Read offer ${offer.id} for query ${offer.query_id} initiated.`);
                remoteControl.offerInitiated(`Read offer ${offer.id} for query ${offer.query_id} initiated.`);
                data.response.status(200);
                data.response.send({
                    message: `Read offer ${offer.id} for query ${offer.query_id} initiated.`,
                });
            } catch (e) {
                const message = `Failed to handle offer ${offer.id} for query ${offer.query_id} handled. ${e}.`;
                data.response.status(500);
                data.response.send({ message });
                failFunction(message);
                notifyError(e);
            }
        });

        this._on('api-network-query-status', async (data) => {
            const { id, response } = data;
            logger.info(`Query of network status triggered with ID ${id}`);
            const networkQuery = await Models.network_queries.find({ where: { id } });
            if (networkQuery.status === 'FINISHED') {
                try {
                    const vertices = await dhService.dataLocationQuery(id, true);

                    response.status(200);
                    response.send({
                        status: `${networkQuery.status}`,
                        query_id: networkQuery.id,
                        vertices,
                    });
                } catch (error) {
                    logger.info(`Failed to process network query status for ID ${id}. ${error}.`);
                    notifyError(error);
                    response.status(500);
                    response.send({
                        error: 'Fail to process.',
                        query_id: networkQuery.id,
                    });
                }
            } else {
                response.status(200);
                response.send({
                    status: `${networkQuery.status}`,
                    query_id: networkQuery.id,
                });
            }
        });

        const processImport = async (response, error, data) => {
            if (response === null) {
                if (typeof (error.status) !== 'number') {
                    // TODO investigate why we get non numeric error.status
                    data.response.status(500);
                } else {
                    data.response.status(error.status);
                }
                data.response.send({
                    message: error.message,
                });
                remoteControl.importFailed(error);
                notifyError(error);
                return;
            }

            const {
                data_set_id,
                root_hash,
                total_documents,
                wallet, // TODO: Sender's wallet is ignored for now.
                vertices,
            } = response;

            try {
                const dataSize = bytes(JSON.stringify(vertices));
                await Models.data_info
                    .create({
                        data_set_id,
                        root_hash,
                        data_provider_wallet: config.node_wallet,
                        import_timestamp: new Date(),
                        total_documents,
                        data_size: dataSize,
                        origin: 'IMPORTED',
                    }).catch((error) => {
                        logger.error(error);
                        notifyError(error);
                        data.response.status(500);
                        data.response.send({
                            message: error,
                        });
                        remoteControl.importFailed(error);
                    });

                if (data.replicate) {
                    this.emit('api-create-offer', {
                        dataSetId: data_set_id,
                        dataSizeInBytes: dataSize,
                        dataRootHash: root_hash,
                        response: data.response,
                    });
                } else {
                    data.response.status(201);
                    data.response.send({
                        message: 'Import success',
                        data_set_id,
                        wallet: config.node_wallet,
                    });
                    remoteControl.importSucceeded();
                }
            } catch (error) {
                logger.error(`Failed to register import. Error ${error}.`);
                notifyError(error);
                data.response.status(500);
                data.response.send({
                    message: error,
                });
                remoteControl.importFailed(error);
            }
        };

        this._on('api-offer-status', async (data) => {
            const { replicationId } = data;
            logger.info(`Offer status for internal ID ${replicationId} triggered.`);
            const offer = await Models.offers.findOne({ where: { id: replicationId } });
            if (offer) {
                data.response.status(200);
                data.response.send({
                    status: offer.status,
                    message: offer.message,
                    offer_id: offer.offer_id,
                });
            } else {
                logger.error(`There is no offer for interanl ID ${replicationId}`);
                data.response.status(404);
                data.response.send({
                    message: 'Replication not found',
                });
            }
        });

        this._on('api-create-offer', async (data) => {
            if (!appState.enoughFunds) {
                data.response.status(400);
                data.response.send({
                    message: 'Insufficient funds',
                });
                return;
            }
            const {
                dataSetId,
                holdingTimeInMinutes,
                tokenAmountPerHolder,
                litigationIntervalInMinutes,
            } = data;

            let {
                dataRootHash,
                dataSizeInBytes,
            } = data;

            try {
                logger.info(`Preparing to create offer for data set ${dataSetId}`);

                const dataset = await Models.data_info.findOne({
                    where: { data_set_id: dataSetId },
                });
                if (dataset == null) {
                    data.response.status(404);
                    data.response.send({
                        message: 'This data set does not exist in the database',
                    });
                    return;
                }

                if (dataSizeInBytes == null) {
                    dataSizeInBytes = dataset.data_size;
                }

                if (dataRootHash == null) {
                    dataRootHash = dataset.root_hash;
                }

                const replicationId = await dcService.createOffer(
                    dataSetId, dataRootHash, holdingTimeInMinutes, tokenAmountPerHolder,
                    dataSizeInBytes, litigationIntervalInMinutes,
                );

                data.response.status(201);
                data.response.send({
                    replication_id: replicationId,
                    data_set_id: dataSetId,
                });
            } catch (error) {
                logger.error(`Failed to create offer. ${error}.`);
                notifyError(error);
                data.response.status(405);
                data.response.send({
                    message: `Failed to start offer. ${error}.`,
                });
                remoteControl.failedToCreateOffer(`Failed to start offer. ${error}.`);
            }
        });


        this._on('api-gs1-import-request', async (data) => {
            try {
                logger.debug('GS1 import triggered');
                const responseObject = await importer.importXMLgs1(data.content);
                const { error } = responseObject;
                const { response } = responseObject;

                if (response === null) {
                    await processImport(null, error, data);
                } else {
                    await processImport(response, null, data);
                }
            } catch (error) {
                await processImport(null, error, data);
            }
        });

        this._on('api-wot-import-request', async (data) => {
            try {
                logger.debug('WOT import triggered');
                const responseObject = await importer.importWOT(data.content);
                const { error } = responseObject;
                const { response } = responseObject;

                if (response == null) {
                    await processImport(null, error, data);
                } else {
                    await processImport(response, null, data);
                }
            } catch (error) {
                await processImport(null, error, data);
            }
        });

        this._on('api-deposit-tokens', async (data) => {
            const { trac_amount } = data;

            try {
                logger.info(`Deposit ${trac_amount} TRAC to profile triggered`);

                await profileService.depositTokens(trac_amount);
                remoteControl.tokenDepositSucceeded(`${trac_amount} TRAC deposited to your profile`);

                data.response.status(200);
                data.response.send({
                    message: `Successfully deposited ${trac_amount} TRAC to profile`,
                });
            } catch (error) {
                logger.error(`Failed to deposit tokens. ${error}.`);
                notifyError(error);
                data.response.status(400);
                data.response.send({
                    message: `Failed to deposit tokens. ${error}.`,
                });
                remoteControl.tokensDepositFailed(`Failed to deposit tokens. ${error}.`);
            }
        });

        this._on('api-withdraw-tokens', async (data) => {
            const { trac_amount } = data;

            try {
                logger.info(`Withdraw ${trac_amount} TRAC to wallet triggered`);

                await profileService.withdrawTokens(trac_amount);

                data.response.status(200);
                data.response.send({
                    message: `Withdraw operation started for amount ${trac_amount}.`,
                });
                // TODO notify Houston
                // remoteControl.tokensWithdrawSucceeded
                // (`Successfully withdrawn ${trac_amount} TRAC`);
            } catch (error) {
                logger.error(`Failed to withdraw tokens. ${error}.`);
                notifyError(error);
                data.response.status(400);
                data.response.send({
                    message: `Failed to withdraw tokens. ${error}.`,
                });
                remoteControl.tokensWithdrawFailed(`Failed to withdraw tokens. ${error}.`);
            }
        });
    }

    /**
     * Initializes blockchain related emitter
     * @private
     */
    _initializeBlockchainEmitter() {
        const {
            dhService,
            approvalService,
            logger,
            config,
            appState,
            notifyError,
        } = this.ctx;

        this._on('eth-NodeApproved', (eventData) => {
            const {
                nodeId,
            } = eventData;

            try {
                approvalService.addApprovedNode(nodeId);
            } catch (e) {
                logger.warn(e.message);
            }
        });

        this._on('eth-NodeRemoved', (eventData) => {
            const {
                nodeId,
            } = eventData;

            try {
                approvalService.removeApprovedNode(nodeId);
            } catch (e) {
                logger.warn(e.message);
            }
        });

        this._on('eth-OfferCreated', async (eventData) => {
            if (!appState.enoughFunds) {
                return;
            }
            let {
                dcNodeId,
            } = eventData;

            dcNodeId = Utilities.denormalizeHex(dcNodeId).substring(24);
            const {
                offerId,
                dataSetId,
                dataSetSizeInBytes,
                holdingTimeInMinutes,
                litigationIntervalInMinutes,
                tokenAmountPerHolder,
            } = eventData;

            try {
                await dhService.handleOffer(
                    offerId, dcNodeId,
                    dataSetSizeInBytes, holdingTimeInMinutes, litigationIntervalInMinutes,
                    tokenAmountPerHolder, dataSetId,
                );
            } catch (e) {
                logger.warn(e.message);
            }
        });

        this._on('eth-LitigationInitiated', async (eventData) => {
            const {
                import_id,
                DH_wallet,
                requested_data_index,
            } = eventData;

            try {
                await dhService.litigationInitiated(
                    import_id,
                    DH_wallet,
                    requested_data_index,
                );
            } catch (error) {
                logger.error(`Failed to handle predetermined bid. ${error}.`);
                notifyError(error);
            }
        });

        this._on('eth-LitigationCompleted', async (eventData) => {
            const {
                import_id,
                DH_wallet,
                DH_was_penalized,
            } = eventData;

            if (config.node_wallet === DH_wallet) {
                // the node is DH
                logger.info(`Litigation has completed for import ${import_id}. DH has ${DH_was_penalized ? 'been penalized' : 'not been penalized'}`);
            }
        });
    }

    /**
     * Initializes P2P related emitter
     * @private
     */
    _initializeP2PEmitter() {
        const {
            dvService,
            logger,
            transport,
            dhService,
            dcService,
            dvController,
            notifyError,
            challengeService,
        } = this.ctx;

        // sync
        this._on('kad-join', async (request, response) => {
            await transport.sendResponse(response, await transport.join());
        });

        this._on('kad-data-location-request', async (query) => {
            const { message, messageSignature } = query;
            if (ObjectValidator.validateSearchQueryObject(message.query)) {
                return;
            }
            logger.info(`Request for data ${message.query[0].value} from DV ${message.wallet} received`);

            if (!Utilities.isMessageSigned(this.web3, message, messageSignature)) {
                logger.warn(`We have a forger here. Signature doesn't match for message: ${message.toString()}`);
                return;
            }

            try {
                const {
                    id: msgId,
                    nodeId: msgNodeId,
                    wallet: msgWallet,
                    query: msgQuery,
                } = message;
                await dhService.handleDataLocationRequest(msgId, msgNodeId, msgWallet, msgQuery);
            } catch (error) {
                const errorMessage = `Failed to process data location request. ${error}.`;
                logger.warn(errorMessage);
                notifyError(error);
            }
        });

        // sync
        this._on('kad-replication-request', async (request, response) => {
            const message = transport.extractMessage(request);
            const { offerId, wallet, dhIdentity } = message;
            const { wallet: senderWallet } = transport.extractSenderInfo(request);
            const identity = transport.extractSenderID(request);

            if (senderWallet !== wallet) {
                logger.warn(`Wallet in the message differs from replication request for offer ID ${offerId}.`);
            }

            try {
                await dcService.handleReplicationRequest(
                    offerId, wallet, identity, dhIdentity,
                    response,
                );
            } catch (error) {
                const errorMessage = `Failed to handle replication request. ${error}.`;
                logger.warn(errorMessage);
                notifyError(error);

                try {
                    await transport.sendResponse(response, {
                        status: 'fail',
                    });
                } catch (e) {
                    logger.error(`Failed to send response 'fail' status. Error: ${e}.`); // TODO handle this case
                }
            }
        });

        // async
        this._on('kad-replication-finished', async (request) => {
            const dhNodeId = transport.extractSenderID(request);
            const replicationFinishedMessage = transport.extractMessage(request);
            const { wallet } = transport.extractSenderInfo(request);
            const { offerId, messageSignature, dhIdentity } = replicationFinishedMessage;
            await dcService.verifyDHReplication(
                offerId, messageSignature,
                dhNodeId, dhIdentity, wallet,
            );
        });

        // async
        this._on('kad-challenge-request', async (request) => {
            try {
                const message = transport.extractMessage(request);
<<<<<<< HEAD
                const error = ObjectValidator.validateChallengeRequest(message);
                if (error) {
                    logger.trace(`Challenge request message is invalid. ${error.message}`);
                    return;
                }
                await dhService.handleChallenge(
                    message.payload.data_set_id,
                    message.payload.block_id,
                    message.payload.challenge_id,
                );
=======
                logger.info(`Challenge arrived: Block ID ${message.payload.block_id}, Data set ID ${message.payload.data_set_id}`);
                const challenge = message.payload;

                const vertices = await this.graphStorage
                    .findVerticesByImportId(challenge.data_set_id, true);
                ImportUtilities.unpackKeys(vertices, []);
                const answer =
                    challengeService.answerChallengeQuestion(challenge.block_id, vertices);
                logger.trace(`Sending answer to question for data set ID ${challenge.data_set_id}, block ID ${challenge.block_id}. Block ${answer}`);

                await transport.challengeResponse({
                    answer,
                    challenge_id: challenge.challenge_id,
                }, challenge.litigator);
>>>>>>> ac69e7a9
            } catch (error) {
                logger.error(`Failed to get data. ${error}.`);
                notifyError(error);
            }
        });

        // async
        this._on('kad-challenge-response', async (request) => {
            try {
                const message = transport.extractMessage(request);
                const error = ObjectValidator.validateChallengeResponse(message);
                if (error) {
                    logger.trace(`Challenge response message is invalid. ${error.message}`);
                    return;
                }

                await dcService.handleChallengeResponse(
                    message.payload.challenge_id,
                    message.payload.answer,
                );
            } catch (error) {
                logger.error(`Failed to get data. ${error}.`);
                notifyError(error);
            }
        });

        // async
        this._on('kad-data-location-response', async (request) => {
            logger.info('DH confirms possesion of required data');
            try {
                const dataLocationResponseObject = transport.extractMessage(request);
                const { message, messageSignature } = dataLocationResponseObject;

                if (!Utilities.isMessageSigned(this.web3, message, messageSignature)) {
                    const returnMessage = `We have a forger here. Signature doesn't match for message: ${message.toString()}`;
                    logger.warn(returnMessage);
                    return;
                }

                await dvController.handleDataLocationResponse(message);
            } catch (error) {
                logger.error(`Failed to process location response. ${error}.`);
                notifyError(error);
            }
        });

        // async
        this._on('kad-data-read-request', async (request) => {
            logger.info('Request for data read received');

            const dataReadRequestObject = transport.extractMessage(request);
            const { message, messageSignature } = dataReadRequestObject;

            if (!Utilities.isMessageSigned(this.web3, message, messageSignature)) {
                logger.warn(`We have a forger here. Signature doesn't match for message: ${message.toString()}`);
                const returnMessage = `We have a forger here. Signature doesn't match for message: ${message.toString()}`;
                logger.warn(returnMessage);
                return;
            }
            await dhService.handleDataReadRequestFree(message);
        });

        // async
        this._on('kad-data-read-response', async (request) => {
            logger.info('Encrypted data received');

            const reqStatus = transport.extractRequestStatus(request);
            const reqMessage = transport.extractMessage(request);
            if (reqStatus === 'FAIL') {
                logger.warn(`Failed to send data-read-request. ${reqMessage}`);
                return;
            }
            const dataReadResponseObject = reqMessage;
            const { message, messageSignature } = dataReadResponseObject;

            if (!Utilities.isMessageSigned(this.web3, message, messageSignature)) {
                console.log('kad-data-read-response', JSON.stringify(message), JSON.stringify(messageSignature));
                logger.warn(`We have a forger here. Signature doesn't match for message: ${message.toString()}`);
                return;
            }

            try {
                await dvController.handleDataReadResponseFree(message);
            } catch (error) {
                logger.warn(`Failed to process data read response. ${error}.`);
                notifyError(error);
            }
        });

        // async
        this._on('kad-send-encrypted-key', async (request, response) => {
            await transport.sendResponse(response, []);
            logger.info('Initial info received to unlock data');

            const encryptedPaddedKeyObject = transport.extractMessage(request);
            const { message, messageSignature } = encryptedPaddedKeyObject;

            if (!Utilities.isMessageSigned(this.web3, message, messageSignature)) {
                logger.warn(`We have a forger here. Signature doesn't match for message: ${message.toString()}`);
                return;
            }

            const senderId = transport.extractSenderID();
            try {
                await dvService.handleEncryptedPaddedKey(message);
                await transport.sendEncryptedKeyProcessResult({
                    status: 'SUCCESS',
                }, senderId);
            } catch (error) {
                const errorMessage = `Failed to process encrypted key response. ${error}.`;
                logger.warn(errorMessage);
                notifyError(error);
                await transport.sendEncryptedKeyProcessResult({
                    status: 'FAIL',
                    message: error.message,
                }, senderId);
            }
        });

        // async
        this._on('kad-encrypted-key-process-result', async (request, response) => {
            await transport.sendResponse(response, []);
            const senderId = transport.extractSenderID(request);
            const { status } = transport.extractMessage(request);
            if (status === 'SUCCESS') {
                logger.notify(`DV ${senderId} successfully processed the encrypted key`);
            } else {
                logger.notify(`DV ${senderId} failed to process the encrypted key`);
            }
        });
    }

    /**
     * Initializes internal emitter
     * @private
     */
    _initializeInternalEmitter() {
        const {
            dcService,
        } = this.ctx;

        this._on('int-miner-solution', async (err, data) => {
            if (err) {
                await dcService.miningFailed(data.offerId);
            } else {
                await dcService.miningSucceed(data);
            }
        });
    }

    /**
     * Emits event via appropriate event emitter
     */
    emit(event, ...args) {
        this._getEmitter(event).emit(event, ...args);
    }
}

module.exports = EventEmitter;
<|MERGE_RESOLUTION|>--- conflicted
+++ resolved
@@ -871,7 +871,6 @@
         this._on('kad-challenge-request', async (request) => {
             try {
                 const message = transport.extractMessage(request);
-<<<<<<< HEAD
                 const error = ObjectValidator.validateChallengeRequest(message);
                 if (error) {
                     logger.trace(`Challenge request message is invalid. ${error.message}`);
@@ -881,23 +880,8 @@
                     message.payload.data_set_id,
                     message.payload.block_id,
                     message.payload.challenge_id,
+                    message.payload.litigator_id,
                 );
-=======
-                logger.info(`Challenge arrived: Block ID ${message.payload.block_id}, Data set ID ${message.payload.data_set_id}`);
-                const challenge = message.payload;
-
-                const vertices = await this.graphStorage
-                    .findVerticesByImportId(challenge.data_set_id, true);
-                ImportUtilities.unpackKeys(vertices, []);
-                const answer =
-                    challengeService.answerChallengeQuestion(challenge.block_id, vertices);
-                logger.trace(`Sending answer to question for data set ID ${challenge.data_set_id}, block ID ${challenge.block_id}. Block ${answer}`);
-
-                await transport.challengeResponse({
-                    answer,
-                    challenge_id: challenge.challenge_id,
-                }, challenge.litigator);
->>>>>>> ac69e7a9
             } catch (error) {
                 logger.error(`Failed to get data. ${error}.`);
                 notifyError(error);
