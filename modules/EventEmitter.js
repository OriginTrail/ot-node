const bytes = require('utf8-length');
const events = require('events');

const Challenge = require('./Challenge');
const Utilities = require('./Utilities');
const Graph = require('./Graph');
const Models = require('../models');
const ImportUtilities = require('./ImportUtilities');
const ObjectValidator = require('./validator/object-validator');

class EventEmitter {
    /**
     * Default constructor
     * @param ctx IoC context
     */
    constructor(ctx) {
        this.ctx = ctx;
        this.product = ctx.product;
        this.web3 = ctx.web3;
        this.graphStorage = ctx.graphStorage;
        this.appState = ctx.appState;

        this._MAPPINGS = {};
        this._MAX_LISTENERS = 15; // limits the number of listeners in order to detect memory leaks
    }

    /**
     * Initializes event listeners
     */
    initialize() {
        this._initializeAPIEmitter();
        this._initializeP2PEmitter();
        this._initializeBlockchainEmitter();
        this._initializeInternalEmitter();
    }

    /**
     * Gets appropriate event emitter based on the event
     * @param event
     * @return {*}
     * @private
     */
    _getEmitter(event) {
        for (const prefix in this._MAPPINGS) {
            if (event.startsWith(prefix)) {
                const index = this._MAPPINGS[prefix].EVENTS.indexOf(event);
                return this._MAPPINGS[prefix].EMITTERS[Math.floor(index / this._MAX_LISTENERS)];
            }
        }
        throw new Error(`No listeners for event ${event}`);
    }

    /**
     * Register event handler
     * @param event
     * @param fn
     * @private
     */
    _on(event, fn) {
        if (event.indexOf('-') === -1) {
            throw new Error(`Invalid event prefix for ${event}. Event name convention is PREFIX-EVENT`);
        }
        const key = event.split('-')[0];
        if (!this._MAPPINGS[key]) {
            this._MAPPINGS[key] = {
                EVENTS: [],
                EMITTERS: [],
            };
        }

        const eventMapping = this._MAPPINGS[key];
        eventMapping.EVENTS.push(event);
        const emitterIndex = Math.floor(eventMapping.EVENTS.length / this._MAX_LISTENERS);
        if (eventMapping.EMITTERS.length < emitterIndex + 1) {
            const emitter = new events.EventEmitter();
            emitter.setMaxListeners(this._MAX_LISTENERS);
            eventMapping.EMITTERS.push(emitter);
        }
        this._getEmitter(event).on(event, fn);
    }

    /**
     * Initializes API related emitter
     * @private
     */
    _initializeAPIEmitter() {
        const {
            dhService,
            importer,
            blockchain,
            product,
            logger,
            remoteControl,
            config,
            appState,
            profileService,
            dcService,
            dvController,
            notifyError,
            transport,
        } = this.ctx;

        this._on('api-node-info', async (data) => {
            try {
                const system = await transport.getNetworkInfo();
                data.response.status(200);
                data.response.send({
                    system,
                    config,
                });
            } catch (err) {
                logger.error('Failed to get node info');
                notifyError(err);
                data.response.status(500);
                data.response.send({
                    message: err,
                });
            }
        });

        this._on('api-network-query-responses', async (data) => {
            const { query_id } = data;
            logger.info(`Query for network response triggered with query ID ${query_id}`);

            let responses = await Models.network_query_responses.findAll({
                where: {
                    query_id,
                },
            });

            responses = responses.map(response => ({
                datasets: JSON.parse(response.imports),
                data_size: response.data_size,
                data_price: response.data_price,
                stake_factor: response.stake_factor,
                reply_id: response.reply_id,
            }));

            data.response.status(200);
            data.response.send(responses);
        });

        this._on('api-trail', (data) => {
            logger.info(`Get trail triggered with query ${JSON.stringify(data.query)}`);
            product.getTrailByQuery(data.query).then((res) => {
                if (res.length === 0) {
                    data.response.status(204);
                } else {
                    data.response.status(200);
                }
                data.response.send(res);
            }).catch((error) => {
                logger.error(`Failed to get trail for query ${JSON.stringify(data.query)}`);
                notifyError(error);
                data.response.status(500);
                data.response.send({
                    message: error,
                });
            });
        });

        this._on('api-query-local-import', async (data) => {
            const { data_set_id: dataSetId } = data;
            logger.info(`Get vertices trigered for data-set ID ${dataSetId}`);
            try {
                const result = await dhService.getImport(dataSetId);

                if (result.vertices.length === 0) {
                    data.response.status(204);
                } else {
                    data.response.status(200);
                }

                const normalizedImport = ImportUtilities
                    .normalizeImport(dataSetId, result.vertices, result.edges);


                data.response.send(normalizedImport);
            } catch (error) {
                logger.error(`Failed to get vertices for data-set ID ${dataSetId}.`);
                notifyError(error);
                data.response.status(500);
                data.response.send({
                    message: error,
                });
            }
        });

        this._on('api-consensus-events', async (data) => {
            const { sender_id, response } = data;
            try {
                const events = await this.graphStorage.getConsensusEvents(sender_id);
                data.response.send({
                    events,
                });
            } catch (err) {
                console.log(err);
                response.status(400);
                response.send({ message: 'Bad Request' });
            }
        });

        this._on('api-import-info', async (data) => {
            const { dataSetId } = data;
            logger.info(`Get imported vertices triggered for import ID ${dataSetId}`);
            try {
                const dataInfo =
                    await Models.data_info.findOne({ where: { data_set_id: dataSetId } });

                if (!dataInfo) {
                    logger.info(`Import data for data set ID ${dataSetId} does not exist.`);
                    data.response.status(404);
                    data.response.send({
                        message: `Import data for data set ID ${dataSetId} does not exist`,
                    });
                    return;
                }

                const result = await dhService.getImport(dataSetId);

                // Check if packed to fix issue with double classes.
                const filtered = result.vertices.filter(v => v._dc_key);
                if (filtered.length > 0) {
                    result.vertices = filtered;
                    ImportUtilities.unpackKeys(result.vertices, result.edges);
                }
<<<<<<< HEAD

                const dataimport =
                    await Models.data_info.findOne({ where: { import_id: importId } });
=======
>>>>>>> 72791462

                if (result.vertices.length === 0) {
                    data.response.status(204);
                    data.response.send(result);
                } else {
                    const transactionHash = await ImportUtilities
                        .getTransactionHash(dataSetId, dataInfo.origin);

                    data.response.status(200);
                    data.response.send({
                        import: ImportUtilities.normalizeImport(
                            dataSetId,
                            result.vertices,
                            result.edges,
                        ),
<<<<<<< HEAD
                        import_hash: ImportUtilities.importHash(
                            result.vertices,
                            result.edges,
                        ),
                        root_hash: dataimport.root_hash,
                        transaction: dataimport.transaction_hash,
                        data_provider_wallet: dataimport.data_provider_wallet,
=======
                        root_hash: dataInfo.root_hash,
                        transaction: transactionHash,
                        data_provider_wallet: dataInfo.data_provider_wallet,
>>>>>>> 72791462
                    });
                }
            } catch (error) {
                logger.error(`Failed to get vertices for data set ID ${dataSetId}. ${error}.${error.stack}`);
                notifyError(error);
                data.response.status(500);
                data.response.send({
                    message: error.toString(),
                });
            }
        });

        this._on('api-imports-info', async (data) => {
            logger.debug('Get import ids');
            try {
                const dataimports = await Models.data_info.findAll();
                data.response.status(200);
                const promises = dataimports.map(async di => ({
                    data_set_id: di.data_set_id,
                    total_documents: di.total_documents,
                    root_hash: di.root_hash,
                    data_size: di.data_size,
<<<<<<< HEAD
                    transaction_hash: di.transaction_hash,
                    data_provider_wallet: di.data_provider_wallet,
                })));
=======
                    transaction_hash: await ImportUtilities
                        .getTransactionHash(di.data_set_id, di.origin),
                    data_provider_wallet: di.data_provider_wallet,
                }));
                data.response.send(await Promise.all(promises));
>>>>>>> 72791462
            } catch (e) {
                logger.error('Failed to get information about imports', e);
                data.response.status(500);
                data.response.send({
                    message: 'Failed to get information about imports',
                });
            }
        });

        this._on('api-query', (data) => {
            logger.info(`Get vertices triggered with query ${JSON.stringify(data.query)}`);
            product.getVertices(data.query).then((res) => {
                if (res.length === 0) {
                    data.response.status(204);
                } else {
                    data.response.status(200);
                }
                data.response.send(res);
            }).catch((error) => {
                logger.error(`Failed to get vertices for query ${JSON.stringify(data.query)}`);
                notifyError(error);
                data.response.status(500);
                data.response.send({
                    message: `Failed to get vertices for query ${JSON.stringify(data.query)}`,
                });
            });
        });

        this._on('api-get_root_hash', (data) => {
            const dataSetId = data.query.data_set_id;
            if (dataSetId == null) {
                data.response.status(400);
                data.response.send({
                    message: 'data_set_id parameter query is missing',
                });
                return;
            }
            logger.info(`Get root hash triggered with data set ${dataSetId}`);
            blockchain.getRootHash(dataSetId).then((dataRootHash) => {
                if (dataRootHash) {
                    if (!Utilities.isZeroHash(dataRootHash)) {
                        data.response.status(200);
                        data.response.send({
                            root_hash: dataRootHash,
                        });
                    } else {
                        data.response.status(404);
                        data.response.send({
                            message: `Root hash not found for query ${JSON.stringify(data.query)}`,
                        });
                    }
                } else {
                    data.response.status(500);
                    data.response.send({
                        message: `Failed to get root hash for query ${JSON.stringify(data.query)}`,
                    });
                }
            }).catch((err) => {
                logger.error(`Failed to get root hash for query ${JSON.stringify(data.query)}`);
                notifyError(err);
                data.response.status(500);
                data.response.send({
                    message: `Failed to get root hash for query ${JSON.stringify(data.query)}`, // TODO rethink about status codes
                });
            });
        });

        this._on('api-network-query', (data) => {
            logger.info(`Network-query handling triggered with query ${JSON.stringify(data.query)}.`);
            if (!appState.enoughFunds) {
                data.response.status(400);
                data.response.send({
                    message: 'Insufficient funds',
                });
                return;
            }

            dvController.queryNetwork(data.query)
                .then((queryId) => {
                    data.response.status(201);
                    data.response.send({
                        message: 'Query sent successfully.',
                        query_id: queryId,
                    });
                    dvController.handleQuery(queryId, 60000);
                }).catch((error) => {
                    logger.error(`Failed query network. ${error}.`);
                    notifyError(error);
                });
        });

        this._on('api-choose-offer', async (data) => {
            if (!appState.enoughFunds) {
                return;
            }
            const failFunction = (error) => {
                logger.warn(error);
                data.response.status(400);
                data.response.send({
                    message: 'Failed to handle query',
                    data: [],
                });
            };
            const { query_id, reply_id, data_set_id } = data;
            logger.info(`Choose offer triggered with query ID ${query_id}, reply ID ${reply_id} and import ID ${data_set_id}`);

            // TODO: Load offer reply from DB
            const offer = await Models.network_query_responses.findOne({
                where: {
                    query_id,
                    reply_id,
                },
            });

            if (offer == null) {
                data.response.status(400);
                data.response.send({ message: 'Reply not found' });
                return;
            }
            try {
                dvController.handleDataReadRequest(query_id, data_set_id, reply_id);
                logger.info(`Read offer ${offer.id} for query ${offer.query_id} initiated.`);
                remoteControl.offerInitiated(`Read offer ${offer.id} for query ${offer.query_id} initiated.`);
                data.response.status(200);
                data.response.send({
                    message: `Read offer ${offer.id} for query ${offer.query_id} initiated.`,
                });
            } catch (e) {
                const message = `Failed to handle offer ${offer.id} for query ${offer.query_id} handled. ${e}.`;
                data.response.status(500);
                data.response.send({ message });
                failFunction(message);
                notifyError(e);
            }
        });

        this._on('api-network-query-status', async (data) => {
            const { id, response } = data;
            logger.info(`Query of network status triggered with ID ${id}`);
            const networkQuery = await Models.network_queries.find({ where: { id } });
            if (networkQuery.status === 'FINISHED') {
                try {
                    const vertices = await dhService.dataLocationQuery(id, true);

                    response.status(200);
                    response.send({
                        status: `${networkQuery.status}`,
                        query_id: networkQuery.id,
                        vertices,
                    });
                } catch (error) {
                    logger.info(`Failed to process network query status for ID ${id}. ${error}.`);
                    notifyError(error);
                    response.status(500);
                    response.send({
                        error: 'Fail to process.',
                        query_id: networkQuery.id,
                    });
                }
            } else {
                response.status(200);
                response.send({
                    status: `${networkQuery.status}`,
                    query_id: networkQuery.id,
                });
            }
        });

        const processImport = async (response, error, data) => {
            if (response === null) {
                if (typeof (error.status) !== 'number') {
                    // TODO investigate why we get non numeric error.status
                    data.response.status(500);
                } else {
                    data.response.status(error.status);
                }
                data.response.send({
                    message: error.message,
                });
                remoteControl.importFailed(error);
                notifyError(error);
                return;
            }

            const {
                data_set_id,
                root_hash,
                total_documents,
                wallet, // TODO: Sender's wallet is ignored for now.
                vertices,
            } = response;

            try {
                const dataSize = bytes(JSON.stringify(vertices));
                await Models.data_info
                    .create({
                        data_set_id,
                        root_hash,
                        data_provider_wallet: config.node_wallet,
                        import_timestamp: new Date(),
                        total_documents,
                        data_size: dataSize,
                        origin: 'IMPORTED',
                    }).catch((error) => {
                        logger.error(error);
                        notifyError(error);
                        data.response.status(500);
                        data.response.send({
                            message: error,
                        });
                        remoteControl.importFailed(error);
                    });

                if (data.replicate) {
<<<<<<< HEAD
                    this.emit('api-create-offer', { import_id, import_hash, response: data.response });
=======
                    this.emit('api-create-offer', {
                        dataSetId: data_set_id,
                        dataSizeInBytes: dataSize,
                        dataRootHash: root_hash,
                        response: data.response,
                    });
>>>>>>> 72791462
                } else {
                    data.response.status(201);
                    data.response.send({
                        message: 'Import success',
                        data_set_id,
                        wallet: config.node_wallet,
                    });
                    remoteControl.importSucceeded();
                }
            } catch (error) {
                logger.error(`Failed to register import. Error ${error}.`);
                notifyError(error);
                data.response.status(500);
                data.response.send({
                    message: error,
                });
                remoteControl.importFailed(error);
            }
        };

        this._on('api-offer-status', async (data) => {
            const { replicationId } = data;
            logger.info(`Offer status for internal ID ${replicationId} triggered.`);
            const offer = await Models.offers.findOne({ where: { id: replicationId } });
            if (offer) {
                data.response.status(200);
                data.response.send({
                    status: offer.status,
                    message: offer.message,
                    offer_id: offer.offer_id,
                });
            } else {
                logger.error(`There is no offer for interanl ID ${replicationId}`);
                data.response.status(404);
                data.response.send({
                    message: 'Replication not found',
                });
            }
        });

        this._on('api-create-offer', async (data) => {
            if (!appState.enoughFunds) {
                data.response.status(400);
                data.response.send({
                    message: 'Insufficient funds',
                });
                return;
            }
            const {
<<<<<<< HEAD
                import_id,
                import_hash,
                total_escrow_time,
                max_token_amount,
                min_stake_amount,
                min_reputation,
=======
                dataSetId,
                holdingTimeInMinutes,
                tokenAmountPerHolder,
                litigationIntervalInMinutes,
            } = data;

            let {
                dataRootHash,
                dataSizeInBytes,
>>>>>>> 72791462
            } = data;

            try {
                logger.info(`Preparing to create offer for data set ${dataSetId}`);

                const dataset = await Models.data_info.findOne({
                    where: { data_set_id: dataSetId },
                });
                if (dataset == null) {
                    data.response.status(404);
                    data.response.send({
                        message: 'This data set does not exist in the database',
                    });
                    return;
                }

                if (dataSizeInBytes == null) {
                    dataSizeInBytes = dataset.data_size;
                }

<<<<<<< HEAD
                const replicationId = await dcController.createOffer(
                    import_id, dataimport.root_hash, dataimport.total_documents, total_escrow_time,
                    max_token_amount, min_stake_amount, min_reputation, import_hash,
=======
                if (dataRootHash == null) {
                    dataRootHash = dataset.root_hash;
                }

                const replicationId = await dcService.createOffer(
                    dataSetId, dataRootHash, holdingTimeInMinutes, tokenAmountPerHolder,
                    dataSizeInBytes, litigationIntervalInMinutes,
>>>>>>> 72791462
                );

                data.response.status(201);
                data.response.send({
                    replication_id: replicationId,
                    data_set_id: dataSetId,
                });
            } catch (error) {
                logger.error(`Failed to create offer. ${error}.`);
                notifyError(error);
                data.response.status(405);
                data.response.send({
                    message: `Failed to start offer. ${error}.`,
                });
                remoteControl.failedToCreateOffer(`Failed to start offer. ${error}.`);
            }
        });


        this._on('api-gs1-import-request', async (data) => {
            try {
                logger.debug('GS1 import triggered');
                const responseObject = await importer.importXMLgs1(data.content);
                const { error } = responseObject;
                const { response } = responseObject;

                if (response === null) {
                    await processImport(null, error, data);
                } else {
                    await processImport(response, null, data);
                }
            } catch (error) {
                await processImport(null, error, data);
            }
        });

        this._on('api-wot-import-request', async (data) => {
            try {
                logger.debug('WOT import triggered');
                const responseObject = await importer.importWOT(data.content);
                const { error } = responseObject;
                const { response } = responseObject;

                if (response == null) {
                    await processImport(null, error, data);
                } else {
                    await processImport(response, null, data);
                }
            } catch (error) {
                await processImport(null, error, data);
            }
        });

        this._on('api-deposit-tokens', async (data) => {
            const { trac_amount } = data;

            try {
                logger.info(`Deposit ${trac_amount} TRAC to profile triggered`);

                await profileService.depositTokens(trac_amount);
                remoteControl.tokenDepositSucceeded(`${trac_amount} TRAC deposited to your profile`);

                data.response.status(200);
                data.response.send({
                    message: `Successfully deposited ${trac_amount} TRAC to profile`,
                });
            } catch (error) {
                logger.error(`Failed to deposit tokens. ${error}.`);
                notifyError(error);
                data.response.status(400);
                data.response.send({
                    message: `Failed to deposit tokens. ${error}.`,
                });
                remoteControl.tokensDepositFailed(`Failed to deposit tokens. ${error}.`);
            }
        });

        this._on('api-withdraw-tokens', async (data) => {
            const { trac_amount } = data;

            try {
                logger.info(`Withdraw ${trac_amount} TRAC to wallet triggered`);

                await profileService.withdrawTokens(trac_amount);

                data.response.status(200);
                data.response.send({
                    message: `Withdraw operation started for amount ${trac_amount}.`,
                });
                // TODO notify Houston
                // remoteControl.tokensWithdrawSucceeded
                // (`Successfully withdrawn ${trac_amount} TRAC`);
            } catch (error) {
                logger.error(`Failed to withdraw tokens. ${error}.`);
                notifyError(error);
                data.response.status(400);
                data.response.send({
                    message: `Failed to withdraw tokens. ${error}.`,
                });
                remoteControl.tokensWithdrawFailed(`Failed to withdraw tokens. ${error}.`);
            }
        });
    }

    /**
     * Initializes blockchain related emitter
     * @private
     */
    _initializeBlockchainEmitter() {
        const {
            dhService,
            approvalService,
            logger,
            config,
            appState,
            notifyError,
        } = this.ctx;

        this._on('eth-NodeApproved', (eventData) => {
            const {
                nodeId,
            } = eventData;

            try {
                approvalService.addApprovedNode(nodeId);
            } catch (e) {
                logger.warn(e.message);
            }
        });

        this._on('eth-NodeRemoved', (eventData) => {
            const {
                nodeId,
            } = eventData;

            try {
                approvalService.removeApprovedNode(nodeId);
            } catch (e) {
                logger.warn(e.message);
            }
        });

        this._on('eth-OfferCreated', async (eventData) => {
            if (!appState.enoughFunds) {
                return;
            }
            let {
                dcNodeId,
            } = eventData;

            dcNodeId = Utilities.denormalizeHex(dcNodeId).substring(24);
            const {
                offerId,
                dataSetId,
                dataSetSizeInBytes,
                holdingTimeInMinutes,
                litigationIntervalInMinutes,
                tokenAmountPerHolder,
            } = eventData;

            try {
                await dhService.handleOffer(
                    offerId, dcNodeId,
                    dataSetSizeInBytes, holdingTimeInMinutes, litigationIntervalInMinutes,
                    tokenAmountPerHolder, dataSetId,
                );
            } catch (e) {
                logger.warn(e.message);
            }
        });

        this._on('eth-LitigationInitiated', async (eventData) => {
            const {
                import_id,
                DH_wallet,
                requested_data_index,
            } = eventData;

            try {
                await dhService.litigationInitiated(
                    import_id,
                    DH_wallet,
                    requested_data_index,
                );
            } catch (error) {
                logger.error(`Failed to handle predetermined bid. ${error}.`);
                notifyError(error);
            }
        });

        this._on('eth-LitigationCompleted', async (eventData) => {
            const {
                import_id,
                DH_wallet,
                DH_was_penalized,
            } = eventData;

            if (config.node_wallet === DH_wallet) {
                // the node is DH
                logger.info(`Litigation has completed for import ${import_id}. DH has ${DH_was_penalized ? 'been penalized' : 'not been penalized'}`);
            }
        });
    }

    /**
     * Initializes P2P related emitter
     * @private
     */
    _initializeP2PEmitter() {
        const {
            dvService,
            logger,
            transport,
            dhService,
            dcService,
            dvController,
            notifyError,
        } = this.ctx;

        // sync
        this._on('kad-join', async (request, response) => {
            await transport.sendResponse(response, await transport.join());
        });

        this._on('kad-data-location-request', async (query) => {
            const { message, messageSignature } = query;
            if (ObjectValidator.validateSearchQueryObject(message.query)) {
                return;
            }
            logger.info(`Request for data ${message.query[0].value} from DV ${message.wallet} received`);

            if (!Utilities.isMessageSigned(this.web3, message, messageSignature)) {
                logger.warn(`We have a forger here. Signature doesn't match for message: ${message.toString()}`);
                return;
            }

            try {
                const {
                    id: msgId,
                    nodeId: msgNodeId,
                    wallet: msgWallet,
                    query: msgQuery,
                } = message;
                await dhService.handleDataLocationRequest(msgId, msgNodeId, msgWallet, msgQuery);
            } catch (error) {
                const errorMessage = `Failed to process data location request. ${error}.`;
                logger.warn(errorMessage);
                notifyError(error);
            }
        });

<<<<<<< HEAD
        // async
        this._on('kad-payload-request', async (request, response) => {
            await transport.sendResponse(response, {
                status: 'OK',
            });
            logger.info(`Data for replication arrived from ${transport.extractSenderID(request)}`);

            const message = transport.extractMessage(request);
            const importId = message.payload.import_id;
            const { vertices } = message.payload;
            const { edges } = message.payload;
            const wallet = message.payload.dc_wallet;
            const publicKey = message.payload.public_key;
            const transactionHash = message.payload.transaction_hash;

            await dhController.handleReplicationImport(
                importId, vertices,
                edges, wallet, publicKey,
                transactionHash,
            );

            // TODO: send fail in case of fail.
        });

        // async
        this._on('kad-replication-request', async (request, response) => {
            await transport.sendResponse(response, {
                status: 'OK',
            });
=======
        // sync
        this._on('kad-replication-request', async (request, response) => {
>>>>>>> 72791462
            const message = transport.extractMessage(request);
            const { offerId, wallet, dhIdentity } = message;
            const { wallet: senderWallet } = transport.extractSenderInfo(request);
            const identity = transport.extractSenderID(request);

            if (senderWallet !== wallet) {
                logger.warn(`Wallet in the message differs from replication request for offer ID ${offerId}.`);
            }

            try {
                await dcService.handleReplicationRequest(
                    offerId, wallet, identity, dhIdentity,
                    response,
                );
            } catch (error) {
                const errorMessage = `Failed to handle replication request. ${error}.`;
                logger.warn(errorMessage);
                notifyError(error);

                try {
                    await transport.sendResponse(response, {
                        status: 'fail',
                    });
                } catch (e) {
                    logger.error(`Failed to send response 'fail' status. Error: ${e}.`); // TODO handle this case
                }
            }
<<<<<<< HEAD

            const verticesPromise = this.graphStorage.findVerticesByImportId(offer.import_id);
            const edgesPromise = this.graphStorage.findEdgesByImportId(offer.import_id);

            const values = await Promise.all([verticesPromise, edgesPromise]);
            const vertices = values[0];
            const edges = values[1];

            ImportUtilities.deleteInternal(edges);
            ImportUtilities.deleteInternal(vertices);

            const keyPair = Encryption.generateKeyPair();
            Graph.encryptVertices(vertices, keyPair.privateKey);

            const replicatedData = await Models.replicated_data.create({
                dh_id: identity,
                import_id,
                offer_id: offer.id,
                data_private_key: keyPair.privateKey,
                data_public_key: keyPair.publicKey,
                status: 'PENDING',
            });

            const dataInfo = await Models.data_info.find({ where: { import_id } });

            logger.info(`Preparing to send payload for ${import_id} to ${identity}`);
            const data = {
                contact: identity,
                vertices,
                edges,
                import_id,
                public_key: keyPair.publicKey,
                root_hash: offer.data_hash,
                data_provider_wallet: dataInfo.data_provider_wallet,
                transaction_hash: dataInfo.transaction_hash,
                total_escrow_time: offer.total_escrow_time,
            };

            dataReplication.sendPayload(data).then(() => {
                logger.info(`Payload for ${import_id} sent to ${identity}.`);
            }).catch((error) => {
                logger.warn(`Failed to send payload to ${identity}. Replication ID ${replicatedData.id}. ${error}`);
                notifyError(error);
            });
        });

        // async
        this._on('kad-replication-finished', async (request, response) => {
            await transport.sendResponse(response, {
                status: 'OK',
            });
            logger.notify('Replication finished, preparing to start challenges');
=======
        });

        // async
        this._on('kad-replication-finished', async (request) => {
            const dhNodeId = transport.extractSenderID(request);
            const replicationFinishedMessage = transport.extractMessage(request);
            const { wallet } = transport.extractSenderInfo(request);
            const { offerId, messageSignature, dhIdentity } = replicationFinishedMessage;
            await dcService.verifyDHReplication(
                offerId, messageSignature,
                dhNodeId, dhIdentity, wallet,
            );
>>>>>>> 72791462
        });

        // sync
        // TODO this call should be refactored to be async
        this._on('kad-challenge-request', async (request, response) => {
            try {
                const message = transport.extractMessage(request);
                logger.info(`Challenge arrived: Block ID ${message.payload.block_id}, Import ID ${message.payload.import_id}`);
                const challenge = message.payload;

                let vertices = await this.graphStorage.findVerticesByImportId(challenge.import_id);
                ImportUtilities.unpackKeys(vertices, []);
                ImportUtilities.sort(vertices);
                // filter CLASS vertices
                vertices = vertices.filter(vertex => vertex.vertex_type !== 'CLASS'); // Dump class objects.
                const answer = Challenge.answerTestQuestion(challenge.block_id, vertices, 32);
                logger.trace(`Sending answer to question for import ID ${challenge.import_id}, block ID ${challenge.block_id}. Block ${answer}`);

                try {
                    await transport.sendResponse(response, {
                        status: 'success',
                        answer,
                    });
                } catch (e) {
                    // TODO handle this case
                    logger.error(`Failed to send challenge response for import ${challenge.import_id}. Error: ${e}.`);
                }
            } catch (error) {
                logger.error(`Failed to get data. ${error}.`);
                notifyError(error);

                try {
                    await transport.sendResponse(response, {
                        status: 'fail',
                    });
                } catch (e) {
                    // TODO handle this case
                    logger.error(`Failed to send response 'fail' status. Error: ${e}.`);
                }
            }
        });

        // async
        this._on('kad-data-location-response', async (request, response) => {
            await transport.sendResponse(response, {
                status: 'OK',
            });
            logger.info('DH confirms possesion of required data');
            try {
                const dataLocationResponseObject = transport.extractMessage(request);
                const { message, messageSignature } = dataLocationResponseObject;

                if (!Utilities.isMessageSigned(this.web3, message, messageSignature)) {
                    const returnMessage = `We have a forger here. Signature doesn't match for message: ${message.toString()}`;
                    logger.warn(returnMessage);
                    return;
                }

                await dvController.handleDataLocationResponse(message);
            } catch (error) {
                logger.error(`Failed to process location response. ${error}.`);
                notifyError(error);
            }
        });

        // async
        this._on('kad-data-read-request', async (request, response) => {
            await transport.sendResponse(response, {
                status: 'OK',
            });
            logger.info('Request for data read received');

            const dataReadRequestObject = transport.extractMessage(request);
            const { message, messageSignature } = dataReadRequestObject;

            if (!Utilities.isMessageSigned(this.web3, message, messageSignature)) {
                logger.warn(`We have a forger here. Signature doesn't match for message: ${message.toString()}`);
                const returnMessage = `We have a forger here. Signature doesn't match for message: ${message.toString()}`;
                logger.warn(returnMessage);
                return;
            }
            await dhService.handleDataReadRequestFree(message);
        });

        // async
        this._on('kad-data-read-response', async (request, response) => {
            await transport.sendResponse(response, {
                status: 'OK',
            });
            logger.info('Encrypted data received');

            const reqStatus = transport.extractRequestStatus(request);
            const reqMessage = transport.extractMessage(request);
            if (reqStatus === 'FAIL') {
                logger.warn(`Failed to send data-read-request. ${reqMessage}`);
                return;
            }
            const dataReadResponseObject = reqMessage;
            const { message, messageSignature } = dataReadResponseObject;

            if (!Utilities.isMessageSigned(this.web3, message, messageSignature)) {
                console.log('kad-data-read-response', JSON.stringify(message), JSON.stringify(messageSignature));
                logger.warn(`We have a forger here. Signature doesn't match for message: ${message.toString()}`);
                return;
            }

            try {
                await dvController.handleDataReadResponseFree(message);
            } catch (error) {
                logger.warn(`Failed to process data read response. ${error}.`);
                notifyError(error);
            }
        });

        // async
        this._on('kad-send-encrypted-key', async (request, response) => {
<<<<<<< HEAD
            await transport.sendResponse(response, {
                status: 'OK',
            });
=======
            await transport.sendResponse(response, []);
>>>>>>> 72791462
            logger.info('Initial info received to unlock data');

            const encryptedPaddedKeyObject = transport.extractMessage(request);
            const { message, messageSignature } = encryptedPaddedKeyObject;

            if (!Utilities.isMessageSigned(this.web3, message, messageSignature)) {
                logger.warn(`We have a forger here. Signature doesn't match for message: ${message.toString()}`);
                return;
            }

            const senderId = transport.extractSenderID();
            try {
                await dvService.handleEncryptedPaddedKey(message);
                await transport.sendEncryptedKeyProcessResult({
                    status: 'SUCCESS',
                }, senderId);
            } catch (error) {
                const errorMessage = `Failed to process encrypted key response. ${error}.`;
                logger.warn(errorMessage);
                notifyError(error);
                await transport.sendEncryptedKeyProcessResult({
                    status: 'FAIL',
                    message: error.message,
                }, senderId);
            }
        });

        // async
        this._on('kad-encrypted-key-process-result', async (request, response) => {
<<<<<<< HEAD
            await transport.sendResponse(response, {
                status: 'OK',
            });
=======
            await transport.sendResponse(response, []);
>>>>>>> 72791462
            const senderId = transport.extractSenderID(request);
            const { status } = transport.extractMessage(request);
            if (status === 'SUCCESS') {
                logger.notify(`DV ${senderId} successfully processed the encrypted key`);
            } else {
                logger.notify(`DV ${senderId} failed to process the encrypted key`);
            }
        });
    }

<<<<<<< HEAD
        // async
        this._on('kad-verify-import-request', async (request, response) => {
            await transport.sendResponse(response, {
                status: 'OK',
            });
            const { wallet: dhWallet } = transport.extractSenderInfo(request);
            const { epk, importId, encryptionKey } = transport.extractMessage(request);

            logger.info(`Request to verify encryption key of replicated data received from ${dhWallet}`);

            const dcNodeId = transport.extractSenderID(request);
            await dcController.verifyKeys(importId, dcNodeId, dhWallet, epk, encryptionKey);
        });

        // async
        this._on('kad-verify-import-response', async (request, response) => {
            await transport.sendResponse(response, {
                status: 'OK',
            });
            const { status, import_id } = transport.extractMessage(request);
            if (status === 'success') {
                logger.notify(`Key verification for import ${import_id} succeeded`);
                remoteControl.replicationVerificationStatus(`DC successfully verified replication for import ${import_id}`);
=======
    /**
     * Initializes internal emitter
     * @private
     */
    _initializeInternalEmitter() {
        const {
            dcService,
        } = this.ctx;

        this._on('int-miner-solution', async (err, data) => {
            if (err) {
                await dcService.miningFailed(data.offerId);
>>>>>>> 72791462
            } else {
                await dcService.miningSucceed(data);
            }
        });
    }

    /**
     * Emits event via appropriate event emitter
     */
    emit(event, ...args) {
        this._getEmitter(event).emit(event, ...args);
    }
}

module.exports = EventEmitter;
<|MERGE_RESOLUTION|>--- conflicted
+++ resolved
@@ -224,12 +224,6 @@
                     result.vertices = filtered;
                     ImportUtilities.unpackKeys(result.vertices, result.edges);
                 }
-<<<<<<< HEAD
-
-                const dataimport =
-                    await Models.data_info.findOne({ where: { import_id: importId } });
-=======
->>>>>>> 72791462
 
                 if (result.vertices.length === 0) {
                     data.response.status(204);
@@ -245,19 +239,9 @@
                             result.vertices,
                             result.edges,
                         ),
-<<<<<<< HEAD
-                        import_hash: ImportUtilities.importHash(
-                            result.vertices,
-                            result.edges,
-                        ),
-                        root_hash: dataimport.root_hash,
-                        transaction: dataimport.transaction_hash,
-                        data_provider_wallet: dataimport.data_provider_wallet,
-=======
                         root_hash: dataInfo.root_hash,
                         transaction: transactionHash,
                         data_provider_wallet: dataInfo.data_provider_wallet,
->>>>>>> 72791462
                     });
                 }
             } catch (error) {
@@ -280,17 +264,11 @@
                     total_documents: di.total_documents,
                     root_hash: di.root_hash,
                     data_size: di.data_size,
-<<<<<<< HEAD
-                    transaction_hash: di.transaction_hash,
-                    data_provider_wallet: di.data_provider_wallet,
-                })));
-=======
                     transaction_hash: await ImportUtilities
                         .getTransactionHash(di.data_set_id, di.origin),
                     data_provider_wallet: di.data_provider_wallet,
                 }));
                 data.response.send(await Promise.all(promises));
->>>>>>> 72791462
             } catch (e) {
                 logger.error('Failed to get information about imports', e);
                 data.response.status(500);
@@ -505,16 +483,12 @@
                     });
 
                 if (data.replicate) {
-<<<<<<< HEAD
-                    this.emit('api-create-offer', { import_id, import_hash, response: data.response });
-=======
                     this.emit('api-create-offer', {
                         dataSetId: data_set_id,
                         dataSizeInBytes: dataSize,
                         dataRootHash: root_hash,
                         response: data.response,
                     });
->>>>>>> 72791462
                 } else {
                     data.response.status(201);
                     data.response.send({
@@ -564,14 +538,6 @@
                 return;
             }
             const {
-<<<<<<< HEAD
-                import_id,
-                import_hash,
-                total_escrow_time,
-                max_token_amount,
-                min_stake_amount,
-                min_reputation,
-=======
                 dataSetId,
                 holdingTimeInMinutes,
                 tokenAmountPerHolder,
@@ -581,7 +547,6 @@
             let {
                 dataRootHash,
                 dataSizeInBytes,
->>>>>>> 72791462
             } = data;
 
             try {
@@ -602,11 +567,6 @@
                     dataSizeInBytes = dataset.data_size;
                 }
 
-<<<<<<< HEAD
-                const replicationId = await dcController.createOffer(
-                    import_id, dataimport.root_hash, dataimport.total_documents, total_escrow_time,
-                    max_token_amount, min_stake_amount, min_reputation, import_hash,
-=======
                 if (dataRootHash == null) {
                     dataRootHash = dataset.root_hash;
                 }
@@ -614,7 +574,6 @@
                 const replicationId = await dcService.createOffer(
                     dataSetId, dataRootHash, holdingTimeInMinutes, tokenAmountPerHolder,
                     dataSizeInBytes, litigationIntervalInMinutes,
->>>>>>> 72791462
                 );
 
                 data.response.status(201);
@@ -866,40 +825,8 @@
             }
         });
 
-<<<<<<< HEAD
-        // async
-        this._on('kad-payload-request', async (request, response) => {
-            await transport.sendResponse(response, {
-                status: 'OK',
-            });
-            logger.info(`Data for replication arrived from ${transport.extractSenderID(request)}`);
-
-            const message = transport.extractMessage(request);
-            const importId = message.payload.import_id;
-            const { vertices } = message.payload;
-            const { edges } = message.payload;
-            const wallet = message.payload.dc_wallet;
-            const publicKey = message.payload.public_key;
-            const transactionHash = message.payload.transaction_hash;
-
-            await dhController.handleReplicationImport(
-                importId, vertices,
-                edges, wallet, publicKey,
-                transactionHash,
-            );
-
-            // TODO: send fail in case of fail.
-        });
-
-        // async
-        this._on('kad-replication-request', async (request, response) => {
-            await transport.sendResponse(response, {
-                status: 'OK',
-            });
-=======
         // sync
         this._on('kad-replication-request', async (request, response) => {
->>>>>>> 72791462
             const message = transport.extractMessage(request);
             const { offerId, wallet, dhIdentity } = message;
             const { wallet: senderWallet } = transport.extractSenderInfo(request);
@@ -927,60 +854,6 @@
                     logger.error(`Failed to send response 'fail' status. Error: ${e}.`); // TODO handle this case
                 }
             }
-<<<<<<< HEAD
-
-            const verticesPromise = this.graphStorage.findVerticesByImportId(offer.import_id);
-            const edgesPromise = this.graphStorage.findEdgesByImportId(offer.import_id);
-
-            const values = await Promise.all([verticesPromise, edgesPromise]);
-            const vertices = values[0];
-            const edges = values[1];
-
-            ImportUtilities.deleteInternal(edges);
-            ImportUtilities.deleteInternal(vertices);
-
-            const keyPair = Encryption.generateKeyPair();
-            Graph.encryptVertices(vertices, keyPair.privateKey);
-
-            const replicatedData = await Models.replicated_data.create({
-                dh_id: identity,
-                import_id,
-                offer_id: offer.id,
-                data_private_key: keyPair.privateKey,
-                data_public_key: keyPair.publicKey,
-                status: 'PENDING',
-            });
-
-            const dataInfo = await Models.data_info.find({ where: { import_id } });
-
-            logger.info(`Preparing to send payload for ${import_id} to ${identity}`);
-            const data = {
-                contact: identity,
-                vertices,
-                edges,
-                import_id,
-                public_key: keyPair.publicKey,
-                root_hash: offer.data_hash,
-                data_provider_wallet: dataInfo.data_provider_wallet,
-                transaction_hash: dataInfo.transaction_hash,
-                total_escrow_time: offer.total_escrow_time,
-            };
-
-            dataReplication.sendPayload(data).then(() => {
-                logger.info(`Payload for ${import_id} sent to ${identity}.`);
-            }).catch((error) => {
-                logger.warn(`Failed to send payload to ${identity}. Replication ID ${replicatedData.id}. ${error}`);
-                notifyError(error);
-            });
-        });
-
-        // async
-        this._on('kad-replication-finished', async (request, response) => {
-            await transport.sendResponse(response, {
-                status: 'OK',
-            });
-            logger.notify('Replication finished, preparing to start challenges');
-=======
         });
 
         // async
@@ -993,7 +866,6 @@
                 offerId, messageSignature,
                 dhNodeId, dhIdentity, wallet,
             );
->>>>>>> 72791462
         });
 
         // sync
@@ -1037,10 +909,7 @@
         });
 
         // async
-        this._on('kad-data-location-response', async (request, response) => {
-            await transport.sendResponse(response, {
-                status: 'OK',
-            });
+        this._on('kad-data-location-response', async (request) => {
             logger.info('DH confirms possesion of required data');
             try {
                 const dataLocationResponseObject = transport.extractMessage(request);
@@ -1060,10 +929,7 @@
         });
 
         // async
-        this._on('kad-data-read-request', async (request, response) => {
-            await transport.sendResponse(response, {
-                status: 'OK',
-            });
+        this._on('kad-data-read-request', async (request) => {
             logger.info('Request for data read received');
 
             const dataReadRequestObject = transport.extractMessage(request);
@@ -1079,10 +945,7 @@
         });
 
         // async
-        this._on('kad-data-read-response', async (request, response) => {
-            await transport.sendResponse(response, {
-                status: 'OK',
-            });
+        this._on('kad-data-read-response', async (request) => {
             logger.info('Encrypted data received');
 
             const reqStatus = transport.extractRequestStatus(request);
@@ -1110,13 +973,7 @@
 
         // async
         this._on('kad-send-encrypted-key', async (request, response) => {
-<<<<<<< HEAD
-            await transport.sendResponse(response, {
-                status: 'OK',
-            });
-=======
             await transport.sendResponse(response, []);
->>>>>>> 72791462
             logger.info('Initial info received to unlock data');
 
             const encryptedPaddedKeyObject = transport.extractMessage(request);
@@ -1146,13 +1003,7 @@
 
         // async
         this._on('kad-encrypted-key-process-result', async (request, response) => {
-<<<<<<< HEAD
-            await transport.sendResponse(response, {
-                status: 'OK',
-            });
-=======
             await transport.sendResponse(response, []);
->>>>>>> 72791462
             const senderId = transport.extractSenderID(request);
             const { status } = transport.extractMessage(request);
             if (status === 'SUCCESS') {
@@ -1163,31 +1014,6 @@
         });
     }
 
-<<<<<<< HEAD
-        // async
-        this._on('kad-verify-import-request', async (request, response) => {
-            await transport.sendResponse(response, {
-                status: 'OK',
-            });
-            const { wallet: dhWallet } = transport.extractSenderInfo(request);
-            const { epk, importId, encryptionKey } = transport.extractMessage(request);
-
-            logger.info(`Request to verify encryption key of replicated data received from ${dhWallet}`);
-
-            const dcNodeId = transport.extractSenderID(request);
-            await dcController.verifyKeys(importId, dcNodeId, dhWallet, epk, encryptionKey);
-        });
-
-        // async
-        this._on('kad-verify-import-response', async (request, response) => {
-            await transport.sendResponse(response, {
-                status: 'OK',
-            });
-            const { status, import_id } = transport.extractMessage(request);
-            if (status === 'success') {
-                logger.notify(`Key verification for import ${import_id} succeeded`);
-                remoteControl.replicationVerificationStatus(`DC successfully verified replication for import ${import_id}`);
-=======
     /**
      * Initializes internal emitter
      * @private
@@ -1200,7 +1026,6 @@
         this._on('int-miner-solution', async (err, data) => {
             if (err) {
                 await dcService.miningFailed(data.offerId);
->>>>>>> 72791462
             } else {
                 await dcService.miningSucceed(data);
             }
