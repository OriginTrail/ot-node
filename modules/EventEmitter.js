const Storage = require('./Database/SystemStorage');
const Graph = require('./Graph');
const Challenge = require('./Challenge');
const Utilities = require('./Utilities');
const BN = require('bn.js');
const config = require('./Config');
const Models = require('../models');

const log = Utilities.getLogger();

const events = require('events');

class EventEmitter {
    /**
     * Default constructor
     * @param ctx IoC context
     */
    constructor(ctx) {
        this.ctx = ctx;
        this.product = ctx.product;
        this.web3 = ctx.web3;
        this.graphStorage = ctx.graphStorage;
        this.globalEmitter = new events.EventEmitter();
    }

    /**
     * Initializes event listeners
     */
    initialize() {
        const {
<<<<<<< HEAD
            dcService, dhService, dvService, dataReplication, importer, challenger,
=======
            dcService, dhService, dataReplication, importer, challenger,
>>>>>>> cf53712f
        } = this.ctx;

        this.globalEmitter.on('import-request', (data) => {
            importer.importXML(data.filepath, (response) => {
                // emit response
            });
        });

        this.globalEmitter.on('trail', (data) => {
            this.product.p.getTrailByQuery(data.query).then((res) => {
                data.response.send(res);
            }).catch(() => {
                log.error(`Failed to get trail for query ${data.query}`);
                data.response.send(500); // TODO rethink about status codes
            });
        });

        this.globalEmitter.on('network-query', (data) => {
            dvService.queryNetwork(data.query)
                .then((offer) => {
                    if (offer) {
                        dvService.handleReadOffer(offer).then(() => {
                            log.trace('Read offer handled');
                        }).catch((err) => {
                            log.warn(`Failed to handle offer. ${err}`);
                        });
                    }
                })
                .catch(error => log.error(`Failed to query network. ${error}.`));
            data.response.send(200);
        });

        const processImport = async (response, data) => {
            if (response === null) {
                data.response.send({
                    status: 500,
                    message: 'Failed to parse XML.',
                });
                return;
            }

            const {
                data_id,
                root_hash,
                total_documents,
                vertices,
            } = response;

            try {
                await Models.data_info
                    .create({
                        data_id, root_hash, import_timestamp: new Date(), total_documents,
                    }).catch(e => console.log(e));
                await dcService.createOffer(data_id, root_hash, total_documents, vertices);
            } catch (error) {
                log.error(`Failed to start offer. Error ${error}.`);
                data.response.send({
                    status: 500,
                    message: 'Failed to parse XML.',
                });
                return;
            }

            data.response.send({
                status: 200,
                message: 'Ok.',
            });
        };

        this.globalEmitter.on('gs1-import-request', async (data) => {
            const response = await importer.importXMLgs1(data.filepath);
            await processImport(response, data);
        });

        this.globalEmitter.on('wot-import-request', async (data) => {
            const response = await importer.importWOT(data.filepath);
            await processImport(response, data);
        });

        this.globalEmitter.on('replication-request', async (request, response) => {
            log.trace('replication-request received');

            const { offer_hash, wallet } = request.params.message;
            const { wallet: kadWallet } = request.contact[1];

            if (!offer_hash || !wallet) {
                const errorMessage = 'Asked replication without providing offer hash or wallet.';
                log.warn(errorMessage);
                response.send({ status: 'fail', error: errorMessage });
                return;
            }

            if (kadWallet !== wallet) {
                log.warn(`Wallet from KADemlia differs from replication request for offer hash ${offer_hash}.`);
            }

            const offerModel = await Models.offers.findOne({ where: { id: offer_hash } });
            if (!offerModel) {
                const errorMessage = `Replication request for offer I don't know: ${offer_hash}.`;
                log.warn(errorMessage);
                response.send({ status: 'fail', error: errorMessage });
                return;
            }

            const offer = offerModel.get({ plain: true });

            const verticesPromise = this.graphStorage.findVerticesByImportId(offer.import_id);
            const edgesPromise = this.graphStorage.findEdgesByImportId(offer.import_id);

            Promise.all([verticesPromise, edgesPromise]).then((values) => {
                const vertices = values[0];
                const edges = values[1];

                Graph.encryptVertices(
                    wallet,
                    request.contact[0],
                    vertices.filter(vertex => vertex.vertex_type !== 'CLASS'),
                    Storage,
                ).then((encryptedVertices) => {
                    log.info('[DC] Preparing to enter sendPayload');
                    const data = {};
                    data.offer_hash = offer.id;
                    // eslint-disable-next-line
                    data.contact = request.contact[0];
                    data.vertices = vertices;
                    data.edges = edges;
                    data.import_id = offer.import_id;
                    data.encryptedVertices = encryptedVertices;
                    data.total_escrow_time = offer.total_escrow_time;
                    dataReplication.sendPayload(data).then(() => {
                        log.info('[DC] Payload sent');
                    });
                }).catch((e) => {
                    console.log(e);
                });
            });

            response.send({ status: 'success' });
        });

        this.globalEmitter.on('payload-request', async (request) => {
            log.trace(`payload-request arrived from ${request.contact[0]}`);
            await dhService.handleImport(request.params.message.payload);

            // TODO doktor: send fail in case of fail.
        });

        this.globalEmitter.on('replication-finished', (status) => {
            log.warn('Notified of finished replication, preparing to start challenges');
            challenger.startChallenging();
        });

        this.globalEmitter.on('kad-challenge-request', (request, response) => {
            log.trace(`Challenge arrived: Block ID ${request.params.message.payload.block_id}, Import ID ${request.params.message.payload.import_id}`);
            const challenge = request.params.message.payload;

            this.graphStorage.findVerticesByImportId(challenge.import_id).then((vertices) => {
                vertices = vertices.filter(vertex => vertex.vertex_type !== 'CLASS'); // Dump class objects.
                const answer = Challenge.answerTestQuestion(challenge.block_id, vertices, 16);
                log.trace(`Sending answer to question for import ID ${challenge.import_id}, block ID ${challenge.block_id}`);
                response.send({
                    status: 'success',
                    answer,
                }, (error) => {
                    log.error(`Failed to send challenge answer to ${challenge.import_id}. Error: ${error}.`);
                });
            }).catch((error) => {
                log.error(`Failed to get data. ${error}.`);

                response.send({
                    status: 'fail',
                }, (error) => {
                    log.error(`Failed to send 'fail' status.v Error: ${error}.`);
                });
            });
        });

        /**
         * Handles bidding-broadcast on the DH side
         */
        this.globalEmitter.on('kad-data-location-request', async (message) => {
            log.info('kad-data-location-request received');

            dhService.handleDataLocationRequest(message)
                .catch(error => log.error(`Failed to handle location request. ${error}`));
        });

        this.globalEmitter.on('offer-ended', (message) => {
            const { scId } = message;

            log.info(`Offer ${scId} has ended.`);
        });

        this.globalEmitter.on('AddedBid', (message) => {

        });

        this.globalEmitter.on('kad-bidding-won', (message) => {
            log.info('Wow I won bidding. Let\'s get into it.');
        });

        this.globalEmitter.on('eth-OfferCreated', async (eventData) => {
            log.info('eth-OfferCreated');

            const {
                offer_hash,
                DC_node_id,
                total_escrow_time,
                max_token_amount,
                min_stake_amount,
                min_reputation,
                data_hash,
                data_size,
            } = eventData;

            await dhService.handleOffer(
                offer_hash,
                DC_node_id,
                total_escrow_time * 60000, // In ms.
                max_token_amount,
                min_stake_amount,
                min_reputation,
                data_size,
                data_hash,
                false,
            );
        });

        this.globalEmitter.on('eth-AddedPredeterminedBid', async (eventData) => {
            log.info('eth-AddedPredeterminedBid');

            const {
                offer_hash,
                DH_wallet,
                DH_node_id,
                total_escrow_time,
                max_token_amount,
                min_stake_amount,
                data_size,
            } = eventData;

            if (DH_wallet !== config.node_wallet
                || config.identity !== DH_node_id.substring(2, 42)) {
                // Offer not for me.
                return;
            }

            // TODO: This is a hack. DH doesn't know with whom to sign the offer.
            // Try to dig it from events.
            const createOfferEventEventModel = await Models.events.findOne({
                where: {
                    event: 'OfferCreated',
                    offer_hash,
                },
            });

            if (!createOfferEventEventModel) {
                log.warn(`Couldn't find event CreateOffer for offer ${offer_hash}.`);
                return;
            }

            try {
                const createOfferEvent = createOfferEventEventModel.get({ plain: true });
                const createOfferEventData = JSON.parse(createOfferEvent.data);

                await dhService.handleOffer(
                    offer_hash,
                    createOfferEventData.DC_node_id.substring(2, 42),
                    total_escrow_time * 60000, // In ms.
                    max_token_amount,
                    min_stake_amount,
                    createOfferEventData.min_reputation,
                    data_size,
                    createOfferEventData.data_hash,
                    true,
                );
            } catch (error) {
                log.error(`Failed to handle predetermined bid. ${error}.`);
            }
        });

        this.globalEmitter.on('eth-offer-canceled', (event) => {
            log.info('eth-offer-canceled');
        });

        this.globalEmitter.on('eth-bid-taken', (event) => {
            log.info('eth-bid-taken');

            const {
                DC_wallet,
                DC_node_id,
                data_id,
                total_escrow_time,
                min_stake_amount,
                data_size,
            } = event.returnValues;
        });

        this.globalEmitter.on('kad-data-location-response', async (request, response) => {
            log.info('kad-data-location-response');

            /*
                dataLocationResponseObject = {
                    message: {
                        wallet: DH_WALLET,
                        nodeId: KAD_ID,
                        imports: [
                                     importId: …
                                ],
                        dataSize: DATA_BYTE_SIZE,
                        stakeFactor: X
                    }
                    messageSignature: {
                        c: …,
                        r: …,
                        s: …
                    }
                }
             */
            try {
                const dataLocationResponseObject = request.params.message;
                const { message, messageSignature } = dataLocationResponseObject;

                if (!Utilities.isMessageSigned(this.web3, message, messageSignature)) {
                    const returnMessage = `We have a forger here. Signature doesn't match for message: ${message}`;
                    log.warn(returnMessage);
                    response.send({
                        status: 'FAIL',
                        message: returnMessage,
                    });
                    return;
                }

                await dvService.handleDataLocationResponse(message);
            } catch (error) {
                log.error(`Failed to process location response. ${error}.`);
                response.send({
                    status: 'FAIL',
                    message: error,
                });
                return;
            }

            response.send({
                status: 'OK',
                message: 'Location response successfully noted.',
            });
        });

        this.globalEmitter.on('kad-data-read-request', async (request, response) => {
            log.info('kad-data-read-request');

            const dataReadRequestObject = request.params.message;
            const { message, messageSignature } = dataReadRequestObject;

            if (!Utilities.isMessageSigned(this.web3, message, messageSignature)) {
                const returnMessage = `We have a forger here. Signature doesn't match for message: ${message}`;
                log.warn(returnMessage);
                response.send({
                    status: 'FAIL',
                    message: returnMessage,
                });
                return;
            }

            try {
                await dhService.handleDataReadRequest(message);
            } catch (error) {
                const errorMessage = `Failed to process data read request. ${error}.`;
                log.warn(errorMessage);
                response.send({
                    status: 'FAIL',
                    message: errorMessage,
                });
                return;
            }
            response.send({
                status: 'OK',
                message: 'Successfully noted. Data is being prepared and on the way.',
            });
        });

        this.globalEmitter.on('kad-data-read-response', async (request, response) => {
            log.info('kad-data-read-response');

            const dataReadResponseObject = request.params.message;
            const { message, messageSignature } = dataReadResponseObject;

            if (!Utilities.isMessageSigned(this.web3, message, messageSignature)) {
                const returnMessage = `We have a forger here. Signature doesn't match for message: ${message}`;
                log.warn(returnMessage);
                response.send({
                    status: 'FAIL',
                    message: returnMessage,
                });
                return;
            }

            try {
                await dhService.handleDataReadResponse(message);
            } catch (error) {
                const errorMessage = `Failed to process data read response. ${error}.`;
                log.warn(errorMessage);
                response.send({
                    status: 'FAIL',
                    message: errorMessage,
                });
                return;
            }
            response.send({
                status: 'OK',
                message: 'Successfully imported data.',
            });
        });
    }

    emit(event, ...args) {
        this.globalEmitter.emit(event, ...args);
    }
}

module.exports = EventEmitter;
<|MERGE_RESOLUTION|>--- conflicted
+++ resolved
@@ -28,11 +28,7 @@
      */
     initialize() {
         const {
-<<<<<<< HEAD
             dcService, dhService, dvService, dataReplication, importer, challenger,
-=======
-            dcService, dhService, dataReplication, importer, challenger,
->>>>>>> cf53712f
         } = this.ctx;
 
         this.globalEmitter.on('import-request', (data) => {
