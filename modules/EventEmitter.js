const Graph = require('./Graph');
const Challenge = require('./Challenge');
const Utilities = require('./Utilities');
const Models = require('../models');
const Encryption = require('./Encryption');
const ImportUtilities = require('./ImportUtilities');
const ObjectValidator = require('./validator/object-validator');
const bytes = require('utf8-length');

const events = require('events');

class EventEmitter {
    /**
     * Default constructor
     * @param ctx IoC context
     */
    constructor(ctx) {
        this.ctx = ctx;
        this.product = ctx.product;
        this.web3 = ctx.web3;
        this.graphStorage = ctx.graphStorage;
        this.appState = ctx.appState;

        this._MAPPINGS = {};
        this._MAX_LISTENERS = 15; // limits the number of listeners in order to detect memory leaks
    }

    /**
     * Initializes event listeners
     */
    initialize() {
        this._initializeAPIEmitter();
        this._initializeP2PEmitter();
        this._initializeBlockchainEmitter();
    }

    /**
     * Gets appropriate event emitter based on the event
     * @param event
     * @return {*}
     * @private
     */
    _getEmitter(event) {
        for (const prefix in this._MAPPINGS) {
            if (event.startsWith(prefix)) {
                const index = this._MAPPINGS[prefix].EVENTS.indexOf(event);
                return this._MAPPINGS[prefix].EMITTERS[Math.floor(index / this._MAX_LISTENERS)];
            }
        }
        throw new Error(`No listeners for event ${event}`);
    }

    /**
     * Register event handler
     * @param event
     * @param fn
     * @private
     */
    _on(event, fn) {
        if (event.indexOf('-') === -1) {
            throw new Error(`Invalid event prefix for ${event}. Event name convention is PREFIX-EVENT`);
        }
        const key = event.split('-')[0];
        if (!this._MAPPINGS[key]) {
            this._MAPPINGS[key] = {
                EVENTS: [],
                EMITTERS: [],
            };
        }

        const eventMapping = this._MAPPINGS[key];
        eventMapping.EVENTS.push(event);
        const emitterIndex = Math.floor(eventMapping.EVENTS.length / this._MAX_LISTENERS);
        if (eventMapping.EMITTERS.length < emitterIndex + 1) {
            const emitter = new events.EventEmitter();
            emitter.setMaxListeners(this._MAX_LISTENERS);
            eventMapping.EMITTERS.push(emitter);
        }
        this._getEmitter(event).on(event, fn);
    }

    /**
     * Initializes API related emitter
     * @private
     */
    _initializeAPIEmitter() {
        const {
            dhService,
            importer,
            blockchain,
            product,
            logger,
            remoteControl,
            config,
            appState,
            profileService,
            dcController,
            dvController,
            notifyError,
        } = this.ctx;

        this._on('api-network-query-responses', async (data) => {
            const { query_id } = data;
            logger.info(`Query for network response triggered with query ID ${query_id}`);

            let responses = await Models.network_query_responses.findAll({
                where: {
                    query_id,
                },
            });

            responses = responses.map(response => ({
                imports: JSON.parse(response.imports),
                data_size: response.data_size,
                data_price: response.data_price,
                stake_factor: response.stake_factor,
                reply_id: response.reply_id,
            }));

            data.response.status(200);
            data.response.send(responses);
        });

        this._on('api-trail', (data) => {
            logger.info(`Get trail triggered with query ${JSON.stringify(data.query)}`);
            product.getTrailByQuery(data.query).then((res) => {
                if (res.length === 0) {
                    data.response.status(204);
                } else {
                    data.response.status(200);
                }
                data.response.send(res);
            }).catch((error) => {
                logger.error(`Failed to get trail for query ${JSON.stringify(data.query)}`);
                notifyError(error);
                data.response.status(500);
                data.response.send({
                    message: error,
                });
            });
        });

        this._on('api-query-local-import', async (data) => {
            const { import_id: importId } = data;
            logger.info(`Get vertices trigered for import ID ${importId}`);
            try {
                const result = await dhService.getImport(importId);

                if (result.vertices.length === 0) {
                    data.response.status(204);
                } else {
                    data.response.status(200);
                }

                const rawData = 'raw-data' in data.request.headers && data.request.headers['raw-data'] === 'true';

                if (rawData) {
                    data.response.send(result);
                } else {
                    data.response
                        .send(ImportUtilities.normalizeImport(result.vertices, result.edges));
                }
            } catch (error) {
                logger.error(`Failed to get vertices for import ID ${importId}.`);
                notifyError(error);
                data.response.status(500);
                data.response.send({
                    message: error,
                });
            }
        });

        this._on('api-import-info', async (data) => {
            const { importId } = data;
            logger.info(`Get imported vertices triggered for import ID ${importId}`);
            try {
                const dataInfo = await Models.data_info.find({ where: { import_id: importId } });

                if (!dataInfo) {
                    logger.info(`Import data for import ID ${importId} does not exist.`);
                    data.response.status(404);
                    data.response.send({
                        message: `Import data for import ID ${importId} does not exist`,
                    });
                    return;
                }

                const result = await dhService.getImport(importId);

                // Check if packed to fix issue with double classes.
                const filtered = result.vertices.filter(v => v._dc_key);
                if (filtered.length > 0) {
                    result.vertices = filtered;
                    ImportUtilities.unpackKeys(result.vertices, result.edges);
                }

                const dataimport =
                    await Models.data_info.findOne({ where: { import_id: importId } });

                if (result.vertices.length === 0 || dataimport == null) {
                    data.response.status(204);
                    data.response.send(result);
                } else {
                    data.response.status(200);
                    data.response.send({
                        import: ImportUtilities.normalizeImport(
                            result.vertices,
                            result.edges,
                        ),
                        import_hash: ImportUtilities.importHash(
                            result.vertices,
                            result.edges,
                        ),
                        root_hash: dataimport.root_hash,
                        transaction: dataimport.transaction_hash,
                        data_provider_wallet: dataimport.data_provider_wallet,
                    });
                }
            } catch (error) {
                logger.error(`Failed to get vertices for import ID ${importId}.`);
                notifyError(error);
                data.response.status(500);
                data.response.send({
                    message: error,
                });
            }
        });

        this._on('api-get-imports', async (data) => {
            logger.info(`Get imports triggered with query ${JSON.stringify(data.query)}`);

            try {
                const res = await product.getImports(data.query);
                if (res.length === 0) {
                    data.response.status(204);
                } else {
                    data.response.status(200);
                }
                data.response.send(res);
            } catch (error) {
                logger.error(`Failed to get imports for query ${JSON.stringify(data.query)}`);
                notifyError(error);
                data.response.status(500);
                data.response.send({
                    message: error,
                });
            }
        });

        this._on('api-imports-info', async (data) => {
            logger.debug('Get import ids');
            try {
                const dataimports = await Models.data_info.findAll();
                data.response.status(200);
                data.response.send(dataimports.map(di => ({
                    import_id: di.import_id,
                    total_documents: di.total_documents,
                    root_hash: di.root_hash,
                    import_hash: di.import_hash,
                    data_size: di.data_size,
                    transaction_hash: di.transaction_hash,
                    data_provider_wallet: di.data_provider_wallet,
                })));
            } catch (e) {
                logger.error('Failed to get information about imports', e);
                data.response.status(500);
                data.response.send({
                    message: 'Failed to get information about imports',
                });
            }
        });

        this._on('api-query', (data) => {
            logger.info(`Get veritces triggered with query ${JSON.stringify(data.query)}`);
            product.getVertices(data.query).then((res) => {
                if (res.length === 0) {
                    data.response.status(204);
                } else {
                    data.response.status(200);
                }
                data.response.send(res);
            }).catch((error) => {
                logger.error(`Failed to get vertices for query ${JSON.stringify(data.query)}`);
                notifyError(error);
                data.response.status(500);
                data.response.send({
                    message: `Failed to get vertices for query ${JSON.stringify(data.query)}`,
                });
            });
        });

        this._on('api-get_root_hash', (data) => {
            const dcWallet = data.query.dc_wallet;
            if (dcWallet == null) {
                data.response.status(400);
                data.response.send({
                    message: 'dc_wallet parameter query is missing',
                });
                return;
            }
            const importId = data.query.import_id;
            if (importId == null) {
                data.response.status(400);
                data.response.send({
                    message: 'import_id parameter query is missing',
                });
                return;
            }
            logger.info(`Get root hash triggered with dcWallet ${dcWallet} and importId ${importId}`);
            blockchain.getRootHash(dcWallet, importId).then((res) => {
                if (res) {
                    if (!Utilities.isZeroHash(res.graph_hash)) {
                        data.response.status(200);
                        data.response.send({
                            root_hash: res.graph_hash,
                            import_hash: res.import_hash,
                        });
                    } else {
                        data.response.status(404);
                        data.response.send({
                            message: `Root hash not found for query ${JSON.stringify(data.query)}`,
                        });
                    }
                } else {
                    data.response.status(500);
                    data.response.send({
                        message: `Failed to get root hash for query ${JSON.stringify(data.query)}`,
                    });
                }
            }).catch((err) => {
                logger.error(`Failed to get root hash for query ${JSON.stringify(data.query)}`);
                notifyError(err);
                data.response.status(500);
                data.response.send({
                    message: `Failed to get root hash for query ${JSON.stringify(data.query)}`, // TODO rethink about status codes
                });
            });
        });

        this._on('api-network-query', (data) => {
            logger.info(`Network-query handling triggered with query ${JSON.stringify(data.query)}.`);
            if (!appState.enoughFunds) {
                data.response.status(400);
                data.response.send({
                    message: 'Insufficient funds',
                });
                return;
            }

            dvController.queryNetwork(data.query)
                .then((queryId) => {
                    data.response.status(201);
                    data.response.send({
                        message: 'Query sent successfully.',
                        query_id: queryId,
                    });
                    dvController.handleQuery(queryId, 60000);
                }).catch((error) => {
                    logger.error(`Failed query network. ${error}.`);
                    notifyError(error);
                });
        });

        this._on('api-choose-offer', async (data) => {
            if (!appState.enoughFunds) {
                return;
            }
            const failFunction = (error) => {
                logger.warn(error);
                data.response.status(400);
                data.response.send({
                    message: 'Failed to handle query',
                    data: [],
                });
            };
            const { query_id, reply_id, import_id } = data;
            logger.info(`Choose offer triggered with query ID ${query_id}, reply ID ${reply_id} and import ID ${import_id}`);

            // TODO: Load offer reply from DB
            const offer = await Models.network_query_responses.findOne({
                where: {
                    query_id,
                    reply_id,
                },
            });

            if (offer == null) {
                data.response.status(400);
                data.response.send({ message: 'Reply not found' });
                return;
            }
            try {
                dvController.handleDataReadRequest(query_id, import_id, reply_id);
                logger.info(`Read offer ${offer.id} for query ${offer.query_id} initiated.`);
                remoteControl.offerInitiated(`Read offer ${offer.id} for query ${offer.query_id} initiated.`);
                data.response.status(200);
                data.response.send({
                    message: `Read offer ${offer.id} for query ${offer.query_id} initiated.`,
                });
            } catch (e) {
                failFunction(`Failed to handle offer ${offer.id} for query ${offer.query_id} handled. ${e}.`);
                notifyError(e);
            }
        });

        this._on('api-network-query-status', async (data) => {
            const { id, response } = data;
            logger.info(`Query of network status triggered with ID ${id}`);
            const networkQuery = await Models.network_queries.find({ where: { id } });
            if (networkQuery.status === 'FINISHED') {
                try {
                    const vertices = await dhService.dataLocationQuery(id);

                    response.status(200);
                    response.send({
                        status: `${networkQuery.status}`,
                        query_id: networkQuery.id,
                        vertices,
                    });
                } catch (error) {
                    logger.info(`Failed to process network query status for ID ${id}. ${error}.`);
                    notifyError(error);
                    response.status(500);
                    response.send({
                        error: 'Fail to process.',
                        query_id: networkQuery.id,
                    });
                }
            } else {
                response.status(200);
                response.send({
                    status: `${networkQuery.status}`,
                    query_id: networkQuery.id,
                });
            }
        });

        const processImport = async (response, error, data) => {
            if (response === null) {
                if (typeof (error.status) !== 'number') {
                    // TODO investigate why we get non numeric error.status
                    data.response.status(500);
                } else {
                    data.response.status(error.status);
                }
                data.response.send({
                    message: error.message,
                });
                remoteControl.importFailed(error);
                notifyError(error);
                return;
            }

            const {
                import_id,
                root_hash,
                import_hash,
                total_documents,
                wallet, // TODO: Sender's wallet is ignored for now.
                vertices,
            } = response;

            try {
                const dataSize = bytes(JSON.stringify(vertices));
                await Models.data_info
                    .create({
                        import_id,
                        root_hash,
                        import_hash,
                        data_provider_wallet: config.node_wallet,
                        import_timestamp: new Date(),
                        total_documents,
                        data_size: dataSize,
                        transaction_hash: null,
                    }).catch((error) => {
                        logger.error(error);
                        notifyError(error);
                        data.response.status(500);
                        data.response.send({
                            message: error,
                        });
                        remoteControl.importFailed(error);
                    });

                if (data.replicate) {
                    this.emit('api-create-offer', { import_id, import_hash, response: data.response });
                } else {
                    await dcController.writeRootHash(import_id, root_hash, import_hash);

                    data.response.status(201);
                    data.response.send({
                        message: 'Import success',
                        import_id,
                        import_hash,
                        wallet: config.node_wallet,
                    });
                    remoteControl.importSucceeded();
                }
            } catch (error) {
                logger.error(`Failed to register import. Error ${error}.`);
                notifyError(error);
                data.response.status(500);
                data.response.send({
                    message: error,
                });
                remoteControl.importFailed(error);
            }
        };

        this._on('api-offer-status', async (data) => {
            const { external_id } = data;
            logger.info(`Offer status for external ID ${external_id} triggered.`);
            const offer = await Models.offers.findOne({ where: { external_id } });
            if (offer) {
                data.response.status(200);
                data.response.send({
                    status: offer.status,
                    message: offer.message,
                });
            } else {
                logger.error(`There is no offer for external ID ${external_id}`);
                data.response.status(404);
                data.response.send({
                    message: 'Offer not found',
                });
            }
        });

        this._on('api-create-offer', async (data) => {
            if (!appState.enoughFunds) {
                data.response.status(400);
                data.response.send({
                    message: 'Insufficient funds',
                });
                return;
            }
            const {
                import_id,
                import_hash,
                total_escrow_time,
                max_token_amount,
                min_stake_amount,
                min_reputation,
            } = data;

            try {
                logger.info(`Preparing to create offer for import ${import_id}`);

                const dataimport = await Models.data_info.findOne({ where: { import_id } });
                if (dataimport == null) {
                    throw new Error('This import does not exist in the database');
                }

                const replicationId = await dcController.createOffer(
                    import_id, dataimport.root_hash, dataimport.total_documents, total_escrow_time,
                    max_token_amount, min_stake_amount, min_reputation, import_hash,
                );

                data.response.status(201);
                data.response.send({
                    replication_id: replicationId,
                });
            } catch (error) {
                logger.error(`Failed to create offer. ${error}.`);
                notifyError(error);
                data.response.status(405);
                data.response.send({
                    message: `Failed to start offer. ${error}.`,
                });
                remoteControl.failedToCreateOffer(`Failed to start offer. ${error}.`);
            }
        });


        this._on('api-gs1-import-request', async (data) => {
            try {
                logger.debug('GS1 import triggered');
                const responseObject = await importer.importXMLgs1(data.content);
                const { error } = responseObject;
                const { response } = responseObject;

                if (response === null) {
                    await processImport(null, error, data);
                } else {
                    await processImport(response, null, data);
                }
            } catch (error) {
                await processImport(null, error, data);
            }
        });

        this._on('api-wot-import-request', async (data) => {
            try {
                logger.debug('WOT import triggered');
                const responseObject = await importer.importWOT(data.content);
                const { error } = responseObject;
                const { response } = responseObject;

                if (response == null) {
                    await processImport(null, error, data);
                } else {
                    await processImport(response, null, data);
                }
            } catch (error) {
                await processImport(null, error, data);
            }
        });

        this._on('api-deposit-tokens', async (data) => {
            const { atrac_amount } = data;

            try {
                logger.info(`Deposit ${atrac_amount} ATRAC to profile triggered`);

                await profileService.depositToken(atrac_amount);
                remoteControl.tokenDepositSucceeded(`${atrac_amount} ATRAC deposited to your profile`);

                data.response.status(200);
                data.response.send({
                    message: `Successfully deposited ${atrac_amount} ATRAC to profile`,
                });
            } catch (error) {
                logger.error(`Failed to deposit tokens. ${error}.`);
                notifyError(error);
                data.response.status(400);
                data.response.send({
                    message: `Failed to deposit tokens. ${error}.`,
                });
                remoteControl.tokensDepositFailed(`Failed to deposit tokens. ${error}.`);
            }
        });

        this._on('api-withdraw-tokens', async (data) => {
            const { atrac_amount } = data;

            try {
                logger.info(`Withdraw ${atrac_amount} ATRAC to wallet triggered`);

                await profileService.withdrawToken(atrac_amount);

                data.response.status(200);
                data.response.send({
                    message: `Successfully withdrawn ${atrac_amount} ATRAC to wallet ${config.node_wallet}`,
                });
                remoteControl.tokensWithdrawSucceeded(`Successfully withdrawn ${atrac_amount} ATRAC`);
            } catch (error) {
                logger.error(`Failed to withdraw tokens. ${error}.`);
                notifyError(error);
                data.response.status(400);
                data.response.send({
                    message: `Failed to withdraw tokens. ${error}.`,
                });
                remoteControl.tokensWithdrawFailed(`Failed to withdraw tokens. ${error}.`);
            }
        });
    }

    /**
     * Initializes blockchain related emitter
     * @private
     */
    _initializeBlockchainEmitter() {
        const {
            dhService,
            logger,
            config,
            appState,
            dhController,
            notifyError,
        } = this.ctx;

        this._on('eth-OfferCreated', async (eventData) => {
            if (!appState.enoughFunds) {
                return;
            }
            const {
                import_id,
                DC_node_id,
                total_escrow_time_in_minutes,
                max_token_amount_per_byte_minute,
                min_stake_amount_per_byte_minute,
                min_reputation,
                data_hash,
                data_size_in_bytes,
            } = eventData;

            await dhController.handleOffer(
                import_id, DC_node_id, total_escrow_time_in_minutes,
                max_token_amount_per_byte_minute, min_stake_amount_per_byte_minute,
                min_reputation, data_size_in_bytes, data_hash, false,
            );
        });

        this._on('eth-AddedPredeterminedBid', async (eventData) => {
            if (!appState.enoughFunds) {
                return;
            }
            const {
                import_id,
                DH_wallet,
                DH_node_id,
                total_escrow_time_in_minutes,
                max_token_amount_per_byte_minute,
                min_stake_amount_per_byte_minute,
                data_size_in_bytes,
            } = eventData;

            if (DH_wallet !== config.node_wallet
                || config.identity !== DH_node_id.substring(2, 42)) {
                // Offer not for me.
                return;
            }

            logger.info(`Added as predetermined for import ${import_id}`);

            // TODO: This is a hack. DH doesn't know with whom to sign the offer.
            // Try to dig it from events.
            const createOfferEventEventModel = await Models.events.findOne({
                where: {
                    event: 'OfferCreated',
                    import_id,
                },
            });

            if (!createOfferEventEventModel) {
                logger.warn(`Couldn't find event CreateOffer for offer ${import_id}.`);
                return;
            }

            try {
                const createOfferEvent = createOfferEventEventModel.get({ plain: true });
                const createOfferEventData = JSON.parse(createOfferEvent.data);

                const dcNodeId = createOfferEventData.DC_node_id.substring(2, 42);
                await dhController.handleOffer(
                    import_id, dcNodeId, total_escrow_time_in_minutes,
                    max_token_amount_per_byte_minute, min_stake_amount_per_byte_minute,
                    createOfferEventData.min_reputation, data_size_in_bytes,
                    createOfferEventData.data_hash, true,
                );
            } catch (error) {
                logger.error(`Failed to handle predetermined bid. ${error}.`);
                notifyError(error);
            }
        });

        this._on('eth-offer-canceled', (event) => {
            logger.info(`Ongoing offer ${event.import_id} canceled`);
        });

        this._on('eth-bid-taken', (event) => {
            if (event.DH_wallet !== config.node_wallet) {
                logger.notify(`Bid not accepted for offer ${event.import_id}`);
                // Offer not for me.
                return;
            }
            logger.notify(`Bid accepted for offer ${event.import_id}`);
        });

        this._on('eth-LitigationInitiated', async (eventData) => {
            const {
                import_id,
                DH_wallet,
                requested_data_index,
            } = eventData;

            try {
                await dhService.litigationInitiated(
                    import_id,
                    DH_wallet,
                    requested_data_index,
                );
            } catch (error) {
                logger.error(`Failed to handle predetermined bid. ${error}.`);
                notifyError(error);
            }
        });

        this._on('eth-LitigationCompleted', async (eventData) => {
            const {
                import_id,
                DH_wallet,
                DH_was_penalized,
            } = eventData;

            if (config.node_wallet === DH_wallet) {
                // the node is DH
                logger.info(`Litigation has completed for import ${import_id}. DH has ${DH_was_penalized ? 'been penalized' : 'not been penalized'}`);
            }
        });

        this._on('eth-EscrowVerified', async (eventData) => {
            const {
                import_id,
                DH_wallet,
            } = eventData;

            if (config.node_wallet === DH_wallet) {
                // Event is for me.
                logger.trace(`Escrow for import ${import_id} verified`);
                try {
                    // TODO: Possible race condition if another bid for same import came meanwhile.
                    const bid = await Models.bids.findOne({
                        where: {
                            import_id,
                        },
                        order: [
                            ['id', 'DESC'],
                        ],
                    });

                    if (!bid) {
                        logger.warn(`Could not find bid for import ID ${import_id}. I won't be able to withdraw tokens.`);
                        return;
                    }
                } catch (error) {
                    logger.error(`Failed to get bid for import ID ${import_id}. ${error}.`);
                    notifyError(error);
                }
            }
        });
    }

    /**
     * Initializes P2P related emitter
     * @private
     */
    _initializeP2PEmitter() {
        const {
            dvService,
            logger,
            dataReplication,
            transport,
            blockchain,
            remoteControl,
            dhController,
            dcController,
            dvController,
            notifyError,
        } = this.ctx;

        // sync
        this._on('kad-join', async (request, response) => {
            await transport.sendResponse(response, await transport.join());
        });

        this._on('kad-data-location-request', async (query) => {
            const { message, messageSignature } = query;
            if (ObjectValidator.validateSearchQueryObject(message.query)) {
                return;
            }
            logger.info(`Request for data ${message.query[0].value} from DV ${message.wallet} received`);

            if (!Utilities.isMessageSigned(this.web3, message, messageSignature)) {
                logger.warn(`We have a forger here. Signature doesn't match for message: ${message}`);
                return;
            }

            try {
                const {
                    id: msgId,
                    nodeId: msgNodeId,
                    wallet: msgWallet,
                    query: msgQuery,
                } = message;
                await dhController.handleDataLocationRequest(msgId, msgNodeId, msgWallet, msgQuery);
            } catch (error) {
                const errorMessage = `Failed to process data location request. ${error}.`;
                logger.warn(errorMessage);
                notifyError(error);
            }
        });

        // async
        this._on('kad-payload-request', async (request, response) => {
            await transport.sendResponse(response, {
                status: 'OK',
            });
            logger.info(`Data for replication arrived from ${transport.extractSenderID(request)}`);

            const message = transport.extractMessage(request);
            const importId = message.payload.import_id;
            const { vertices } = message.payload;
            const { edges } = message.payload;
            const wallet = message.payload.dc_wallet;
            const publicKey = message.payload.public_key;
            const transactionHash = message.payload.transaction_hash;

            await dhController.handleReplicationImport(
                importId, vertices,
                edges, wallet, publicKey,
                transactionHash,
            );

            // TODO: send fail in case of fail.
        });

        // async
        this._on('kad-replication-request', async (request, response) => {
            await transport.sendResponse(response, {
                status: 'OK',
            });
            const message = transport.extractMessage(request);
            const { import_id, wallet } = message;
            const { wallet: senderWallet } = transport.extractSenderInfo(request);
            const identity = transport.extractSenderID(request);

            logger.info(`Request for replication of ${import_id} received. Sender ${identity}`);

            if (!import_id || !wallet) {
                logger.warn('Asked replication without providing import ID or wallet.');
                return;
            }

            if (senderWallet !== wallet) {
                logger.warn(`Wallet in the message differs from replication request for import ID ${import_id}.`);
            }

            const offerModel = await Models.offers.findOne({
                where: {
                    import_id,
                    status: { [Models.Sequelize.Op.in]: ['FINALIZING', 'FINALIZED'] },
                },
                order: [
                    ['id', 'DESC'],
                ],
            });
            if (!offerModel) {
                logger.warn(`Replication request for offer I don't know: ${import_id}.`);
                return;
            }

            const offer = offerModel.get({ plain: true });

            // Check is it valid ID of replicator.
            const offerDhIds = offer.dh_ids;
            const offerWallets = offer.dh_wallets;

            // TODO: Bids should -be stored for all predetermined and others and then checked here.
            if (!offerDhIds.includes(identity) || !offerWallets.includes(senderWallet)) {
                // Check escrow to see if it was a chosen bid. Expected status to be initiated.
                const escrow = await blockchain.getEscrow(import_id, wallet);

                if (escrow.escrow_status === 0) {
                    // const errorMessage = `Replication request
                    //  for offer you didn't apply: ${import_id}.`;
                    logger.info(`DH ${identity} requested data without offer for import ID ${import_id}.`);
                    return;
                }
            }

            const verticesPromise = this.graphStorage.findVerticesByImportId(offer.import_id);
            const edgesPromise = this.graphStorage.findEdgesByImportId(offer.import_id);

            const values = await Promise.all([verticesPromise, edgesPromise]);
            const vertices = values[0];
            const edges = values[1];

<<<<<<< HEAD
            vertices = vertices.concat(...objectClassVertices);
            ImportUtilities.deleteInternal(edges);
=======
>>>>>>> 463e574e
            ImportUtilities.deleteInternal(vertices);

            const keyPair = Encryption.generateKeyPair();
            Graph.encryptVertices(vertices, keyPair.privateKey);

            const replicatedData = await Models.replicated_data.create({
                dh_id: identity,
                import_id,
                offer_id: offer.id,
                data_private_key: keyPair.privateKey,
                data_public_key: keyPair.publicKey,
                status: 'PENDING',
            });

            const dataInfo = await Models.data_info.find({ where: { import_id } });

            logger.info(`Preparing to send payload for ${import_id} to ${identity}`);
            const data = {
                contact: identity,
                vertices,
                edges,
                import_id,
                public_key: keyPair.publicKey,
                root_hash: offer.data_hash,
                data_provider_wallet: dataInfo.data_provider_wallet,
                transaction_hash: dataInfo.transaction_hash,
                total_escrow_time: offer.total_escrow_time,
            };

            dataReplication.sendPayload(data).then(() => {
                logger.info(`Payload for ${import_id} sent to ${identity}.`);
            }).catch((error) => {
                logger.warn(`Failed to send payload to ${identity}. Replication ID ${replicatedData.id}. ${error}`);
                notifyError(error);
            });
        });

        // async
        this._on('kad-replication-finished', async (request, response) => {
            await transport.sendResponse(response, {
                status: 'OK',
            });
            logger.notify('Replication finished, preparing to start challenges');
        });

        // sync
        // TODO this call should be refactored to be async
        this._on('kad-challenge-request', async (request, response) => {
            try {
                const message = transport.extractMessage(request);
                logger.info(`Challenge arrived: Block ID ${message.payload.block_id}, Import ID ${message.payload.import_id}`);
                const challenge = message.payload;

                let vertices = await this.graphStorage.findVerticesByImportId(challenge.import_id);
                ImportUtilities.unpackKeys(vertices, []);
                ImportUtilities.sort(vertices);
                // filter CLASS vertices
                vertices = vertices.filter(vertex => vertex.vertex_type !== 'CLASS'); // Dump class objects.
                const answer = Challenge.answerTestQuestion(challenge.block_id, vertices, 32);
                logger.trace(`Sending answer to question for import ID ${challenge.import_id}, block ID ${challenge.block_id}. Block ${answer}`);

                try {
                    await transport.sendResponse(response, {
                        status: 'success',
                        answer,
                    });
                } catch (e) {
                    // TODO handle this case
                    logger.error(`Failed to send challenge response for import ${challenge.import_id}. Error: ${e}.`);
                }
            } catch (error) {
                logger.error(`Failed to get data. ${error}.`);
                notifyError(error);

                try {
                    await transport.sendResponse(response, {
                        status: 'fail',
                    });
                } catch (e) {
                    // TODO handle this case
                    logger.error(`Failed to send response 'fail' status. Error: ${e}.`);
                }
            }
        });

        // async
        this._on('kad-data-location-response', async (request, response) => {
            await transport.sendResponse(response, {
                status: 'OK',
            });
            logger.info('DH confirms possesion of required data');
            try {
                const dataLocationResponseObject = transport.extractMessage(request);
                const { message, messageSignature } = dataLocationResponseObject;

                if (!Utilities.isMessageSigned(this.web3, message, messageSignature)) {
                    const returnMessage = `We have a forger here. Signature doesn't match for message: ${message}`;
                    logger.warn(returnMessage);
                    return;
                }

                await dvController.handleDataLocationResponse(message);
            } catch (error) {
                logger.error(`Failed to process location response. ${error}.`);
                notifyError(error);
            }
        });

        // async
        this._on('kad-data-read-request', async (request, response) => {
            await transport.sendResponse(response, {
                status: 'OK',
            });
            logger.info('Request for data read received');

            const dataReadRequestObject = transport.extractMessage(request);
            const { message, messageSignature } = dataReadRequestObject;

            if (!Utilities.isMessageSigned(this.web3, message, messageSignature)) {
                const returnMessage = `We have a forger here. Signature doesn't match for message: ${message}`;
                logger.warn(returnMessage);
                return;
            }
            await dhController.handleDataReadRequestFree(message);
        });

        // async
        this._on('kad-data-read-response', async (request, response) => {
            await transport.sendResponse(response, {
                status: 'OK',
            });
            logger.info('Encrypted data received');

            const reqStatus = transport.extractRequestStatus(request);
            const reqMessage = transport.extractMessage(request);
            if (reqStatus === 'FAIL') {
                logger.warn(`Failed to send data-read-request. ${reqMessage}`);
                return;
            }
            const dataReadResponseObject = reqMessage;
            const { message, messageSignature } = dataReadResponseObject;

            if (!Utilities.isMessageSigned(this.web3, message, messageSignature)) {
                logger.warn(`We have a forger here. Signature doesn't match for message: ${message}`);
                return;
            }

            try {
                await dvController.handleDataReadResponseFree(message);
            } catch (error) {
                logger.warn(`Failed to process data read response. ${error}.`);
                notifyError(error);
            }
        });

        // async
        this._on('kad-send-encrypted-key', async (request, response) => {
            await transport.sendResponse(response, {
                status: 'OK',
            });
            logger.info('Initial info received to unlock data');

            const encryptedPaddedKeyObject = transport.extractMessage(request);
            const { message, messageSignature } = encryptedPaddedKeyObject;

            if (!Utilities.isMessageSigned(this.web3, message, messageSignature)) {
                logger.warn(`We have a forger here. Signature doesn't match for message: ${message}`);
                return;
            }

            const senderId = transport.extractSenderID();
            try {
                await dvService.handleEncryptedPaddedKey(message);
                await transport.sendEncryptedKeyProcessResult({
                    status: 'SUCCESS',
                }, senderId);
            } catch (error) {
                const errorMessage = `Failed to process encrypted key response. ${error}.`;
                logger.warn(errorMessage);
                notifyError(error);
                await transport.sendEncryptedKeyProcessResult({
                    status: 'FAIL',
                    message: error.message,
                }, senderId);
            }
        });

        // async
        this._on('kad-encrypted-key-process-result', async (request, response) => {
            await transport.sendResponse(response, {
                status: 'OK',
            });
            const senderId = transport.extractSenderID(request);
            const { status } = transport.extractMessage(request);
            if (status === 'SUCCESS') {
                logger.notify(`DV ${senderId} successfully processed the encrypted key`);
            } else {
                logger.notify(`DV ${senderId} failed to process the encrypted key`);
            }
        });

        // async
        this._on('kad-verify-import-request', async (request, response) => {
            await transport.sendResponse(response, {
                status: 'OK',
            });
            const { wallet: dhWallet } = transport.extractSenderInfo(request);
            const { epk, importId, encryptionKey } = transport.extractMessage(request);

            logger.info(`Request to verify encryption key of replicated data received from ${dhWallet}`);

            const dcNodeId = transport.extractSenderID(request);
            await dcController.verifyKeys(importId, dcNodeId, dhWallet, epk, encryptionKey);
        });

        // async
        this._on('kad-verify-import-response', async (request, response) => {
            await transport.sendResponse(response, {
                status: 'OK',
            });
            const { status, import_id } = transport.extractMessage(request);
            if (status === 'success') {
                logger.notify(`Key verification for import ${import_id} succeeded`);
                remoteControl.replicationVerificationStatus(`DC successfully verified replication for import ${import_id}`);
            } else {
                logger.notify(`Key verification for import ${import_id} failed`);
                remoteControl.replicationVerificationStatus(`Key verification for import ${import_id} failed`);
            }
        });
    }

    /**
     * Emits event via appropriate event emitter
     */
    emit(event, ...args) {
        this._getEmitter(event).emit(event, ...args);
    }
}

module.exports = EventEmitter;
<|MERGE_RESOLUTION|>--- conflicted
+++ resolved
@@ -956,11 +956,7 @@
             const vertices = values[0];
             const edges = values[1];
 
-<<<<<<< HEAD
-            vertices = vertices.concat(...objectClassVertices);
             ImportUtilities.deleteInternal(edges);
-=======
->>>>>>> 463e574e
             ImportUtilities.deleteInternal(vertices);
 
             const keyPair = Encryption.generateKeyPair();
