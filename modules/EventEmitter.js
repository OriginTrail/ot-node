--- conflicted
+++ resolved
@@ -39,15 +39,6 @@
             graph,
         } = this.ctx;
 
-<<<<<<< HEAD
-=======
-        this.globalEmitter.on('import-request', (data) => {
-            importer._importXML(data.filepath, (response) => {
-                // emit response
-            });
-        });
-
->>>>>>> 6eefeeba
         this.globalEmitter.on('trail', (data) => {
             product.getTrailByQuery(data.query).then((res) => {
                 data.response.send(res);
