const Graph = require('./Graph');
const Challenge = require('./Challenge');
const Utilities = require('./Utilities');
const Models = require('../models');
const Encryption = require('./Encryption');
const ImportUtilities = require('./ImportUtilities');
const bytes = require('utf8-length');

const events = require('events');

class EventEmitter {
    /**
     * Default constructor
     * @param ctx IoC context
     */
    constructor(ctx) {
        this.ctx = ctx;
        this.product = ctx.product;
        this.web3 = ctx.web3;
        this.graphStorage = ctx.graphStorage;

        this._MAPPINGS = {};
        this._MAX_LISTENERS = 15; // limits the number of listeners in order to detect memory leaks
    }

    /**
     * Initializes event listeners
     */
    initialize() {
        this._initializeAPIEmitter();
        this._initializeP2PEmitter();
        this._initializeBlockchainEmitter();
    }

    /**
     * Gets appropriate event emitter based on the event
     * @param event
     * @return {*}
     * @private
     */
    _getEmitter(event) {
        for (const prefix in this._MAPPINGS) {
            if (event.startsWith(prefix)) {
                const index = this._MAPPINGS[prefix].EVENTS.indexOf(event);
                return this._MAPPINGS[prefix].EMITTERS[Math.floor(index / this._MAX_LISTENERS)];
            }
        }
        throw new Error(`No listeners for event ${event}`);
    }

    /**
     * Register event handler
     * @param event
     * @param fn
     * @private
     */
    _on(event, fn) {
        if (event.indexOf('-') === -1) {
            throw new Error(`Invalid event prefix for ${event}. Event name convention is PREFIX-EVENT`);
        }
        const key = event.split('-')[0];
        if (!this._MAPPINGS[key]) {
            this._MAPPINGS[key] = {
                EVENTS: [],
                EMITTERS: [],
            };
        }

        const eventMapping = this._MAPPINGS[key];
        eventMapping.EVENTS.push(event);
        const emitterIndex = Math.floor(eventMapping.EVENTS.length / this._MAX_LISTENERS);
        if (eventMapping.EMITTERS.length < emitterIndex + 1) {
            const emitter = new events.EventEmitter();
            emitter.setMaxListeners(this._MAX_LISTENERS);
            eventMapping.EMITTERS.push(emitter);
        }
        this._getEmitter(event).on(event, fn);
    }

    /**
     * Initializes API related emitter
     * @private
     */
    _initializeAPIEmitter() {
        const {
            dhService,
            importer,
            blockchain,
            product,
            logger,
            remoteControl,
            config,
            profileService,
            dcController,
            dvController,
            notifyError,
        } = this.ctx;

<<<<<<< HEAD
        this._on('api-import-request', (data) => {
            importer.importXML(data.filepath, (response) => {
                // emit response
            });
        });

=======
>>>>>>> ae405670
        this._on('api-network-query-responses', async (data) => {
            const { query_id } = data;
            logger.info(`Query for network response triggered with query ID ${query_id}`);

            let responses = await Models.network_query_responses.findAll({
                where: {
                    query_id,
                },
            });

            responses = responses.map(response => ({
                imports: JSON.parse(response.imports),
                data_size: response.data_size,
                data_price: response.data_price,
                stake_factor: response.stake_factor,
                reply_id: response.reply_id,
            }));

            data.response.status(200);
            data.response.send(responses);
        });

        this._on('api-trail', (data) => {
<<<<<<< HEAD
            logger.info(`Get trail triggered with query ${data.query}`);
=======
            logger.info(`Get trail triggered with query ${JSON.stringify(data.query)}`);
>>>>>>> ae405670
            product.getTrailByQuery(data.query).then((res) => {
                if (res.length === 0) {
                    data.response.status(204);
                } else {
                    data.response.status(200);
                }
                data.response.send(res);
            }).catch((error) => {
                logger.error(`Failed to get trail for query ${JSON.stringify(data.query)}`);
                notifyError(error);
                data.response.status(500);
                data.response.send({
                    message: error,
                });
            });
        });

        this._on('api-query-local-import', async (data) => {
            const { import_id: importId } = data;
            logger.info(`Get vertices trigered for import ID ${importId}`);
            try {
                const result = await dhService.getImport(importId);

                if (result.vertices.length === 0) {
                    data.response.status(204);
                } else {
                    data.response.status(200);
                }

                const rawData = 'raw-data' in data.request.headers && data.request.headers['raw-data'] === 'true';

                if (rawData) {
                    data.response.send(result);
                } else {
                    data.response
                        .send(ImportUtilities.normalizeImport(result.vertices, result.edges));
                }
<<<<<<< HEAD
            } catch (error) {
                logger.error(`Failed to get vertices for import ID ${importId}.`);
                notifyError(error);
                data.response.status(500);
                data.response.send({
                    message: error,
                });
            }
        });

        this._on('api-import-info', async (data) => {
            const { importId } = data;
            logger.info(`Get imported vertices triggered for import ID ${importId}`);
            try {
                const dataInfo = await Models.data_info.find({ where: { import_id: importId } });

                if (!dataInfo) {
                    logger.info(`Import data for import ID ${importId} does not exist.`);
                    data.response.status(404);
                    data.response.send({
                        message: `Import data for import ID ${importId} does not exist`,
                    });
                    return;
                }

                const result = await dhService.getImport(importId);

                const dataimport =
                    await Models.data_info.findOne({ where: { import_id: importId } });

                if (result.vertices.length === 0 || dataimport == null) {
                    data.response.status(204);
                    data.response.send(result);
                } else {
                    data.response.status(200);
                    data.response.send({
                        import: ImportUtilities.normalizeImport(
                            result.vertices,
                            result.edges,
                        ),
                        import_hash: ImportUtilities.importHash(
                            result.vertices,
                            result.edges,
                        ),
                        root_hash: dataimport.root_hash,
                        transaction: dataimport.transaction_hash,
                    });
                }
=======
>>>>>>> ae405670
            } catch (error) {
                logger.error(`Failed to get vertices for import ID ${importId}.`);
                notifyError(error);
                data.response.status(500);
                data.response.send({
                    message: error,
                });
            }
        });

<<<<<<< HEAD
=======
        this._on('api-import-info', async (data) => {
            const { importId } = data;
            logger.info(`Get imported vertices triggered for import ID ${importId}`);
            try {
                const dataInfo = await Models.data_info.find({ where: { import_id: importId } });

                if (!dataInfo) {
                    logger.info(`Import data for import ID ${importId} does not exist.`);
                    data.response.status(404);
                    data.response.send({
                        message: `Import data for import ID ${importId} does not exist`,
                    });
                    return;
                }

                const result = await dhService.getImport(importId);

                const dataimport =
                    await Models.data_info.findOne({ where: { import_id: importId } });

                if (result.vertices.length === 0 || dataimport == null) {
                    data.response.status(204);
                    data.response.send(result);
                } else {
                    data.response.status(200);
                    data.response.send({
                        import: ImportUtilities.normalizeImport(
                            result.vertices,
                            result.edges,
                        ),
                        import_hash: ImportUtilities.importHash(
                            result.vertices,
                            result.edges,
                        ),
                        root_hash: dataimport.root_hash,
                        transaction: dataimport.transaction_hash,
                    });
                }
            } catch (error) {
                logger.error(`Failed to get vertices for import ID ${importId}.`);
                notifyError(error);
                data.response.status(500);
                data.response.send({
                    message: error,
                });
            }
        });

>>>>>>> ae405670
        this._on('api-get-imports', (data) => {
            logger.info(`Get imports triggered with query ${JSON.stringify(data.query)}`);
            product.getImports(data.query).then((res) => {
                if (res.length === 0) {
                    data.response.status(204);
                } else {
                    data.response.status(200);
                }
                data.response.send(res);
            }).catch((error) => {
                logger.error(`Failed to get imports for query ${JSON.stringify(data.query)}`);
                notifyError(error);
                data.response.status(500);
                data.response.send({
                    message: error,
                });
            });
        });

        this._on('api-imports-info', async (data) => {
            logger.debug('Get import ids');
            try {
                const dataimports = await Models.data_info.findAll();
                data.response.status(200);
                data.response.send(dataimports.map(di => ({
                    import_id: di.import_id,
                    total_documents: di.total_documents,
                    root_hash: di.root_hash,
                    import_hash: di.import_hash,
                    data_size: di.data_size,
                    transaction_hash: di.transaction_hash,
                })));
            } catch (e) {
                logger.error('Failed to get information about imports', e);
                data.response.status(500);
                data.response.send({
                    message: 'Failed to get information about imports',
                });
            }
        });

        this._on('api-query', (data) => {
            logger.info(`Get veritces triggered with query ${JSON.stringify(data.query)}`);
            product.getVertices(data.query).then((res) => {
                if (res.length === 0) {
                    data.response.status(204);
                } else {
                    data.response.status(200);
                }
                data.response.send(res);
            }).catch((error) => {
                logger.error(`Failed to get vertices for query ${JSON.stringify(data.query)}`);
                notifyError(error);
                data.response.status(500);
                data.response.send({
                    message: `Failed to get vertices for query ${JSON.stringify(data.query)}`,
                });
            });
        });

        this._on('api-get_root_hash', (data) => {
            const dcWallet = data.query.dc_wallet;
            if (dcWallet == null) {
                data.response.status(400);
                data.response.send({
                    message: 'dc_wallet parameter query is missing',
                });
                return;
            }
            const importId = data.query.import_id;
            if (importId == null) {
                data.response.status(400);
                data.response.send({
                    message: 'import_id parameter query is missing',
                });
                return;
            }
            logger.info(`Get root hash triggered with dcWallet ${dcWallet} and importId ${importId}`);
            blockchain.getRootHash(dcWallet, importId).then((res) => {
                if (res) {
                    if (!Utilities.isZeroHash(res.graph_hash)) {
                        data.response.status(200);
                        data.response.send({
                            root_hash: res.graph_hash,
                            import_hash: res.import_hash,
                        });
                    } else {
                        data.response.status(404);
                        data.response.send({
                            message: `Root hash not found for query ${JSON.stringify(data.query)}`,
                        });
                    }
                } else {
                    data.response.status(500);
                    data.response.send({
                        message: `Failed to get root hash for query ${JSON.stringify(data.query)}`,
                    });
                }
            }).catch((err) => {
                logger.error(`Failed to get root hash for query ${JSON.stringify(data.query)}`);
                notifyError(err);
                data.response.status(500);
                data.response.send({
                    message: `Failed to get root hash for query ${JSON.stringify(data.query)}`, // TODO rethink about status codes
                });
            });
        });

        this._on('api-network-query', (data) => {
            logger.info(`Network-query handling triggered with query ${JSON.stringify(data.query)}.`);
            if (!config.enoughFunds) {
                data.response.status(400);
                data.response.send({
                    message: 'Insufficient funds',
                });
                return;
            }

            dvController.queryNetwork(data.query)
                .then((queryId) => {
                    data.response.status(201);
                    data.response.send({
                        message: 'Query sent successfully.',
                        query_id: queryId,
                    });
                    dvController.handleQuery(queryId, 60000);
                }).catch((error) => {
                    logger.error(`Failed query network. ${error}.`);
                    notifyError(error);
                });
        });

        this._on('api-choose-offer', async (data) => {
            if (!config.enoughFunds) {
                return;
            }
            const failFunction = (error) => {
                logger.warn(error);
                data.response.status(400);
                data.response.send({
                    message: 'Failed to handle query',
                    data: [],
                });
            };
            const { query_id, reply_id, import_id } = data;
            logger.info(`Choose offer triggered with query ID ${query_id}, reply ID ${reply_id} and import ID ${import_id}`);

            // TODO: Load offer reply from DB
            const offer = await Models.network_query_responses.findOne({
                where: {
                    query_id,
                    reply_id,
                },
            });

            if (offer == null) {
                data.response.status(400);
                data.response.send({ message: 'Reply not found' });
                return;
            }
            try {
                dvController.handleDataReadRequest(query_id, import_id, reply_id);
                logger.info(`Read offer ${offer.id} for query ${offer.query_id} initiated.`);
                remoteControl.offerInitiated(`Read offer ${offer.id} for query ${offer.query_id} initiated.`);
                data.response.status(200);
                data.response.send({
                    message: `Read offer ${offer.id} for query ${offer.query_id} initiated.`,
                });
            } catch (e) {
                failFunction(`Failed to handle offer ${offer.id} for query ${offer.query_id} handled. ${e}.`);
                notifyError(e);
            }
        });

        this._on('api-network-query-status', async (data) => {
            const { id, response } = data;
            logger.info(`Query of network status triggered with ID ${id}`);
            const networkQuery = await Models.network_queries.find({ where: { id } });
            if (networkQuery.status === 'FINISHED') {
                try {
                    const vertices = await dhService.dataLocationQuery(id);

                    response.status(200);
                    response.send({
                        status: `${networkQuery.status}`,
                        query_id: networkQuery.id,
                        vertices,
                    });
                } catch (error) {
                    logger.info(`Failed to process network query status for ID ${id}. ${error}.`);
                    notifyError(error);
                    response.status(500);
                    response.send({
                        error: 'Fail to process.',
                        query_id: networkQuery.id,
                    });
                }
            } else {
                response.status(200);
                response.send({
                    status: `${networkQuery.status}`,
                    query_id: networkQuery.id,
                });
            }
        });

        const processImport = async (response, error, data) => {
            if (response === null) {
                data.response.status(error.status);
                data.response.send({
                    message: error.message,
                });
                remoteControl.importFailed(error);
                notifyError(error);
                return;
            }

            const {
                import_id,
                root_hash,
                import_hash,
                total_documents,
                wallet, // TODO: Sender's wallet is ignored for now.
                vertices,
            } = response;

            try {
                const dataSize = bytes(JSON.stringify(vertices));
                await Models.data_info
                    .create({
                        import_id,
                        root_hash,
                        import_hash,
                        data_provider_wallet: config.node_wallet,
                        import_timestamp: new Date(),
                        total_documents,
                        data_size: dataSize,
                        transaction_hash: null,
                    }).catch((error) => {
                        logger.error(error);
                        notifyError(error);
                        data.response.status(500);
                        data.response.send({
                            message: error,
                        });
                        remoteControl.importFailed(error);
                    });

                if (data.replicate) {
                    this.emit('api-create-offer', { import_id, response: data.response });
                } else {
                    await dcController.writeRootHash(import_id, root_hash, import_hash);

                    data.response.status(201);
                    data.response.send({
                        message: 'Import success',
                        import_id,
                        import_hash,
                        wallet: config.node_wallet,
                    });
                    remoteControl.importSucceeded();
                }
            } catch (error) {
                logger.error(`Failed to register import. Error ${error}.`);
                notifyError(error);
                data.response.status(500);
                data.response.send({
                    message: error,
                });
                remoteControl.importFailed(error);
            }
        };

        this._on('api-offer-status', async (data) => {
            const { external_id } = data;
            logger.info(`Offer status for external ID ${external_id} triggered.`);
            const offer = await Models.offers.findOne({ where: { external_id } });
            if (offer) {
                data.response.status(200);
                data.response.send({
                    status: offer.status,
                    message: offer.message,
                });
            } else {
                logger.error(`There is no offer for external ID ${external_id}`);
                data.response.status(404);
                data.response.send({
                    message: 'Offer not found',
                });
            }
        });

        this._on('api-create-offer', async (data) => {
            if (!config.enoughFunds) {
                data.response.status(400);
                data.response.send({
                    message: 'Insufficient funds',
                });
                return;
            }
            const {
                import_id,
                total_escrow_time,
                max_token_amount,
                min_stake_amount,
                min_reputation,
            } = data;

            try {
                logger.info(`Preparing to create offer for import ${import_id}`);

                const dataimport = await Models.data_info.findOne({ where: { import_id } });
                if (dataimport == null) {
                    throw new Error('This import does not exist in the database');
                }

                const replicationId = await dcController.createOffer(
                    import_id, dataimport.root_hash, dataimport.total_documents, total_escrow_time,
                    max_token_amount, min_stake_amount, min_reputation,
                );

                data.response.status(201);
                data.response.send({
                    replication_id: replicationId,
                });
            } catch (error) {
                logger.error(`Failed to create offer. ${error}.`);
                notifyError(error);
                data.response.status(405);
                data.response.send({
                    message: `Failed to start offer. ${error}.`,
                });
                remoteControl.failedToCreateOffer(`Failed to start offer. ${error}.`);
            }
        });


        this._on('api-gs1-import-request', async (data) => {
            try {
                logger.debug('GS1 import triggered');
                const responseObject = await importer.importXMLgs1(data.content);
                const { error } = responseObject;
                const { response } = responseObject;

                if (response === null) {
                    await processImport(null, error, data);
                } else {
                    await processImport(response, null, data);
                }
            } catch (error) {
                await processImport(null, error, data);
            }
        });

        this._on('api-wot-import-request', async (data) => {
            try {
                logger.debug('WOT import triggered');
                const responseObject = await importer.importWOT(data.content);
                const { error } = responseObject;
                const { response } = responseObject;

                if (response == null) {
                    await processImport(null, error, data);
                } else {
                    await processImport(response, null, data);
                }
            } catch (error) {
                await processImport(null, error, data);
            }
        });

        this._on('api-deposit-tokens', async (data) => {
            const { atrac_amount } = data;

            try {
                logger.info(`Deposit ${atrac_amount} ATRAC to profile triggered`);

                await profileService.depositToken(atrac_amount);
                remoteControl.tokenDepositSucceeded(`${atrac_amount} ATRAC deposited to your profile`);

                data.response.status(200);
                data.response.send({
                    message: `Successfully deposited ${atrac_amount} ATRAC to profile`,
                });
            } catch (error) {
                logger.error(`Failed to deposit tokens. ${error}.`);
                notifyError(error);
                data.response.status(400);
                data.response.send({
                    message: `Failed to deposit tokens. ${error}.`,
                });
                remoteControl.tokensDepositFailed(`Failed to deposit tokens. ${error}.`);
            }
        });

        this._on('api-withdraw-tokens', async (data) => {
            const { atrac_amount } = data;

            try {
                logger.info(`Withdraw ${atrac_amount} ATRAC to wallet triggered`);

                await profileService.withdrawToken(atrac_amount);

                data.response.status(200);
                data.response.send({
                    message: `Successfully withdrawn ${atrac_amount} ATRAC to wallet ${config.node_wallet}`,
                });
                remoteControl.tokensWithdrawSucceeded(`Successfully withdrawn ${atrac_amount} ATRAC`);
            } catch (error) {
                logger.error(`Failed to withdraw tokens. ${error}.`);
                notifyError(error);
                data.response.status(400);
                data.response.send({
                    message: `Failed to withdraw tokens. ${error}.`,
                });
                remoteControl.tokensWithdrawFailed(`Failed to withdraw tokens. ${error}.`);
            }
        });
    }

    /**
     * Initializes blockchain related emitter
     * @private
     */
    _initializeBlockchainEmitter() {
        const {
            dhService,
            logger,
            config,
            dhController,
            notifyError,
        } = this.ctx;

        this._on('eth-OfferCreated', async (eventData) => {
            if (!config.enoughFunds) {
                return;
            }
            const {
                import_id,
                DC_node_id,
                total_escrow_time_in_minutes,
                max_token_amount_per_byte_minute,
                min_stake_amount_per_byte_minute,
                min_reputation,
                data_hash,
                data_size_in_bytes,
            } = eventData;

            await dhController.handleOffer(
                import_id, DC_node_id, total_escrow_time_in_minutes,
                max_token_amount_per_byte_minute, min_stake_amount_per_byte_minute,
                min_reputation, data_size_in_bytes, data_hash, false,
            );
        });

        this._on('eth-AddedPredeterminedBid', async (eventData) => {
            if (!config.enoughFunds) {
                return;
            }
            const {
                import_id,
                DH_wallet,
                DH_node_id,
                total_escrow_time_in_minutes,
                max_token_amount_per_byte_minute,
                min_stake_amount_per_byte_minute,
                data_size_in_bytes,
            } = eventData;

            if (DH_wallet !== config.node_wallet
                || config.identity !== DH_node_id.substring(2, 42)) {
                // Offer not for me.
                return;
            }

            logger.info(`Added as predetermined for import ${import_id}`);

            // TODO: This is a hack. DH doesn't know with whom to sign the offer.
            // Try to dig it from events.
            const createOfferEventEventModel = await Models.events.findOne({
                where: {
                    event: 'OfferCreated',
                    import_id,
                },
            });

            if (!createOfferEventEventModel) {
                logger.warn(`Couldn't find event CreateOffer for offer ${import_id}.`);
                return;
            }

            try {
                const createOfferEvent = createOfferEventEventModel.get({ plain: true });
                const createOfferEventData = JSON.parse(createOfferEvent.data);

                const dcNodeId = createOfferEventData.DC_node_id.substring(2, 42);
                await dhController.handleOffer(
                    import_id, dcNodeId, total_escrow_time_in_minutes,
                    max_token_amount_per_byte_minute, min_stake_amount_per_byte_minute,
                    createOfferEventData.min_reputation, data_size_in_bytes,
                    createOfferEventData.data_hash, true,
                );
            } catch (error) {
                logger.error(`Failed to handle predetermined bid. ${error}.`);
                notifyError(error);
            }
        });

        this._on('eth-offer-canceled', (event) => {
            logger.info(`Ongoing offer ${event.import_id} canceled`);
        });

        this._on('eth-bid-taken', (event) => {
            if (event.DH_wallet !== config.node_wallet) {
                logger.notify(`Bid not accepted for offer ${event.import_id}`);
                // Offer not for me.
                return;
            }
            logger.notify(`Bid accepted for offer ${event.import_id}`);
        });

        this._on('eth-LitigationInitiated', async (eventData) => {
            const {
                import_id,
                DH_wallet,
                requested_data_index,
            } = eventData;

            try {
                await dhService.litigationInitiated(
                    import_id,
                    DH_wallet,
                    requested_data_index,
                );
            } catch (error) {
                logger.error(`Failed to handle predetermined bid. ${error}.`);
                notifyError(error);
            }
        });

        this._on('eth-LitigationCompleted', async (eventData) => {
            const {
                import_id,
                DH_wallet,
                DH_was_penalized,
            } = eventData;

            if (config.node_wallet === DH_wallet) {
                // the node is DH
                logger.info(`Litigation has completed for import ${import_id}. DH has ${DH_was_penalized ? 'been penalized' : 'not been penalized'}`);
            }
        });

        this._on('eth-EscrowVerified', async (eventData) => {
            const {
                import_id,
                DH_wallet,
            } = eventData;

            if (config.node_wallet === DH_wallet) {
                // Event is for me.
                logger.trace(`Escrow for import ${import_id} verified`);
                try {
                    // TODO: Possible race condition if another bid for same import came meanwhile.
                    const bid = await Models.bids.findOne({
                        where: {
                            import_id,
                        },
                        order: [
                            ['id', 'DESC'],
                        ],
                    });

                    if (!bid) {
                        logger.warn(`Could not find bid for import ID ${import_id}. I won't be able to withdraw tokens.`);
                        return;
                    }
                } catch (error) {
                    logger.error(`Failed to get bid for import ID ${import_id}. ${error}.`);
                    notifyError(error);
                }
            }
        });
    }

    /**
     * Initializes P2P related emitter
     * @private
     */
    _initializeP2PEmitter() {
        const {
<<<<<<< HEAD
            dhService,
=======
>>>>>>> ae405670
            dvService,
            logger,
            dataReplication,
            transport,
            blockchain,
            remoteControl,
            dhController,
            dcController,
            dvController,
            notifyError,
        } = this.ctx;

<<<<<<< HEAD
        this._on('kad-data-location-request', async (kadMessage) => {
            const { message, messageSignature } = kadMessage;
=======
        // sync
        this._on('kad-join', async (request, response) => {
            await transport.sendResponse(response, await transport.join());
        });

        this._on('kad-data-location-request', async (query) => {
            const { message, messageSignature } = query;
>>>>>>> ae405670
            logger.info(`Request for data ${message.query[0].value} from DV ${message.wallet} received`);

            if (!Utilities.isMessageSigned(this.web3, message, messageSignature)) {
                logger.warn(`We have a forger here. Signature doesn't match for message: ${message}`);
                return;
            }

            try {
                const {
                    id: msgId,
                    nodeId: msgNodeId,
                    wallet: msgWallet,
                    query: msgQuery,
                } = message;
                await dhController.handleDataLocationRequest(msgId, msgNodeId, msgWallet, msgQuery);
            } catch (error) {
                const errorMessage = `Failed to process data location request. ${error}.`;
                logger.warn(errorMessage);
                notifyError(error);
            }
        });

        // async
<<<<<<< HEAD
        this._on('kad-payload-request', async (request) => {
            logger.info(`Data for replication arrived from ${request.contact[0]}`);

            const importId = request.params.message.payload.import_id;
            const { vertices } = request.params.message.payload;
            const { edges } = request.params.message.payload;
            const wallet = request.params.message.payload.dc_wallet;
            const publicKey = request.params.message.payload.public_key;
=======
        this._on('kad-payload-request', async (request, response) => {
            await transport.sendResponse(response, {
                status: 'OK',
            });
            logger.info(`Data for replication arrived from ${transport.extractSenderID(request)}`);

            const message = transport.extractMessage(request);
            const importId = message.payload.import_id;
            const { vertices } = message.payload;
            const { edges } = message.payload;
            const wallet = message.payload.dc_wallet;
            const publicKey = message.payload.public_key;
>>>>>>> ae405670

            await dhController.handleReplicationImport(
                importId, vertices,
                edges, wallet, publicKey,
            );

            // TODO: send fail in case of fail.
        });

<<<<<<< HEAD
        // sync
        this._on('kad-replication-request', async (request) => {
            const { import_id, wallet } = request.params.message;
            const { wallet: kadWallet } = request.contact[1];
            const kadIdentity = request.contact[0];
=======
        // async
        this._on('kad-replication-request', async (request, response) => {
            await transport.sendResponse(response, {
                status: 'OK',
            });
            const message = transport.extractMessage(request);
            const { import_id, wallet } = message;
            const { wallet: senderWallet } = transport.extractSenderInfo(request);
            const identity = transport.extractSenderID(request);

            logger.info(`Request for replication of ${import_id} received. Sender ${identity}`);
>>>>>>> ae405670

            logger.info(`Request for replication of ${import_id} received. Sender ${kadIdentity}`);

            if (!import_id || !wallet) {
                logger.warn('Asked replication without providing import ID or wallet.');
                return;
            }

            if (senderWallet !== wallet) {
                logger.warn(`Wallet in the message differs from replication request for import ID ${import_id}.`);
            }

            const offerModel = await Models.offers.findOne({
                where: {
                    import_id,
                    status: { [Models.Sequelize.Op.in]: ['FINALIZING', 'FINALIZED'] },
                },
                order: [
                    ['id', 'DESC'],
                ],
            });
            if (!offerModel) {
                logger.warn(`Replication request for offer I don't know: ${import_id}.`);
                return;
            }

            const offer = offerModel.get({ plain: true });

            // Check is it valid ID of replicator.
            const offerDhIds = offer.dh_ids;
            const offerWallets = offer.dh_wallets;

            // TODO: Bids should -be stored for all predetermined and others and then checked here.
            if (!offerDhIds.includes(identity) || !offerWallets.includes(senderWallet)) {
                // Check escrow to see if it was a chosen bid. Expected status to be initiated.
                const escrow = await blockchain.getEscrow(import_id, wallet);

                if (escrow.escrow_status === 0) {
                    // const errorMessage = `Replication request
                    //  for offer you didn't apply: ${import_id}.`;
                    logger.info(`DH ${identity} requested data without offer for import ID ${import_id}.`);
                    return;
                }
            }

            const objectClassesPromise = this.graphStorage.findObjectClassVertices();
            const verticesPromise = this.graphStorage.findVerticesByImportId(offer.import_id);
            const edgesPromise = this.graphStorage.findEdgesByImportId(offer.import_id);

            const values = await Promise.all([verticesPromise, edgesPromise, objectClassesPromise]);
            let vertices = values[0];
            const edges = values[1];
            const objectClassVertices = values[2];

            vertices = vertices.concat(...objectClassVertices);
            ImportUtilities.deleteInternal(vertices);

            const keyPair = Encryption.generateKeyPair();
            Graph.encryptVertices(vertices, keyPair.privateKey);

            const replicatedData = await Models.replicated_data.create({
                dh_id: identity,
                import_id,
                offer_id: offer.id,
                data_private_key: keyPair.privateKey,
                data_public_key: keyPair.publicKey,
                status: 'PENDING',
            });

            const dataInfo = Models.data_info.find({ where: { import_id } });

<<<<<<< HEAD
            logger.info(`Preparing to send payload for ${import_id} to ${kadIdentity}`);
=======
            logger.info(`Preparing to send payload for ${import_id} to ${identity}`);
>>>>>>> ae405670
            const data = {
                contact: identity,
                vertices,
                edges,
                import_id,
                public_key: keyPair.publicKey,
                root_hash: offer.data_hash,
                data_provider_wallet: dataInfo.data_provider_wallet,
                total_escrow_time: offer.total_escrow_time,
            };

            dataReplication.sendPayload(data).then(() => {
<<<<<<< HEAD
                logger.info(`Payload for ${import_id} sent to ${kadIdentity}.`);
            }).catch((error) => {
                logger.warn(`Failed to send payload to ${kadIdentity}. Replication ID ${replicatedData.id}. ${error}`);
=======
                logger.info(`Payload for ${import_id} sent to ${identity}.`);
            }).catch((error) => {
                logger.warn(`Failed to send payload to ${identity}. Replication ID ${replicatedData.id}. ${error}`);
>>>>>>> ae405670
                notifyError(error);
            });
        });

        // async
<<<<<<< HEAD
        this._on('kad-replication-finished', async () => {
=======
        this._on('kad-replication-finished', async (request, response) => {
            await transport.sendResponse(response, {
                status: 'OK',
            });
>>>>>>> ae405670
            logger.notify('Replication finished, preparing to start challenges');
        });

        // sync
        // TODO this call should be refactored to be async
        this._on('kad-challenge-request', (request, response) => {
<<<<<<< HEAD
            logger.info(`Challenge arrived: Block ID ${request.params.message.payload.block_id}, Import ID ${request.params.message.payload.import_id}`);
            const challenge = request.params.message.payload;

            this.graphStorage.findVerticesByImportId(challenge.import_id).then((vertices) => {
=======
            const message = transport.extractMessage(request);
            logger.info(`Challenge arrived: Block ID ${message.payload.block_id}, Import ID ${message.payload.import_id}`);
            const challenge = message.payload;

            this.graphStorage.findVerticesByImportId(challenge.import_id).then(async (vertices) => {
>>>>>>> ae405670
                ImportUtilities.unpackKeys(vertices, []);
                ImportUtilities.sort(vertices);
                // filter CLASS vertices
                vertices = vertices.filter(vertex => vertex.vertex_type !== 'CLASS'); // Dump class objects.
                const answer = Challenge.answerTestQuestion(challenge.block_id, vertices, 32);
                logger.trace(`Sending answer to question for import ID ${challenge.import_id}, block ID ${challenge.block_id}. Block ${answer}`);

                try {
                    await transport.sendResponse(response, {
                        status: 'success',
                        answer,
                    });
                } catch (e) {
                    // TODO handle this case
                    logger.error(`Failed to send challenge answer to ${challenge.import_id}. Error: ${e}.`);
                }
            }).catch(async (error) => {
                logger.error(`Failed to get data. ${error}.`);
                notifyError(error);

                try {
                    await transport.sendResponse(response, {
                        status: 'fail',
                    });
                } catch (e) {
                    // TODO handle this case
                    logger.error(`Failed to send 'fail' status.v Error: ${e}.`);
                }
            });
        });

<<<<<<< HEAD
        this._on('kad-bidding-won', (message) => {
            logger.notify('Wow I won bidding. Let\'s get into it.');
        });

        // async
        this._on('kad-data-location-response', async (request) => {
=======
        // async
        this._on('kad-data-location-response', async (request, response) => {
            await transport.sendResponse(response, {
                status: 'OK',
            });
>>>>>>> ae405670
            logger.info('DH confirms possesion of required data');
            try {
                const dataLocationResponseObject = transport.extractMessage(request);
                const { message, messageSignature } = dataLocationResponseObject;

                if (!Utilities.isMessageSigned(this.web3, message, messageSignature)) {
                    const returnMessage = `We have a forger here. Signature doesn't match for message: ${message}`;
                    logger.warn(returnMessage);
                    return;
                }

                await dvController.handleDataLocationResponse(message);
            } catch (error) {
                logger.error(`Failed to process location response. ${error}.`);
                notifyError(error);
            }
        });

        // async
<<<<<<< HEAD
        this._on('kad-data-read-request', async (request) => {
=======
        this._on('kad-data-read-request', async (request, response) => {
            await transport.sendResponse(response, {
                status: 'OK',
            });
>>>>>>> ae405670
            logger.info('Request for data read received');

            const dataReadRequestObject = transport.extractMessage(request);
            const { message, messageSignature } = dataReadRequestObject;

            if (!Utilities.isMessageSigned(this.web3, message, messageSignature)) {
                const returnMessage = `We have a forger here. Signature doesn't match for message: ${message}`;
                logger.warn(returnMessage);
                return;
            }
            await dhController.handleDataReadRequestFree(message);
        });

        // async
<<<<<<< HEAD
        this._on('kad-data-read-response', async (request) => {
=======
        this._on('kad-data-read-response', async (request, response) => {
            await transport.sendResponse(response, {
                status: 'OK',
            });
>>>>>>> ae405670
            logger.info('Encrypted data received');

            const reqStatus = transport.extractRequestStatus(request);
            const reqMessage = transport.extractMessage(request);
            if (reqStatus === 'FAIL') {
                logger.warn(`Failed to send data-read-request. ${reqMessage}`);
                return;
            }
            const dataReadResponseObject = reqMessage;
            const { message, messageSignature } = dataReadResponseObject;

            if (!Utilities.isMessageSigned(this.web3, message, messageSignature)) {
                logger.warn(`We have a forger here. Signature doesn't match for message: ${message}`);
                return;
            }

            try {
                await dvController.handleDataReadResponseFree(message);
            } catch (error) {
                logger.warn(`Failed to process data read response. ${error}.`);
                notifyError(error);
            }
        });

        // async
<<<<<<< HEAD
        this._on('kad-send-encrypted-key', async (request) => {
=======
        this._on('kad-send-encrypted-key', async (request, response) => {
            await transport.sendResponse(response, {
                status: 'OK',
            });
>>>>>>> ae405670
            logger.info('Initial info received to unlock data');

            const encryptedPaddedKeyObject = transport.extractMessage(request);
            const { message, messageSignature } = encryptedPaddedKeyObject;

            if (!Utilities.isMessageSigned(this.web3, message, messageSignature)) {
                logger.warn(`We have a forger here. Signature doesn't match for message: ${message}`);
                return;
            }

            const senderId = transport.extractSenderID();
            try {
                await dvService.handleEncryptedPaddedKey(message);
                await transport.sendEncryptedKeyProcessResult({
                    status: 'SUCCESS',
                }, senderId);
            } catch (error) {
                const errorMessage = `Failed to process encrypted key response. ${error}.`;
                logger.warn(errorMessage);
                notifyError(error);
<<<<<<< HEAD
                await network.kademlia().sendEncryptedKeyProcessResult({
=======
                await transport.sendEncryptedKeyProcessResult({
>>>>>>> ae405670
                    status: 'FAIL',
                    message: error.message,
                }, senderId);
            }
        });

        // async
<<<<<<< HEAD
        this._on('kad-encrypted-key-process-result', async (request) => {
            const { status } = request.params.message;
            if (status === 'SUCCESS') {
                logger.notify(`DV ${request.contact[0]} successfully processed the encrypted key`);
            } else {
                logger.notify(`DV ${request.contact[0]} failed to process the encrypted key`);
=======
        this._on('kad-encrypted-key-process-result', async (request, response) => {
            await transport.sendResponse(response, {
                status: 'OK',
            });
            const senderId = transport.extractSenderID(request);
            const { status } = transport.extractMessage(request);
            if (status === 'SUCCESS') {
                logger.notify(`DV ${senderId} successfully processed the encrypted key`);
            } else {
                logger.notify(`DV ${senderId} failed to process the encrypted key`);
>>>>>>> ae405670
            }
        });

        // async
<<<<<<< HEAD
        this._on('kad-verify-import-request', async (request) => {
            const { wallet: dhWallet } = request.contact[1];
            const { epk, importId, encryptionKey } = request.params.message;

            logger.info(`Request to verify encryption key of replicated data received from ${dhWallet}`);

            const dcNodeId = request.contact[0];
=======
        this._on('kad-verify-import-request', async (request, response) => {
            await transport.sendResponse(response, {
                status: 'OK',
            });
            const { wallet: dhWallet } = transport.extractSenderInfo(request);
            const { epk, importId, encryptionKey } = transport.extractMessage(request);

            logger.info(`Request to verify encryption key of replicated data received from ${dhWallet}`);

            const dcNodeId = transport.extractSenderID(request);
>>>>>>> ae405670
            await dcController.verifyKeys(importId, dcNodeId, dhWallet, epk, encryptionKey);
        });

        // async
<<<<<<< HEAD
        this._on('kad-verify-import-response', async (request) => {
            const { status, import_id } = request.params.message;
=======
        this._on('kad-verify-import-response', async (request, response) => {
            await transport.sendResponse(response, {
                status: 'OK',
            });
            const { status, import_id } = transport.extractMessage(request);
>>>>>>> ae405670
            if (status === 'success') {
                logger.notify(`Key verification for import ${import_id} succeeded`);
                remoteControl.replicationVerificationStatus(`DC successfully verified replication for import ${import_id}`);
            } else {
                logger.notify(`Key verification for import ${import_id} failed`);
                remoteControl.replicationVerificationStatus(`Key verification for import ${import_id} failed`);
            }
        });
    }

    /**
     * Emits event via appropriate event emitter
     */
    emit(event, ...args) {
        this._getEmitter(event).emit(event, ...args);
    }
}

module.exports = EventEmitter;
<|MERGE_RESOLUTION|>--- conflicted
+++ resolved
@@ -96,15 +96,6 @@
             notifyError,
         } = this.ctx;
 
-<<<<<<< HEAD
-        this._on('api-import-request', (data) => {
-            importer.importXML(data.filepath, (response) => {
-                // emit response
-            });
-        });
-
-=======
->>>>>>> ae405670
         this._on('api-network-query-responses', async (data) => {
             const { query_id } = data;
             logger.info(`Query for network response triggered with query ID ${query_id}`);
@@ -128,11 +119,7 @@
         });
 
         this._on('api-trail', (data) => {
-<<<<<<< HEAD
-            logger.info(`Get trail triggered with query ${data.query}`);
-=======
             logger.info(`Get trail triggered with query ${JSON.stringify(data.query)}`);
->>>>>>> ae405670
             product.getTrailByQuery(data.query).then((res) => {
                 if (res.length === 0) {
                     data.response.status(204);
@@ -170,7 +157,6 @@
                     data.response
                         .send(ImportUtilities.normalizeImport(result.vertices, result.edges));
                 }
-<<<<<<< HEAD
             } catch (error) {
                 logger.error(`Failed to get vertices for import ID ${importId}.`);
                 notifyError(error);
@@ -219,8 +205,6 @@
                         transaction: dataimport.transaction_hash,
                     });
                 }
-=======
->>>>>>> ae405670
             } catch (error) {
                 logger.error(`Failed to get vertices for import ID ${importId}.`);
                 notifyError(error);
@@ -231,57 +215,6 @@
             }
         });
 
-<<<<<<< HEAD
-=======
-        this._on('api-import-info', async (data) => {
-            const { importId } = data;
-            logger.info(`Get imported vertices triggered for import ID ${importId}`);
-            try {
-                const dataInfo = await Models.data_info.find({ where: { import_id: importId } });
-
-                if (!dataInfo) {
-                    logger.info(`Import data for import ID ${importId} does not exist.`);
-                    data.response.status(404);
-                    data.response.send({
-                        message: `Import data for import ID ${importId} does not exist`,
-                    });
-                    return;
-                }
-
-                const result = await dhService.getImport(importId);
-
-                const dataimport =
-                    await Models.data_info.findOne({ where: { import_id: importId } });
-
-                if (result.vertices.length === 0 || dataimport == null) {
-                    data.response.status(204);
-                    data.response.send(result);
-                } else {
-                    data.response.status(200);
-                    data.response.send({
-                        import: ImportUtilities.normalizeImport(
-                            result.vertices,
-                            result.edges,
-                        ),
-                        import_hash: ImportUtilities.importHash(
-                            result.vertices,
-                            result.edges,
-                        ),
-                        root_hash: dataimport.root_hash,
-                        transaction: dataimport.transaction_hash,
-                    });
-                }
-            } catch (error) {
-                logger.error(`Failed to get vertices for import ID ${importId}.`);
-                notifyError(error);
-                data.response.status(500);
-                data.response.send({
-                    message: error,
-                });
-            }
-        });
-
->>>>>>> ae405670
         this._on('api-get-imports', (data) => {
             logger.info(`Get imports triggered with query ${JSON.stringify(data.query)}`);
             product.getImports(data.query).then((res) => {
@@ -873,10 +806,6 @@
      */
     _initializeP2PEmitter() {
         const {
-<<<<<<< HEAD
-            dhService,
-=======
->>>>>>> ae405670
             dvService,
             logger,
             dataReplication,
@@ -889,10 +818,6 @@
             notifyError,
         } = this.ctx;
 
-<<<<<<< HEAD
-        this._on('kad-data-location-request', async (kadMessage) => {
-            const { message, messageSignature } = kadMessage;
-=======
         // sync
         this._on('kad-join', async (request, response) => {
             await transport.sendResponse(response, await transport.join());
@@ -900,7 +825,6 @@
 
         this._on('kad-data-location-request', async (query) => {
             const { message, messageSignature } = query;
->>>>>>> ae405670
             logger.info(`Request for data ${message.query[0].value} from DV ${message.wallet} received`);
 
             if (!Utilities.isMessageSigned(this.web3, message, messageSignature)) {
@@ -924,16 +848,6 @@
         });
 
         // async
-<<<<<<< HEAD
-        this._on('kad-payload-request', async (request) => {
-            logger.info(`Data for replication arrived from ${request.contact[0]}`);
-
-            const importId = request.params.message.payload.import_id;
-            const { vertices } = request.params.message.payload;
-            const { edges } = request.params.message.payload;
-            const wallet = request.params.message.payload.dc_wallet;
-            const publicKey = request.params.message.payload.public_key;
-=======
         this._on('kad-payload-request', async (request, response) => {
             await transport.sendResponse(response, {
                 status: 'OK',
@@ -946,7 +860,6 @@
             const { edges } = message.payload;
             const wallet = message.payload.dc_wallet;
             const publicKey = message.payload.public_key;
->>>>>>> ae405670
 
             await dhController.handleReplicationImport(
                 importId, vertices,
@@ -956,13 +869,6 @@
             // TODO: send fail in case of fail.
         });
 
-<<<<<<< HEAD
-        // sync
-        this._on('kad-replication-request', async (request) => {
-            const { import_id, wallet } = request.params.message;
-            const { wallet: kadWallet } = request.contact[1];
-            const kadIdentity = request.contact[0];
-=======
         // async
         this._on('kad-replication-request', async (request, response) => {
             await transport.sendResponse(response, {
@@ -974,7 +880,6 @@
             const identity = transport.extractSenderID(request);
 
             logger.info(`Request for replication of ${import_id} received. Sender ${identity}`);
->>>>>>> ae405670
 
             logger.info(`Request for replication of ${import_id} received. Sender ${kadIdentity}`);
 
@@ -1046,11 +951,7 @@
 
             const dataInfo = Models.data_info.find({ where: { import_id } });
 
-<<<<<<< HEAD
-            logger.info(`Preparing to send payload for ${import_id} to ${kadIdentity}`);
-=======
             logger.info(`Preparing to send payload for ${import_id} to ${identity}`);
->>>>>>> ae405670
             const data = {
                 contact: identity,
                 vertices,
@@ -1063,46 +964,29 @@
             };
 
             dataReplication.sendPayload(data).then(() => {
-<<<<<<< HEAD
-                logger.info(`Payload for ${import_id} sent to ${kadIdentity}.`);
-            }).catch((error) => {
-                logger.warn(`Failed to send payload to ${kadIdentity}. Replication ID ${replicatedData.id}. ${error}`);
-=======
                 logger.info(`Payload for ${import_id} sent to ${identity}.`);
             }).catch((error) => {
                 logger.warn(`Failed to send payload to ${identity}. Replication ID ${replicatedData.id}. ${error}`);
->>>>>>> ae405670
                 notifyError(error);
             });
         });
 
         // async
-<<<<<<< HEAD
-        this._on('kad-replication-finished', async () => {
-=======
         this._on('kad-replication-finished', async (request, response) => {
             await transport.sendResponse(response, {
                 status: 'OK',
             });
->>>>>>> ae405670
             logger.notify('Replication finished, preparing to start challenges');
         });
 
         // sync
         // TODO this call should be refactored to be async
         this._on('kad-challenge-request', (request, response) => {
-<<<<<<< HEAD
-            logger.info(`Challenge arrived: Block ID ${request.params.message.payload.block_id}, Import ID ${request.params.message.payload.import_id}`);
-            const challenge = request.params.message.payload;
-
-            this.graphStorage.findVerticesByImportId(challenge.import_id).then((vertices) => {
-=======
             const message = transport.extractMessage(request);
             logger.info(`Challenge arrived: Block ID ${message.payload.block_id}, Import ID ${message.payload.import_id}`);
             const challenge = message.payload;
 
             this.graphStorage.findVerticesByImportId(challenge.import_id).then(async (vertices) => {
->>>>>>> ae405670
                 ImportUtilities.unpackKeys(vertices, []);
                 ImportUtilities.sort(vertices);
                 // filter CLASS vertices
@@ -1134,20 +1018,11 @@
             });
         });
 
-<<<<<<< HEAD
-        this._on('kad-bidding-won', (message) => {
-            logger.notify('Wow I won bidding. Let\'s get into it.');
-        });
-
-        // async
-        this._on('kad-data-location-response', async (request) => {
-=======
         // async
         this._on('kad-data-location-response', async (request, response) => {
             await transport.sendResponse(response, {
                 status: 'OK',
             });
->>>>>>> ae405670
             logger.info('DH confirms possesion of required data');
             try {
                 const dataLocationResponseObject = transport.extractMessage(request);
@@ -1167,14 +1042,10 @@
         });
 
         // async
-<<<<<<< HEAD
-        this._on('kad-data-read-request', async (request) => {
-=======
         this._on('kad-data-read-request', async (request, response) => {
             await transport.sendResponse(response, {
                 status: 'OK',
             });
->>>>>>> ae405670
             logger.info('Request for data read received');
 
             const dataReadRequestObject = transport.extractMessage(request);
@@ -1189,14 +1060,10 @@
         });
 
         // async
-<<<<<<< HEAD
-        this._on('kad-data-read-response', async (request) => {
-=======
         this._on('kad-data-read-response', async (request, response) => {
             await transport.sendResponse(response, {
                 status: 'OK',
             });
->>>>>>> ae405670
             logger.info('Encrypted data received');
 
             const reqStatus = transport.extractRequestStatus(request);
@@ -1222,14 +1089,10 @@
         });
 
         // async
-<<<<<<< HEAD
-        this._on('kad-send-encrypted-key', async (request) => {
-=======
         this._on('kad-send-encrypted-key', async (request, response) => {
             await transport.sendResponse(response, {
                 status: 'OK',
             });
->>>>>>> ae405670
             logger.info('Initial info received to unlock data');
 
             const encryptedPaddedKeyObject = transport.extractMessage(request);
@@ -1250,11 +1113,7 @@
                 const errorMessage = `Failed to process encrypted key response. ${error}.`;
                 logger.warn(errorMessage);
                 notifyError(error);
-<<<<<<< HEAD
-                await network.kademlia().sendEncryptedKeyProcessResult({
-=======
                 await transport.sendEncryptedKeyProcessResult({
->>>>>>> ae405670
                     status: 'FAIL',
                     message: error.message,
                 }, senderId);
@@ -1262,14 +1121,6 @@
         });
 
         // async
-<<<<<<< HEAD
-        this._on('kad-encrypted-key-process-result', async (request) => {
-            const { status } = request.params.message;
-            if (status === 'SUCCESS') {
-                logger.notify(`DV ${request.contact[0]} successfully processed the encrypted key`);
-            } else {
-                logger.notify(`DV ${request.contact[0]} failed to process the encrypted key`);
-=======
         this._on('kad-encrypted-key-process-result', async (request, response) => {
             await transport.sendResponse(response, {
                 status: 'OK',
@@ -1280,20 +1131,10 @@
                 logger.notify(`DV ${senderId} successfully processed the encrypted key`);
             } else {
                 logger.notify(`DV ${senderId} failed to process the encrypted key`);
->>>>>>> ae405670
             }
         });
 
         // async
-<<<<<<< HEAD
-        this._on('kad-verify-import-request', async (request) => {
-            const { wallet: dhWallet } = request.contact[1];
-            const { epk, importId, encryptionKey } = request.params.message;
-
-            logger.info(`Request to verify encryption key of replicated data received from ${dhWallet}`);
-
-            const dcNodeId = request.contact[0];
-=======
         this._on('kad-verify-import-request', async (request, response) => {
             await transport.sendResponse(response, {
                 status: 'OK',
@@ -1304,21 +1145,15 @@
             logger.info(`Request to verify encryption key of replicated data received from ${dhWallet}`);
 
             const dcNodeId = transport.extractSenderID(request);
->>>>>>> ae405670
             await dcController.verifyKeys(importId, dcNodeId, dhWallet, epk, encryptionKey);
         });
 
         // async
-<<<<<<< HEAD
-        this._on('kad-verify-import-response', async (request) => {
-            const { status, import_id } = request.params.message;
-=======
         this._on('kad-verify-import-response', async (request, response) => {
             await transport.sendResponse(response, {
                 status: 'OK',
             });
             const { status, import_id } = transport.extractMessage(request);
->>>>>>> ae405670
             if (status === 'success') {
                 logger.notify(`Key verification for import ${import_id} succeeded`);
                 remoteControl.replicationVerificationStatus(`DC successfully verified replication for import ${import_id}`);
