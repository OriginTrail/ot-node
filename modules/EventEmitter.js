const Graph = require('./Graph');
const Challenge = require('./Challenge');
const Utilities = require('./Utilities');
const config = require('./Config');
const Models = require('../models');
const Encryption = require('./Encryption');
const ImportUtilities = require('./ImportUtilities');

const events = require('events');

class EventEmitter {
    /**
     * Default constructor
     * @param ctx IoC context
     */
    constructor(ctx) {
        this.ctx = ctx;
        this.product = ctx.product;
        this.web3 = ctx.web3;
        this.graphStorage = ctx.graphStorage;
<<<<<<< HEAD
        this.blockchain = ctx.blockchain;
=======
>>>>>>> c35ccd43

        this.apiEmitter = new events.EventEmitter();
        this.kadEmitter = new events.EventEmitter();
        this.blockchainEmitter = new events.EventEmitter();
    }

    /**
     * Initializes event listeners
     */
    initialize() {
        this._initializeAPIEmitter();
        this._initializeKadEmitter();
        this._initializeBlockchainEmitter();
    }

    /**
     * Initializes API related emitter
     * @private
     */
    _initializeAPIEmitter() {
        const {
            dcService,
            dhService,
            dvService,
            importer,
            blockchain,
            product,
            logger,
        } = this.ctx;

        this.apiEmitter.on('import-request', (data) => {
            importer.importXML(data.filepath, (response) => {
                // emit response
            });
        });

        this.apiEmitter.on('trail', (data) => {
            product.getTrailByQuery(data.query).then((res) => {
                if (res.length === 0) {
                    data.response.status(204);
                } else {
                    data.response.status(200);
                }
                data.response.send(res);
            }).catch((error) => {
                logger.error(`Failed to get trail for query ${data.query}`);
                data.response.status(500);
                data.response.send({
                    message: error,
                });
            });
        });

        this.apiEmitter.on('get-imports', (data) => {
            product.getImports(data.query).then((res) => {
                if (res.length === 0) {
                    data.response.status(204);
                } else {
                    data.response.status(200);
                }
                data.response.send(res);
            }).catch((error) => {
                logger.error(`Failed to get imports for query ${data.query}`);
                data.response.status(500);
                data.response.send({
                    message: error,
                });
            });
        });

        this.apiEmitter.on('query', (data) => {
            product.getVertices(data.query).then((res) => {
                if (res.length === 0) {
                    data.response.status(204);
                } else {
                    data.response.status(200);
                }
                data.response.send(res);
            }).catch((error) => {
                logger.error(`Failed to get vertices for query ${data.query}`);
                data.response.status(500);
                data.response.send({
                    message: error,
                });
            });
        });

        this.apiEmitter.on('get_root_hash', (data) => {
            const dcWallet = data.query.dc_wallet;
            if (dcWallet == null) {
                data.response.status(400);
                data.response.send({
                    message: 'dc_wallet parameter query is missing',
                });
                return;
            }
            const importId = data.query.import_id;
            if (importId == null) {
                data.response.status(400);
                data.response.send({
                    message: 'import_id parameter query is missing',
                });
                return;
            }
            blockchain.getRootHash(dcWallet, importId).then((res) => {
                data.response.send(res);
            }).catch((err) => {
                logger.error(`Failed to get root hash for query ${data.query}`);
                data.response.status(500);
                data.response.send(500); // TODO rethink about status codes
            });
        });

        this.apiEmitter.on('network-query', (data) => {
            dvService.queryNetwork(data.query)
                .then((queryId) => {
                    data.response.status(201);
                    data.response.send({
                        message: 'Query sent successfully.',
                        data: queryId,
                    });
                    dvService.handleQuery(queryId).then((offer) => {
                        if (!offer) {
                            logger.info(`No offers for query ${queryId} handled.`);
                        } else {
                            logger.info(`Offers for query ${queryId} are collected`);
                            // TODO: Fire socket event for Houston
                        }
                    }).catch(error => logger.error(`Failed handle query. ${error}.`));
                }).catch(error => logger.error(`Failed query network. ${error}.`));
        });

        this.apiEmitter.on('choose-offer', async (data) => {
            const failFunction = (error) => {
                logger.warn(error);
                data.response.status(400);
                data.response.send({
                    message: 'Failed to handle query',
                    data: [],
                });
            };
            const { query_id, reply_id } = data;

            // TODO: Load offer reply from DB
            const offer = await Models.network_query_responses.findOne({
                where: {
                    query_id,
                    reply_id,
                },
            });

            if (offer == null) {
                data.response.status(400);
                data.response.send({ message: 'Reply not found' });
                return;
            }
            try {
                dvService.handleReadOffer(offer);
                logger.info(`Read offer ${offer.id} for query ${offer.query_id} initiated.`);
                data.response.status(200);
                data.response.send({
                    message: `Read offer ${offer.id} for query ${offer.query_id} initiated.`,
                });
            } catch (e) {
                failFunction(`Failed to handle offer ${offer.id} for query ${offer.query_id} handled. ${e}.`);
            }
        });

        this.apiEmitter.on('network-query-status', async (data) => {
            const { id, response } = data;

            const networkQuery = await Models.network_queries.find({ where: { id } });
            if (networkQuery.status === 'FINISHED') {
                try {
                    const vertices = await dhService.dataLocationQuery(id);

                    response.status(200);
                    response.send({
                        message: `Query status ${networkQuery.status}.`,
                        query_id: networkQuery.id,
                        vertices,
                    });
                } catch (error) {
                    logger.info(`Failed to process network query status for ID ${id}. ${error}.`);
                    response.status(500);
                    response.send({
                        error: 'Fail to process.',
                        query_id: networkQuery.id,
                    });
                }
            } else {
                response.status(200);
                response.send({
                    message: `Query status ${networkQuery.status}.`,
                    query_id: networkQuery.id,
                });
            }
        });

        const processImport = async (response, error, data) => {
            if (response === null) {
                data.response.status(error.status);
                data.response.send({
                    message: error.message,
                });
                return;
            }

            const {
                import_id,
                root_hash,
                total_documents,
                wallet,
            } = response;

            try {
                await Models.data_info
                    .create({
                        import_id,
                        root_hash,
                        data_provider_wallet: wallet,
                        import_timestamp: new Date(),
                        total_documents,
                    }).catch((error) => {
                        logger.error(error);
                        data.response.status(500);
                        data.response.send({
                            message: error,
                        });
                    });

                data.response.status(201);
                data.response.send({
                    import_id,
                });
            } catch (error) {
                logger.error(`Failed to register import. Error ${error}.`);
                data.response.status(500);
                data.response.send({
                    message: error,
                });
            }
        };

        this.apiEmitter.on('offer-status', async (data) => {
            const { external_id } = data;
            const offer = await dcService.getOffer(external_id);
            if (offer) {
                data.response.status(200);
                data.response.send({
                    offer_status: offer.status,
                });
            } else {
                logger.error(`There is no offer for external ID ${external_id}`);
                data.response.status(404);
                data.response.send({
                    message: 'Offer not found',
                });
            }
        });

        this.apiEmitter.on('create-offer', async (data) => {
            const { import_id } = data;

            try {
                let vertices = await this.graphStorage.findVerticesByImportId(import_id);
                vertices = vertices.map((vertex) => {
                    delete vertex.private;
                    return vertex;
                });

                const dataimport = await Models.data_info.findOne({ where: { import_id } });
                if (dataimport == null) {
                    throw new Error('This import does not exist in the database');
                }

                const replicationId = await dcService.createOffer(
                    import_id,
                    dataimport.root_hash,
                    dataimport.total_documents,
                    vertices,
                );
                data.response.status(201);
                data.response.send({
                    replication_id: replicationId,
                });
            } catch (error) {
                logger.error(`Failed to create offer. ${error}.`);
                data.response.status(405);
                data.response.send({
                    message: `Failed to start offer. ${error}.`,
                });
            }
        });


        this.apiEmitter.on('gs1-import-request', async (data) => {
            try {
                const responseObject = await importer.importXMLgs1(data.filepath);
                const { error } = responseObject;
                const { response } = responseObject;

                if (response === null) {
                    await processImport(null, error, data);
                } else {
                    await processImport(response, null, data);
                }
            } catch (error) {
                await processImport(null, error, data);
            }
        });

        this.apiEmitter.on('wot-import-request', async (data) => {
            try {
                const responseObject = await importer.importWOT(data.filepath);
                const { error } = responseObject;
                const { response } = responseObject;

                if (response == null) {
                    await processImport(null, error, data);
                } else {
                    await processImport(response, null, data);
                }
            } catch (error) {
                await processImport(null, error, data);
            }
        });
    }

    /**
     * Initializes blockchain related emitter
     * @private
     */
    _initializeBlockchainEmitter() {
        const {
            dhService,
            logger,
        } = this.ctx;

        this.blockchainEmitter.on('eth-OfferCreated', async (eventData) => {
            logger.info('eth-OfferCreated');

            const {
                import_id,
                DC_node_id,
                total_escrow_time_in_minutes,
                max_token_amount_per_DH,
                min_stake_amount_per_DH,
                min_reputation,
                data_hash,
                data_size_in_bytes,
            } = eventData;

<<<<<<< HEAD
            const distanceParams = await this.blockchain.getDistanceParameters(
                import_id,
                config.identity,
            );
            // (bytes32 node_hash, bytes32 data_hash, uint256 distance,
            // uint256 current_ranking, uint256 required_bid_amount, uint256 active_nodes_)

            const nodeHash = distanceParams[0];
            const dataHash = distanceParams[1];
            const currentRanking = distanceParams[3]; // Not used at the moment
            const k = distanceParams[4];
            const numNodes = distanceParams[5];

            if (dhService.amIClose(k, numNodes, dataHash, nodeHash, 100)) {
                this.log.notify('Close enough to take bid');
                await dhService.handleOffer(
                    import_id,
                    DC_node_id,
                    total_escrow_time_in_minutes * 60000, // In ms.
                    max_token_amount_per_DH,
                    min_stake_amount_per_DH,
                    min_reputation,
                    data_size_in_bytes,
                    data_hash,
                    false,
                );
            } else {
                this.log.notify('Not close enough to take bid');
            }
=======
            await dhService.handleOffer(
                import_id,
                DC_node_id,
                total_escrow_time_in_minutes * 60000, // In ms.
                max_token_amount_per_DH,
                min_stake_amount_per_DH,
                min_reputation,
                data_size_in_bytes,
                data_hash,
                false,
            );
>>>>>>> c35ccd43
        });

        this.blockchainEmitter.on('eth-AddedPredeterminedBid', async (eventData) => {
            logger.info('eth-AddedPredeterminedBid');

            const {
                import_id,
                DH_wallet,
                DH_node_id,
                total_escrow_time_in_minutes,
                max_token_amount_per_DH,
                min_stake_amount_per_DH,
                data_size_in_bytes,
            } = eventData;

            if (DH_wallet !== config.node_wallet
                || config.identity !== DH_node_id.substring(2, 42)) {
                // Offer not for me.
                return;
            }

            // TODO: This is a hack. DH doesn't know with whom to sign the offer.
            // Try to dig it from events.
            const createOfferEventEventModel = await Models.events.findOne({
                where: {
                    event: 'OfferCreated',
                    import_id,
                },
            });

            if (!createOfferEventEventModel) {
                logger.warn(`Couldn't find event CreateOffer for offer ${import_id}.`);
                return;
            }

            try {
                const createOfferEvent = createOfferEventEventModel.get({ plain: true });
                const createOfferEventData = JSON.parse(createOfferEvent.data);

                await dhService.handleOffer(
                    import_id,
                    createOfferEventData.DC_node_id.substring(2, 42),
                    total_escrow_time_in_minutes * 60000, // In ms.
                    max_token_amount_per_DH,
                    min_stake_amount_per_DH,
                    createOfferEventData.min_reputation,
                    data_size_in_bytes,
                    createOfferEventData.data_hash,
                    true,
                );
            } catch (error) {
                logger.error(`Failed to handle predetermined bid. ${error}.`);
            }
        });

        this.blockchainEmitter.on('eth-offer-canceled', (event) => {
            logger.info('eth-offer-canceled');
        });

        this.blockchainEmitter.on('eth-bid-taken', (event) => {
            logger.info('eth-bid-taken');
        });

        this.blockchainEmitter.on('eth-LitigationInitiated', async (eventData) => {
            const {
                import_id,
                DH_wallet,
                requested_data_index,
            } = eventData;

            try {
                await dhService.litigationInitiated(
                    import_id,
                    DH_wallet,
                    requested_data_index,
                );
            } catch (error) {
                logger.error(`Failed to handle predetermined bid. ${error}.`);
            }
        });

        this.blockchainEmitter.on('eth-LitigationCompleted', async (eventData) => {
            const {
                import_id,
                DH_wallet,
                DH_was_penalized,
            } = eventData;

            if (config.node_wallet === DH_wallet) {
                // the node is DH
                logger.info(`Litigation has completed for import ${import_id}. DH has ${DH_was_penalized ? 'been penalized' : 'not been penalized'}`);
            }
        });
    }

    /**
     * Initializes Kadence related emitter
     * @private
     */
    _initializeKadEmitter() {
        const {
            dcService,
            dhService,
            dvService,
            logger,
            challenger,
            dataReplication,
            network,
        } = this.ctx;

        this.kadEmitter.on('kad-data-location-request', async (kadMessage) => {
            logger.info('kad-data-location-request received');

            const { message, messageSignature } = kadMessage;

            if (!Utilities.isMessageSigned(this.web3, message, messageSignature)) {
                logger.warn(`We have a forger here. Signature doesn't match for message: ${message}`);
                return;
            }

            try {
                await dhService.handleDataLocationRequest(message);
            } catch (error) {
                const errorMessage = `Failed to process data location request. ${error}.`;
                logger.warn(errorMessage);
            }
        });

        // async
        this.kadEmitter.on('kad-payload-request', async (request) => {
            logger.trace(`kad-payload-request arrived from ${request.contact[0]}`);
            await dhService.handleImport(request.params.message.payload);

            // TODO: send fail in case of fail.
        });

        // sync
        this.kadEmitter.on('kad-replication-request', async (request) => {
            logger.trace('kad-replication-request received');

            const { import_id, wallet } = request.params.message;
            const { wallet: kadWallet } = request.contact[1];
            const kadIdentity = request.contact[0];

            if (!import_id || !wallet) {
                logger.warn('Asked replication without providing import ID or wallet.');
                return;
            }

            if (kadWallet !== wallet) {
                logger.warn(`Wallet from KADemlia differs from replication request for import ID ${import_id}.`);
            }

            const offerModel = await Models.offers.findOne({
                where: {
                    import_id,
                    status: { [Models.Sequelize.Op.in]: ['FINALIZING', 'FINALIZED'] },
                },
                order: [
                    ['id', 'DESC'],
                ],
            });
            if (!offerModel) {
                logger.warn(`Replication request for offer I don't know: ${import_id}.`);
                return;
            }

            const offer = offerModel.get({ plain: true });

            // Check is it valid ID of replicator.
            const offerDhIds = JSON.parse(offer.dh_ids);
            const offerWallets = JSON.parse(offer.dh_wallets);

            // TODO: Bids should -be stored for all predetermined and others and then checked here.
            // if (!offerDhIds.includes(kadIdentity) || !offerWallets.includes(kadWallet)) {
            //     const errorMessage = `Replication request for
            // offer you didn't apply: ${import_id}.`;
            //     logger.warn(`DH ${kadIdentity} requested data
            // without offer for import ID ${import_id}.`);
            //     response.send({ status: 'fail', error: errorMessage });
            //     return;
            // }

            const objectClassesPromise = this.graphStorage.findObjectClassVertices();
            const verticesPromise = this.graphStorage.findVerticesByImportId(offer.import_id);
            const edgesPromise = this.graphStorage.findEdgesByImportId(offer.import_id);

            const values = await Promise.all([verticesPromise, edgesPromise, objectClassesPromise]);
            let vertices = values[0];
            const edges = values[1];
            const objectClassVertices = values[2];

            vertices = vertices.concat(...objectClassVertices);

            for (const vertex of vertices) {
                delete vertex.imports;
                delete vertex.private;
            }

            const keyPair = Encryption.generateKeyPair();
            Graph.encryptVertices(vertices, keyPair.privateKey);

            const replicatedData = await Models.replicated_data.create({
                dh_id: kadIdentity,
                import_id,
                offer_id: offer.id,
                data_private_key: keyPair.privateKey,
                data_public_key: keyPair.publicKey,
                status: 'ACTIVE',
            });

            const dataInfo = Models.data_info.find({ where: { import_id } });

            logger.info('[DC] Preparing to enter sendPayload');
            const data = {
                contact: kadIdentity,
                vertices,
                edges,
                import_id,
                public_key: keyPair.publicKey,
                root_hash: offer.data_hash,
                data_provider_wallet: dataInfo.data_provider_wallet,
                total_escrow_time: offer.total_escrow_time,
            };

            dataReplication.sendPayload(data).then(() => {
                logger.info(`[DC] Payload sent. Replication ID ${replicatedData.id}.`);
            }).catch((error) => {
                logger.warn(`Failed to send payload to ${kadIdentity}. Replication ID ${replicatedData.id}. ${error}`);
            });
        });

        // async
        this.kadEmitter.on('kad-replication-finished', () => {
            logger.warn('Notified of finished replication, preparing to start challenges');
            challenger.startChallenging();
        });

        // sync
        // TODO this call should be refactored to be async
        this.kadEmitter.on('kad-challenge-request', (request, response) => {
            logger.trace(`Challenge arrived: Block ID ${request.params.message.payload.block_id}, Import ID ${request.params.message.payload.import_id}`);
            const challenge = request.params.message.payload;

            this.graphStorage.findVerticesByImportId(challenge.import_id).then((vertices) => {
                ImportUtilities.sort(vertices);
                // filter CLASS vertices
                vertices = vertices.filter(vertex => vertex.vertex_type !== 'CLASS'); // Dump class objects.
                const answer = Challenge.answerTestQuestion(challenge.block_id, vertices, 32);
                logger.trace(`Sending answer to question for import ID ${challenge.import_id}, block ID ${challenge.block_id}. Block ${answer}`);
                response.send({
                    status: 'success',
                    answer,
                }, (error) => {
                    logger.error(`Failed to send challenge answer to ${challenge.import_id}. Error: ${error}.`);
                });
            }).catch((error) => {
                logger.error(`Failed to get data. ${error}.`);

                response.send({
                    status: 'fail',
                }, (error) => {
                    logger.error(`Failed to send 'fail' status.v Error: ${error}.`);
                });
            });
        });

        this.kadEmitter.on('kad-bidding-won', (message) => {
            logger.info('Wow I won bidding. Let\'s get into it.');
        });

        // async
        this.kadEmitter.on('kad-data-location-response', async (request) => {
            logger.info('kad-data-location-response');
            try {
                const dataLocationResponseObject = request.params.message;
                const { message, messageSignature } = dataLocationResponseObject;

                if (!Utilities.isMessageSigned(this.web3, message, messageSignature)) {
                    const returnMessage = `We have a forger here. Signature doesn't match for message: ${message}`;
                    logger.warn(returnMessage);
                    return;
                }

                await dvService.handleDataLocationResponse(message);
            } catch (error) {
                logger.error(`Failed to process location response. ${error}.`);
            }
        });

        // async
        this.kadEmitter.on('kad-data-read-request', async (request) => {
            logger.info('kad-data-read-request');

            const dataReadRequestObject = request.params.message;
            const { message, messageSignature } = dataReadRequestObject;

            if (!Utilities.isMessageSigned(this.web3, message, messageSignature)) {
                const returnMessage = `We have a forger here. Signature doesn't match for message: ${message}`;
                logger.warn(returnMessage);
                return;
            }
            await dhService.handleDataReadRequest(message);
        });

        // async
        this.kadEmitter.on('kad-data-read-response', async (request) => {
            logger.info('kad-data-read-response');

            if (request.params.status === 'FAIL') {
                logger.warn(`Failed to send data-read-request. ${request.params.message}`);
                return;
            }
            const dataReadResponseObject = request.params.message;
            const { message, messageSignature } = dataReadResponseObject;

            if (!Utilities.isMessageSigned(this.web3, message, messageSignature)) {
                logger.warn(`We have a forger here. Signature doesn't match for message: ${message}`);
                return;
            }

            try {
                await dvService.handleDataReadResponse(message);
            } catch (error) {
                logger.warn(`Failed to process data read response. ${error}.`);
            }
        });

        // async
        this.kadEmitter.on('kad-send-encrypted-key', async (request) => {
            logger.info('kad-send-encrypted-key');

            const encryptedPaddedKeyObject = request.params.message;
            const { message, messageSignature } = encryptedPaddedKeyObject;

            if (!Utilities.isMessageSigned(this.web3, message, messageSignature)) {
                logger.warn(`We have a forger here. Signature doesn't match for message: ${message}`);
                return;
            }

            try {
                await dvService.handleEncryptedPaddedKey(message);
                network.kademlia().sendEncryptedKeyProcessResult({
                    status: 'SUCCESS',
                }, request.contact[0]);
            } catch (error) {
                const errorMessage = `Failed to process encrypted key response. ${error}.`;
                logger.warn(errorMessage);
                network.kademlia().sendEncryptedKeyProcessResult({
                    status: 'FAIL',
                    message: error.message,
                }, request.contact[0]);
            }
        });

        // async
        this.kadEmitter.on('kad-encrypted-key-process-result', async (request) => {
            const { status } = request.params.message;
            if (status === 'SUCCESS') {
                logger.info('DV successfully processed the encrypted key');
            } else {
                logger.info('DV failed to process the encrypted key');
            }
        });

        // async
        this.kadEmitter.on('kad-verify-import-request', async (request) => {
            logger.info('kad-verify-import-request');

            const { wallet: kadWallet } = request.contact[1];
            const { epk, importId, encryptionKey } = request.params.message;

            // TODO: Add guard for fake replations.
            dcService.verifyImport(
                epk,
                importId, encryptionKey, kadWallet, request.contact[0],
            );
        });

        // async
        this.kadEmitter.on('kad-verify-import-response', async (request) => {
            logger.info('kad-verify-import-response');

            const { status, import_id } = request.params.message;
            if (status === 'success') {
                logger.notify(`Key verification for import ${import_id} succeeded`);
            } else {
                logger.notify(`Key verification for import ${import_id} failed`);
            }
        });
    }

    /**
     * Emits event via appropriate event emitter
     */
    emit(event, ...args) {
        if (event.startsWith('eth-')) {
            this.blockchainEmitter.emit(event, ...args);
        } else if (event.startsWith('kad-')) {
            this.kadEmitter.emit(event, ...args);
        } else {
            this.apiEmitter.emit(event, ...args);
        }
    }
}

module.exports = EventEmitter;
<|MERGE_RESOLUTION|>--- conflicted
+++ resolved
@@ -18,10 +18,6 @@
         this.product = ctx.product;
         this.web3 = ctx.web3;
         this.graphStorage = ctx.graphStorage;
-<<<<<<< HEAD
-        this.blockchain = ctx.blockchain;
-=======
->>>>>>> c35ccd43
 
         this.apiEmitter = new events.EventEmitter();
         this.kadEmitter = new events.EventEmitter();
@@ -359,6 +355,7 @@
         const {
             dhService,
             logger,
+            blockchain,
         } = this.ctx;
 
         this.blockchainEmitter.on('eth-OfferCreated', async (eventData) => {
@@ -375,8 +372,7 @@
                 data_size_in_bytes,
             } = eventData;
 
-<<<<<<< HEAD
-            const distanceParams = await this.blockchain.getDistanceParameters(
+            const distanceParams = await blockchain.getDistanceParameters(
                 import_id,
                 config.identity,
             );
@@ -405,19 +401,6 @@
             } else {
                 this.log.notify('Not close enough to take bid');
             }
-=======
-            await dhService.handleOffer(
-                import_id,
-                DC_node_id,
-                total_escrow_time_in_minutes * 60000, // In ms.
-                max_token_amount_per_DH,
-                min_stake_amount_per_DH,
-                min_reputation,
-                data_size_in_bytes,
-                data_hash,
-                false,
-            );
->>>>>>> c35ccd43
         });
 
         this.blockchainEmitter.on('eth-AddedPredeterminedBid', async (eventData) => {
