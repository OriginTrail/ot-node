const bytes = require('utf8-length');
const events = require('events');

const Utilities = require('./Utilities');
const Models = require('../models');
const ImportUtilities = require('./ImportUtilities');
const ObjectValidator = require('./validator/object-validator');
const { sha3_256 } = require('js-sha3');

class EventEmitter {
    /**
     * Default constructor
     * @param ctx IoC context
     */
    constructor(ctx) {
        this.ctx = ctx;
        this.product = ctx.product;
        this.web3 = ctx.web3;
        this.config = ctx.config;
        this.graphStorage = ctx.graphStorage;
        this.appState = ctx.appState;
        this.otJsonImporter = ctx.otJsonImporter;
        this.epcisOtJsonTranspiler = ctx.epcisOtJsonTranspiler;
<<<<<<< HEAD
        this.wotOtJsonTranspiler = ctx.wotOtJsonTranspiler;
=======
        this.commandExecutor = ctx.commandExecutor;
>>>>>>> f3d3f38f

        this._MAPPINGS = {};
        this._MAX_LISTENERS = 15; // limits the number of listeners in order to detect memory leaks
    }

    /**
     * Initializes event listeners
     */
    initialize() {
        this._initializeAPIEmitter();
        this._initializeP2PEmitter();
        this._initializeBlockchainEmitter();
        this._initializeInternalEmitter();
    }

    /**
     * Gets appropriate event emitter based on the event
     * @param event
     * @return {*}
     * @private
     */
    _getEmitter(event) {
        for (const prefix in this._MAPPINGS) {
            if (event.startsWith(prefix)) {
                const index = this._MAPPINGS[prefix].EVENTS.indexOf(event);
                return this._MAPPINGS[prefix].EMITTERS[Math.floor(index / this._MAX_LISTENERS)];
            }
        }
        throw new Error(`No listeners for event ${event}`);
    }

    /**
     * Register event handler
     * @param event
     * @param fn
     * @private
     */
    _on(event, fn) {
        if (event.indexOf('-') === -1) {
            throw new Error(`Invalid event prefix for ${event}. Event name convention is PREFIX-EVENT`);
        }
        const key = event.split('-')[0];
        if (!this._MAPPINGS[key]) {
            this._MAPPINGS[key] = {
                EVENTS: [],
                EMITTERS: [],
            };
        }

        const eventMapping = this._MAPPINGS[key];
        eventMapping.EVENTS.push(event);
        const emitterIndex = Math.floor(eventMapping.EVENTS.length / this._MAX_LISTENERS);
        if (eventMapping.EMITTERS.length < emitterIndex + 1) {
            const emitter = new events.EventEmitter();
            emitter.setMaxListeners(this._MAX_LISTENERS);
            eventMapping.EMITTERS.push(emitter);
        }
        this._getEmitter(event).on(event, fn);
    }

    /**
     * Initializes API related emitter
     * @private
     */
    _initializeAPIEmitter() {
        const {
            dhService,
            importer,
            blockchain,
            product,
            logger,
            remoteControl,
            config,
            appState,
            profileService,
            dcService,
            dvController,
            notifyError,
            commandExecutor,
        } = this.ctx;

        this._on('api-network-query-responses', async (data) => {
            const { query_id } = data;
            logger.info(`Query for network response triggered with query ID ${query_id}`);

            let responses = await Models.network_query_responses.findAll({
                where: {
                    query_id,
                },
            });

            responses = responses.map(response => ({
                datasets: JSON.parse(response.imports),
                data_size: response.data_size,
                data_price: response.data_price,
                stake_factor: response.stake_factor,
                reply_id: response.reply_id,
            }));

            data.response.status(200);
            data.response.send(responses);
        });

        this._on('api-trail', (data) => {
            logger.info(`Get trail triggered with query ${JSON.stringify(data.query)}`);
            product.getTrailByQuery(data.query).then((res) => {
                if (res.length === 0) {
                    data.response.status(204);
                } else {
                    data.response.status(200);
                }
                data.response.send(res);
            }).catch((error) => {
                logger.error(`Failed to get trail for query ${JSON.stringify(data.query)}`);
                notifyError(error);
                data.response.status(500);
                data.response.send({
                    message: error,
                });
            });
        });

        this._on('api-trail-entity', (data) => {
            logger.info(`Get enitity trail triggered with query ${JSON.stringify(data.query)}`);

            this.graphStorage
                .findEntitiesTraversalPath(
                    data.query.startVertex,
                    data.query.depth,
                    data.query.includeOnly,
                    data.query.excludeOnly,
                ).then((res) => {
                    if (res.length === 0) {
                        data.response.status(204);
                    } else {
                        data.response.status(200);
                    }
                    data.response.send(res);
                }).catch((error) => {
                    logger.error(`Failed to get trail for query ${JSON.stringify(data.query)}`);
                    notifyError(error);
                    data.response.status(500);
                    data.response.send({
                        message: error,
                    });
                });
        });

        this._on('api-query-local-import', async (data) => {
            const { data_set_id: dataSetId, format, encryption } = data;
            logger.info(`Get vertices trigered for data-set ID ${dataSetId}`);
            try {
                const datasetOtJson = await this.otJsonImporter.getImport(dataSetId, encryption);

                if (datasetOtJson == null) {
                    data.response.status(204);
                } else {
                    data.response.status(200);
                }

                let formattedDataset = '';

                if (datasetOtJson == null) {
                    data.response.status(204);
                    data.response.send({});
                } else if (encryption == null) {
                    switch (format) {
                    case 'otjson':
                        formattedDataset = datasetOtJson;
                        break;
                    case 'epcis':
                        formattedDataset = this.epcisOtJsonTranspiler
                            .convertFromOTJson(datasetOtJson);
                        break;
                    default:
                        throw Error('Invalid response format.');
                    }
                    data.response.send(formattedDataset);
                } else {
                    data.response.send(formattedDataset);
                }
            } catch (error) {
                logger.error(`Failed to get vertices for data-set ID ${dataSetId}.`);
                notifyError(error);
                data.response.status(500);
                data.response.send({
                    message: error,
                });
            }
        });

        this._on('api-consensus-events', async (data) => {
            const { sender_id, response } = data;
            try {
                const events = await this.graphStorage.getConsensusEvents(sender_id);
                data.response.send({
                    events,
                });
            } catch (err) {
                console.log(err);
                response.status(400);
                response.send({ message: 'Bad Request' });
            }
        });

        this._on('api-import-info', async (data) => {
            const { dataSetId, responseFormat } = data;
            logger.info(`Get imported vertices triggered for import ID ${dataSetId}`);
            try {
                const dataInfo =
                    await Models.data_info.findOne({ where: { data_set_id: dataSetId } });

                if (!dataInfo) {
                    logger.info(`Import data for data set ID ${dataSetId} does not exist.`);
                    data.response.status(404);
                    data.response.send({
                        message: `Import data for data set ID ${dataSetId} does not exist`,
                    });
                    return;
                }

                const datasetOtJson = await this.otJsonImporter.getImport(dataSetId);
                let formattedDataset = null;

                if (datasetOtJson == null) {
                    data.response.status(204);
                    data.response.send({});
                } else {
                    switch (responseFormat) {
                    case 'otjson': formattedDataset = datasetOtJson; break;
                    case 'epcis': formattedDataset = this.epcisOtJsonTranspiler.convertFromOTJson(datasetOtJson); break;
                    default: throw Error('Invalid response format.');
                    }

                    const transactionHash = await ImportUtilities
                        .getTransactionHash(dataSetId, dataInfo.origin);

                    data.response.status(200);
                    data.response.send({
                        dataSetId,
                        document: formattedDataset,
                        root_hash: dataInfo.root_hash,
                        transaction: transactionHash,
                        data_provider_wallet: dataInfo.data_provider_wallet,
                    });
                }
            } catch (error) {
                logger.error(`Failed to get vertices for data set ID ${dataSetId}. ${error}.${error.stack}`);
                notifyError(error);
                data.response.status(500);
                data.response.send({
                    message: error.toString(),
                });
            }
        });

        this._on('api-imports-info', async (data) => {
            logger.debug('Get import ids');
            try {
                const dataimports = await Models.data_info.findAll();
                data.response.status(200);
                const promises = dataimports.map(async di => ({
                    data_set_id: di.data_set_id,
                    total_documents: di.total_documents,
                    root_hash: di.root_hash,
                    data_size: di.data_size,
                    transaction_hash: await ImportUtilities
                        .getTransactionHash(di.data_set_id, di.origin),
                    data_provider_wallet: di.data_provider_wallet,
                }));
                data.response.send(await Promise.all(promises));
            } catch (e) {
                logger.error('Failed to get information about imports', e);
                data.response.status(500);
                data.response.send({
                    message: 'Failed to get information about imports',
                });
            }
        });

        this._on('api-query', (data) => {
            logger.info(`Get vertices triggered with query ${JSON.stringify(data.query)}`);
            product.getVertices(data.query).then((res) => {
                if (res.length === 0) {
                    data.response.status(204);
                } else {
                    data.response.status(200);
                }
                data.response.send(res);
            }).catch((error) => {
                logger.error(`Failed to get vertices for query ${JSON.stringify(data.query)}`);
                notifyError(error);
                data.response.status(500);
                data.response.send({
                    message: `Failed to get vertices for query ${JSON.stringify(data.query)}`,
                });
            });
        });

        this._on('api-get_root_hash', (data) => {
            const dataSetId = data.query.data_set_id;
            if (dataSetId == null) {
                data.response.status(400);
                data.response.send({
                    message: 'data_set_id parameter query is missing',
                });
                return;
            }
            logger.info(`Get root hash triggered with data set ${dataSetId}`);
            blockchain.getRootHash(dataSetId).then((dataRootHash) => {
                if (dataRootHash) {
                    if (!Utilities.isZeroHash(dataRootHash)) {
                        data.response.status(200);
                        data.response.send({
                            root_hash: dataRootHash,
                        });
                    } else {
                        data.response.status(404);
                        data.response.send({
                            message: `Root hash not found for query ${JSON.stringify(data.query)}`,
                        });
                    }
                } else {
                    data.response.status(500);
                    data.response.send({
                        message: `Failed to get root hash for query ${JSON.stringify(data.query)}`,
                    });
                }
            }).catch((err) => {
                logger.error(`Failed to get root hash for query ${JSON.stringify(data.query)}`);
                notifyError(err);
                data.response.status(500);
                data.response.send({
                    message: `Failed to get root hash for query ${JSON.stringify(data.query)}`, // TODO rethink about status codes
                });
            });
        });

        this._on('api-network-query', (data) => {
            logger.info(`Network-query handling triggered with query ${JSON.stringify(data.query)}.`);

            dvController.queryNetwork(data.query)
                .then((queryId) => {
                    data.response.status(201);
                    data.response.send({
                        message: 'Query sent successfully.',
                        query_id: queryId,
                    });
                }).catch((error) => {
                    logger.error(`Failed query network. ${error}.`);
                    notifyError(error);
                });
        });

        this._on('api-choose-offer', async (data) => {
            const failFunction = (error) => {
                logger.warn(error);
                data.response.status(400);
                data.response.send({
                    message: 'Failed to handle query',
                    data: [],
                });
            };
            const { query_id, reply_id, data_set_id } = data;
            logger.info(`Choose offer triggered with query ID ${query_id}, reply ID ${reply_id} and import ID ${data_set_id}`);

            // TODO: Load offer reply from DB
            const offer = await Models.network_query_responses.findOne({
                where: {
                    query_id,
                    reply_id,
                },
            });

            if (offer == null) {
                data.response.status(400);
                data.response.send({ message: 'Reply not found' });
                return;
            }
            try {
                dvController.handleDataReadRequest(query_id, data_set_id, reply_id);
                logger.info(`Read offer ${offer.id} for query ${offer.query_id} initiated.`);
                remoteControl.offerInitiated(`Read offer ${offer.id} for query ${offer.query_id} initiated.`);
                data.response.status(200);
                data.response.send({
                    message: `Read offer ${offer.id} for query ${offer.query_id} initiated.`,
                });
            } catch (e) {
                const message = `Failed to handle offer ${offer.id} for query ${offer.query_id} handled. ${e}.`;
                data.response.status(500);
                data.response.send({ message });
                failFunction(message);
                notifyError(e);
            }
        });

        this._on('api-network-query-status', async (data) => {
            const { id, response } = data;
            logger.info(`Query of network status triggered with ID ${id}`);
            const networkQuery = await Models.network_queries.find({ where: { id } });
            if (networkQuery.status === 'FINISHED') {
                try {
                    const vertices = await dhService.dataLocationQuery(id);

                    response.status(200);
                    response.send({
                        status: `${networkQuery.status}`,
                        query_id: networkQuery.id,
                        vertices,
                    });
                } catch (error) {
                    logger.info(`Failed to process network query status for ID ${id}. ${error}.`);
                    notifyError(error);
                    response.status(500);
                    response.send({
                        error: 'Fail to process.',
                        query_id: networkQuery.id,
                    });
                }
            } else {
                response.status(200);
                response.send({
                    status: `${networkQuery.status}`,
                    query_id: networkQuery.id,
                });
            }
        });

        const processImport = async (response, error, data) => {
            const { handler_id } = data;

            if (!response) {
                await Models.handler_ids.update(
                    {
                        status: 'FAILED',
                        data: JSON.stringify({
                            error: error.message,
                        }),
                    },
                    {
                        where: {
                            handler_id,
                        },
                    },
                );
                remoteControl.importFailed(error);

                if (error.type !== 'ImporterError') {
                    notifyError(error);
                }
                return;
            }

            const {
                data_set_id,
                root_hash,
                total_documents,
                wallet, // TODO: Sender's wallet is ignored for now.
                vertices,
                edges,
                otjson_size,
            } = response;

            try {
                const dataSize = bytes(JSON.stringify(vertices));
                const importTimestamp = new Date();
                await Models.data_info
                    .create({
                        data_set_id,
                        root_hash,
                        data_provider_wallet: config.node_wallet,
                        import_timestamp: importTimestamp,
                        total_documents,
                        data_size: dataSize,
                        origin: 'IMPORTED',
                    }).catch(async (error) => {
                        logger.error(error);
                        notifyError(error);
                        await Models.handler_ids.update(
                            {
                                status: 'FAILED',
                                data: JSON.stringify({
                                    error,
                                }),
                            },
                            {
                                where: {
                                    handler_id,
                                },
                            },
                        );
                        remoteControl.importFailed(error);
                    });

                if (data.replicate) {
                    this.emit('api-create-offer', {
                        dataSetId: data_set_id,
                        dataSizeInBytes: dataSize,
                        dataRootHash: root_hash,
                        response: data.response,
                    });
                } else {
                    const graphObject = {};
                    Object.assign(graphObject, { vertices, edges });
                    await Models.handler_ids.update(
                        {
                            status: 'COMPLETED',
                            data: JSON.stringify({
                                dataset_id: data_set_id,
                                import_time: importTimestamp.valueOf(),
                                dataset_size_in_bytes: dataSize,
                                otjson_size_in_bytes: otjson_size,
                                root_hash,
                                data_hash: Utilities.normalizeHex(sha3_256(`${graphObject}`)),
                                total_graph_entities: vertices.length
                                    + edges.length,
                            }),
                        },
                        {
                            where: {
                                handler_id,
                            },
                        },
                    );
                    logger.info('Import complete');
                    logger.info(`Root hash: ${root_hash}`);
                    logger.info(`Data set ID: ${data_set_id}`);
                    remoteControl.importSucceeded();
                }
            } catch (error) {
                logger.error(`Failed to register import. Error ${error}.`);
                notifyError(error);
                await Models.handler_ids.update(
                    {
                        status: 'FAILED',
                        data: JSON.stringify({
                            error,
                        }),
                    },
                    {
                        where: {
                            handler_id,
                        },
                    },
                );
                remoteControl.importFailed(error);
            }
        };

        this._on('api-offer-status', async (data) => {
            const { replicationId } = data;
            logger.info(`Offer status for internal ID ${replicationId} triggered.`);
            const offer = await Models.offers.findOne({ where: { id: replicationId } });
            if (offer) {
                data.response.status(200);
                data.response.send({
                    status: offer.status,
                    message: offer.message,
                    offer_id: offer.offer_id,
                });
            } else {
                logger.error(`There is no offer for internal ID ${replicationId}`);
                data.response.status(404);
                data.response.send({
                    message: 'Replication not found',
                });
            }
        });

        this._on('api-payout', async (data) => {
            const { offerId } = data;

            logger.info(`Payout called for offer ${offerId}.`);
            const bid = await Models.bids.findOne({ where: { offer_id: offerId } });
            if (bid) {
                await profileService.payOut(offerId);

                data.response.status(200);
                data.response.send({
                    message: `Payout for offer ${offerId} called. It should be completed shortly.`,
                });
            } else {
                logger.error(`There is no offer for ID ${offerId}`);
                data.response.status(404);
                data.response.send({
                    message: 'Offer not found',
                });
            }
        });

        this._on('api-create-offer', async (data) => {
            const {
                dataSetId,
                holdingTimeInMinutes,
                tokenAmountPerHolder,
                litigationIntervalInMinutes,
                handler_id,
            } = data;

            let {
                dataRootHash,
                dataSizeInBytes,
            } = data;

            try {
                logger.info(`Preparing to create offer for data set ${dataSetId}`);

                const dataset = await Models.data_info.findOne({
                    where: { data_set_id: dataSetId },
                });
                if (dataset == null) {
                    data.response.status(404);
                    data.response.send({
                        message: 'This data set does not exist in the database',
                    });
                    return;
                }

                if (dataSizeInBytes == null) {
                    dataSizeInBytes = dataset.data_size;
                }

                if (dataRootHash == null) {
                    dataRootHash = dataset.root_hash;
                }

                const replicationId = await dcService.createOffer(
                    dataSetId, dataRootHash, holdingTimeInMinutes, tokenAmountPerHolder,
                    dataSizeInBytes, litigationIntervalInMinutes, handler_id,
                );
            } catch (error) {
                logger.error(`Failed to create offer. ${error}.`);
                notifyError(error);
                data.response.status(405);
                data.response.send({
                    message: `Failed to start offer. ${error}.`,
                });
                remoteControl.failedToCreateOffer(`Failed to start offer. ${error}.`);
            }
        });

        this._on('finalized-import', async (result) => {
            if (result.error != null) {
                await processImport(null, result.error, {});
            } else {
                const data = { handler_id: result.response.handler_id };
                await processImport(result.response, null, data);
            }
        });

        this._on('api-import-request', async (data) => {
            try {
                logger.debug('Import triggered');

                const commandData = {
                    standard_id: data.standard_id,
                    document: data.content,
                    handler_id: data.handler_id,
                };

                let command;
                if (data.standard_id === 'ot-json') {
                    commandData.document = JSON.parse(data.content);
                    command = 'dcConvertToGraphCommand';
                } else {
                    command = 'dcConvertToOtJsonCommand';
                }

                const commandSequence = [
                    command,
                ];

                await this.commandExecutor.add({
                    name: commandSequence[0],
                    sequence: commandSequence.slice(1),
                    delay: 0,
                    data: commandData,
                    transactional: false,
                });

                // const result = {error : 'Hardcoded'}

                // const result = await importer.importXMLgs1(data.content);
                // if (result.error != null) {
                //     await processImport(null, result.error, data);
                // } else {
                //     await processImport(result.response, null, data);
                // }
            } catch (error) {
                await processImport(null, error, data);
            }
        });

        this._on('api-wot-import-request', async (data) => {
            try {
                logger.debug('WOT import triggered');
                const responseObject = await importer.importWOT(data.content);
                const { error } = responseObject;
                const { response } = responseObject;

                if (response == null) {
                    await processImport(null, error, data);
                } else {
                    await processImport(response, null, data);
                }
            } catch (error) {
                await processImport(null, error, data);
            }
        });

        this._on('api-graph-import-request', async (data) => {
            try {
                logger.debug('Graph import triggered');
                const dataset = ImportUtilities
                    .prepareDataset(
                        ImportUtilities.formatGraph(JSON.parse(data.content)),
                        this.config,
                        this.web3,
                    );
                const result = await importer.importOTJSON(dataset);
                if (result.error != null) {
                    await processImport(null, result.error, data);
                } else {
                    await processImport(result.response, null, data);
                }
            } catch (error) {
                await processImport(null, error, data);
            }
        });

        const processExport = async (error, data) => {
            const { handler_id, formatted_dataset } = data;

            if (!formatted_dataset) {
                logger.info(`Export failed for export handler_id: ${handler_id}`);
                await Models.handler_ids.update(
                    {
                        status: 'FAILED',
                        data: JSON.stringify({
                            error: error.message,
                        }),
                    },
                    {
                        where: {
                            handler_id,
                        },
                    },
                );
                // TODO notify Houston
                // remoteControl.exportFailed(error);

                if (error.type !== 'ExporterError') {
                    notifyError(error);
                }
            } else {
                logger.info(`Export complete for export handler_id: ${handler_id}`);
                await Models.handler_ids.update(
                    {
                        status: 'COMPLETED',
                        data: JSON.stringify({
                            formatted_dataset,
                        }),
                    },
                    {
                        where: {
                            handler_id,
                        },
                    },
                );
            }
        };

        this._on('api-export-request', async (data) => {
            try {
                logger.debug('Export triggered');

                const result = await this.otJsonImporter.getImport(data.dataset_id);

                if (result.error != null) {
                    await processExport(result.error, data);
                } else {
                    switch (data.standard) {
                    case 'gs1': {
                        const formatted_dataset =
                            this.epcisOtJsonTranspiler.convertFromOTJson(result);
                        await processExport(
                            null,
                            { formatted_dataset, handler_id: data.handler_id },
                        );
                        break;
                    }
                    case 'wot': {
                        const formatted_dataset =
                            this.wotOtJsonTranspiler.convertFromOTJson(result);
                        await processExport(
                            null,
                            { formatted_dataset, handler_id: data.handler_id },
                        );
                        break;
                    }
                    case 'graph': {
                        await processExport(
                            null,
                            { formatted_dataset: result, handler_id: data.handler_id },
                        );
                        break;
                    }
                    default:
                        throw new Error('Export for unsuported standard');
                    }
                }
            } catch (error) {
                await processExport(error, data);
            }
        });

        this._on('api-withdraw-tokens', async (data) => {
            const { trac_amount } = data;

            try {
                logger.info(`Withdraw ${trac_amount} TRAC to wallet triggered`);

                await profileService.withdrawTokens(trac_amount);

                data.response.status(200);
                data.response.send({
                    message: `Withdraw operation started for amount ${trac_amount}.`,
                });
                // TODO notify Houston
                // remoteControl.tokensWithdrawSucceeded
                // (`Successfully withdrawn ${trac_amount} TRAC`);
            } catch (error) {
                logger.error(`Failed to withdraw tokens. ${error}.`);
                notifyError(error);
                data.response.status(400);
                data.response.send({
                    message: `Failed to withdraw tokens. ${error}.`,
                });
                remoteControl.tokensWithdrawFailed(`Failed to withdraw tokens. ${error}.`);
            }
        });
    }

    /**
     * Initializes blockchain related emitter
     * @private
     */
    _initializeBlockchainEmitter() {
        const {
            dhService,
            approvalService,
            logger,
        } = this.ctx;

        this._on('eth-NodeApproved', (eventData) => {
            const {
                nodeId,
            } = eventData;

            try {
                approvalService.addApprovedNode(nodeId);
            } catch (e) {
                logger.warn(e.message);
            }
        });

        this._on('eth-NodeRemoved', (eventData) => {
            const {
                nodeId,
            } = eventData;

            try {
                approvalService.removeApprovedNode(nodeId);
            } catch (e) {
                logger.warn(e.message);
            }
        });

        this._on('eth-OfferCreated', async (eventData) => {
            let {
                dcNodeId,
            } = eventData;

            dcNodeId = Utilities.denormalizeHex(dcNodeId).substring(24);
            const {
                offerId,
                dataSetId,
                dataSetSizeInBytes,
                holdingTimeInMinutes,
                litigationIntervalInMinutes,
                tokenAmountPerHolder,
            } = eventData;

            try {
                await dhService.handleOffer(
                    offerId, dcNodeId,
                    dataSetSizeInBytes, holdingTimeInMinutes, litigationIntervalInMinutes,
                    tokenAmountPerHolder, dataSetId,
                );
            } catch (e) {
                logger.warn(e.message);
            }
        });
    }

    /**
     * Initializes P2P related emitter
     * @private
     */
    _initializeP2PEmitter() {
        const {
            dvService,
            logger,
            transport,
            dhService,
            dcService,
            dvController,
            notifyError,
        } = this.ctx;

        // sync
        this._on('kad-join', async (request, response) => {
            await transport.sendResponse(response, await transport.join());
        });

        this._on('kad-data-location-request', async (query) => {
            const { message, messageSignature } = query;
            if (ObjectValidator.validateSearchQueryObject(message.query)) {
                return;
            }
            logger.info(`Request for data ${message.query[0].value} from DV ${message.wallet} received`);

            if (!Utilities.isMessageSigned(this.web3, message, messageSignature)) {
                logger.warn(`We have a forger here. Signature doesn't match for message: ${message.toString()}`);
                return;
            }

            try {
                const {
                    id: msgId,
                    nodeId: msgNodeId,
                    wallet: msgWallet,
                    query: msgQuery,
                } = message;
                await dhService.handleDataLocationRequest(msgId, msgNodeId, msgWallet, msgQuery);
            } catch (error) {
                const errorMessage = `Failed to process data location request. ${error}.`;
                logger.warn(errorMessage);
                notifyError(error);
            }
        });

        // sync
        this._on('kad-replication-request', async (request, response) => {
            const message = transport.extractMessage(request);
            const { offerId, wallet, dhIdentity } = message;
            const { wallet: senderWallet } = transport.extractSenderInfo(request);
            const identity = transport.extractSenderID(request);

            if (senderWallet !== wallet) {
                logger.warn(`Wallet in the message differs from replication request for offer ID ${offerId}.`);
            }

            try {
                await dcService.handleReplicationRequest(
                    offerId, wallet, identity, dhIdentity,
                    response,
                );
            } catch (error) {
                const errorMessage = `Failed to handle replication request. ${error}.`;
                logger.warn(errorMessage);
                notifyError(error);

                try {
                    await transport.sendResponse(response, {
                        status: 'fail',
                    });
                } catch (e) {
                    logger.error(`Failed to send response 'fail' status. Error: ${e}.`); // TODO handle this case
                }
            }
        });

        // sync
        this._on('kad-replacement-replication-request', async (request, response) => {
            try {
                const message = transport.extractMessage(request);
                const { offerId, wallet, dhIdentity } = message;
                const { wallet: senderWallet } = transport.extractSenderInfo(request);
                const identity = transport.extractSenderID(request);

                if (senderWallet !== wallet) {
                    logger.warn(`Wallet in the message differs from replacement replication request for offer ID ${offerId}.`);
                }

                await dcService.handleReplacementRequest(
                    offerId, wallet, identity, dhIdentity,
                    response,
                );
            } catch (error) {
                const errorMessage = `Failed to handle replacement replication request. ${error}.`;
                logger.warn(errorMessage);
                notifyError(error);

                try {
                    await transport.sendResponse(response, {
                        status: 'fail',
                    });
                } catch (e) {
                    logger.error(`Failed to send response 'fail' status. Error: ${e}.`); // TODO handle this case
                }
            }
        });

        // async
        this._on('kad-replication-finished', async (request) => {
            try {
                const dhNodeId = transport.extractSenderID(request);
                const replicationFinishedMessage = transport.extractMessage(request);
                const { wallet } = transport.extractSenderInfo(request);
                const { offerId, messageSignature, dhIdentity } = replicationFinishedMessage;
                await dcService.verifyDHReplication(
                    offerId, messageSignature,
                    dhNodeId, dhIdentity, wallet, false,
                );
            } catch (e) {
                const errorMessage = `Failed to handle replication finished request. ${e}.`;
                logger.warn(errorMessage);
                notifyError(e);
            }
        });

        // async
        this._on('kad-replacement-replication-finished', async (request) => {
            try {
                const dhNodeId = transport.extractSenderID(request);
                const replicationFinishedMessage = transport.extractMessage(request);
                const { wallet } = transport.extractSenderInfo(request);
                const { offerId, messageSignature, dhIdentity } = replicationFinishedMessage;
                await dcService.verifyDHReplication(
                    offerId, messageSignature,
                    dhNodeId, dhIdentity, wallet, true,
                );
            } catch (e) {
                const errorMessage = `Failed to handle replacement replication finished request. ${e}.`;
                logger.warn(errorMessage);
                notifyError(e);
            }
        });

        // async
        this._on('kad-challenge-request', async (request) => {
            try {
                const message = transport.extractMessage(request);
                const error = ObjectValidator.validateChallengeRequest(message);
                if (error) {
                    logger.trace(`Challenge request message is invalid. ${error.message}`);
                    return;
                }
                await dhService.handleChallenge(
                    message.payload.data_set_id,
                    message.payload.offer_id,
                    message.payload.object_index,
                    message.payload.block_index,
                    message.payload.challenge_id,
                    message.payload.litigator_id,
                );
            } catch (error) {
                logger.error(`Failed to get data. ${error}.`);
                notifyError(error);
            }
        });

        // async
        this._on('kad-challenge-response', async (request) => {
            try {
                const message = transport.extractMessage(request);
                const error = ObjectValidator.validateChallengeResponse(message);
                if (error) {
                    logger.trace(`Challenge response message is invalid. ${error.message}`);
                    return;
                }

                await dcService.handleChallengeResponse(
                    message.payload.challenge_id,
                    message.payload.answer,
                );
            } catch (error) {
                logger.error(`Failed to get data. ${error}.`);
                notifyError(error);
            }
        });

        // async
        this._on('kad-data-location-response', async (request) => {
            logger.info('DH confirms possession of required data');
            try {
                const dataLocationResponseObject = transport.extractMessage(request);
                const { message, messageSignature } = dataLocationResponseObject;

                if (!Utilities.isMessageSigned(this.web3, message, messageSignature)) {
                    const returnMessage = `We have a forger here. Signature doesn't match for message: ${message.toString()}`;
                    logger.warn(returnMessage);
                    return;
                }

                await dvController.handleDataLocationResponse(message);
            } catch (error) {
                logger.error(`Failed to process location response. ${error}.`);
                notifyError(error);
            }
        });

        // async
        this._on('kad-data-read-request', async (request) => {
            logger.info('Request for data read received');

            const dataReadRequestObject = transport.extractMessage(request);
            const { message, messageSignature } = dataReadRequestObject;

            if (!Utilities.isMessageSigned(this.web3, message, messageSignature)) {
                logger.warn(`We have a forger here. Signature doesn't match for message: ${message.toString()}`);
                const returnMessage = `We have a forger here. Signature doesn't match for message: ${message.toString()}`;
                logger.warn(returnMessage);
                return;
            }
            await dhService.handleDataReadRequestFree(message);
        });

        // async
        this._on('kad-data-read-response', async (request) => {
            logger.info('Encrypted data received');

            const reqStatus = transport.extractRequestStatus(request);
            const reqMessage = transport.extractMessage(request);
            if (reqStatus === 'FAIL') {
                logger.warn(`Failed to send data-read-request. ${reqMessage}`);
                return;
            }
            const dataReadResponseObject = reqMessage;
            const { message, messageSignature } = dataReadResponseObject;

            if (!Utilities.isMessageSigned(this.web3, message, messageSignature)) {
                console.log('kad-data-read-response', JSON.stringify(message), JSON.stringify(messageSignature));
                logger.warn(`We have a forger here. Signature doesn't match for message: ${message.toString()}`);
                return;
            }

            try {
                await dvController.handleDataReadResponseFree(message);
            } catch (error) {
                logger.warn(`Failed to process data read response. ${error}.`);
                notifyError(error);
            }
        });

        // async
        this._on('kad-send-encrypted-key', async (request, response) => {
            await transport.sendResponse(response, []);
            logger.info('Initial info received to unlock data');

            const encryptedPaddedKeyObject = transport.extractMessage(request);
            const { message, messageSignature } = encryptedPaddedKeyObject;

            if (!Utilities.isMessageSigned(this.web3, message, messageSignature)) {
                logger.warn(`We have a forger here. Signature doesn't match for message: ${message.toString()}`);
                return;
            }

            const senderId = transport.extractSenderID();
            try {
                await dvService.handleEncryptedPaddedKey(message);
                await transport.sendEncryptedKeyProcessResult({
                    status: 'SUCCESS',
                }, senderId);
            } catch (error) {
                const errorMessage = `Failed to process encrypted key response. ${error}.`;
                logger.warn(errorMessage);
                notifyError(error);
                await transport.sendEncryptedKeyProcessResult({
                    status: 'FAIL',
                    message: error.message,
                }, senderId);
            }
        });

        // async
        this._on('kad-encrypted-key-process-result', async (request, response) => {
            await transport.sendResponse(response, []);
            const senderId = transport.extractSenderID(request);
            const { status } = transport.extractMessage(request);
            if (status === 'SUCCESS') {
                logger.notify(`DV ${senderId} successfully processed the encrypted key`);
            } else {
                logger.notify(`DV ${senderId} failed to process the encrypted key`);
            }
        });
    }

    /**
     * Initializes internal emitter
     * @private
     */
    _initializeInternalEmitter() {
        const {
            dcService,
        } = this.ctx;

        this._on('int-miner-solution', async (err, data) => {
            if (err) {
                await dcService.miningFailed(err);
            } else {
                await dcService.miningSucceed(data);
            }
        });
    }

    /**
     * Emits event via appropriate event emitter
     */
    emit(event, ...args) {
        this._getEmitter(event).emit(event, ...args);
    }
}

module.exports = EventEmitter;
<|MERGE_RESOLUTION|>--- conflicted
+++ resolved
@@ -21,11 +21,8 @@
         this.appState = ctx.appState;
         this.otJsonImporter = ctx.otJsonImporter;
         this.epcisOtJsonTranspiler = ctx.epcisOtJsonTranspiler;
-<<<<<<< HEAD
         this.wotOtJsonTranspiler = ctx.wotOtJsonTranspiler;
-=======
         this.commandExecutor = ctx.commandExecutor;
->>>>>>> f3d3f38f
 
         this._MAPPINGS = {};
         this._MAX_LISTENERS = 15; // limits the number of listeners in order to detect memory leaks
