--- conflicted
+++ resolved
@@ -92,10 +92,7 @@
             logger,
             remoteControl,
             config,
-<<<<<<< HEAD
-=======
             profileService,
->>>>>>> 107a857c
         } = this.ctx;
 
         this._on('api-import-request', (data) => {
