const Ethereum = require('./Blockchain/Ethereum/index.js');

class Blockchain {
    /**
     * Default constructor
     * @param ctx IoC context
     */
    constructor(ctx) {
        this.config = ctx.config.blockchain;
        this.emitter = ctx.emitter;
        this.web3 = ctx.web3;
        this.log = ctx.logger;

        switch (this.config.blockchain_title) {
        case 'Ethereum':
            this.blockchain = new Ethereum(this.config, this.emitter, this.web3, this.log);
            break;
        default:
            this.log.error('Unsupported blockchain', this.config.blockchain_title);
        }
    }

    /**
     * Checks if the node would rank in the top n + 1 network bids.
     * @param importId Offer import id
     * @param wallet DH wallet
     * @param dhNodeId KADemplia ID of the DH node that wants to add bid
     * @returns {Promisse<any>} boolean whether node would rank in the top n + 1
     */
    getDistanceParameters(importId) {
        return this.blockchain.getDistanceParameters(importId);
    }

    /**
     * Writes data import root hash on blockchain
     * @param importId
     * @param rootHash
     * @returns {Promise}
     */
    writeRootHash(importId, rootHash) {
        return this.blockchain.writeRootHash(importId, rootHash);
    }

    /**
     * Gets profile by wallet
     * @param wallet
     */
    getProfile(wallet) {
        return this.blockchain.getProfile(wallet);
    }

    /**
     * Get offer by importId
     * @param importId
     * @returns {Promise}
     */
    getOffer(importId) {
        return this.blockchain.getOffer(importId);
    }

    /**
     * Gets the index of the node's bid in the array of one offer
     * @param importId Offer import id
     * @param dhNodeId KADemplia ID of the DH node that wants to get index
     * @returns {Promisse<any>} integer index in the array
     */
    getBidIndex(importId, nodeId) {
        return this.blockchain.getBidIndex(importId, nodeId);
    }

    /**
     * Creates node profile on the Bidding contract
     * @param nodeId        Kademlia node ID
     * @param pricePerByteMinute Price for byte per minute
     * @param stakePerByteMinute Stake for byte per minute
     * @param readStakeFactor Read stake factor
     * @param maxTimeMins   Max time in minutes
     * @return {Promise<any>}
     */
    createProfile(
        nodeId, pricePerByteMinute, stakePerByteMinute,
        readStakeFactor, maxTimeMins,
    ) {
        return this.blockchain.createProfile(
            nodeId, pricePerByteMinute, stakePerByteMinute,
            readStakeFactor, maxTimeMins,
        );
    }

    /**
     * Increase token approval for escrow contract
     * @param {number} tokenAmountIncrease
     * @returns {Promise}
     */
    increaseApproval(tokenAmountIncrease) {
        return this.blockchain.increaseApproval(tokenAmountIncrease);
    }

    /**
     * Increase token approval for bidding contract
     * @param {number} tokenAmountIncrease
     * @returns {Promise}
     */
    increaseBiddingApproval(tokenAmountIncrease) {
        return this.blockchain.increaseBiddingApproval(tokenAmountIncrease);
    }

    /**
     * Verify escrow contract
     * @param importId
     * @param dhWallet
     * @returns {Promise}
     */
    verifyEscrow(importId, dhWallet) {
        return this.blockchain.verifyEscrow(importId, dhWallet);
    }

    /**
     * DC initiates litigation on DH wrong challenge answer
     * @param importId
     * @param dhWallet
     * @param blockId
     * @param merkleProof
     * @return {Promise<any>}
     */
    initiateLitigation(importId, dhWallet, blockId, merkleProof) {
        return this.blockchain.initiateLitigation(importId, dhWallet, blockId, merkleProof);
    }

    /**
     * Answers litigation from DH side
     * @param importId
     * @param requestedData
     * @return {Promise<any>}
     */
    answerLitigation(importId, requestedData) {
        return this.blockchain.answerLitigation(importId, requestedData);
    }

    /**
     * Prooves litigation for particular DH
     * @param importId
     * @param dhWallet
     * @param proofData
     * @return {Promise<any>}
     */
    proveLitigation(importId, dhWallet, proofData) {
        return this.blockchain.proveLitigation(importId, dhWallet, proofData);
    }

    /**
     * Cancel data holding escrow process
     * @param {string} - dhWallet
     * @param {number} - importId
     * @returns {Promise}
     */
    cancelEscrow(dhWallet, importId) {
        return this.blockchain.cancelEscrow(dhWallet, importId);
    }

    /**
     * Pay out tokens from escrow
     * @param {string} - dcWallet
     * @param {number} - importId
     * @returns {Promise}
     */
    payOut(dcWallet, importId) {
        return this.blockchain.payOut(dcWallet, importId);
    }

    /**
     * Creates offer for the data storing on the Ethereum blockchain.
     * @param importId Import ID of the offer.
     * @param nodeId KADemlia node ID of offer creator
     * @param totalEscrowTime Total time of the escrow in milliseconds
     * @param maxTokenAmount Maximum price per DH
     * @param MinStakeAmount Minimum stake in tokens
     * @param minReputation Minimum required reputation
     * @param dataHash Hash of the data put to the offer
     * @param dataSize Size of the data for storing in bytes
     * @param predeterminedDhWallets Array of predetermined DH wallets to be used in offer
     * @param predeterminedDhNodeIds Array of predetermined node IDs to be used in offer
     * @returns {Promise<any>} Return choose start-time.
     */
    createOffer(
        importId, nodeId,
        totalEscrowTime,
        maxTokenAmount,
        MinStakeAmount,
        minReputation,
        dataHash,
        dataSize,
        predeterminedDhWallets,
        predeterminedDhNodeIds,
    ) {
        return this.blockchain.createOffer(
            importId, nodeId,
            totalEscrowTime,
            maxTokenAmount,
            MinStakeAmount,
            minReputation,
            dataHash,
            dataSize,
            predeterminedDhWallets,
            predeterminedDhNodeIds,
        );
    }

    /**
     * Cancel offer for data storing on Ethereum blockchain.
     * @param importId Data if of the offer.
     */
    cancelOffer(importId) {
        return this.blockchain.cancelOffer(importId);
    }

    /**
    * Subscribe to a particular event
    * @param event
    * @param importId
    * @param endMs
    * @param endCallback
    * @param filterFn
    */
    subscribeToEvent(event, importId, endMs = 5 * 60 * 1000, endCallback, filterFn) {
        return this.blockchain
            .subscribeToEvent(event, importId, endMs, endCallback, filterFn);
    }

    /**
     * Subscribes to Blockchain event
     *
     * Calling this method will subscribe to Blockchain's event which will be
     * emitted globally using globalEmitter.
     * @param event Event to listen to
     * @returns {number | Object} Event handle
     */
    subscribeToEventPermanent(event) {
        return this.blockchain.subscribeToEventPermanent(event);
    }

    /**
     * Gets all past events for the contract
     * @param contractName
     */
    getAllPastEvents(contractName) {
        return this.blockchain
            .getAllPastEvents(contractName);
    }

<<<<<<< HEAD
    async getStakedAmount() {
        return this.blockchain.getStakedAmount();
=======
    async getStakedAmount(importId) {
        return this.blockchain.getStakedAmount(importId);
    }

    async getHoldingIncome(importId){
        return this.blockchain.getHoldingIncome(importId);
    }

    async getPurchaseIncome(importId, dvWallet){
        return this.blockchain.getPurchaseIncome(importId, dvWallet);
    }

    async getTotalStakedAmount() {
        return this.blockchain.getTotalStakedAmount();
>>>>>>> b184369d
    }

    async getTotalIncome() {
        return this.blockchain.getTotalIncome();
    }

    /**
     * Adds bid to the offer on Ethereum blockchain
     * @param importId Import ID
     * @param dhNodeId KADemlia ID of the DH node that wants to add bid
     * @returns {Promise<any>} Index of the bid.
     */
    addBid(importId, dhNodeId) {
        return this.blockchain.addBid(importId, dhNodeId);
    }

    /**
     * Activates predetermined bid to the offer on Ethereum blockchain
     * @param importId Import ID
     * @param dhNodeId KADemlia ID of the DH node that wants to activate bid
     * @param bidIndex index of the bid
     * @returns {Promise<any>} Index of the bid.
     */
    activatePredeterminedBid(importId, dhNodeId, bidIndex) {
        return this.blockchain.activatePredeterminedBid(importId, dhNodeId, bidIndex);
    }

    /**
     * Cancel the bid on Ethereum blockchain
     * @param dcWallet Wallet of the bidder
     * @param importId ID of the data of the bid
     * @param bidIndex Index of the bid
     * @returns {Promise<any>}
     */
    cancelBid(dcWallet, importId, bidIndex) {
        return this.blockchain.cancelBid(dcWallet, importId, bidIndex);
    }

    /**
     * Starts choosing bids from contract escrow on Ethereum blockchain
     * @param importId Import ID
     * @returns {Promise<any>} Array of bid indices of chosen ones.
     */
    chooseBids(importId) {
        return this.blockchain.chooseBids(importId);
    }

    /**
     *
     * @param dcWallet
     * @param importId
     * @param bidIndex
     * @returns {Promise<any>}
     */
    getBid(dcWallet, importId, bidIndex) {
        return this.blockchain.getBid(dcWallet, importId, bidIndex);
    }

    /**
    * Gets status of the offer
    * @param importId
    * @return {Promise<any>}
    */
    getOfferStatus(importId) {
        return this.blockchain.getOfferStatus(importId);
    }

    getDcWalletFromOffer(importId) {
        return this.blockchain.getDcWalletFromOffer(importId);
    }

    async depositToken(amount) {
        return this.blockchain.depositToken(amount);
    }

    async getRootHash(dcWallet, dataId) {
        return this.blockchain.getRootHash(dcWallet, dataId);
    }

    async addRootHashAndChecksum(importId, litigationHash, distributionHash, checksum) {
        return this.blockchain.addRootHashAndChecksum(
            importId,
            litigationHash,
            distributionHash,
            checksum,
        );
    }

    async getEscrow(importId, dhWallet) {
        return this.blockchain.getEscrow(importId, dhWallet);
    }

    async getPurchase(dhWallet, dvWallet, importId) {
        return this.blockchain.getPurchase(dhWallet, dvWallet, importId);
    }

    async getPurchasedData(importId, wallet) {
        return this.blockchain.getPurchasedData(importId, wallet);
    }

    async initiatePurchase(importId, dhWallet, tokenAmount, stakeFactor) {
        return this.blockchain.initiatePurchase(importId, dhWallet, tokenAmount, stakeFactor);
    }

    async sendCommitment(importId, dvWallet, commitment) {
        return this.blockchain.sendCommitment(importId, dvWallet, commitment);
    }

    async initiateDispute(importId, dhWallet) {
        return this.blockchain.initiateDispute(importId, dhWallet);
    }

    async confirmPurchase(importId, dhWallet) {
        return this.blockchain.confirmPurchase(importId, dhWallet);
    }
    async cancelPurchase(importId, correspondentWallet, senderIsDh) {
        return this.blockchain.cancelPurchase(importId, correspondentWallet, senderIsDh);
    }

    async sendProofData(
        importId, dvWallet, checksumLeft, checksumRight, checksumHash,
        randomNumber1, randomNumber2, decryptionKey, blockIndex,
    ) {
        return this.blockchain.sendProofData(
            importId, dvWallet, checksumLeft, checksumRight, checksumHash,
            randomNumber1, randomNumber2, decryptionKey, blockIndex,
        );
    }

    async sendEncryptedBlock(importId, dvWallet, encryptedBlock) {
        return this.blockchain.sendEncryptedBlock(importId, dvWallet, encryptedBlock);
    }

    /**
     * Pay out tokens from reading contract
     * @returns {Promise}
     * @param importId
     * @param dvWallet
     */
    async payOutForReading(importId, dvWallet) {
        return this.blockchain.payOutForReading(importId, dvWallet);
    }
}

module.exports = Blockchain;<|MERGE_RESOLUTION|>--- conflicted
+++ resolved
@@ -248,10 +248,6 @@
             .getAllPastEvents(contractName);
     }
 
-<<<<<<< HEAD
-    async getStakedAmount() {
-        return this.blockchain.getStakedAmount();
-=======
     async getStakedAmount(importId) {
         return this.blockchain.getStakedAmount(importId);
     }
@@ -266,7 +262,6 @@
 
     async getTotalStakedAmount() {
         return this.blockchain.getTotalStakedAmount();
->>>>>>> b184369d
     }
 
     async getTotalIncome() {
