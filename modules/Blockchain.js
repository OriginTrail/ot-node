--- conflicted
+++ resolved
@@ -361,10 +361,6 @@
         return this.blockchain.withdrawToken(amount);
     }
 
-<<<<<<< HEAD
-    async getRootHash(dcWallet, dataId) {
-        return this.blockchain.getRootHash(dcWallet, dataId);
-=======
     /**
      * Gets root hash for import
      * @param dcWallet DC wallet
@@ -373,7 +369,6 @@
      */
     async getRootHash(dcWallet, importId) {
         return this.blockchain.getRootHash(dcWallet, importId);
->>>>>>> ae405670
     }
 
     async addRootHashAndChecksum(importId, litigationHash, distributionHash, checksum) {
