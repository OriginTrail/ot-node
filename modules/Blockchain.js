const Ethereum = require('./Blockchain/Ethereum/index.js');

class Blockchain {
    /**
     * Default constructor
     * @param ctx IoC context
     */
    constructor(ctx) {
        this.log = ctx.logger;
        this.web3 = ctx.web3;
        this.emitter = ctx.emitter;
        this.config = ctx.config.blockchain;
        this.pluginService = ctx.blockchainPluginService;

        switch (this.config.blockchain_title) {
        case 'Ethereum':
            this.blockchain = new Ethereum(ctx);
            break;
        default:
            this.log.error('Unsupported blockchain', this.config.blockchain_title);
        }
        this.pluginService.bootstrap();
    }

    /**
     * Initialize Blockchain provider
     * @returns {Promise<void>}
     */
    async initialize() {
        await this.blockchain.initialize();
    }

    /**
     * Executes specific plugin
     * @param name  - Plugin name
     * @param data  - Plugin data
     * @return {Promise<void>}
     */
    async executePlugin(name, data) {
        return this.pluginService.execute(name, data);
    }

    /**
     * Checks if the node would rank in the top n + 1 network bids.
     * @param importId Offer import id
     * @param wallet DH wallet
     * @param dhNodeId KADemplia ID of the DH node that wants to add bid
     * @returns {Promisse<any>} boolean whether node would rank in the top n + 1
     */
    getDistanceParameters(importId) {
        return this.blockchain.getDistanceParameters(importId);
    }

    /**
     * Gets profile by wallet
     * @param identity
     */
    getProfile(identity) {
        return this.blockchain.getProfile(identity);
    }

    /**
     * Creates node profile on the Bidding contract
     * @param managementWallet - Management wallet
     * @param profileNodeId - Network node ID
     * @param initialBalance - Initial profile balance
     * @param isSender725 - Is sender ERC 725?
     * @param blockchainIdentity - ERC 725 identity (empty if there is none)
     * @return {Promise<any>}
     */
    createProfile(
        managementWallet,
        profileNodeId,
        initialBalance,
        isSender725,
        blockchainIdentity,
    ) {
        return this.blockchain.createProfile(
            managementWallet,
            profileNodeId, initialBalance, isSender725,
            blockchainIdentity,
        );
    }

    /**
     * Gets minimum stake for creating a profile
     * @returns {Promise<*>}
     */
    async getProfileMinimumStake() {
        return this.blockchain.getProfileMinimumStake();
    }

    /**
     * Gets withdrawal time
     * @return {Promise<*>}
     */
    async getProfileWithdrawalTime() {
        return this.blockchain.getProfileWithdrawalTime();
    }

    /**
     * Increase token approval for escrow contract
     * @param {number} tokenAmountIncrease
     * @returns {Promise}
     */
    increaseProfileApproval(tokenAmountIncrease) {
        return this.blockchain.increaseProfileApproval(tokenAmountIncrease);
    }

    /**
     * Increase token approval for bidding contract
     * @param {number} tokenAmountIncrease
     * @returns {Promise}
     */
    increaseBiddingApproval(tokenAmountIncrease) {
        return this.blockchain.increaseBiddingApproval(tokenAmountIncrease);
    }

    /**
     * DC initiates litigation on DH wrong challenge answer
     * @param importId
     * @param dhWallet
     * @param blockId
     * @param merkleProof
     * @return {Promise<any>}
     */
    initiateLitigation(importId, dhWallet, blockId, merkleProof) {
        return this.blockchain.initiateLitigation(importId, dhWallet, blockId, merkleProof);
    }

    /**
     * Answers litigation from DH side
     * @param importId
     * @param requestedData
     * @return {Promise<any>}
     */
    answerLitigation(importId, requestedData) {
        return this.blockchain.answerLitigation(importId, requestedData);
    }

    /**
     * Prooves litigation for particular DH
     * @param importId
     * @param dhWallet
     * @param proofData
     * @return {Promise<any>}
     */
    proveLitigation(importId, dhWallet, proofData) {
        return this.blockchain.proveLitigation(importId, dhWallet, proofData);
    }

    /**
     * Pay out tokens
     * @param blockchainIdentity
     * @param offerId
     * @returns {Promise}
     */
    payOut(blockchainIdentity, offerId) {
        return this.blockchain.payOut(blockchainIdentity, offerId);
    }

    /**
     * Creates offer for the data storing on the Ethereum blockchain.
     * @returns {Promise<any>} Return choose start-time.
     */
    createOffer(
        blockchainIdentity,
        dataSetId,
        dataRootHash,
        redLitigationHash,
        greenLitigationHash,
        blueLitigationHash,
        dcNodeId,
        holdingTimeInMinutes,
        tokenAmountPerHolder,
        dataSizeInBytes,
        litigationIntervalInMinutes,
    ) {
        return this.blockchain.createOffer(
            blockchainIdentity,
            dataSetId,
            dataRootHash,
            redLitigationHash,
            greenLitigationHash,
            blueLitigationHash,
            dcNodeId,
            holdingTimeInMinutes,
            tokenAmountPerHolder,
            dataSizeInBytes,
            litigationIntervalInMinutes,
        );
    }

    /**
     * Finalizes offer on Blockchain
     * @returns {Promise<any>}
     */
    finalizeOffer(
        blockchainIdentity,
        offerId,
        shift,
        confirmation1,
        confirmation2,
        confirmation3,
        encryptionType,
        holders,
    ) {
        return this.blockchain.finalizeOffer(
            blockchainIdentity, offerId, shift, confirmation1,
            confirmation2, confirmation3, encryptionType, holders,
        );
    }

    /**
     * Subscribe to a particular event
     * @param event
     * @param importId
     * @param endMs
     * @param endCallback
     * @param filterFn
     */
    subscribeToEvent(event, importId, endMs = 5 * 60 * 1000, endCallback, filterFn) {
        return this.blockchain
            .subscribeToEvent(event, importId, endMs, endCallback, filterFn);
    }

    /**
     * Subscribes to Blockchain event
     *
     * Calling this method will subscribe to Blockchain's event which will be
     * emitted globally using globalEmitter.
     * @param event Event to listen to
     * @returns {number | Object} Event handle
     */
    async subscribeToEventPermanent(event) {
        return this.blockchain.subscribeToEventPermanent(event);
    }

    /**
     * Subscribes to Blockchain event with a callback specified
     *
     * Calling this method will subscribe to Blockchain's event which will be
     * emitted globally using globalEmitter.
     * Callback function will be executed when the event is emitted.
     * @param event Event to listen to
     * @param callback function to be executed
     * @returns {number | Object} Event handle
     */
    async subscribeToEventPermanentWithCallback(event, callback) {
        return this.blockchain.subscribeToEventPermanentWithCallback(event, callback);
    }

    /**
     * Gets all past events for the contract
     * @param contractName
     */
    getAllPastEvents(contractName) {
        return this.blockchain
            .getAllPastEvents(contractName);
    }

    async getStakedAmount(importId) {
        return this.blockchain.getStakedAmount(importId);
    }

    async getHoldingIncome(importId) {
        return this.blockchain.getHoldingIncome(importId);
    }

    async getPurchaseIncome(importId, dvWallet) {
        return this.blockchain.getPurchaseIncome(importId, dvWallet);
    }

    async getTotalStakedAmount() {
        return this.blockchain.getTotalStakedAmount();
    }

    async getTotalIncome() {
        return this.blockchain.getTotalIncome();
    }

    /**
     * Adds bid to the offer on Ethereum blockchain
     * @param importId Import ID
     * @param dhNodeId KADemlia ID of the DH node that wants to add bid
     * @returns {Promise<any>} Index of the bid.
     */
    addBid(importId, dhNodeId) {
        return this.blockchain.addBid(importId, dhNodeId);
    }

    /**
     * Gets status of the offer
     * @param importId
     * @return {Promise<any>}
     */
    getOfferStatus(importId) {
        return this.blockchain.getOfferStatus(importId);
    }

    /**
     * Gets balance from the profile
     * @param wallet
     * @returns {Promise}
     */
    getProfileBalance(wallet) {
        return this.blockchain.getProfileBalance(wallet);
    }

    /**
     * Deposits tokens to the profile
     * @param blockchainIdentity
     * @param amount
     * @returns {Promise<any>}
     */
    async depositTokens(blockchainIdentity, amount) {
        return this.blockchain.depositTokens(blockchainIdentity, amount);
    }

    /**
     * Gets root hash for import
     * @param dataSetId Data set ID
     * @return {Promise<any>}
     */
    async getRootHash(dataSetId) {
        return this.blockchain.getRootHash(dataSetId);
    }

    async getEscrow(importId, dhWallet) {
        return this.blockchain.getEscrow(importId, dhWallet);
    }

    async getPurchase(dhWallet, dvWallet, importId) {
        return this.blockchain.getPurchase(dhWallet, dvWallet, importId);
    }

    async getPurchasedData(importId, wallet) {
        return this.blockchain.getPurchasedData(importId, wallet);
    }

    async initiatePurchase(importId, dhWallet, tokenAmount, stakeFactor) {
        return this.blockchain.initiatePurchase(importId, dhWallet, tokenAmount, stakeFactor);
    }

    async sendCommitment(importId, dvWallet, commitment) {
        return this.blockchain.sendCommitment(importId, dvWallet, commitment);
    }

    async initiateDispute(importId, dhWallet) {
        return this.blockchain.initiateDispute(importId, dhWallet);
    }

    async confirmPurchase(importId, dhWallet) {
        return this.blockchain.confirmPurchase(importId, dhWallet);
    }

    async cancelPurchase(importId, correspondentWallet, senderIsDh) {
        return this.blockchain.cancelPurchase(importId, correspondentWallet, senderIsDh);
    }

    async sendProofData(
        importId, dvWallet, checksumLeft, checksumRight, checksumHash,
        randomNumber1, randomNumber2, decryptionKey, blockIndex,
    ) {
        return this.blockchain.sendProofData(
            importId, dvWallet, checksumLeft, checksumRight, checksumHash,
            randomNumber1, randomNumber2, decryptionKey, blockIndex,
        );
    }

    async sendEncryptedBlock(importId, dvWallet, encryptedBlock) {
        return this.blockchain.sendEncryptedBlock(importId, dvWallet, encryptedBlock);
    }

    /**
     * Pay out tokens from reading contract
     * @returns {Promise}
     * @param importId
     * @param dvWallet
     */
    async payOutForReading(importId, dvWallet) {
        return this.blockchain.payOutForReading(importId, dvWallet);
    }

    /**
     * Start token withdrawal operation
     * @param blockchainIdentity
     * @param amount
     * @return {Promise<any>}
     */
    async startTokenWithdrawal(blockchainIdentity, amount) {
        return this.blockchain.startTokenWithdrawal(blockchainIdentity, amount);
    }

    /**
     * Start token withdrawal operation
     * @param blockchainIdentity
     * @return {Promise<any>}
     */
    async withdrawTokens(blockchainIdentity) {
        return this.blockchain.withdrawTokens(blockchainIdentity);
    }

    /**
     * Get difficulty for the particular offer
     */
    async getOfferDifficulty(offerId) {
        return this.blockchain.getOfferDifficulty(offerId);
    }

    /**
     * Get all nodes which were added in the approval array
     */
    async getAddedNodes() {
        return this.blockchain.getAddedNodes();
    }

    /**
     * Get the statuses of all nodes which were added in the approval array
     */
    async getNodeStatuses() {
        return this.blockchain.getNodeStatuses();
    }

    /**
     * Check if a specific node still has approval
     * @param nodeId
     */
    async nodeHasApproval(nodeId) {
        return this.blockchain.nodeHasApproval(nodeId);
    }

    /**
     * Token contract address getter
     * @return {any|*}
     */
    getTokenContractAddress() {
        return this.blockchain.getTokenContractAddress();
    }

    /**
     * Returns purposes of the wallet.
     * @param {string} - erc725Identity
     * @param {string} - wallet
     * @return {Promise<[]>}
     */
    getWalletPurposes(erc725Identity, wallet) {
        return this.blockchain.getWalletPurposes(erc725Identity, wallet);
    }

    /**
     * Transfers identity to new address.
     * @param {string} - erc725identity
<<<<<<< HEAD
     */
    transferProfile(erc725identity) {
        return this.blockchain.transferProfile(erc725identity);
=======
     * @param {string} - managementWallet
     */
    transferProfile(erc725identity, managementWallet) {
        return this.blockchain.transferProfile(erc725identity, managementWallet);
>>>>>>> 8092bd9d
    }

    /**
     * Returns true if ERC725 contract is older version.
     * @param {string} - address of ERC 725 identity.
     * @return {Promise<boolean>}
     */
    async isErc725IdentityOld(address) {
        return this.blockchain.isErc725IdentityOld(address);
    }
<<<<<<< HEAD
=======

    /**
     * PayOut for multiple offers.
     * @returns {Promise<any>}
     */
    payOutMultiple(
        blockchainIdentity,
        offerIds,
    ) {
        return this.blockchain.payOutMultiple(
            blockchainIdentity,
            offerIds,
        );
    }
>>>>>>> 8092bd9d
}

module.exports = Blockchain;<|MERGE_RESOLUTION|>--- conflicted
+++ resolved
@@ -451,16 +451,10 @@
     /**
      * Transfers identity to new address.
      * @param {string} - erc725identity
-<<<<<<< HEAD
-     */
-    transferProfile(erc725identity) {
-        return this.blockchain.transferProfile(erc725identity);
-=======
      * @param {string} - managementWallet
      */
     transferProfile(erc725identity, managementWallet) {
         return this.blockchain.transferProfile(erc725identity, managementWallet);
->>>>>>> 8092bd9d
     }
 
     /**
@@ -471,8 +465,6 @@
     async isErc725IdentityOld(address) {
         return this.blockchain.isErc725IdentityOld(address);
     }
-<<<<<<< HEAD
-=======
 
     /**
      * PayOut for multiple offers.
@@ -487,7 +479,6 @@
             offerIds,
         );
     }
->>>>>>> 8092bd9d
 }
 
 module.exports = Blockchain;