const Ethereum = require('./Blockchain/Ethereum/index.js');

class Blockchain {
    /**
     * Default constructor
     * @param ctx IoC context
     */
    constructor(ctx) {
        this.log = ctx.logger;
        this.web3 = ctx.web3;
        this.emitter = ctx.emitter;
        this.config = ctx.config.blockchain;
        this.pluginService = ctx.blockchainPluginService;

        switch (this.config.blockchain_title) {
        case 'Ethereum':
            this.blockchain = new Ethereum(ctx);
            break;
        default:
            this.log.error('Unsupported blockchain', this.config.blockchain_title);
        }
        this.pluginService.bootstrap();
    }

    /**
     * Initialize Blockchain provider
     * @returns {Promise<void>}
     */
    async initialize() {
        await this.blockchain.initialize();
    }

    /**
     * Executes specific plugin
     * @param name  - Plugin name
     * @param data  - Plugin data
     * @return {Promise<void>}
     */
    async executePlugin(name, data) {
        return this.pluginService.execute(name, data);
    }

    /**
     * Gets profile by wallet
     * @param identity
     */
    getProfile(identity) {
        return this.blockchain.getProfile(identity);
    }

    /**
     * Set node ID
     * @param identity
     * @param nodeId
     */
    async setNodeId(identity, nodeId) {
        return this.blockchain.setNodeId(identity, nodeId);
    }

    /**
     * Creates node profile on the Bidding contract
     * @param managementWallet - Management wallet
     * @param profileNodeId - Network node ID
     * @param initialBalance - Initial profile balance
     * @param isSender725 - Is sender ERC 725?
     * @param blockchainIdentity - ERC 725 identity (empty if there is none)
     * @return {Promise<any>}
     */
    createProfile(
        managementWallet,
        profileNodeId,
        initialBalance,
        isSender725,
        blockchainIdentity,
    ) {
        return this.blockchain.createProfile(
            managementWallet,
            profileNodeId, initialBalance, isSender725,
            blockchainIdentity,
        );
    }

    /**
     * Gets minimum stake for creating a profile
     * @returns {Promise<*>}
     */
    async getProfileMinimumStake() {
        return this.blockchain.getProfileMinimumStake();
    }

    /**
     * Gets withdrawal time
     * @return {Promise<*>}
     */
    async getProfileWithdrawalTime() {
        return this.blockchain.getProfileWithdrawalTime();
    }

    /**
     * Increase token approval for escrow contract
     * @param {number} tokenAmountIncrease
     * @returns {Promise}
     */
    increaseProfileApproval(tokenAmountIncrease) {
        return this.blockchain.increaseProfileApproval(tokenAmountIncrease);
    }

    /**
     * Initiate litigation for the particular DH
     * @param offerId - Offer ID
     * @param holderIdentity - DH identity
     * @param litigatorIdentity - Litigator identity
     * @param requestedObjectIndex - Order number of the object from the OT-dataset
     * @param requestedBlockIndex - Order number of the block inside the sorted object
     * @param hashArray - Merkle proof
     * @return {Promise<any>}
     */
    async initiateLitigation(
        offerId, holderIdentity, litigatorIdentity,
        requestedObjectIndex, requestedBlockIndex, hashArray,
    ) {
        return this.blockchain.initiateLitigation(
            offerId,
            holderIdentity, litigatorIdentity, requestedObjectIndex, requestedBlockIndex, hashArray,
        );
    }

    /**
     * Completes litigation for the particular DH
     * @param offerId - Offer ID
     * @param holderIdentity - DH identity
     * @param challengerIdentity - DC identity
     * @param proofData - answer
     * @param leafIndex - the number of the block in the lowest level of the merkle tree
     * @param urgent - Whether max gas price should or not
     * @return {Promise<void>}
     */
    async completeLitigation(
        offerId,
        holderIdentity,
        challengerIdentity,
        proofData,
        leafIndex,
        urgent,
    ) {
        return this.blockchain.completeLitigation(
            offerId, holderIdentity,
            challengerIdentity, proofData, leafIndex, urgent,
        );
    }

    /**
     * Answers litigation from DH side
     * @param offerId
     * @param holderIdentity
     * @param answer
     * @param urgent - Whether maximum gas price should be used
     * @return {Promise<any>}
     */
    answerLitigation(offerId, holderIdentity, answer, urgent) {
        return this.blockchain.answerLitigation(offerId, holderIdentity, answer, urgent);
    }

    /**
     * Pay out tokens
     * @param blockchainIdentity
     * @param offerId
     * @param urgent
     * @returns {Promise}
     */
    payOut(blockchainIdentity, offerId, urgent) {
        return this.blockchain.payOut(blockchainIdentity, offerId, urgent);
    }

    /**
     * PayOut for multiple offers.
     * @returns {Promise<any>}
     */
    payOutMultiple(
        blockchainIdentity,
        offerIds,
    ) {
        return this.blockchain.payOutMultiple(
            blockchainIdentity,
            offerIds,
        );
    }

    /**
     * Creates offer for the data storing on the Ethereum blockchain.
     * @returns {Promise<any>} Return choose start-time.
     */
    createOffer(
        blockchainIdentity,
        dataSetId,
        dataRootHash,
        redLitigationHash,
        greenLitigationHash,
        blueLitigationHash,
        dcNodeId,
        holdingTimeInMinutes,
        tokenAmountPerHolder,
        dataSizeInBytes,
        litigationIntervalInMinutes,
        urgent,
    ) {
        return this.blockchain.createOffer(
            blockchainIdentity,
            dataSetId,
            dataRootHash,
            redLitigationHash,
            greenLitigationHash,
            blueLitigationHash,
            dcNodeId,
            holdingTimeInMinutes,
            tokenAmountPerHolder,
            dataSizeInBytes,
            litigationIntervalInMinutes,
            urgent,
        );
    }

    /**
     * Finalizes offer on Blockchain
     * @returns {Promise<any>}
     */
    finalizeOffer(
        blockchainIdentity,
        offerId,
        shift,
        confirmation1,
        confirmation2,
        confirmation3,
        encryptionType,
        holders,
        parentIdentity,
        urgent,
    ) {
        return this.blockchain.finalizeOffer(
            blockchainIdentity, offerId, shift, confirmation1,
            confirmation2, confirmation3, encryptionType, holders, parentIdentity, urgent,
        );
    }

    /**
     * Subscribe to a particular event
     * @param event
     * @param importId
     * @param endMs
     * @param endCallback
     * @param filterFn
     */
    subscribeToEvent(event, importId, endMs = 5 * 60 * 1000, endCallback, filterFn) {
        return this.blockchain
            .subscribeToEvent(event, importId, endMs, endCallback, filterFn);
    }

    /**
     * Subscribes to Blockchain event
     *
     * Calling this method will subscribe to Blockchain's event which will be
     * emitted globally using globalEmitter.
     * @param event Event to listen to
     * @returns {number | Object} Event handle
     */
    async subscribeToEventPermanent(event) {
        return this.blockchain.subscribeToEventPermanent(event);
    }

    /**
     * Subscribes to Blockchain event with a callback specified
     *
     * Calling this method will subscribe to Blockchain's event which will be
     * emitted globally using globalEmitter.
     * Callback function will be executed when the event is emitted.
     * @param event Event to listen to
     * @param callback function to be executed
     * @returns {number | Object} Event handle
     */
    async subscribeToEventPermanentWithCallback(event, callback) {
        return this.blockchain.subscribeToEventPermanentWithCallback(event, callback);
    }

    /**
     * Gets all past events for the contract
     * @param contractName
     */
    getAllPastEvents(contractName) {
        return this.blockchain
            .getAllPastEvents(contractName);
    }

    async getStakedAmount(importId) {
        return this.blockchain.getStakedAmount(importId);
    }

    async getHoldingIncome(importId) {
        return this.blockchain.getHoldingIncome(importId);
    }

    async getPurchaseIncome(importId, dvWallet) {
        return this.blockchain.getPurchaseIncome(importId, dvWallet);
    }

    async getTotalPayouts(identity) {
        return this.blockchain.getTotalPayouts(identity);
    }

    /**
     * Gets balance from the profile
     * @param wallet
     * @returns {Promise}
     */
    getProfileBalance(wallet) {
        return this.blockchain.getProfileBalance(wallet);
    }

    /**
     * Deposits tokens to the profile
     * @param blockchainIdentity
     * @param amount
     * @returns {Promise<any>}
     */
    async depositTokens(blockchainIdentity, amount) {
        return this.blockchain.depositTokens(blockchainIdentity, amount);
    }

    /**
     * Gets root hash for import
     * @param dataSetId Data set ID
     * @return {Promise<any>}
     */
    async getRootHash(dataSetId) {
        return this.blockchain.getRootHash(dataSetId);
    }

    async getPurchase(purchaseId) {
        return this.blockchain.getPurchase(purchaseId);
    }

    async getPurchaseStatus(purchaseId) {
        return this.blockchain.getPurchaseStatus(purchaseId);
    }

    async getPurchasedData(importId, wallet) {
        return this.blockchain.getPurchasedData(importId, wallet);
    }

    async getPaymentStageInterval() {
        return this.blockchain.getPaymentStageInterval();
    }

    async initiatePurchase(
        sellerIdentity, buyerIdentity,
        tokenAmount,
        originalDataRootHash, encodedDataRootHash,
    ) {
        return this.blockchain.initiatePurchase(
            sellerIdentity, buyerIdentity,
            tokenAmount,
            originalDataRootHash, encodedDataRootHash,
        );
    }

    /**
     * Decodes offer task event data from offer creation event
     * @param result Blockchain transaction receipt
     * @returns {Promise<any>}
     */
    decodePurchaseInitiatedEventFromTransaction(result) {
        return this.blockchain.decodePurchaseInitiatedEventFromTransaction(result);
    }


    async depositKey(purchaseId, key) {
        return this.blockchain.depositKey(purchaseId, key);
    }

    async takePayment(purchaseId) {
        return this.blockchain.takePayment(purchaseId);
    }

    async complainAboutNode(
        purchaseId, outputIndex, inputIndexLeft, encodedOutput, encodedInputLeft,
<<<<<<< HEAD
        proofOfEncodedOutput, proofOfEncodedInputLeft,
    ) {
        return this.blockchain.complainAboutNode(
            purchaseId, outputIndex, inputIndexLeft, encodedOutput, encodedInputLeft,
            proofOfEncodedOutput, proofOfEncodedInputLeft,
        );
    }

    async complainAboutRoot(purchaseId, encodedRootHash, proofOfEncodedRootHash, rootHashIndex) {
        return this.blockchain.complainAboutRoot();
=======
        proofOfEncodedOutput, proofOfEncodedInputLeft, urgent,
    ) {
        return this.blockchain.complainAboutNode(
            purchaseId, outputIndex, inputIndexLeft, encodedOutput, encodedInputLeft,
            proofOfEncodedOutput, proofOfEncodedInputLeft, urgent,
        );
    }

    async complainAboutRoot(
        purchaseId, encodedRootHash, proofOfEncodedRootHash, rootHashIndex,
        urgent,
    ) {
        return this.blockchain.complainAboutRoot(
            purchaseId, encodedRootHash, proofOfEncodedRootHash, rootHashIndex,
            urgent,
        );
>>>>>>> 5059fa8e
    }

    async sendCommitment(importId, dvWallet, commitment) {
        return this.blockchain.sendCommitment(importId, dvWallet, commitment);
    }

    async initiateDispute(importId, dhWallet) {
        return this.blockchain.initiateDispute(importId, dhWallet);
    }

    async confirmPurchase(importId, dhWallet) {
        return this.blockchain.confirmPurchase(importId, dhWallet);
    }

    async cancelPurchase(importId, correspondentWallet, senderIsDh) {
        return this.blockchain.cancelPurchase(importId, correspondentWallet, senderIsDh);
    }

    async sendProofData(
        importId, dvWallet, checksumLeft, checksumRight, checksumHash,
        randomNumber1, randomNumber2, decryptionKey, blockIndex,
    ) {
        return this.blockchain.sendProofData(
            importId, dvWallet, checksumLeft, checksumRight, checksumHash,
            randomNumber1, randomNumber2, decryptionKey, blockIndex,
        );
    }

    async sendEncryptedBlock(importId, dvWallet, encryptedBlock) {
        return this.blockchain.sendEncryptedBlock(importId, dvWallet, encryptedBlock);
    }

    /**
     * Pay out tokens from reading contract
     * @returns {Promise}
     * @param importId
     * @param dvWallet
     */
    async payOutForReading(importId, dvWallet) {
        return this.blockchain.payOutForReading(importId, dvWallet);
    }

    /**
     * Start token withdrawal operation
     * @param blockchainIdentity
     * @param amount
     * @return {Promise<any>}
     */
    async startTokenWithdrawal(blockchainIdentity, amount) {
        return this.blockchain.startTokenWithdrawal(blockchainIdentity, amount);
    }

    /**
     * Start token withdrawal operation
     * @param blockchainIdentity
     * @return {Promise<any>}
     */
    async withdrawTokens(blockchainIdentity) {
        return this.blockchain.withdrawTokens(blockchainIdentity);
    }

    /**
     * Get difficulty for the particular offer
     */
    async getOfferDifficulty(offerId) {
        return this.blockchain.getOfferDifficulty(offerId);
    }

    /**
     * Get all nodes which were added in the approval array
     */
    async getAddedNodes() {
        return this.blockchain.getAddedNodes();
    }

    /**
     * Get the statuses of all nodes which were added in the approval array
     */
    async getNodeStatuses() {
        return this.blockchain.getNodeStatuses();
    }

    /**
     * Check if a specific node still has approval
     * @param nodeId
     */
    async nodeHasApproval(nodeId) {
        return this.blockchain.nodeHasApproval(nodeId);
    }

    /**
     * Token contract address getter
     * @return {any|*}
     */
    getTokenContractAddress() {
        return this.blockchain.getTokenContractAddress();
    }

    /**
     * Returns purposes of the wallet.
     * @param erc725Identity {string}
     * @param wallet - {string}
     * @return {Promise<[]>}
     */
    getWalletPurposes(erc725Identity, wallet) {
        return this.blockchain.getWalletPurposes(erc725Identity, wallet);
    }

    /**
     * Transfers identity to new address.
     * @param erc725identity - {string}
     * @param managementWallet - {string}
     */
    transferProfile(erc725identity, managementWallet) {
        return this.blockchain.transferProfile(erc725identity, managementWallet);
    }

    /**
     * Returns true if ERC725 contract is older version.
     * @param address - {string} - address of ERC 725 identity.
     * @return {Promise<boolean>}
     */
    async isErc725IdentityOld(address) {
        return this.blockchain.isErc725IdentityOld(address);
    }

    /**
     * Get offer by ID
     * @param offerId - offer ID
     * @return {Promise<*>}
     */
    async getOffer(offerId) {
        return this.blockchain.getOffer(offerId);
    }

    /**
     * Get holders for offer ID
     * @param offerId - Offer ID
     * @param holderIdentity - Holder identity
     * @return {Promise<any>}
     */
    async getHolder(offerId, holderIdentity) {
        return this.blockchain.getHolder(offerId, holderIdentity);
    }

    /**
     * Replaces holder
     * @returns {Promise<any>}
     */
    replaceHolder(
        offerId,
        holderIdentity,
        litigatorIdentity,
        shift,
        confirmation1,
        confirmation2,
        confirmation3,
        holders,
    ) {
        return this.blockchain.replaceHolder(
            offerId,
            holderIdentity,
            litigatorIdentity,
            shift,
            confirmation1,
            confirmation2,
            confirmation3,
            holders,
        );
    }

    /**
     * Gets litigation information for the holder
     * @param offerId - Offer ID
     * @param holderIdentity - Holder identity
     * @return {Promise<any>}
     */
    async getLitigation(offerId, holderIdentity) {
        return this.blockchain.getLitigation(offerId, holderIdentity);
    }

    /**
     * Gets litigation timestamp for the holder
     * @param offerId - Offer ID
     * @param holderIdentity - Holder identity
     * @return {Promise<any>}
     */
    async getLitigationTimestamp(offerId, holderIdentity) {
        return this.blockchain.getLitigationTimestamp(offerId, holderIdentity);
    }

    /**
     * Gets last litigation difficulty
     * @param offerId - Offer ID
     * @param holderIdentity - Holder identity
     * @return {Promise<any>}
     */
    async getLitigationDifficulty(offerId, holderIdentity) {
        return this.blockchain.getLitigationDifficulty(offerId, holderIdentity);
    }

    /**
     * Gets last litigation replacement task
     * @param offerId - Offer ID
     * @param holderIdentity - Holder identity
     * @return {Promise<any>}
     */
    async getLitigationReplacementTask(offerId, holderIdentity) {
        return this.blockchain.getLitigationReplacementTask(offerId, holderIdentity);
    }

    /**
     * Get staked amount for the holder
     */
    async getHolderStakedAmount(offerId, holderIdentity) {
        return this.blockchain.getHolderStakedAmount(offerId, holderIdentity);
    }

    /**
     * Get paid amount for the holder
     */
    async getHolderPaidAmount(offerId, holderIdentity) {
        return this.blockchain.getHolderPaidAmount(offerId, holderIdentity);
    }

    /**
     * Get litigation encryption type
     */
    async getHolderLitigationEncryptionType(offerId, holderIdentity) {
        return this.blockchain.getHolderLitigationEncryptionType(offerId, holderIdentity);
    }

    /**
     * Check that the identity key has a specific purpose
     * @param identity - identity address
     * @param key - identity key
     * @param pupose - purpose to verify
     * @return {Promise<any>}
     */
    async keyHasPurpose(identity, key, purpose) {
        return this.blockchain.keyHasPurpose(identity, key, purpose);
    }

    /**
     * Check how many events were emitted in a transaction from the transaction receipt
     * @param receipt - the json object returned as a result of the transaction
     * @return {Number | undefined} - Returns undefined if the receipt does not have a logs field
     */
    numberOfEventsEmitted(receipt) {
        return this.blockchain.numberOfEventsEmitted(receipt);
    }
}

module.exports = Blockchain;<|MERGE_RESOLUTION|>--- conflicted
+++ resolved
@@ -382,18 +382,6 @@
 
     async complainAboutNode(
         purchaseId, outputIndex, inputIndexLeft, encodedOutput, encodedInputLeft,
-<<<<<<< HEAD
-        proofOfEncodedOutput, proofOfEncodedInputLeft,
-    ) {
-        return this.blockchain.complainAboutNode(
-            purchaseId, outputIndex, inputIndexLeft, encodedOutput, encodedInputLeft,
-            proofOfEncodedOutput, proofOfEncodedInputLeft,
-        );
-    }
-
-    async complainAboutRoot(purchaseId, encodedRootHash, proofOfEncodedRootHash, rootHashIndex) {
-        return this.blockchain.complainAboutRoot();
-=======
         proofOfEncodedOutput, proofOfEncodedInputLeft, urgent,
     ) {
         return this.blockchain.complainAboutNode(
@@ -410,7 +398,6 @@
             purchaseId, encodedRootHash, proofOfEncodedRootHash, rootHashIndex,
             urgent,
         );
->>>>>>> 5059fa8e
     }
 
     async sendCommitment(importId, dvWallet, commitment) {
