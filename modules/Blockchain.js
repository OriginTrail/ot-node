--- conflicted
+++ resolved
@@ -58,19 +58,11 @@
      */
     createProfile(
         nodeId, pricePerByteMinute, stakePerByteMinute,
-<<<<<<< HEAD
-        readStakeFactor, maxTimeMins, maxSizeBytes,
-    ) {
-        return this.blockchain.createProfile(
-            nodeId, pricePerByteMinute, stakePerByteMinute,
-            readStakeFactor, maxTimeMins, maxSizeBytes,
-=======
         readStakeFactor, maxTimeMins,
     ) {
         return this.blockchain.createProfile(
             nodeId, pricePerByteMinute, stakePerByteMinute,
             readStakeFactor, maxTimeMins,
->>>>>>> 2e0e1fc1
         );
     }
 
@@ -100,8 +92,6 @@
      */
     verifyEscrow(importId, dhWallet) {
         return this.blockchain.verifyEscrow(importId, dhWallet);
-<<<<<<< HEAD
-=======
     }
 
     /**
@@ -135,7 +125,6 @@
      */
     proveLitigation(importId, dhWallet, proofData) {
         return this.blockchain.proveLitigation(importId, dhWallet, proofData);
->>>>>>> 2e0e1fc1
     }
 
     /**
@@ -316,13 +305,8 @@
         return this.blockchain.getPurchase(dhWallet, dvWallet, importId);
     }
 
-<<<<<<< HEAD
-    async getPurchaseData(wallet, importId) {
-        return this.blockchain.getPurchaseData(wallet, importId);
-=======
     async getPurchasedData(importId, wallet) {
         return this.blockchain.getPurchasedData(importId, wallet);
->>>>>>> 2e0e1fc1
     }
 
     async initiatePurchase(importId, dhWallet, tokenAmount, stakeFactor) {
@@ -353,13 +337,10 @@
             randomNumber1, randomNumber2, decryptionKey, blockIndex,
         );
     }
-<<<<<<< HEAD
-=======
 
     async sendEncryptedBlock(importId, dvWallet, encryptedBlock) {
         return this.blockchain.sendEncryptedBlock(importId, dvWallet, encryptedBlock);
     }
->>>>>>> 2e0e1fc1
 }
 
 module.exports = Blockchain;