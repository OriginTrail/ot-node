const Ethereum = require('./Blockchain/Ethereum/index.js');

class Blockchain {
    /**
     * Default constructor
     * @param ctx IoC context
     */
    constructor(ctx) {
        this.log = ctx.logger;
        this.web3 = ctx.web3;
        this.emitter = ctx.emitter;
        this.config = ctx.config.blockchain;
        this.pluginService = ctx.blockchainPluginService;

        switch (this.config.blockchain_title) {
        case 'Ethereum':
            this.blockchain = new Ethereum(ctx);
            break;
        default:
            this.log.error('Unsupported blockchain', this.config.blockchain_title);
        }
        this.pluginService.bootstrap();
    }

    /**
     * Initialize Blockchain provider
     * @returns {Promise<void>}
     */
    async initialize() {
        await this.blockchain.initialize();
    }

    /**
     * Executes specific plugin
     * @param name  - Plugin name
     * @param data  - Plugin data
     * @return {Promise<void>}
     */
    async executePlugin(name, data) {
        return this.pluginService.execute(name, data);
    }

    /**
     * Checks if the node would rank in the top n + 1 network bids.
     * @param importId Offer import id
     * @param wallet DH wallet
     * @param dhNodeId KADemplia ID of the DH node that wants to add bid
     * @returns {Promisse<any>} boolean whether node would rank in the top n + 1
     */
    getDistanceParameters(importId) {
        return this.blockchain.getDistanceParameters(importId);
    }

    /**
     * Gets profile by wallet
     * @param identity
     */
    getProfile(identity) {
        return this.blockchain.getProfile(identity);
    }

    /**
     * Creates node profile on the Bidding contract
     * @param managementWallet - Management wallet
     * @param profileNodeId - Network node ID
     * @param initialBalance - Initial profile balance
     * @param isSender725 - Is sender ERC 725?
     * @param blockchainIdentity - ERC 725 identity (empty if there is none)
     * @return {Promise<any>}
     */
    createProfile(
        managementWallet,
        profileNodeId,
        initialBalance,
        isSender725,
        blockchainIdentity,
    ) {
        return this.blockchain.createProfile(
            managementWallet,
            profileNodeId, initialBalance, isSender725,
            blockchainIdentity,
        );
    }

    /**
     * Gets minimum stake for creating a profile
     * @returns {Promise<*>}
     */
    async getProfileMinimumStake() {
        return this.blockchain.getProfileMinimumStake();
    }

    /**
     * Gets withdrawal time
     * @return {Promise<*>}
     */
    async getProfileWithdrawalTime() {
        return this.blockchain.getProfileWithdrawalTime();
    }

    /**
     * Increase token approval for escrow contract
     * @param {number} tokenAmountIncrease
     * @returns {Promise}
     */
    increaseProfileApproval(tokenAmountIncrease) {
        return this.blockchain.increaseProfileApproval(tokenAmountIncrease);
    }

    /**
     * Increase token approval for bidding contract
     * @param {number} tokenAmountIncrease
     * @returns {Promise}
     */
    increaseBiddingApproval(tokenAmountIncrease) {
        return this.blockchain.increaseBiddingApproval(tokenAmountIncrease);
    }

    /**
     * Initiate litigation for the particular DH
     * @param offerId - Offer ID
     * @param holderIdentity - DH identity
     * @param litigatorIdentity - Litigator identity
     * @param requestedDataIndex - Block ID
     * @param hashArray - Merkle proof
     * @return {Promise<any>}
     */
    async initiateLitigation(
        offerId, holderIdentity, litigatorIdentity,
        requestedDataIndex, hashArray,
    ) {
        return this.blockchain.initiateLitigation(
            offerId,
            holderIdentity, litigatorIdentity, requestedDataIndex, hashArray,
        );
    }

    /**
     * Completes litigation for the particular DH
     * @param offerId - Offer ID
     * @param holderIdentity - DH identity
     * @param challengerIdentity - DC identity
     * @param proofData - answer
     * @return {Promise<void>}
     */
    async completeLitigation(offerId, holderIdentity, challengerIdentity, proofData) {
        return this.blockchain.completeLitigation(
            offerId, holderIdentity,
            challengerIdentity, proofData,
        );
    }

    /**
     * Answers litigation from DH side
     * @param offerId
     * @param holderIdentity
     * @param answer
     * @return {Promise<any>}
     */
    answerLitigation(offerId, holderIdentity, answer) {
        return this.blockchain.answerLitigation(offerId, holderIdentity, answer);
    }

    /**
     * Prooves litigation for particular DH
     * @param importId
     * @param dhWallet
     * @param proofData
     * @return {Promise<any>}
     */
    proveLitigation(importId, dhWallet, proofData) {
        return this.blockchain.proveLitigation(importId, dhWallet, proofData);
    }

    /**
     * Pay out tokens
     * @param blockchainIdentity
     * @param offerId
     * @returns {Promise}
     */
    payOut(blockchainIdentity, offerId) {
        return this.blockchain.payOut(blockchainIdentity, offerId);
    }

    /**
     * Creates offer for the data storing on the Ethereum blockchain.
     * @returns {Promise<any>} Return choose start-time.
     */
    createOffer(
        blockchainIdentity,
        dataSetId,
        dataRootHash,
        redLitigationHash,
        greenLitigationHash,
        blueLitigationHash,
        dcNodeId,
        holdingTimeInMinutes,
        tokenAmountPerHolder,
        dataSizeInBytes,
        litigationIntervalInMinutes,
    ) {
        return this.blockchain.createOffer(
            blockchainIdentity,
            dataSetId,
            dataRootHash,
            redLitigationHash,
            greenLitigationHash,
            blueLitigationHash,
            dcNodeId,
            holdingTimeInMinutes,
            tokenAmountPerHolder,
            dataSizeInBytes,
            litigationIntervalInMinutes,
        );
    }

    /**
     * Finalizes offer on Blockchain
     * @returns {Promise<any>}
     */
    finalizeOffer(
        blockchainIdentity,
        offerId,
        shift,
        confirmation1,
        confirmation2,
        confirmation3,
        encryptionType,
        holders,
    ) {
        return this.blockchain.finalizeOffer(
            blockchainIdentity, offerId, shift, confirmation1,
            confirmation2, confirmation3, encryptionType, holders,
        );
    }

    /**
     * Subscribe to a particular event
     * @param event
     * @param importId
     * @param endMs
     * @param endCallback
     * @param filterFn
     */
    subscribeToEvent(event, importId, endMs = 5 * 60 * 1000, endCallback, filterFn) {
        return this.blockchain
            .subscribeToEvent(event, importId, endMs, endCallback, filterFn);
    }

    /**
     * Subscribes to Blockchain event
     *
     * Calling this method will subscribe to Blockchain's event which will be
     * emitted globally using globalEmitter.
     * @param event Event to listen to
     * @returns {number | Object} Event handle
     */
    async subscribeToEventPermanent(event) {
        return this.blockchain.subscribeToEventPermanent(event);
    }

    /**
     * Subscribes to Blockchain event with a callback specified
     *
     * Calling this method will subscribe to Blockchain's event which will be
     * emitted globally using globalEmitter.
     * Callback function will be executed when the event is emitted.
     * @param event Event to listen to
     * @param callback function to be executed
     * @returns {number | Object} Event handle
     */
    async subscribeToEventPermanentWithCallback(event, callback) {
        return this.blockchain.subscribeToEventPermanentWithCallback(event, callback);
    }

    /**
     * Gets all past events for the contract
     * @param contractName
     */
    getAllPastEvents(contractName) {
        return this.blockchain
            .getAllPastEvents(contractName);
    }

    async getStakedAmount(importId) {
        return this.blockchain.getStakedAmount(importId);
    }

    async getHoldingIncome(importId) {
        return this.blockchain.getHoldingIncome(importId);
    }

    async getPurchaseIncome(importId, dvWallet) {
        return this.blockchain.getPurchaseIncome(importId, dvWallet);
    }

    async getTotalStakedAmount() {
        return this.blockchain.getTotalStakedAmount();
    }

    async getTotalIncome() {
        return this.blockchain.getTotalIncome();
    }

    /**
     * Adds bid to the offer on Ethereum blockchain
     * @param importId Import ID
     * @param dhNodeId KADemlia ID of the DH node that wants to add bid
     * @returns {Promise<any>} Index of the bid.
     */
    addBid(importId, dhNodeId) {
        return this.blockchain.addBid(importId, dhNodeId);
    }

    /**
     * Gets balance from the profile
     * @param wallet
     * @returns {Promise}
     */
    getProfileBalance(wallet) {
        return this.blockchain.getProfileBalance(wallet);
    }

    /**
     * Deposits tokens to the profile
     * @param blockchainIdentity
     * @param amount
     * @returns {Promise<any>}
     */
    async depositTokens(blockchainIdentity, amount) {
        return this.blockchain.depositTokens(blockchainIdentity, amount);
    }

    /**
     * Gets root hash for import
     * @param dataSetId Data set ID
     * @return {Promise<any>}
     */
    async getRootHash(dataSetId) {
        return this.blockchain.getRootHash(dataSetId);
    }

    async getEscrow(importId, dhWallet) {
        return this.blockchain.getEscrow(importId, dhWallet);
    }

    async getPurchase(dhWallet, dvWallet, importId) {
        return this.blockchain.getPurchase(dhWallet, dvWallet, importId);
    }

    async getPurchasedData(importId, wallet) {
        return this.blockchain.getPurchasedData(importId, wallet);
    }

    async initiatePurchase(importId, dhWallet, tokenAmount, stakeFactor) {
        return this.blockchain.initiatePurchase(importId, dhWallet, tokenAmount, stakeFactor);
    }

    async sendCommitment(importId, dvWallet, commitment) {
        return this.blockchain.sendCommitment(importId, dvWallet, commitment);
    }

    async initiateDispute(importId, dhWallet) {
        return this.blockchain.initiateDispute(importId, dhWallet);
    }

    async confirmPurchase(importId, dhWallet) {
        return this.blockchain.confirmPurchase(importId, dhWallet);
    }

    async cancelPurchase(importId, correspondentWallet, senderIsDh) {
        return this.blockchain.cancelPurchase(importId, correspondentWallet, senderIsDh);
    }

    async sendProofData(
        importId, dvWallet, checksumLeft, checksumRight, checksumHash,
        randomNumber1, randomNumber2, decryptionKey, blockIndex,
    ) {
        return this.blockchain.sendProofData(
            importId, dvWallet, checksumLeft, checksumRight, checksumHash,
            randomNumber1, randomNumber2, decryptionKey, blockIndex,
        );
    }

    async sendEncryptedBlock(importId, dvWallet, encryptedBlock) {
        return this.blockchain.sendEncryptedBlock(importId, dvWallet, encryptedBlock);
    }

    /**
     * Pay out tokens from reading contract
     * @returns {Promise}
     * @param importId
     * @param dvWallet
     */
    async payOutForReading(importId, dvWallet) {
        return this.blockchain.payOutForReading(importId, dvWallet);
    }

    /**
     * Start token withdrawal operation
     * @param blockchainIdentity
     * @param amount
     * @return {Promise<any>}
     */
    async startTokenWithdrawal(blockchainIdentity, amount) {
        return this.blockchain.startTokenWithdrawal(blockchainIdentity, amount);
    }

    /**
     * Start token withdrawal operation
     * @param blockchainIdentity
     * @return {Promise<any>}
     */
    async withdrawTokens(blockchainIdentity) {
        return this.blockchain.withdrawTokens(blockchainIdentity);
    }

    /**
     * Get difficulty for the particular offer
     */
    async getOfferDifficulty(offerId) {
        return this.blockchain.getOfferDifficulty(offerId);
    }

    /**
     * Get all nodes which were added in the approval array
     */
    async getAddedNodes() {
        return this.blockchain.getAddedNodes();
    }

    /**
     * Get the statuses of all nodes which were added in the approval array
     */
    async getNodeStatuses() {
        return this.blockchain.getNodeStatuses();
    }

    /**
     * Check if a specific node still has approval
     * @param nodeId
     */
    async nodeHasApproval(nodeId) {
        return this.blockchain.nodeHasApproval(nodeId);
    }

    /**
     * Token contract address getter
     * @return {any|*}
     */
    getTokenContractAddress() {
        return this.blockchain.getTokenContractAddress();
    }

    /**
     * Returns purposes of the wallet.
     * @param {string} - erc725Identity
     * @param {string} - wallet
     * @return {Promise<[]>}
     */
    getWalletPurposes(erc725Identity, wallet) {
        return this.blockchain.getWalletPurposes(erc725Identity, wallet);
    }

    /**
     * Transfers identity to new address.
     * @param {string} - erc725identity
     * @param {string} - managementWallet
     */
    transferProfile(erc725identity, managementWallet) {
        return this.blockchain.transferProfile(erc725identity, managementWallet);
    }

    /**
     * Returns true if ERC725 contract is older version.
     * @param {string} - address of ERC 725 identity.
     * @return {Promise<boolean>}
     */
    async isErc725IdentityOld(address) {
        return this.blockchain.isErc725IdentityOld(address);
    }

    /**
<<<<<<< HEAD
     * PayOut for multiple offers.
     * @returns {Promise<any>}
     */
    payOutMultiple(
        blockchainIdentity,
        offerIds,
    ) {
        return this.blockchain.payOutMultiple(
            blockchainIdentity,
            offerIds,
        );
    }
=======
     * Get offer by ID
     * @param offerId - offer ID
     * @return {Promise<*>}
     */
    async getOffer(offerId) {
        return this.blockchain.getOffer(offerId);
    }

    /**
     * Get holders for offer ID
     * @param offerId - Offer ID
     * @param holderIdentity - Holder identity
     * @return {Promise<any>}
     */
    async getHolder(offerId, holderIdentity) {
        return this.blockchain.getHolder(offerId, holderIdentity);
    }

    /**
     * Replaces holder
     * @returns {Promise<any>}
     */
    replaceHolder(
        offerId,
        holderIdentity,
        litigatorIdentity,
        shift,
        confirmation1,
        confirmation2,
        confirmation3,
        holders,
    ) {
        return this.blockchain.replaceHolder(
            offerId,
            holderIdentity,
            litigatorIdentity,
            shift,
            confirmation1,
            confirmation2,
            confirmation3,
            holders,
        );
    }

    /**
     * Gets last litigation timestamp for the holder
     * @param offerId - Offer ID
     * @param holderIdentity - Holder identity
     * @return {Promise<any>}
     */
    async getLitigationTimestamp(offerId, holderIdentity) {
        return this.blockchain.getLitigationTimestamp(offerId, holderIdentity);
    }

    /**
     * Gets last litigation difficulty
     * @param offerId - Offer ID
     * @param holderIdentity - Holder identity
     * @return {Promise<any>}
     */
    async getLitigationDifficulty(offerId, holderIdentity) {
        return this.blockchain.getLitigationDifficulty(offerId, holderIdentity);
    }

    /**
     * Gets last litigation replacement task
     * @param offerId - Offer ID
     * @param holderIdentity - Holder identity
     * @return {Promise<any>}
     */
    async getLitigationReplacementTask(offerId, holderIdentity) {
        return this.blockchain.getLitigationReplacementTask(offerId, holderIdentity);
    }

    /**
     * Get staked amount for the holder
     */
    async getHolderStakedAmount(offerId, holderIdentity) {
        return this.blockchain.getHolderStakedAmount(offerId, holderIdentity);
    }

    /**
     * Get paid amount for the holder
     */
    async getHolderPaidAmount(offerId, holderIdentity) {
        return this.blockchain.getHolderPaidAmount(offerId, holderIdentity);
    }
>>>>>>> e50ca49c
}

module.exports = Blockchain;<|MERGE_RESOLUTION|>--- conflicted
+++ resolved
@@ -481,20 +481,6 @@
     }
 
     /**
-<<<<<<< HEAD
-     * PayOut for multiple offers.
-     * @returns {Promise<any>}
-     */
-    payOutMultiple(
-        blockchainIdentity,
-        offerIds,
-    ) {
-        return this.blockchain.payOutMultiple(
-            blockchainIdentity,
-            offerIds,
-        );
-    }
-=======
      * Get offer by ID
      * @param offerId - offer ID
      * @return {Promise<*>}
@@ -582,7 +568,6 @@
     async getHolderPaidAmount(offerId, holderIdentity) {
         return this.blockchain.getHolderPaidAmount(offerId, holderIdentity);
     }
->>>>>>> e50ca49c
 }
 
 module.exports = Blockchain;