--- conflicted
+++ resolved
@@ -21,12 +21,13 @@
     }
 
     /**
-<<<<<<< HEAD
      * Runs required initializations for the selected blockchain
      */
     async initialize() {
         return this.blockchain.initialize(this.emitter);
-=======
+    }
+
+    /**
      * Checks if the node would rank in the top n + 1 network bids.
      * @param importId Offer import id
      * @param wallet DH wallet
@@ -35,7 +36,6 @@
      */
     getDistanceParameters(importId) {
         return this.blockchain.getDistanceParameters(importId);
->>>>>>> a1b71377
     }
 
     /**
