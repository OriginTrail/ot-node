const Ethereum = require('./Blockchain/Ethereum/index.js');

class Blockchain {
    /**
     * Default constructor
     * @param ctx IoC context
     */
    constructor(ctx) {
        this.log = ctx.logger;
        this.web3 = ctx.web3;
        this.emitter = ctx.emitter;
        this.config = ctx.config.blockchain;
        this.pluginService = ctx.blockchainPluginService;

        switch (this.config.blockchain_title) {
        case 'Ethereum':
            this.blockchain = new Ethereum(ctx);
            break;
        default:
            this.log.error('Unsupported blockchain', this.config.blockchain_title);
        }
        this.pluginService.bootstrap();
    }

    /**
     * Initialize Blockchain provider
     * @returns {Promise<void>}
     */
    async initialize() {
        await this.blockchain.initialize();
    }

    /**
     * Executes specific plugin
     * @param name  - Plugin name
     * @param data  - Plugin data
     * @return {Promise<void>}
     */
    async executePlugin(name, data) {
        return this.pluginService.execute(name, data);
    }

    /**
     * Checks if the node would rank in the top n + 1 network bids.
     * @param importId Offer import id
     * @param wallet DH wallet
     * @param dhNodeId KADemplia ID of the DH node that wants to add bid
     * @returns {Promisse<any>} boolean whether node would rank in the top n + 1
     */
    getDistanceParameters(importId) {
        return this.blockchain.getDistanceParameters(importId);
    }

    /**
     * Gets profile by wallet
     * @param identity
     */
    getProfile(identity) {
        return this.blockchain.getProfile(identity);
    }

    /**
     * Creates node profile on the Bidding contract
     * @param managementWallet - Management wallet
     * @param profileNodeId - Network node ID
     * @param initialBalance - Initial profile balance
     * @param isSender725 - Is sender ERC 725?
     * @param blockchainIdentity - ERC 725 identity (empty if there is none)
     * @return {Promise<any>}
     */
    createProfile(
        managementWallet,
        profileNodeId,
        initialBalance,
        isSender725,
        blockchainIdentity,
    ) {
        return this.blockchain.createProfile(
            managementWallet,
            profileNodeId, initialBalance, isSender725,
            blockchainIdentity,
        );
    }

    /**
     * Gets minimum stake for creating a profile
     * @returns {Promise<*>}
     */
    async getProfileMinimumStake() {
        return this.blockchain.getProfileMinimumStake();
    }

    /**
     * Gets withdrawal time
     * @return {Promise<*>}
     */
    async getProfileWithdrawalTime() {
        return this.blockchain.getProfileWithdrawalTime();
    }

    /**
     * Increase token approval for escrow contract
     * @param {number} tokenAmountIncrease
     * @returns {Promise}
     */
    increaseProfileApproval(tokenAmountIncrease) {
        return this.blockchain.increaseProfileApproval(tokenAmountIncrease);
    }

    /**
     * Increase token approval for bidding contract
     * @param {number} tokenAmountIncrease
     * @returns {Promise}
     */
    increaseBiddingApproval(tokenAmountIncrease) {
        return this.blockchain.increaseBiddingApproval(tokenAmountIncrease);
    }

    /**
     * Initiate litigation for the particular DH
     * @param offerId - Offer ID
     * @param holderIdentity - DH identity
     * @param litigatorIdentity - Litigator identity
     * @param requestedDataIndex - Block ID
     * @param hashArray - Merkle proof
     * @return {Promise<any>}
     */
    async initiateLitigation(
        offerId, holderIdentity, litigatorIdentity,
        requestedDataIndex, hashArray,
    ) {
        return this.blockchain.initiateLitigation(
            offerId,
            holderIdentity, litigatorIdentity, requestedDataIndex, hashArray,
        );
    }

    /**
     * Completes litigation for the particular DH
     * @param offerId - Offer ID
     * @param holderIdentity - DH identity
     * @param challengerIdentity - DC identity
     * @param proofData - answer
     * @return {Promise<void>}
     */
    async completeLitigation(offerId, holderIdentity, challengerIdentity, proofData) {
        return this.blockchain.completeLitigation(
            offerId, holderIdentity,
            challengerIdentity, proofData,
        );
    }

    /**
     * Answers litigation from DH side
     * @param offerId
     * @param holderIdentity
     * @param answer
     * @return {Promise<any>}
     */
    answerLitigation(offerId, holderIdentity, answer) {
        return this.blockchain.answerLitigation(offerId, holderIdentity, answer);
    }

    /**
     * Prooves litigation for particular DH
     * @param importId
     * @param dhWallet
     * @param proofData
     * @return {Promise<any>}
     */
    proveLitigation(importId, dhWallet, proofData) {
        return this.blockchain.proveLitigation(importId, dhWallet, proofData);
    }

    /**
     * Pay out tokens
     * @param blockchainIdentity
     * @param offerId
     * @returns {Promise}
     */
    payOut(blockchainIdentity, offerId) {
        return this.blockchain.payOut(blockchainIdentity, offerId);
    }

    /**
     * Creates offer for the data storing on the Ethereum blockchain.
     * @returns {Promise<any>} Return choose start-time.
     */
    createOffer(
        blockchainIdentity,
        dataSetId,
        dataRootHash,
        redLitigationHash,
        greenLitigationHash,
        blueLitigationHash,
        dcNodeId,
        holdingTimeInMinutes,
        tokenAmountPerHolder,
        dataSizeInBytes,
        litigationIntervalInMinutes,
    ) {
        return this.blockchain.createOffer(
            blockchainIdentity,
            dataSetId,
            dataRootHash,
            redLitigationHash,
            greenLitigationHash,
            blueLitigationHash,
            dcNodeId,
            holdingTimeInMinutes,
            tokenAmountPerHolder,
            dataSizeInBytes,
            litigationIntervalInMinutes,
        );
    }

    /**
     * Finalizes offer on Blockchain
     * @returns {Promise<any>}
     */
    finalizeOffer(
        blockchainIdentity,
        offerId,
        shift,
        confirmation1,
        confirmation2,
        confirmation3,
        encryptionType,
        holders,
    ) {
        return this.blockchain.finalizeOffer(
            blockchainIdentity, offerId, shift, confirmation1,
            confirmation2, confirmation3, encryptionType, holders,
        );
    }

    /**
     * Subscribe to a particular event
     * @param event
     * @param importId
     * @param endMs
     * @param endCallback
     * @param filterFn
     */
    subscribeToEvent(event, importId, endMs = 5 * 60 * 1000, endCallback, filterFn) {
        return this.blockchain
            .subscribeToEvent(event, importId, endMs, endCallback, filterFn);
    }

    /**
     * Subscribes to Blockchain event
     *
     * Calling this method will subscribe to Blockchain's event which will be
     * emitted globally using globalEmitter.
     * @param event Event to listen to
     * @returns {number | Object} Event handle
     */
    async subscribeToEventPermanent(event) {
        return this.blockchain.subscribeToEventPermanent(event);
    }

    /**
     * Subscribes to Blockchain event with a callback specified
     *
     * Calling this method will subscribe to Blockchain's event which will be
     * emitted globally using globalEmitter.
     * Callback function will be executed when the event is emitted.
     * @param event Event to listen to
     * @param callback function to be executed
     * @returns {number | Object} Event handle
     */
    async subscribeToEventPermanentWithCallback(event, callback) {
        return this.blockchain.subscribeToEventPermanentWithCallback(event, callback);
    }

    /**
     * Gets all past events for the contract
     * @param contractName
     */
    getAllPastEvents(contractName) {
        return this.blockchain
            .getAllPastEvents(contractName);
    }

    async getStakedAmount(importId) {
        return this.blockchain.getStakedAmount(importId);
    }

    async getHoldingIncome(importId) {
        return this.blockchain.getHoldingIncome(importId);
    }

    async getPurchaseIncome(importId, dvWallet) {
        return this.blockchain.getPurchaseIncome(importId, dvWallet);
    }

    async getTotalStakedAmount() {
        return this.blockchain.getTotalStakedAmount();
    }

    async getTotalIncome() {
        return this.blockchain.getTotalIncome();
    }

    /**
     * Adds bid to the offer on Ethereum blockchain
     * @param importId Import ID
     * @param dhNodeId KADemlia ID of the DH node that wants to add bid
     * @returns {Promise<any>} Index of the bid.
     */
    addBid(importId, dhNodeId) {
        return this.blockchain.addBid(importId, dhNodeId);
    }

    /**
<<<<<<< HEAD
     * Gets status of the offer
     * @param importId
     * @return {Promise<any>}
     */
    getOfferStatus(importId) {
        return this.blockchain.getOfferStatus(importId);
    }

    /**
=======
>>>>>>> d8857872
     * Gets balance from the profile
     * @param wallet
     * @returns {Promise}
     */
    getProfileBalance(wallet) {
        return this.blockchain.getProfileBalance(wallet);
    }

    /**
     * Deposits tokens to the profile
     * @param blockchainIdentity
     * @param amount
     * @returns {Promise<any>}
     */
    async depositTokens(blockchainIdentity, amount) {
        return this.blockchain.depositTokens(blockchainIdentity, amount);
    }

    /**
     * Gets root hash for import
     * @param dataSetId Data set ID
     * @return {Promise<any>}
     */
    async getRootHash(dataSetId) {
        return this.blockchain.getRootHash(dataSetId);
    }

    async getEscrow(importId, dhWallet) {
        return this.blockchain.getEscrow(importId, dhWallet);
    }

    async getPurchase(dhWallet, dvWallet, importId) {
        return this.blockchain.getPurchase(dhWallet, dvWallet, importId);
    }

    async getPurchasedData(importId, wallet) {
        return this.blockchain.getPurchasedData(importId, wallet);
    }

    async initiatePurchase(importId, dhWallet, tokenAmount, stakeFactor) {
        return this.blockchain.initiatePurchase(importId, dhWallet, tokenAmount, stakeFactor);
    }

    async sendCommitment(importId, dvWallet, commitment) {
        return this.blockchain.sendCommitment(importId, dvWallet, commitment);
    }

    async initiateDispute(importId, dhWallet) {
        return this.blockchain.initiateDispute(importId, dhWallet);
    }

    async confirmPurchase(importId, dhWallet) {
        return this.blockchain.confirmPurchase(importId, dhWallet);
    }

    async cancelPurchase(importId, correspondentWallet, senderIsDh) {
        return this.blockchain.cancelPurchase(importId, correspondentWallet, senderIsDh);
    }

    async sendProofData(
        importId, dvWallet, checksumLeft, checksumRight, checksumHash,
        randomNumber1, randomNumber2, decryptionKey, blockIndex,
    ) {
        return this.blockchain.sendProofData(
            importId, dvWallet, checksumLeft, checksumRight, checksumHash,
            randomNumber1, randomNumber2, decryptionKey, blockIndex,
        );
    }

    async sendEncryptedBlock(importId, dvWallet, encryptedBlock) {
        return this.blockchain.sendEncryptedBlock(importId, dvWallet, encryptedBlock);
    }

    /**
     * Pay out tokens from reading contract
     * @returns {Promise}
     * @param importId
     * @param dvWallet
     */
    async payOutForReading(importId, dvWallet) {
        return this.blockchain.payOutForReading(importId, dvWallet);
    }

    /**
     * Start token withdrawal operation
     * @param blockchainIdentity
     * @param amount
     * @return {Promise<any>}
     */
    async startTokenWithdrawal(blockchainIdentity, amount) {
        return this.blockchain.startTokenWithdrawal(blockchainIdentity, amount);
    }

    /**
     * Start token withdrawal operation
     * @param blockchainIdentity
     * @return {Promise<any>}
     */
    async withdrawTokens(blockchainIdentity) {
        return this.blockchain.withdrawTokens(blockchainIdentity);
    }

    /**
     * Get difficulty for the particular offer
     */
    async getOfferDifficulty(offerId) {
        return this.blockchain.getOfferDifficulty(offerId);
    }

    /**
     * Get all nodes which were added in the approval array
     */
    async getAddedNodes() {
        return this.blockchain.getAddedNodes();
    }

    /**
     * Get the statuses of all nodes which were added in the approval array
     */
    async getNodeStatuses() {
        return this.blockchain.getNodeStatuses();
    }

    /**
     * Check if a specific node still has approval
     * @param nodeId
     */
    async nodeHasApproval(nodeId) {
        return this.blockchain.nodeHasApproval(nodeId);
    }

    /**
     * Token contract address getter
     * @return {any|*}
     */
    getTokenContractAddress() {
        return this.blockchain.getTokenContractAddress();
    }

    /**
     * Returns purposes of the wallet.
     * @param {string} - erc725Identity
     * @param {string} - wallet
     * @return {Promise<[]>}
     */
    getWalletPurposes(erc725Identity, wallet) {
        return this.blockchain.getWalletPurposes(erc725Identity, wallet);
    }

    /**
     * Transfers identity to new address.
     * @param {string} - erc725identity
     * @param {string} - managementWallet
     */
    transferProfile(erc725identity, managementWallet) {
        return this.blockchain.transferProfile(erc725identity, managementWallet);
    }

    /**
     * Returns true if ERC725 contract is older version.
     * @param {string} - address of ERC 725 identity.
     * @return {Promise<boolean>}
     */
    async isErc725IdentityOld(address) {
        return this.blockchain.isErc725IdentityOld(address);
    }

    /**
<<<<<<< HEAD
     * PayOut for multiple offers.
     * @returns {Promise<any>}
     */
    payOutMultiple(
        blockchainIdentity,
        offerIds,
    ) {
        return this.blockchain.payOutMultiple(
            blockchainIdentity,
            offerIds,
        );
    }
=======
     * Get offer by ID
     * @param offerId - offer ID
     * @return {Promise<*>}
     */
    async getOffer(offerId) {
        return this.blockchain.getOffer(offerId);
    }

    /**
     * Get holders for offer ID
     * @param offerId - Offer ID
     * @param holderIdentity - Holder identity
     * @return {Promise<any>}
     */
    async getHolder(offerId, holderIdentity) {
        return this.blockchain.getHolder(offerId, holderIdentity);
    }

    /**
     * Replaces holder
     * @returns {Promise<any>}
     */
    replaceHolder(
        offerId,
        holderIdentity,
        litigatorIdentity,
        shift,
        confirmation1,
        confirmation2,
        confirmation3,
        holders,
    ) {
        return this.blockchain.replaceHolder(
            offerId,
            holderIdentity,
            litigatorIdentity,
            shift,
            confirmation1,
            confirmation2,
            confirmation3,
            holders,
        );
    }

    /**
     * Gets last litigation timestamp for the holder
     * @param offerId - Offer ID
     * @param holderIdentity - Holder identity
     * @return {Promise<any>}
     */
    async getLitigationTimestamp(offerId, holderIdentity) {
        return this.blockchain.getLitigationTimestamp(offerId, holderIdentity);
    }

    /**
     * Gets last litigation difficulty
     * @param offerId - Offer ID
     * @param holderIdentity - Holder identity
     * @return {Promise<any>}
     */
    async getLitigationDifficulty(offerId, holderIdentity) {
        return this.blockchain.getLitigationDifficulty(offerId, holderIdentity);
    }

    /**
     * Gets last litigation replacement task
     * @param offerId - Offer ID
     * @param holderIdentity - Holder identity
     * @return {Promise<any>}
     */
    async getLitigationReplacementTask(offerId, holderIdentity) {
        return this.blockchain.getLitigationReplacementTask(offerId, holderIdentity);
    }

    /**
     * Get staked amount for the holder
     */
    async getHolderStakedAmount(offerId, holderIdentity) {
        return this.blockchain.getHolderStakedAmount(offerId, holderIdentity);
    }

    /**
     * Get paid amount for the holder
     */
    async getHolderPaidAmount(offerId, holderIdentity) {
        return this.blockchain.getHolderPaidAmount(offerId, holderIdentity);
    }
>>>>>>> d8857872
}

module.exports = Blockchain;<|MERGE_RESOLUTION|>--- conflicted
+++ resolved
@@ -313,18 +313,6 @@
     }
 
     /**
-<<<<<<< HEAD
-     * Gets status of the offer
-     * @param importId
-     * @return {Promise<any>}
-     */
-    getOfferStatus(importId) {
-        return this.blockchain.getOfferStatus(importId);
-    }
-
-    /**
-=======
->>>>>>> d8857872
      * Gets balance from the profile
      * @param wallet
      * @returns {Promise}
@@ -493,20 +481,6 @@
     }
 
     /**
-<<<<<<< HEAD
-     * PayOut for multiple offers.
-     * @returns {Promise<any>}
-     */
-    payOutMultiple(
-        blockchainIdentity,
-        offerIds,
-    ) {
-        return this.blockchain.payOutMultiple(
-            blockchainIdentity,
-            offerIds,
-        );
-    }
-=======
      * Get offer by ID
      * @param offerId - offer ID
      * @return {Promise<*>}
@@ -594,7 +568,6 @@
     async getHolderPaidAmount(offerId, holderIdentity) {
         return this.blockchain.getHolderPaidAmount(offerId, holderIdentity);
     }
->>>>>>> d8857872
 }
 
 module.exports = Blockchain;