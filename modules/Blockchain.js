const Ethereum = require('./Blockchain/Ethereum/index.js');

class Blockchain {
    /**
     * Default constructor
     * @param ctx IoC context
     */
    constructor(ctx) {
        this.log = ctx.logger;
        this.web3 = ctx.web3;
        this.emitter = ctx.emitter;
        this.config = ctx.config.blockchain;
        this.pluginService = ctx.blockchainPluginService;

        switch (this.config.blockchain_title) {
        case 'Ethereum':
            this.blockchain = new Ethereum(ctx);
            break;
        default:
            this.log.error('Unsupported blockchain', this.config.blockchain_title);
        }
        this.pluginService.bootstrap();
    }

    /**
     * Initialize Blockchain provider
     * @returns {Promise<void>}
     */
    async initialize() {
        await this.blockchain.initialize();
    }

    /**
     * Executes specific plugin
     * @param name  - Plugin name
     * @param data  - Plugin data
     * @return {Promise<void>}
     */
    async executePlugin(name, data) {
        return this.pluginService.execute(name, data);
    }

    /**
     * Checks if the node would rank in the top n + 1 network bids.
     * @param importId Offer import id
     * @param wallet DH wallet
     * @param dhNodeId KADemplia ID of the DH node that wants to add bid
     * @returns {Promisse<any>} boolean whether node would rank in the top n + 1
     */
    getDistanceParameters(importId) {
        return this.blockchain.getDistanceParameters(importId);
    }

    /**
     * Gets profile by wallet
     * @param identity
     */
    getProfile(identity) {
        return this.blockchain.getProfile(identity);
    }

    /**
     * Creates node profile on the Bidding contract
     * @param managementWallet - Management wallet
     * @param profileNodeId - Network node ID
     * @param initialBalance - Initial profile balance
     * @param isSender725 - Is sender ERC 725?
     * @param blockchainIdentity - ERC 725 identity (empty if there is none)
     * @return {Promise<any>}
     */
    createProfile(
        managementWallet,
        profileNodeId,
        initialBalance,
        isSender725,
        blockchainIdentity,
    ) {
        return this.blockchain.createProfile(
            managementWallet,
            profileNodeId, initialBalance, isSender725,
            blockchainIdentity,
        );
    }

    /**
     * Gets minimum stake for creating a profile
     * @returns {Promise<*>}
     */
    async getProfileMinimumStake() {
        return this.blockchain.getProfileMinimumStake();
    }

    /**
     * Gets withdrawal time
     * @return {Promise<*>}
     */
    async getProfileWithdrawalTime() {
        return this.blockchain.getProfileWithdrawalTime();
    }

    /**
     * Increase token approval for escrow contract
     * @param {number} tokenAmountIncrease
     * @returns {Promise}
     */
    increaseProfileApproval(tokenAmountIncrease) {
        return this.blockchain.increaseProfileApproval(tokenAmountIncrease);
    }

    /**
     * Increase token approval for bidding contract
     * @param {number} tokenAmountIncrease
     * @returns {Promise}
     */
    increaseBiddingApproval(tokenAmountIncrease) {
        return this.blockchain.increaseBiddingApproval(tokenAmountIncrease);
    }

    /**
     * Initiate litigation for the particular DH
     * @param offerId - Offer ID
     * @param holderIdentity - DH identity
     * @param litigatorIdentity - Litigator identity
     * @param requestedDataIndex - Block ID
     * @param hashArray - Merkle proof
     * @return {Promise<any>}
     */
    async initiateLitigation(
        offerId, holderIdentity, litigatorIdentity,
        requestedDataIndex, hashArray,
    ) {
        return this.blockchain.initiateLitigation(
            offerId,
            holderIdentity, litigatorIdentity, requestedDataIndex, hashArray,
        );
    }

    /**
     * Completes litigation for the particular DH
     * @param offerId - Offer ID
     * @param holderIdentity - DH identity
     * @param challengerIdentity - DC identity
     * @param proofData - answer
     * @return {Promise<void>}
     */
    async completeLitigation(offerId, holderIdentity, challengerIdentity, proofData) {
        return this.blockchain.completeLitigation(
            offerId, holderIdentity,
            challengerIdentity, proofData,
        );
    }

    /**
     * Answers litigation from DH side
     * @param offerId
     * @param holderIdentity
     * @param answer
     * @return {Promise<any>}
     */
    answerLitigation(offerId, holderIdentity, answer) {
        return this.blockchain.answerLitigation(offerId, holderIdentity, answer);
    }

    /**
     * Prooves litigation for particular DH
     * @param importId
     * @param dhWallet
     * @param proofData
     * @return {Promise<any>}
     */
    proveLitigation(importId, dhWallet, proofData) {
        return this.blockchain.proveLitigation(importId, dhWallet, proofData);
    }

    /**
     * Pay out tokens
     * @param blockchainIdentity
     * @param offerId
     * @returns {Promise}
     */
    payOut(blockchainIdentity, offerId) {
        return this.blockchain.payOut(blockchainIdentity, offerId);
    }

    /**
     * Creates offer for the data storing on the Ethereum blockchain.
     * @returns {Promise<any>} Return choose start-time.
     */
    createOffer(
        blockchainIdentity,
        dataSetId,
        dataRootHash,
        redLitigationHash,
        greenLitigationHash,
        blueLitigationHash,
        dcNodeId,
        holdingTimeInMinutes,
        tokenAmountPerHolder,
        dataSizeInBytes,
        litigationIntervalInMinutes,
    ) {
        return this.blockchain.createOffer(
            blockchainIdentity,
            dataSetId,
            dataRootHash,
            redLitigationHash,
            greenLitigationHash,
            blueLitigationHash,
            dcNodeId,
            holdingTimeInMinutes,
            tokenAmountPerHolder,
            dataSizeInBytes,
            litigationIntervalInMinutes,
        );
    }

    /**
     * Finalizes offer on Blockchain
     * @returns {Promise<any>}
     */
    finalizeOffer(
        blockchainIdentity,
        offerId,
        shift,
        confirmation1,
        confirmation2,
        confirmation3,
        encryptionType,
        holders,
        parentIdentity,
    ) {
        return this.blockchain.finalizeOffer(
            blockchainIdentity, offerId, shift, confirmation1,
            confirmation2, confirmation3, encryptionType, holders, parentIdentity,
        );
    }

    /**
     * Subscribe to a particular event
     * @param event
     * @param importId
     * @param endMs
     * @param endCallback
     * @param filterFn
     */
    subscribeToEvent(event, importId, endMs = 5 * 60 * 1000, endCallback, filterFn) {
        return this.blockchain
            .subscribeToEvent(event, importId, endMs, endCallback, filterFn);
    }

    /**
     * Subscribes to Blockchain event
     *
     * Calling this method will subscribe to Blockchain's event which will be
     * emitted globally using globalEmitter.
     * @param event Event to listen to
     * @returns {number | Object} Event handle
     */
    async subscribeToEventPermanent(event) {
        return this.blockchain.subscribeToEventPermanent(event);
    }

    /**
     * Subscribes to Blockchain event with a callback specified
     *
     * Calling this method will subscribe to Blockchain's event which will be
     * emitted globally using globalEmitter.
     * Callback function will be executed when the event is emitted.
     * @param event Event to listen to
     * @param callback function to be executed
     * @returns {number | Object} Event handle
     */
    async subscribeToEventPermanentWithCallback(event, callback) {
        return this.blockchain.subscribeToEventPermanentWithCallback(event, callback);
    }

    /**
     * Gets all past events for the contract
     * @param contractName
     */
    getAllPastEvents(contractName) {
        return this.blockchain
            .getAllPastEvents(contractName);
    }

    async getStakedAmount(importId) {
        return this.blockchain.getStakedAmount(importId);
    }

    async getHoldingIncome(importId) {
        return this.blockchain.getHoldingIncome(importId);
    }

    async getPurchaseIncome(importId, dvWallet) {
        return this.blockchain.getPurchaseIncome(importId, dvWallet);
    }

    async getTotalStakedAmount() {
        return this.blockchain.getTotalStakedAmount();
    }

    async getTotalPayouts(identity) {
        return this.blockchain.getTotalPayouts(identity);
    }

    /**
     * Adds bid to the offer on Ethereum blockchain
     * @param importId Import ID
     * @param dhNodeId KADemlia ID of the DH node that wants to add bid
     * @returns {Promise<any>} Index of the bid.
     */
    addBid(importId, dhNodeId) {
        return this.blockchain.addBid(importId, dhNodeId);
    }

    /**
     * Gets balance from the profile
     * @param wallet
     * @returns {Promise}
     */
    getProfileBalance(wallet) {
        return this.blockchain.getProfileBalance(wallet);
    }

    /**
     * Deposits tokens to the profile
     * @param blockchainIdentity
     * @param amount
     * @returns {Promise<any>}
     */
    async depositTokens(blockchainIdentity, amount) {
        return this.blockchain.depositTokens(blockchainIdentity, amount);
    }

    /**
     * Gets root hash for import
     * @param dataSetId Data set ID
     * @return {Promise<any>}
     */
    async getRootHash(dataSetId) {
        return this.blockchain.getRootHash(dataSetId);
    }

    async getEscrow(importId, dhWallet) {
        return this.blockchain.getEscrow(importId, dhWallet);
    }

    async getPurchase(dhWallet, dvWallet, importId) {
        return this.blockchain.getPurchase(dhWallet, dvWallet, importId);
    }

    async getPurchasedData(importId, wallet) {
        return this.blockchain.getPurchasedData(importId, wallet);
    }

    async initiatePurchase(importId, dhWallet, tokenAmount, stakeFactor) {
        return this.blockchain.initiatePurchase(importId, dhWallet, tokenAmount, stakeFactor);
    }

    async sendCommitment(importId, dvWallet, commitment) {
        return this.blockchain.sendCommitment(importId, dvWallet, commitment);
    }

    async initiateDispute(importId, dhWallet) {
        return this.blockchain.initiateDispute(importId, dhWallet);
    }

    async confirmPurchase(importId, dhWallet) {
        return this.blockchain.confirmPurchase(importId, dhWallet);
    }

    async cancelPurchase(importId, correspondentWallet, senderIsDh) {
        return this.blockchain.cancelPurchase(importId, correspondentWallet, senderIsDh);
    }

    async sendProofData(
        importId, dvWallet, checksumLeft, checksumRight, checksumHash,
        randomNumber1, randomNumber2, decryptionKey, blockIndex,
    ) {
        return this.blockchain.sendProofData(
            importId, dvWallet, checksumLeft, checksumRight, checksumHash,
            randomNumber1, randomNumber2, decryptionKey, blockIndex,
        );
    }

    async sendEncryptedBlock(importId, dvWallet, encryptedBlock) {
        return this.blockchain.sendEncryptedBlock(importId, dvWallet, encryptedBlock);
    }

    /**
     * Pay out tokens from reading contract
     * @returns {Promise}
     * @param importId
     * @param dvWallet
     */
    async payOutForReading(importId, dvWallet) {
        return this.blockchain.payOutForReading(importId, dvWallet);
    }

    /**
     * Start token withdrawal operation
     * @param blockchainIdentity
     * @param amount
     * @return {Promise<any>}
     */
    async startTokenWithdrawal(blockchainIdentity, amount) {
        return this.blockchain.startTokenWithdrawal(blockchainIdentity, amount);
    }

    /**
     * Start token withdrawal operation
     * @param blockchainIdentity
     * @return {Promise<any>}
     */
    async withdrawTokens(blockchainIdentity) {
        return this.blockchain.withdrawTokens(blockchainIdentity);
    }

    /**
     * Get difficulty for the particular offer
     */
    async getOfferDifficulty(offerId) {
        return this.blockchain.getOfferDifficulty(offerId);
    }

    /**
     * Get all nodes which were added in the approval array
     */
    async getAddedNodes() {
        return this.blockchain.getAddedNodes();
    }

    /**
     * Get the statuses of all nodes which were added in the approval array
     */
    async getNodeStatuses() {
        return this.blockchain.getNodeStatuses();
    }

    /**
     * Check if a specific node still has approval
     * @param nodeId
     */
    async nodeHasApproval(nodeId) {
        return this.blockchain.nodeHasApproval(nodeId);
    }

    /**
     * Token contract address getter
     * @return {any|*}
     */
    getTokenContractAddress() {
        return this.blockchain.getTokenContractAddress();
    }

    /**
     * Returns purposes of the wallet.
     * @param {string} - erc725Identity
     * @param {string} - wallet
     * @return {Promise<[]>}
     */
    getWalletPurposes(erc725Identity, wallet) {
        return this.blockchain.getWalletPurposes(erc725Identity, wallet);
    }

    /**
     * Transfers identity to new address.
     * @param {string} - erc725identity
     * @param {string} - managementWallet
     */
    transferProfile(erc725identity, managementWallet) {
        return this.blockchain.transferProfile(erc725identity, managementWallet);
    }

    /**
     * Returns true if ERC725 contract is older version.
     * @param {string} - address of ERC 725 identity.
     * @return {Promise<boolean>}
     */
    async isErc725IdentityOld(address) {
        return this.blockchain.isErc725IdentityOld(address);
    }

    /**
     * Get offer by ID
     * @param offerId - offer ID
     * @return {Promise<*>}
     */
    async getOffer(offerId) {
        return this.blockchain.getOffer(offerId);
    }

    /**
     * Get holders for offer ID
     * @param offerId - Offer ID
     * @param holderIdentity - Holder identity
     * @return {Promise<any>}
     */
    async getHolder(offerId, holderIdentity) {
        return this.blockchain.getHolder(offerId, holderIdentity);
    }

    /**
     * Replaces holder
     * @returns {Promise<any>}
     */
    replaceHolder(
        offerId,
        holderIdentity,
        litigatorIdentity,
        shift,
        confirmation1,
        confirmation2,
        confirmation3,
        holders,
    ) {
        return this.blockchain.replaceHolder(
            offerId,
            holderIdentity,
            litigatorIdentity,
            shift,
            confirmation1,
            confirmation2,
            confirmation3,
            holders,
        );
    }

    /**
     * Gets last litigation timestamp for the holder
     * @param offerId - Offer ID
     * @param holderIdentity - Holder identity
     * @return {Promise<any>}
     */
    async getLitigationTimestamp(offerId, holderIdentity) {
        return this.blockchain.getLitigationTimestamp(offerId, holderIdentity);
    }

    /**
     * Gets last litigation difficulty
     * @param offerId - Offer ID
     * @param holderIdentity - Holder identity
     * @return {Promise<any>}
     */
    async getLitigationDifficulty(offerId, holderIdentity) {
        return this.blockchain.getLitigationDifficulty(offerId, holderIdentity);
    }

    /**
     * Gets last litigation replacement task
     * @param offerId - Offer ID
     * @param holderIdentity - Holder identity
     * @return {Promise<any>}
     */
    async getLitigationReplacementTask(offerId, holderIdentity) {
        return this.blockchain.getLitigationReplacementTask(offerId, holderIdentity);
    }

    /**
     * Get staked amount for the holder
     */
    async getHolderStakedAmount(offerId, holderIdentity) {
        return this.blockchain.getHolderStakedAmount(offerId, holderIdentity);
    }

    /**
     * Get paid amount for the holder
     */
    async getHolderPaidAmount(offerId, holderIdentity) {
        return this.blockchain.getHolderPaidAmount(offerId, holderIdentity);
    }

    /**
<<<<<<< HEAD
     * Check that the identity key has a specific purpose
     * @param identity - identity address
     * @param key - identity key
     * @param pupose - purpose to verify
     * @return {Promise<any>}
     */
    async keyHasPurpose(identity, key, purpose) {
        return this.blockchain.keyHasPurpose(identity, key, purpose);
=======
     * Get litigation encryption type
     */
    async getHolderLitigationEncryptionType(offerId, holderIdentity) {
        return this.blockchain.getHolderLitigationEncryptionType(offerId, holderIdentity);
>>>>>>> 47ba245a
    }
}

module.exports = Blockchain;<|MERGE_RESOLUTION|>--- conflicted
+++ resolved
@@ -571,7 +571,13 @@
     }
 
     /**
-<<<<<<< HEAD
+     * Get litigation encryption type
+     */
+    async getHolderLitigationEncryptionType(offerId, holderIdentity) {
+        return this.blockchain.getHolderLitigationEncryptionType(offerId, holderIdentity);
+    }
+
+    /**
      * Check that the identity key has a specific purpose
      * @param identity - identity address
      * @param key - identity key
@@ -580,12 +586,6 @@
      */
     async keyHasPurpose(identity, key, purpose) {
         return this.blockchain.keyHasPurpose(identity, key, purpose);
-=======
-     * Get litigation encryption type
-     */
-    async getHolderLitigationEncryptionType(offerId, holderIdentity) {
-        return this.blockchain.getHolderLitigationEncryptionType(offerId, holderIdentity);
->>>>>>> 47ba245a
     }
 }
 
