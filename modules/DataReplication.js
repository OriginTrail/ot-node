--- conflicted
+++ resolved
@@ -31,7 +31,7 @@
                 start_time: currentUnixTime + 120,
                 total_time: 10 * 60,
             };
-            /*
+/*
             try {
                 deasync(Blockchain.bc.increaseApproval(options.amount));
                 deasync(Blockchain.bc.initiateEscrow(
@@ -48,18 +48,7 @@
                 config.dh[0], options.import_id, 10,
                 options.start_time, options.start_time + 120, 10, data.encryptedVertices.vertices,
             );
-<<<<<<< HEAD
             const payload = {
-=======
-
-            Challenge.addTests(tests).then(() => {
-                challenger.startChallenging();
-            }, () => {
-                log.error(`Failed to generate challenges for ${config.identity}, import ID ${options.import_id}`);
-            });
-
-            const payload = JSON.stringify({
->>>>>>> f2107244
                 payload: {
                     vertices: data.encryptedVertices.vertices,
                     public_key: data.encryptedVertices.public_key,
@@ -67,14 +56,17 @@
                     data_id: data.data_id,
                     dc_wallet: config.blockchain.wallet_address,
                 },
-<<<<<<< HEAD
             };
 
-=======
-            });
->>>>>>> f2107244
+          Challenge.addTests(tests).then(() => {
+            challenger.startChallenging();
+          }, () => {
+            log.error(`Failed to generate challenges for ${config.identity}, import ID ${options.import_id}`);
+          });
 
-            // send payload to DH
+
+
+          // send payload to DH
 
             MessageHandler.sendDirectMessage(config.dh, 'payload-request', payload)
                 .then(() => {
