const graph = require('./Graph');
const Challenge = require('./Challenge');
const utilities = require('./Utilities');
const config = require('./Config');
const Blockchain = require('./BlockChainInstance');
const MessageHandler = require('./MessageHandler');
const Storage = require('./Storage');
const deasync = require('deasync-promise');

const log = require('./Utilities').getLogger();


class DataReplication {
    /**
   * Sends data to DH for replication
   *
   * @param data object {VERTICES, EDGES, IMPORT_ID} This is the payload to be sent
   * @return object response
   */
    static sendPayload(data) {
        return new Promise((resolve, reject) => {
            log.info('Entering sendPayload');

            const currentUnixTime = Math.floor(new Date() / 1000);
            const min10 = currentUnixTime + 120 + 60; // End of testing period
            const options = {
                dh_wallet: config.dh_wallet,
                import_id: data.data_id,
                amount: data.vertices.length + data.edges.length,
                start_time: currentUnixTime + 120,
                total_time: 10 * 60,
            };
            /*
            try {
                deasync(Blockchain.bc.increaseApproval(options.amount));
                deasync(Blockchain.bc.initiateEscrow(
                    options.dh_wallet,
                    options.import_id,
                    options.amount,
                    options.total_time,
                ));
            } catch (e) {
                console.log(e);
            }
*/
            const tests = Challenge.generateTests(
                config.dh[0], options.import_id, 10,
                options.start_time, options.start_time + 120, 10, data.encryptedVertices.vertices,
            );
            const payload = {
                payload: {
                    vertices: data.encryptedVertices.vertices,
                    public_key: data.encryptedVertices.public_key,
                    edges: data.edges,
                    data_id: data.data_id,
                    dc_wallet: config.blockchain.wallet_address,
                },

            // send payload to DH
<<<<<<< HEAD

=======
>>>>>>> 909f01cc
            MessageHandler.sendDirectMessage(config.dh, 'payload-request', payload)
                .then(() => {
                    log.info(`Sent payload to ${config.dh[0]}`);
                    // save holding data config.DH_WALLET, data.data_id, payload.public_key
                    // Storage.models.holding_data.create({
                    //     dc_id: config.identity,
                    //     data_id: options.data_id,
                    //     start_time: options.start_time,
                    //     end_time: options.start_time + 120,
                    //    total_token: options.amount,
                    // });
                });
        });
    }
}

module.exports = DataReplication;<|MERGE_RESOLUTION|>--- conflicted
+++ resolved
@@ -55,12 +55,10 @@
                     data_id: data.data_id,
                     dc_wallet: config.blockchain.wallet_address,
                 },
+            };
+
 
             // send payload to DH
-<<<<<<< HEAD
-
-=======
->>>>>>> 909f01cc
             MessageHandler.sendDirectMessage(config.dh, 'payload-request', payload)
                 .then(() => {
                     log.info(`Sent payload to ${config.dh[0]}`);
