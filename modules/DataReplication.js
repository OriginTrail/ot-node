--- conflicted
+++ resolved
@@ -59,11 +59,8 @@
 
 
             // send payload to DH
-<<<<<<< HEAD
-            MessageHandler.sendDirectMessage(config.dh[0], 'payload-request', payload)
-=======
+
             MessageHandler.sendDirectMessage(config.dh, 'payload-request', payload)
->>>>>>> b9254541
                 .then(() => {
                     log.info(`Sent payload to ${config.dh[0]}`);
                     // save holding data config.DH_WALLET, data.data_id, payload.public_key
@@ -75,10 +72,6 @@
                     //    total_token: options.amount,
                     // });
                 });
-<<<<<<< HEAD
-=======
-
->>>>>>> b9254541
         });
     }
 }
