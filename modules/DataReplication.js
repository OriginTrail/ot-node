const graph = require('./Graph');
const Challenge = require('./Challenge');
const utilities = require('./Utilities');
const config = require('./Config');
const Blockchain = require('./BlockChainInstance');
const MessageHandler = require('./MessageHandler');
const Storage = require('./Storage');
const deasync = require('deasync-promise');

const log = require('./Utilities').getLogger();


class DataReplication {
    /**
   * Sends data to DH for replication
   *
   * @param data object {VERTICES, EDGES, IMPORT_ID} This is the payload to be sent
   * @return object response
   */
    static sendPayload(data) {
        return new Promise((resolve, reject) => {
            log.info('Entering sendPayload');

            const currentUnixTime = Math.floor(new Date() / 1000);
            const min10 = currentUnixTime + 120 + 60; // End of testing period
            const options = {
                dh_wallet: config.dh_wallet,
                import_id: data.data_id,
                amount: data.vertices.length + data.edges.length,
                start_time: currentUnixTime + 120,
                total_time: 10 * 60,
            };
            /*
            try {
                deasync(Blockchain.bc.increaseApproval(options.amount));
                deasync(Blockchain.bc.initiateEscrow(
                    options.dh_wallet,
                    options.import_id,
                    options.amount,
                    options.total_time,
                ));
            } catch (e) {
                console.log(e);
            }
*/
            const tests = Challenge.generateTests(
                config.dh[0], options.import_id, 10,
                options.start_time, options.start_time + 120, 10, data.encryptedVertices.vertices,
            );
            const payload = {
                payload: {
                    vertices: data.encryptedVertices.vertices,
                    public_key: data.encryptedVertices.public_key,
                    edges: data.edges,
                    data_id: data.data_id,
                    dc_wallet: config.blockchain.wallet_address,
                },
<<<<<<< HEAD
            });
=======
            };

>>>>>>> b9254541

            // send payload to DH
            MessageHandler.sendDirectMessage(config.dh, 'payload-request', payload)
                .then(() => {
                    log.info(`Sent payload to ${config.dh[0]}`);
                    // save holding data config.DH_WALLET, data.data_id, payload.public_key
                    // Storage.models.holding_data.create({
                    //     dc_id: config.identity,
                    //     data_id: options.data_id,
                    //     start_time: options.start_time,
                    //     end_time: options.start_time + 120,
                    //    total_token: options.amount,
                    // });
                });

        });
    }
}

module.exports = DataReplication;<|MERGE_RESOLUTION|>--- conflicted
+++ resolved
@@ -55,12 +55,6 @@
                     data_id: data.data_id,
                     dc_wallet: config.blockchain.wallet_address,
                 },
-<<<<<<< HEAD
-            });
-=======
-            };
-
->>>>>>> b9254541
 
             // send payload to DH
             MessageHandler.sendDirectMessage(config.dh, 'payload-request', payload)
