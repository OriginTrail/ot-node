const graph = require('./Graph');
const Challenge = require('./Challenge');
const utilities = require('./Utilities');
const config = require('./Config');
const Blockchain = require('./BlockChainInstance');
const MessageHandler = require('./MessageHandler');
const Storage = require('./Storage');
const deasync = require('deasync-promise');

const log = require('./Utilities').getLogger();


class DataReplication {
    /**
   * Sends data to DH for replication
   *
   * @param data object {VERTICES, EDGES, IMPORT_ID} This is the payload to be sent
   * @return object response
   */
    static sendPayload(data) {
        return new Promise((resolve, reject) => {
            log.info('Entering sendPayload');

            const currentUnixTime = Math.floor(new Date() / 1000);
            const min10 = currentUnixTime + 120 + 60; // End of testing period
            const options = {
                dh_wallet: config.dh_wallet,
                import_id: data.data_id,
                amount: data.vertices.length + data.edges.length,
                start_time: currentUnixTime + 120,
                total_time: 10 * 60,
            };
            /*
            try {
                deasync(Blockchain.bc.increaseApproval(options.amount));
                deasync(Blockchain.bc.initiateEscrow(
                    options.dh_wallet,
                    options.import_id,
                    options.amount,
                    options.total_time,
                ));
            } catch (e) {
                console.log(e);
            }
*/
            const tests = Challenge.generateTests(
                config.dh[0], options.import_id, 10,
                options.start_time, options.start_time + 120, 10, data.encryptedVertices.vertices,
            );
            const payload = {
                payload: {
                    vertices: data.encryptedVertices.vertices,
                    public_key: data.encryptedVertices.public_key,
                    edges: data.edges,
                    data_id: data.data_id,
                    dc_wallet: config.blockchain.wallet_address,
<<<<<<< HEAD
                },
            };


            // send payload to DH
            MessageHandler.sendDirectMessage(config.dh[0], 'payload-request', payload)
=======
                }};

            /*

            // send payload to DH
            MessageHandler.sendDirectMessage('d1b53b5ae7f2b4737a590f3148db0bd02211343e', 'payload-request', payload)
>>>>>>> 109e92ea
                .then(() => {
                    log.info(`Sent payload to ${config.dh[0]}`);
                    // save holding data config.DH_WALLET, data.data_id, payload.public_key
                    // Storage.models.holding_data.create({
                    //     dc_id: config.identity,
                    //     data_id: options.data_id,
                    //     start_time: options.start_time,
                    //     end_time: options.start_time + 120,
                    //    total_token: options.amount,
                    // });
                });
                */
        });
    }
}

module.exports = DataReplication;<|MERGE_RESOLUTION|>--- conflicted
+++ resolved
@@ -54,21 +54,12 @@
                     edges: data.edges,
                     data_id: data.data_id,
                     dc_wallet: config.blockchain.wallet_address,
-<<<<<<< HEAD
                 },
             };
 
 
             // send payload to DH
             MessageHandler.sendDirectMessage(config.dh[0], 'payload-request', payload)
-=======
-                }};
-
-            /*
-
-            // send payload to DH
-            MessageHandler.sendDirectMessage('d1b53b5ae7f2b4737a590f3148db0bd02211343e', 'payload-request', payload)
->>>>>>> 109e92ea
                 .then(() => {
                     log.info(`Sent payload to ${config.dh[0]}`);
                     // save holding data config.DH_WALLET, data.data_id, payload.public_key
@@ -80,7 +71,7 @@
                     //    total_token: options.amount,
                     // });
                 });
-                */
+
         });
     }
 }
