// External modules
const config = require('./config');
const ipaddr = require('ipaddr.js');
const sha3 = require('solidity-sha3').default;
const _ = require('lodash');
const log = require('winston');
const randomString = require('randomstring');

class Utilities {
    static executeCallback(callback, callback_input) {
        if (typeof callback === 'function') {
            callback(callback_input);
        } else {
            log.info('Callback not defined!');
        }
    }

    static getConfig() {
        return config;
    }

    /**
    * Checks if an object is empty
    *
    * @param test_object
    * @return {boolean}
    */
    static isEmptyObject(test_object) {
        return Object.keys(test_object).length === 0 && test_object.constructor === Object;
    }

    /**
    * Gets a random integer
    *
    * @param max
    * @return {number}
    */
    static getRandomInt(max) {
        return _.random(0, max);
    }

    /**
    * Gets a random integer in some specific range
    *
    * @param min
    * @param max
    * @return {number}
    */
    static getRandomIntRange(min, max) {
        return _.random(min, max);
    }

    /**
    * Makes a SHA3 encryption of value
    *
    * @param value
    * @return {*}
    */
    static sha3(value) {
        return sha3(value);
    }

    /**
    * Checks if two IPs are equal
    *
    * @param ip1
    * @param ip2
    * @return {boolean}
    */
    static isIpEqual(ip1, ip2) {
        const ip1v4 = ipaddr.process(ip1).octets.join('.');
        const ip2v4 = ipaddr.process(ip2).octets.join('.');
        return ip1v4 === ip2v4;
    }

    /**
    * Makes a copy of object
    *
    * @param object Obj
    * @return object
    */
    static copyObject(Obj) {
        return JSON.parse(JSON.stringify(Obj));
    }

    /**
    * Sorts an object
    *
    * @param object
    * @return object
    */
    static sortObject(object) {
        const sortedObj = {};
        const keys = Object.keys(object);

        keys.sort((key1, key2) => {
            // eslint-disable-next-line no-param-reassign
            key1 = key1.toLowerCase();
            // eslint-disable-next-line no-param-reassign
            key2 = key2.toLowerCase();
            if (key1 < key2) return -1;
            if (key1 > key2) return 1;
            return 0;
        });

        for (const index in keys) {
            const key = keys[index];
            if (typeof object[key] === 'object' && !(object[key] instanceof Array)) {
                sortedObj[key] = this.sortObject(object[key]);
            } else {
                sortedObj[key] = object[key];
            }
<<<<<<< HEAD
        }

        return sortedObj;
    }

    /**
    * Converts kebab-case to snakeCase
    *
    * @param text
    * @return string text
    */
    static toSnakeCase(text) {
        return text.replace(/-([a-z])/g, g => g[1].toUpperCase());
    }

    /**
    * Returns an instance of winston logger
    *
    * @return object log
    */
    static getLogger() {
        log.add(log.transports.File, { filename: 'log.log', colorize: true, prettyPrint: true });
        log.remove(log.transports.Console);
        log.add(log.transports.Console, { colorize: true });

        return log;
    }
}

module.exports = Utilities;
=======

            return sortedObj;
        },

        getRandomIntRange(min, max) {
            return _.random(min, max);
        },

        getLogger() {
            return log;
        },

        getRandomString(howLong) {
            return randomString.generate({
                length: howLong,
                charset: 'alphabetic',
            });
        },
    };

    return utilities;
};
>>>>>>> d6fe9755
<|MERGE_RESOLUTION|>--- conflicted
+++ resolved
@@ -110,7 +110,6 @@
             } else {
                 sortedObj[key] = object[key];
             }
-<<<<<<< HEAD
         }
 
         return sortedObj;
@@ -141,27 +140,3 @@
 }
 
 module.exports = Utilities;
-=======
-
-            return sortedObj;
-        },
-
-        getRandomIntRange(min, max) {
-            return _.random(min, max);
-        },
-
-        getLogger() {
-            return log;
-        },
-
-        getRandomString(howLong) {
-            return randomString.generate({
-                length: howLong,
-                charset: 'alphabetic',
-            });
-        },
-    };
-
-    return utilities;
-};
->>>>>>> d6fe9755
