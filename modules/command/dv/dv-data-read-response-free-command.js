--- conflicted
+++ resolved
@@ -76,13 +76,8 @@
 
         const fingerprint = await this.blockchain.getRootHash(dataSetId);
 
-<<<<<<< HEAD
-        if (!fingerprint.graph_hash) {
-            const errorMessage = `Couldn't not find fingerprint for Dc ${dcWallet} and import ID ${importId}`;
-=======
         if (!fingerprint) {
             const errorMessage = `Couldn't not find fingerprint for Dc ${dcWallet} and import ID ${dataSetId}`;
->>>>>>> 975c1d69
             this.logger.warn(errorMessage);
             networkQuery.status = 'FAILED';
             await networkQuery.save({ fields: ['status'] });
@@ -97,13 +92,8 @@
             vertex.vertex_type !== 'CLASS'), edges);
         const rootHash = merkle.tree.getRoot();
 
-<<<<<<< HEAD
-        if (fingerprint.graph_hash !== rootHash) {
-            const errorMessage = `Fingerprint root hash doesn't match with one from data. Root hash ${rootHash}, first DH ${dhWallet}, import ID ${importId}`;
-=======
         if (fingerprint !== rootHash) {
             const errorMessage = `Fingerprint root hash doesn't match with one from data. Root hash ${rootHash}, first DH ${dhWallet}, import ID ${dataSetId}`;
->>>>>>> 975c1d69
             this.logger.warn(errorMessage);
             networkQuery.status = 'FAILED';
             await networkQuery.save({ fields: ['status'] });
@@ -136,15 +126,10 @@
             data_set_id: dataSetId,
             total_documents: vertices.length,
             root_hash: rootHash,
-            import_hash: fingerprint.import_hash,
             data_provider_wallet: dcWallet,
             import_timestamp: new Date(),
             data_size: dataSize,
-<<<<<<< HEAD
-            transaction_hash,
-=======
             origin: 'PURCHASED',
->>>>>>> 975c1d69
         });
 
         // Store holding information and generate keys for eventual data replication.
