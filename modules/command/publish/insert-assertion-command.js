--- conflicted
+++ resolved
@@ -38,17 +38,7 @@
                 },
             );
         } catch (e) {
-<<<<<<< HEAD
             await this.handleError(handlerId, e, constants.ERROR_TYPE.INSERT_ASSERTION_ERROR, true);
-=======
-            this.logger.error({
-                msg: `Error while storing dataset to local database: ${e.message}`,
-                Operation_name: 'Error',
-                Event_name: 'InsertAssertionError',
-                Event_value1: e.message,
-                Id_operation: operationId,
-            });
->>>>>>> ea598e34
         }
 
         return this.continueSequence(command.data, command.sequence);
