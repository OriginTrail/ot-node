--- conflicted
+++ resolved
@@ -16,17 +16,14 @@
      */
     async execute(command) {
         const { documentPath, handlerId, operationId } = command.data;
-<<<<<<< HEAD
-        const { nquads, assertion } = await this.fileService.loadJsonFromFile(documentPath);
-=======
+
         this.logger.emit({
             msg: 'Started measuring execution of storing publishing data into local triple store',
             Event_name: 'publish_local_store_start',
             Operation_name: 'publish_local_store',
             Id_operation: operationId,
         });
-        let { nquads, assertion } = await this.fileService.loadJsonFromFile(documentPath);
->>>>>>> c0349a29
+        const { nquads, assertion } = await this.fileService.loadJsonFromFile(documentPath);
 
         try {
             await this.dataService.insert(nquads.join('\n'), `${constants.DID_PREFIX}:${assertion.id}`);
