const Command = require('../command');
const Models = require('../../../models/index');
const constants = require('../../constants');

class InsertAssertionCommand extends Command {
    constructor(ctx) {
        super(ctx);
        this.logger = ctx.logger;
        this.dataService = ctx.dataService;
        this.fileService = ctx.fileService;
    }

    /**
     * Executes command and produces one or more events
     * @param command
     */
    async execute(command) {
        const { documentPath, handlerId } = command.data;
        let { nquads, assertion } = await this.fileService.loadJsonFromFile(documentPath);

        try {
<<<<<<< HEAD
            // Store to local graph database
            await this.dataService.insert(rdf.join('\n'), `did:dkg:${assertion.id}`);
            this.logger.info(`Assertion ${assertion.id} is successfully inserted`);
=======
            // TODO Store to local graph database
            await this.dataService.insert(nquads.join('\n'), `${constants.DID_PREFIX}:${assertion.id}`);
            this.logger.info(`Assertion ${assertion.id} has been successfully inserted`);
            await Models.handler_ids.update(
                {
                    status: 'COMPLETED',
                }, {
                    where: {
                        handler_id: handlerId,
                    },
                },
            );
>>>>>>> 75bce1bb
        } catch (e) {
            await this.handleError(handlerId, e, constants.ERROR_TYPE.INSERT_ASSERTION_ERROR, true);
        }

        return this.continueSequence(command.data, command.sequence);
    }

    /**
     * Recover system from failure
     * @param command
     * @param err
     */
    async recover(command, err) {
        const {
            handlerId,
        } = command.data;
        await this.handleError(handlerId, err, constants.ERROR_TYPE.INSERT_ASSERTION_ERROR, true);

        return Command.empty();
    }

    /**
     * Builds default insertAssertionCommand
     * @param map
     * @returns {{add, data: *, delay: *, deadline: *}}
     */
    default(map) {
        const command = {
            name: 'insertAssertionCommand',
            delay: 0,
            transactional: false,
        };
        Object.assign(command, map);
        return command;
    }
}

module.exports = InsertAssertionCommand;<|MERGE_RESOLUTION|>--- conflicted
+++ resolved
@@ -19,24 +19,8 @@
         let { nquads, assertion } = await this.fileService.loadJsonFromFile(documentPath);
 
         try {
-<<<<<<< HEAD
-            // Store to local graph database
-            await this.dataService.insert(rdf.join('\n'), `did:dkg:${assertion.id}`);
-            this.logger.info(`Assertion ${assertion.id} is successfully inserted`);
-=======
-            // TODO Store to local graph database
             await this.dataService.insert(nquads.join('\n'), `${constants.DID_PREFIX}:${assertion.id}`);
             this.logger.info(`Assertion ${assertion.id} has been successfully inserted`);
-            await Models.handler_ids.update(
-                {
-                    status: 'COMPLETED',
-                }, {
-                    where: {
-                        handler_id: handlerId,
-                    },
-                },
-            );
->>>>>>> 75bce1bb
         } catch (e) {
             await this.handleError(handlerId, e, constants.ERROR_TYPE.INSERT_ASSERTION_ERROR, true);
         }
