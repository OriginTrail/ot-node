const Command = require('../command');
<<<<<<< HEAD
const Models = require('../../../models/index');
const constants = require('../../constants');
=======
>>>>>>> ea598e34

class SendAssertionCommand extends Command {
    constructor(ctx) {
        super(ctx);
        this.logger = ctx.logger;
        this.config = ctx.config;
        this.networkService = ctx.networkService;
        this.publishService = ctx.publishService;
    }
<<<<<<< HEAD

    /**
     * Executes command and produces one or more events
     * @param command
     */
    async execute(command) {
        const {
            rdf, assertion, assets, keywords, handlerId
        } = command.data;

        let nodes = [];
        for (const keyword of keywords) {
            this.logger.info(
                `Searching for closest ${this.config.replicationFactor} node(s) for keyword ${keyword}`,
            );
            const foundNodes = await this.networkService.findNodes(
                keyword,
                this.config.replicationFactor,
            );
            if (foundNodes.length < this.config.replicationFactor) {
                this.logger.warn(
                    `Found only ${foundNodes.length} node(s) for keyword ${keyword}`,
                );
            }
            nodes = nodes.concat(foundNodes);
        }
        nodes = [...new Set(nodes)];

        for (const node of nodes) {
            this.publishService.store({ rdf, id: assertion.id }, node).catch((e) => {
                this.handleError(handlerId, e, `Error while sending data with assertion id ${assertion.id} to node ${node._idB58String}. Error message: ${e.message}. ${e.stack}`);
            });
        }

        return this.continueSequence(command.data, command.sequence);
    }

    /**
     * Recover system from failure
     * @param command
     * @param err
     */
    async recover(command, err) {
        return Command.empty();
    }

    handleError(handlerId, error, msg) {
        this.logger.error({
            msg,
            Operation_name: 'Error',
            Event_name: constants.ERROR_TYPE.SEND_ASSERTION_ERROR,
            Event_value1: error.message,
            Id_operation: handlerId,
        });
    }

    /**
     * Builds default sendAssertionCommand
     * @param map
     * @returns {{add, data: *, delay: *, deadline: *}}
    */
    default(map) {
        const command = {
            name: 'sendAssertionCommand',
            delay: 0,
            transactional: false,
        };
        Object.assign(command, map);
        return command;
    }
=======

    /**
     * Executes command and produces one or more events
     * @param command
     */
    async execute(command) {
        const {
            rdf, assertion, assets, keywords, operationId,
        } = command.data;

        let nodes = [];
        for (const keyword of keywords) {
            this.logger.info(
                `Searching for closest ${this.config.replicationFactor} node(s) for keyword ${keyword}`
            );
            const foundNodes = await this.networkService.findNodes(
                keyword,
                this.config.replicationFactor,
            );
            if (foundNodes.length < this.config.replicationFactor) {
                this.logger.warn(
                    `Found only ${foundNodes.length} node(s) for keyword ${keyword}`,
                );
            }
            nodes = nodes.concat(foundNodes);
        }
        nodes = [...new Set(nodes)];

        for (const node of nodes) {
            this.publishService.store({ rdf, id: assertion.id }, node).catch((e) => {
                this.logger.error({
                    msg: `Error while sending data with assertion id ${assertion.id} to node ${node._idB58String}. Error message: ${e.message}. ${e.stack}`,
                    Operation_name: 'Error',
                    Event_name: 'SendAssertionError',
                    Event_value1: e.message,
                    Id_operation: operationId,
                });
            });
        }

        return this.continueSequence(command.data, command.sequence);
    }

    /**
     * Builds default dcConvertToOtJsonCommand
     * @param map
     * @returns {{add, data: *, delay: *, deadline: *}}
    */
    default(map) {
        const command = {
            name: 'sendAssertionCommand',
            delay: 0,
            transactional: false,
        };
        Object.assign(command, map);
        return command;
    }

>>>>>>> ea598e34
}

module.exports = SendAssertionCommand;<|MERGE_RESOLUTION|>--- conflicted
+++ resolved
@@ -1,9 +1,7 @@
 const Command = require('../command');
-<<<<<<< HEAD
 const Models = require('../../../models/index');
 const constants = require('../../constants');
-=======
->>>>>>> ea598e34
+
 
 class SendAssertionCommand extends Command {
     constructor(ctx) {
@@ -13,8 +11,7 @@
         this.networkService = ctx.networkService;
         this.publishService = ctx.publishService;
     }
-<<<<<<< HEAD
-
+  
     /**
      * Executes command and produces one or more events
      * @param command
@@ -84,66 +81,7 @@
         Object.assign(command, map);
         return command;
     }
-=======
 
-    /**
-     * Executes command and produces one or more events
-     * @param command
-     */
-    async execute(command) {
-        const {
-            rdf, assertion, assets, keywords, operationId,
-        } = command.data;
-
-        let nodes = [];
-        for (const keyword of keywords) {
-            this.logger.info(
-                `Searching for closest ${this.config.replicationFactor} node(s) for keyword ${keyword}`
-            );
-            const foundNodes = await this.networkService.findNodes(
-                keyword,
-                this.config.replicationFactor,
-            );
-            if (foundNodes.length < this.config.replicationFactor) {
-                this.logger.warn(
-                    `Found only ${foundNodes.length} node(s) for keyword ${keyword}`,
-                );
-            }
-            nodes = nodes.concat(foundNodes);
-        }
-        nodes = [...new Set(nodes)];
-
-        for (const node of nodes) {
-            this.publishService.store({ rdf, id: assertion.id }, node).catch((e) => {
-                this.logger.error({
-                    msg: `Error while sending data with assertion id ${assertion.id} to node ${node._idB58String}. Error message: ${e.message}. ${e.stack}`,
-                    Operation_name: 'Error',
-                    Event_name: 'SendAssertionError',
-                    Event_value1: e.message,
-                    Id_operation: operationId,
-                });
-            });
-        }
-
-        return this.continueSequence(command.data, command.sequence);
-    }
-
-    /**
-     * Builds default dcConvertToOtJsonCommand
-     * @param map
-     * @returns {{add, data: *, delay: *, deadline: *}}
-    */
-    default(map) {
-        const command = {
-            name: 'sendAssertionCommand',
-            delay: 0,
-            transactional: false,
-        };
-        Object.assign(command, map);
-        return command;
-    }
-
->>>>>>> ea598e34
 }
 
 module.exports = SendAssertionCommand;