--- conflicted
+++ resolved
@@ -62,17 +62,10 @@
      * @returns {Promise<void>}
      */
     async init() {
-<<<<<<< HEAD
-        await this.startCleaner();
-        if (this.ctx.config.autoUpdater.enabled) {
-            await this.startAutoupdater();
-        }
-=======
         await forEach(
             constants.PERMANENT_COMMANDS,
             async command => this._startDefaultCommand(command),
         );
->>>>>>> f0770be8
         this.logger.trace('Command executor has been initialized...');
     }
 
@@ -201,12 +194,6 @@
         const handler = this.commandResolver.resolve(name);
         await this.add(handler.default(), 0, true);
         this.logger.trace(`Permanent command ${name} created.`);
-    }
-
-    async startAutoupdater() {
-        await CommandExecutor._delete('autoupdaterCommand');
-        const handler = this.commandResolver.resolve('autoupdaterCommand');
-        await this.add(handler.default(), 0, true);
     }
 
     /**
