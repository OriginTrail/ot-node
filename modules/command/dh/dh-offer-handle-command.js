--- conflicted
+++ resolved
@@ -48,26 +48,6 @@
         const dcContact = await this.transport.getContact(dcNodeId, true);
         if (dcContact == null || dcContact.hostname == null) {
             // wait until peers are synced
-<<<<<<< HEAD
-            return Command.empty();
-        }
-
-        this.logger.info(`New offer has been created by ${dcNodeId}. Offer ID ${importId}.`);
-
-        const distanceParams = await this.blockchain.getDistanceParameters(importId);
-
-        const nodeHash = distanceParams[0];
-        const dataHash = distanceParams[1];
-        const currentRanking = distanceParams[3]; // Not used at the moment
-        const k = distanceParams[4];
-        const numNodes = distanceParams[5];
-
-        if (this.amIClose(k, numNodes, dataHash, nodeHash, 10000)) {
-            this.logger.notify('Close enough to take bid');
-        } else {
-            this.logger.notify('Not close enough to take bid');
-=======
->>>>>>> 8822c51e
             return Command.empty();
         }
 
