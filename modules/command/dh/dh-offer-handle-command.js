--- conflicted
+++ resolved
@@ -35,13 +35,8 @@
         const response = await this.transport.replicationRequest({
             offerId,
             blockchain_id,
-<<<<<<< HEAD
             wallet: node_wallet,
-            dhIdentity: this.profileService.getIdentity('ethr'),
-=======
-            wallet: this.config.node_wallet,
             dhIdentity: this.profileService.getIdentity(blockchain_id),
->>>>>>> 274063dd
         }, dcNodeId);
 
         if (response.status === 'fail') {
