--- conflicted
+++ resolved
@@ -67,11 +67,7 @@
             offerId,
             JSON.stringify({
                 otJson: response.otJson,
-<<<<<<< HEAD
-                privateData: response.privateData,
-=======
                 permissionedData: response.permissionedData,
->>>>>>> 2903a0a4
             }),
         );
 
