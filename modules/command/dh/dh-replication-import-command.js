const bytes = require('utf8-length');
const fs = require('fs');
const Command = require('../command');
const Encryption = require('../../RSAEncryption');
const Utilities = require('../../Utilities');
const Models = require('../../../models/index');
const { fork } = require('child_process');

/**
 * Imports data for replication
 */
class DhReplicationImportCommand extends Command {
    constructor(ctx) {
        super(ctx);
        this.config = ctx.config;
        this.importService = ctx.importService;
        this.permissionedDataService = ctx.permissionedDataService;
        this.graphStorage = ctx.graphStorage;
        this.logger = ctx.logger;
        this.transport = ctx.transport;
        this.remoteControl = ctx.remoteControl;
        this.blockchain = ctx.blockchain;
        this.challengeService = ctx.challengeService;
<<<<<<< HEAD
        this.profileService = ctx.profileService;
=======
        this.commandExecutor = ctx.commandExecutor;
>>>>>>> f09883a1
    }

    /**
     * Executes command and produces one or more events
     * @param command
     */
    async execute(command) {
        const {
            offerId,
            blockchain_id,
            dataSetId,
            documentPath,
            dcWallet,
            dcNodeId,
            litigationPublicKey,
            litigationRootHash,
            distributionPublicKey,
            distributionPrivateKey,
            distributionEpk,
            transactionHash,
            encColor,
            dcIdentity,
        } = command.data;

<<<<<<< HEAD
        const replication =
            await ImportUtilities.decryptDataset(otJson, litigationPublicKey, offerId, encColor);

        let { decryptedDataset } = replication;
        const { encryptedMap } = replication;

        const tempSortedDataset = OtJsonUtilities.prepareDatasetForNewReplication(decryptedDataset);
        if (tempSortedDataset) {
            decryptedDataset = tempSortedDataset;
        }
        const calculatedDataSetId =
            await ImportUtilities.calculateGraphPublicHash(decryptedDataset);

        if (dataSetId !== calculatedDataSetId) {
            throw new Error(`Calculated data set ID ${calculatedDataSetId} differs from DC data set ID ${dataSetId}`);
        }

        const decryptedGraphRootHash = ImportUtilities.calculateDatasetRootHash(decryptedDataset);
        const blockchainRootHash =
            await this.blockchain.getRootHash(dataSetId, blockchain_id).response;

        if (decryptedGraphRootHash !== blockchainRootHash) {
            throw Error(`Calculated root hash ${decryptedGraphRootHash} differs from Blockchain root hash ${blockchainRootHash}`);
        }

        let sortedDataset =
            OtJsonUtilities.prepareDatasetForGeneratingLitigationProof(otJson);
        if (!sortedDataset) {
            sortedDataset = otJson;
        }
        const encryptedGraphRootHash = this.challengeService.getLitigationRootHash(sortedDataset['@graph']);

        if (encryptedGraphRootHash !== litigationRootHash) {
            throw Error(`Calculated distribution hash ${encryptedGraphRootHash} differs from DC distribution hash ${litigationRootHash}`);
        }

        let rootHashValidated = false;
        let originalRootHash;
        for (const schema in otJson.datasetHeader.validationSchemas) {
            if (otJson.datasetHeader.validationSchemas[schema].networkId === blockchain_id) {
                const proof = otJson.datasetHeader.dataIntegrity
                    .proofs.find(proof => (proof.validationSchema === schema));

                if (proof && proof.proofValue) {
                    const originalRootHash = proof.proofValue;
                    if (decryptedGraphRootHash === originalRootHash) {
                        rootHashValidated = true;
                    }
                }
            }
        }
        if (!rootHashValidated) {
            throw Error(`Calculated root hash ${decryptedGraphRootHash} differs from document root hash ${originalRootHash}`);
        }

        // TODO: Verify EPK checksum
        // TODO: Verify distribution keys and hashes
        // TODO: Verify data creator id

        this.permissionedDataService.attachPermissionedDataToGraph(
            decryptedDataset['@graph'],
            permissionedData,
        );

        const holdingData = await Models.holding_data.findOne({
            where: {
                offer_id: offerId,
                data_set_id: dataSetId,
                color: encColor,
                source_wallet: dcWallet,
            },
        });

        if (holdingData == null) {
            // Store holding information and generate keys for eventual data replication.
            const newHoldingEntry = {
                data_set_id: dataSetId,
                source_wallet: dcWallet,
                litigation_public_key: litigationPublicKey,
                litigation_root_hash: litigationRootHash,
                distribution_public_key: distributionPublicKey,
                distribution_private_key: distributionPrivateKey,
                distribution_epk: distributionEpk,
                transaction_hash: transactionHash,
                color: encColor,
                offer_id: offerId,
            };
            await Models.holding_data.create(newHoldingEntry);
        }

        const dataInfo = await Models.data_info.findOne({
            where: {
                data_set_id: dataSetId,
            },
        });
        await this.permissionedDataService.addDataSellerForPermissionedData(
            dataSetId,
            dcIdentity,
            blockchain_id,
            0,
            dcNodeId,
            decryptedDataset['@graph'],
        );

        const importResult = await this.importService.importFile({
            document: decryptedDataset,
            encryptedMap,
            blockchain_id,
        });

        const data_provider_wallets = importResult.wallets;
        fs.unlinkSync(documentPath);

        if (importResult.error) {
            throw Error(importResult.error);
        }

        if (dataInfo == null) {
            const dataSize = bytes(JSON.stringify(decryptedDataset));
            const dataHash = Utilities.normalizeHex(sha3_256(`${otJson}`));
            await Models.data_info.create({
                data_set_id: dataSetId,
                total_documents: decryptedDataset['@graph'].length,
                root_hash: decryptedGraphRootHash,
                // TODO: add field data_provider_id: 'Perutnina Ptuj ERC...'
                // otjson.datasetHeader.dataProvider || 'Unknown'
                // TODO: add field data_provider_id_type: 'ERC725' || 'Unknown'
                // TODO: add field data_creator_id: otjson.datasetHeader.dataCreator
                // TODO: add field data_creator_id_type: 'ERC725' || 'Unknown'
                data_provider_wallets: JSON.stringify(data_provider_wallets),
                import_timestamp: new Date(),
                otjson_size_in_bytes: dataSize,
                data_hash: dataHash,
                origin: 'HOLDING',
            });
        }
        this.logger.important(`[DH] Replication finished for offer_id ${offerId}`);

        const toSign = [
            Utilities.denormalizeHex(offerId),
            Utilities.denormalizeHex(this.profileService.getIdentity(blockchain_id)),
        ];

        const { node_wallet, node_private_key } = this.blockchain.getWallet(blockchain_id).response;

        const messageSignature = Encryption
            .signMessage(toSign, Utilities.normalizeHex(node_private_key));

        const replicationFinishedMessage = {
            offerId,
            dhIdentity: Utilities.denormalizeHex(this.profileService.getIdentity(blockchain_id)),
            messageSignature: messageSignature.signature,
            wallet: node_wallet,
        };

        await this.transport.replicationFinished(replicationFinishedMessage, dcNodeId);
        const bid = await Models.bids.findOne({ where: { offer_id: offerId } });
        bid.status = 'REPLICATED';
        await bid.save({ fields: ['status'] });

        this.logger.info(`Sent replication finished message for offer_id ${offerId} to node ${dcNodeId}`);
        return {
            commands: [
                {
=======
        const blockchainRootHash = await this.blockchain.getRootHash(dataSetId);
        const forked = fork('modules/worker/validate-received-replication-worker.js');
        this.logger.info('Validation of received replication started.');
        forked.send(JSON.stringify({
            documentPath,
            litigationPublicKey,
            offerId,
            encColor,
            dataSetId,
            blockchainRootHash,
            litigationRootHash,
        }));

        forked.on('message', async (response) => {
            if (response.error) {
                throw new Error(response.error);
            } else {
                const {
                    dataHash,
                    decryptedDataset,
                    permissionedData,
                    encryptedMap,
                    decryptedGraphRootHash,
                } = response;
                this.logger.info('Replication data is valid. Replication data import started.');
                this.permissionedDataService.attachPermissionedDataToGraph(
                    decryptedDataset['@graph'],
                    permissionedData,
                );

                const holdingData = await Models.holding_data.findOne({
                    where: {
                        offer_id: offerId,
                        data_set_id: dataSetId,
                        color: encColor,
                        source_wallet: dcWallet,
                    },
                });

                if (holdingData == null) {
                    // Store holding information and generate keys for eventual data replication.
                    const newHoldingEntry = {
                        data_set_id: dataSetId,
                        source_wallet: dcWallet,
                        litigation_public_key: litigationPublicKey,
                        litigation_root_hash: litigationRootHash,
                        distribution_public_key: distributionPublicKey,
                        distribution_private_key: distributionPrivateKey,
                        distribution_epk: distributionEpk,
                        transaction_hash: transactionHash,
                        color: encColor,
                        offer_id: offerId,
                    };
                    await Models.holding_data.create(newHoldingEntry);
                }

                const dataInfo = await Models.data_info.findOne({
                    where: {
                        data_set_id: dataSetId,
                    },
                });
                await this.permissionedDataService.addDataSellerForPermissionedData(
                    dataSetId,
                    dcIdentity,
                    0,
                    dcNodeId,
                    decryptedDataset['@graph'],
                );

                const importResult = await this.importService.importFile({
                    document: decryptedDataset,
                    encryptedMap,
                });
                this.logger.info('Replication data import finalized.');
                fs.unlinkSync(documentPath);

                if (importResult.error) {
                    throw Error(importResult.error);
                }

                if (dataInfo == null) {
                    const dataSize = bytes(JSON.stringify(decryptedDataset));
                    await Models.data_info.create({
                        data_set_id: dataSetId,
                        total_documents: decryptedDataset['@graph'].length,
                        root_hash: decryptedGraphRootHash,
                        // TODO: add field data_provider_id: 'Perutnina Ptuj ERC...'
                        // otjson.datasetHeader.dataProvider || 'Unknown'
                        // TODO: add field data_provider_id_type: 'ERC725' || 'Unknown'
                        // TODO: add field data_creator_id: otjson.datasetHeader.dataCreator
                        // TODO: add field data_creator_id_type: 'ERC725' || 'Unknown'
                        data_provider_wallet: dcWallet, // TODO: rename to data_creator_wallet
                        import_timestamp: new Date(),
                        otjson_size_in_bytes: dataSize,
                        data_hash: dataHash,
                        origin: 'HOLDING',
                    });
                }
                this.logger.important(`[DH] Replication finished for offer_id ${offerId}`);

                const toSign = [
                    Utilities.denormalizeHex(offerId),
                    Utilities.denormalizeHex(this.config.erc725Identity)];
                const messageSignature = Encryption.signMessage(
                    this.web3,
                    toSign,
                    Utilities.normalizeHex(this.config.node_private_key),
                );

                const replicationFinishedMessage = {
                    offerId,
                    dhIdentity: this.config.erc725Identity,
                    messageSignature: messageSignature.signature,
                    wallet: this.config.node_wallet,
                };

                await this.transport.replicationFinished(replicationFinishedMessage, dcNodeId);
                const bid = await Models.bids.findOne({ where: { offer_id: offerId } });
                bid.status = 'REPLICATED';
                await bid.save({ fields: ['status'] });

                this.logger.info(`Sent replication finished message for offer_id ${offerId} to node ${dcNodeId}`);
                await this.commandExecutor.add({
>>>>>>> f09883a1
                    name: 'dhOfferFinalizedCommand',
                    deadline_at: Date.now() + (60 * 60 * 1000), // One hour.
                    period: 10 * 1000,
                    data: {
                        offerId,
                        blockchain_id,
                    },
                });
            }
            forked.kill();
        });
        return Command.empty();
    }

    /**
     * Try to recover command
     * @param command
     * @param err
     * @return {Promise<{commands: *[]}>}
     */
    async recover(command, err) {
        const {
            offerId,
        } = command.data;

        const bid = await Models.bids.findOne({ where: { offer_id: offerId } });
        bid.status = 'FAILED';
        await bid.save({ fields: ['status'] });
        return Command.empty();
    }

    /**
     * Builds default
     * @param map
     * @returns {{add, data: *, delay: *, deadline: *}}
     */
    default(map) {
        const command = {
            name: 'dhReplicationImportCommand',
            delay: 0,
            transactional: false,
        };
        Object.assign(command, map);
        return command;
    }
}

module.exports = DhReplicationImportCommand;<|MERGE_RESOLUTION|>--- conflicted
+++ resolved
@@ -1,5 +1,6 @@
 const bytes = require('utf8-length');
 const fs = require('fs');
+const { sha3_256 } = require('js-sha3');
 const Command = require('../command');
 const Encryption = require('../../RSAEncryption');
 const Utilities = require('../../Utilities');
@@ -21,11 +22,8 @@
         this.remoteControl = ctx.remoteControl;
         this.blockchain = ctx.blockchain;
         this.challengeService = ctx.challengeService;
-<<<<<<< HEAD
         this.profileService = ctx.profileService;
-=======
         this.commandExecutor = ctx.commandExecutor;
->>>>>>> f09883a1
     }
 
     /**
@@ -50,173 +48,8 @@
             dcIdentity,
         } = command.data;
 
-<<<<<<< HEAD
-        const replication =
-            await ImportUtilities.decryptDataset(otJson, litigationPublicKey, offerId, encColor);
-
-        let { decryptedDataset } = replication;
-        const { encryptedMap } = replication;
-
-        const tempSortedDataset = OtJsonUtilities.prepareDatasetForNewReplication(decryptedDataset);
-        if (tempSortedDataset) {
-            decryptedDataset = tempSortedDataset;
-        }
-        const calculatedDataSetId =
-            await ImportUtilities.calculateGraphPublicHash(decryptedDataset);
-
-        if (dataSetId !== calculatedDataSetId) {
-            throw new Error(`Calculated data set ID ${calculatedDataSetId} differs from DC data set ID ${dataSetId}`);
-        }
-
-        const decryptedGraphRootHash = ImportUtilities.calculateDatasetRootHash(decryptedDataset);
-        const blockchainRootHash =
-            await this.blockchain.getRootHash(dataSetId, blockchain_id).response;
-
-        if (decryptedGraphRootHash !== blockchainRootHash) {
-            throw Error(`Calculated root hash ${decryptedGraphRootHash} differs from Blockchain root hash ${blockchainRootHash}`);
-        }
-
-        let sortedDataset =
-            OtJsonUtilities.prepareDatasetForGeneratingLitigationProof(otJson);
-        if (!sortedDataset) {
-            sortedDataset = otJson;
-        }
-        const encryptedGraphRootHash = this.challengeService.getLitigationRootHash(sortedDataset['@graph']);
-
-        if (encryptedGraphRootHash !== litigationRootHash) {
-            throw Error(`Calculated distribution hash ${encryptedGraphRootHash} differs from DC distribution hash ${litigationRootHash}`);
-        }
-
-        let rootHashValidated = false;
-        let originalRootHash;
-        for (const schema in otJson.datasetHeader.validationSchemas) {
-            if (otJson.datasetHeader.validationSchemas[schema].networkId === blockchain_id) {
-                const proof = otJson.datasetHeader.dataIntegrity
-                    .proofs.find(proof => (proof.validationSchema === schema));
-
-                if (proof && proof.proofValue) {
-                    const originalRootHash = proof.proofValue;
-                    if (decryptedGraphRootHash === originalRootHash) {
-                        rootHashValidated = true;
-                    }
-                }
-            }
-        }
-        if (!rootHashValidated) {
-            throw Error(`Calculated root hash ${decryptedGraphRootHash} differs from document root hash ${originalRootHash}`);
-        }
-
-        // TODO: Verify EPK checksum
-        // TODO: Verify distribution keys and hashes
-        // TODO: Verify data creator id
-
-        this.permissionedDataService.attachPermissionedDataToGraph(
-            decryptedDataset['@graph'],
-            permissionedData,
-        );
-
-        const holdingData = await Models.holding_data.findOne({
-            where: {
-                offer_id: offerId,
-                data_set_id: dataSetId,
-                color: encColor,
-                source_wallet: dcWallet,
-            },
-        });
-
-        if (holdingData == null) {
-            // Store holding information and generate keys for eventual data replication.
-            const newHoldingEntry = {
-                data_set_id: dataSetId,
-                source_wallet: dcWallet,
-                litigation_public_key: litigationPublicKey,
-                litigation_root_hash: litigationRootHash,
-                distribution_public_key: distributionPublicKey,
-                distribution_private_key: distributionPrivateKey,
-                distribution_epk: distributionEpk,
-                transaction_hash: transactionHash,
-                color: encColor,
-                offer_id: offerId,
-            };
-            await Models.holding_data.create(newHoldingEntry);
-        }
-
-        const dataInfo = await Models.data_info.findOne({
-            where: {
-                data_set_id: dataSetId,
-            },
-        });
-        await this.permissionedDataService.addDataSellerForPermissionedData(
-            dataSetId,
-            dcIdentity,
-            blockchain_id,
-            0,
-            dcNodeId,
-            decryptedDataset['@graph'],
-        );
-
-        const importResult = await this.importService.importFile({
-            document: decryptedDataset,
-            encryptedMap,
-            blockchain_id,
-        });
-
-        const data_provider_wallets = importResult.wallets;
-        fs.unlinkSync(documentPath);
-
-        if (importResult.error) {
-            throw Error(importResult.error);
-        }
-
-        if (dataInfo == null) {
-            const dataSize = bytes(JSON.stringify(decryptedDataset));
-            const dataHash = Utilities.normalizeHex(sha3_256(`${otJson}`));
-            await Models.data_info.create({
-                data_set_id: dataSetId,
-                total_documents: decryptedDataset['@graph'].length,
-                root_hash: decryptedGraphRootHash,
-                // TODO: add field data_provider_id: 'Perutnina Ptuj ERC...'
-                // otjson.datasetHeader.dataProvider || 'Unknown'
-                // TODO: add field data_provider_id_type: 'ERC725' || 'Unknown'
-                // TODO: add field data_creator_id: otjson.datasetHeader.dataCreator
-                // TODO: add field data_creator_id_type: 'ERC725' || 'Unknown'
-                data_provider_wallets: JSON.stringify(data_provider_wallets),
-                import_timestamp: new Date(),
-                otjson_size_in_bytes: dataSize,
-                data_hash: dataHash,
-                origin: 'HOLDING',
-            });
-        }
-        this.logger.important(`[DH] Replication finished for offer_id ${offerId}`);
-
-        const toSign = [
-            Utilities.denormalizeHex(offerId),
-            Utilities.denormalizeHex(this.profileService.getIdentity(blockchain_id)),
-        ];
-
-        const { node_wallet, node_private_key } = this.blockchain.getWallet(blockchain_id).response;
-
-        const messageSignature = Encryption
-            .signMessage(toSign, Utilities.normalizeHex(node_private_key));
-
-        const replicationFinishedMessage = {
-            offerId,
-            dhIdentity: Utilities.denormalizeHex(this.profileService.getIdentity(blockchain_id)),
-            messageSignature: messageSignature.signature,
-            wallet: node_wallet,
-        };
-
-        await this.transport.replicationFinished(replicationFinishedMessage, dcNodeId);
-        const bid = await Models.bids.findOne({ where: { offer_id: offerId } });
-        bid.status = 'REPLICATED';
-        await bid.save({ fields: ['status'] });
-
-        this.logger.info(`Sent replication finished message for offer_id ${offerId} to node ${dcNodeId}`);
-        return {
-            commands: [
-                {
-=======
-        const blockchainRootHash = await this.blockchain.getRootHash(dataSetId);
+        const blockchainRootHash = await this
+            .blockchain.getRootHash(dataSetId, blockchain_id).response;
         const forked = fork('modules/worker/validate-received-replication-worker.js');
         this.logger.info('Validation of received replication started.');
         forked.send(JSON.stringify({
@@ -280,6 +113,7 @@
                 await this.permissionedDataService.addDataSellerForPermissionedData(
                     dataSetId,
                     dcIdentity,
+                    blockchain_id,
                     0,
                     dcNodeId,
                     decryptedDataset['@graph'],
@@ -288,8 +122,10 @@
                 const importResult = await this.importService.importFile({
                     document: decryptedDataset,
                     encryptedMap,
+                    blockchain_id,
                 });
                 this.logger.info('Replication data import finalized.');
+                const data_provider_wallets = importResult.wallets;
                 fs.unlinkSync(documentPath);
 
                 if (importResult.error) {
@@ -307,7 +143,7 @@
                         // TODO: add field data_provider_id_type: 'ERC725' || 'Unknown'
                         // TODO: add field data_creator_id: otjson.datasetHeader.dataCreator
                         // TODO: add field data_creator_id_type: 'ERC725' || 'Unknown'
-                        data_provider_wallet: dcWallet, // TODO: rename to data_creator_wallet
+                        data_provider_wallets: JSON.stringify(data_provider_wallets),
                         import_timestamp: new Date(),
                         otjson_size_in_bytes: dataSize,
                         data_hash: dataHash,
@@ -318,18 +154,21 @@
 
                 const toSign = [
                     Utilities.denormalizeHex(offerId),
-                    Utilities.denormalizeHex(this.config.erc725Identity)];
-                const messageSignature = Encryption.signMessage(
-                    this.web3,
-                    toSign,
-                    Utilities.normalizeHex(this.config.node_private_key),
-                );
+                    Utilities.denormalizeHex(this.profileService.getIdentity(blockchain_id)),
+                ];
+
+                const { node_wallet, node_private_key } =
+                    this.blockchain.getWallet(blockchain_id).response;
+
+                const messageSignature = Encryption
+                    .signMessage(toSign, Utilities.normalizeHex(node_private_key));
 
                 const replicationFinishedMessage = {
                     offerId,
-                    dhIdentity: this.config.erc725Identity,
+                    dhIdentity: Utilities
+                        .denormalizeHex(this.profileService.getIdentity(blockchain_id)),
                     messageSignature: messageSignature.signature,
-                    wallet: this.config.node_wallet,
+                    wallet: node_wallet,
                 };
 
                 await this.transport.replicationFinished(replicationFinishedMessage, dcNodeId);
@@ -339,7 +178,6 @@
 
                 this.logger.info(`Sent replication finished message for offer_id ${offerId} to node ${dcNodeId}`);
                 await this.commandExecutor.add({
->>>>>>> f09883a1
                     name: 'dhOfferFinalizedCommand',
                     deadline_at: Date.now() + (60 * 60 * 1000), // One hour.
                     period: 10 * 1000,
