const BN = require('../../../node_modules/bn.js/lib/bn');
const bytes = require('utf8-length');

const Command = require('../command');
const MerkleTree = require('../../Merkle');
const Encryption = require('../../Encryption');
const Utilities = require('../../Utilities');
const Models = require('../../../models/index');
const ImportUtilities = require('../../ImportUtilities');

/**
 * Imports data for replication
 */
class DhReplicationImportCommand extends Command {
    constructor(ctx) {
        super(ctx);
        this.config = ctx.config;
        this.importer = ctx.importer;
        this.web3 = ctx.web3;
        this.graphStorage = ctx.graphStorage;
        this.logger = ctx.logger;
        this.transport = ctx.transport;
        this.remoteControl = ctx.remoteControl;
        this.blockchain = ctx.blockchain;
    }

    /**
     * Executes command and produces one or more events
     * @param command
     */
    async execute(command) {
        // const {
        //     offerId,
        //     dataSetId,
        //     edges,
        //     litigationVertices,
        //     litigationPublicKey,
        //     distributionPublicKey,
        //     distributionPrivateKey,
        //     distributionEpk,
        //     distributionEpkChecksum,
        //     dcWallet,
        //     dcNodeId,
        //     litigationRootHash,
        //     distributionRootHash,
        //     distributionSignature,
        //     transactionHash,
        //     encColor,
        // } = command.data;
        const {
            offerId,
            dataSetId,
            otJson,
            dcWallet,
            dcNodeId,
            litigationPublicKey,
            litigationRootHash,
            distributionPublicKey,
            distributionPrivateKey,
            distributionEpk,
            transactionHash,
            encColor,
        } = command.data;
        const { decryptedDataset, encryptedMap } =
            await ImportUtilities.decryptDataset(otJson, litigationPublicKey, encColor);
        const calculatedDataSetId =
            await ImportUtilities.calculateGraphHash(decryptedDataset['@graph']);

        if (dataSetId !== calculatedDataSetId) {
            throw new Error(`Calculated data set ID ${calculatedDataSetId} differs from DC data set ID ${dataSetId}`);
        }

<<<<<<< HEAD
        const decryptedGraphRootHash = ImportUtilities.calculateDatasetRootHash(decryptedDataset);
        const blockchainRootHash = await this.blockchain.getRootHash(dataSetId);

        if (decryptedGraphRootHash !== blockchainRootHash) {
            throw Error(`Calculated root hash ${decryptedGraphRootHash} differs from Blockchain root hash ${blockchainRootHash}`);
        }
=======
        const decryptedGraphRootHash = ImportUtilities.calculateDatasetRootHash(decryptedDataset['@graph'], decryptedDataset['@id'], decryptedDataset.datasetHeader.dataCreator);
>>>>>>> 05775706

        // Verify litigation root hash
        const encryptedGraphRootHash = ImportUtilities.calculateDatasetRootHash(otJson['@graph'], otJson['@id'], otJson.datasetHeader.dataCreator);

        if (encryptedGraphRootHash !== litigationRootHash) {
            throw Error(`Calculated distribution hash ${encryptedGraphRootHash} differs from DC distribution hash ${litigationRootHash}`);
        }

        const originalRootHash = otJson.datasetHeader.dataIntegrity.proofs[0].proofValue;
        if (decryptedGraphRootHash !== originalRootHash) {
            throw Error(`Calculated root hash ${decryptedGraphRootHash} differs from document root hash ${originalRootHash}`);
        }

        // TODO: Verify EPK checksum
        // TODO: Verify distribution keys and hashes
        // TODO: Verify data creator id

        const holdingData = await Models.holding_data.findOne({
            where: {
                data_set_id: dataSetId,
                color: encColor,
                source_wallet: dcWallet,
            },
        });

        if (holdingData == null) {
            // Store holding information and generate keys for eventual data replication.
            const newHoldingEntry = {
                data_set_id: dataSetId,
                source_wallet: dcWallet,
                litigation_public_key: litigationPublicKey,
                litigation_root_hash: litigationRootHash,
                distribution_public_key: distributionPublicKey,
                distribution_private_key: distributionPrivateKey,
                distribution_epk: distributionEpk,
                transaction_hash: transactionHash,
                color: encColor,
            };
            await Models.holding_data.create(newHoldingEntry);
        }

        const dataInfo = await Models.data_info.findOne({
            where: {
                data_set_id: dataSetId,
            },
        });

        if (dataInfo == null) {
            const importResult = await this.importer.importOTJSON(decryptedDataset, encryptedMap);

            if (importResult.error) {
                throw Error(importResult.error);
            }

            const dataSize = bytes(JSON.stringify(otJson));
            await Models.data_info.create({
                data_set_id: dataSetId,
                total_documents: otJson['@graph'].length,
                root_hash: decryptedGraphRootHash,
                // TODO: add field data_provider_id: 'Perutnina Ptuj ERC...'
                // otjson.datasetHeader.dataProvider || 'Unknown'
                // TODO: add field data_provider_id_type: 'ERC725' || 'Unknown'
                // TODO: add field data_creator_id: otjson.datasetHeader.dataCreator
                // TODO: add field data_creator_id_type: 'ERC725' || 'Unknown'
                data_provider_wallet: dcWallet, // TODO: rename to data_creator_wallet
                import_timestamp: new Date(),
                data_size: dataSize,
                origin: 'HOLDING',
            });
        }
        this.logger.important(`[DH] Replication finished for offer ID ${offerId}`);

        const toSign = [
            Utilities.denormalizeHex(offerId),
            Utilities.denormalizeHex(this.config.erc725Identity)];
        const messageSignature = Encryption
            .signMessage(this.web3, toSign, Utilities.normalizeHex(this.config.node_private_key));

        const replicationFinishedMessage = {
            offerId,
            dhIdentity: this.config.erc725Identity,
            messageSignature: messageSignature.signature,
        };

        await this.transport.replicationFinished(replicationFinishedMessage, dcNodeId);
        this.logger.info(`Replication request for ${offerId} sent to ${dcNodeId}`);
        return {
            commands: [
                {
                    name: 'dhOfferFinalizedCommand',
                    deadline_at: Date.now() + (60 * 60 * 1000), // One hour.
                    period: 10 * 1000,
                    data: {
                        offerId,
                    },
                },
            ],
        };
    }

    /**
     * Try to recover command
     * @param command
     * @param err
     * @return {Promise<{commands: *[]}>}
     */
    async recover(command, err) {
        const {
            offerId,
        } = command.data;

        const bid = await Models.bids.findOne({ where: { offer_id: offerId } });
        bid.status = 'FAILED';
        await bid.save({ fields: ['status'] });
        return Command.empty();
    }

    /**
     * Builds default
     * @param map
     * @returns {{add, data: *, delay: *, deadline: *}}
     */
    default(map) {
        const command = {
            name: 'dhReplicationImportCommand',
            delay: 0,
            transactional: false,
        };
        Object.assign(command, map);
        return command;
    }
}

module.exports = DhReplicationImportCommand;<|MERGE_RESOLUTION|>--- conflicted
+++ resolved
@@ -70,16 +70,12 @@
             throw new Error(`Calculated data set ID ${calculatedDataSetId} differs from DC data set ID ${dataSetId}`);
         }
 
-<<<<<<< HEAD
-        const decryptedGraphRootHash = ImportUtilities.calculateDatasetRootHash(decryptedDataset);
+        const decryptedGraphRootHash = ImportUtilities.calculateDatasetRootHash(decryptedDataset['@graph'], decryptedDataset['@id'], decryptedDataset.datasetHeader.dataCreator);
         const blockchainRootHash = await this.blockchain.getRootHash(dataSetId);
 
         if (decryptedGraphRootHash !== blockchainRootHash) {
             throw Error(`Calculated root hash ${decryptedGraphRootHash} differs from Blockchain root hash ${blockchainRootHash}`);
         }
-=======
-        const decryptedGraphRootHash = ImportUtilities.calculateDatasetRootHash(decryptedDataset['@graph'], decryptedDataset['@id'], decryptedDataset.datasetHeader.dataCreator);
->>>>>>> 05775706
 
         // Verify litigation root hash
         const encryptedGraphRootHash = ImportUtilities.calculateDatasetRootHash(otJson['@graph'], otJson['@id'], otJson.datasetHeader.dataCreator);
