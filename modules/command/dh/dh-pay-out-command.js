const Command = require('../command');
const Utilities = require('../../Utilities');
const constants = require('../../constants');

const Models = require('../../../models/index');

const DELAY_ON_FAIL_IN_MILLS = 5 * 60 * 1000;

/**
 * Starts token withdrawal operation
 */
class DhPayOutCommand extends Command {
    constructor(ctx) {
        super(ctx);
        this.web3 = ctx.web3;
        this.config = ctx.config;
        this.logger = ctx.logger;
        this.blockchain = ctx.blockchain;
        this.remoteControl = ctx.remoteControl;
        this.profileService = ctx.profileService;
    }

    /**
     * Executes command and produces one or more events
     * @param command
     */
    async execute(command) {
        const {
            offerId,
            urgent,
            blockchain_id,
        } = command.data;

        const bid = await Models.bids.findOne({
            where: {
                offer_id: offerId,
                status: { [Models.Sequelize.Op.in]: ['COMPLETED', 'CHOSEN'] },
            },
        });

        // todo pass blockchain identity
        const blockchainIdentity = Utilities.normalizeHex(this.profileService.getIdentity());

        if (!bid) {
            this.logger.important(`There is no successful bid for offer ${offerId}. Cannot execute payout.`);
            await this._printBalances(blockchainIdentity);
            return Command.empty();
        }
        if (bid.status !== 'COMPLETED') {
            bid.status = 'COMPLETED';
            bid.message = `Offer ${offerId} has been completed`;
            await bid.save({ fields: ['status', 'message'] });
            this.logger.important(`Offer ${offerId} has been completed successfully.`);
        }

        const { status, timestamp } = await this.blockchain
            .getLitigation(offerId, blockchainIdentity, blockchain_id).response;
        const { litigation_interval_in_minutes } = await Models.bids.findOne({
            where: {
                offer_id: offerId,
            },
        });

        const litigationTimestamp = parseInt(timestamp, 10) * 1000;

        const blockTimestamp = Date.now();
        if (status === '1' && !(litigationTimestamp + (litigation_interval_in_minutes * 2 * 60000) < blockTimestamp)) {
            this.logger.info(`Unanswered litigation for offer ${offerId} in progress, cannot be payed out.`);
        } else if (status === '2' && !(litigationTimestamp + (60000 * litigation_interval_in_minutes) < blockTimestamp)) {
            this.logger.info(`Unanswered litigation for offer ${offerId} in progress, cannot be payed out.`);
        } else if (status !== '0') {
            this.logger.info(`I'm replaced or being replaced for offer ${offerId}, cannot be payed out.`);
        } else {
            try {
                await this.blockchain
                    .payOut(blockchainIdentity, offerId, urgent, blockchain_id).response;
                this.logger.important(`Payout for offer ${offerId} successfully completed.`);
                await this._printBalances(blockchainIdentity);
            } catch (error) {
                if (error.message.includes('Gas price higher than maximum allowed price')) {
                    this.logger.info('Gas price too high, delaying call for 30 minutes');
                    return {
                        commands: [
                            {
                                name: 'dhPayOutCommand',
                                delay: constants.GAS_PRICE_VALIDITY_TIME_IN_MILLS,
                                retries: 3,
                                transactional: false,
                                data: {
                                    offerId,
                                    viaAPI: false,
                                },
                            },
                        ],
                    };
                }
                throw error;
            }
        }

        return Command.empty();
    }

    /**
     * Recover system from failure
     * @param command
     * @param err
     */
    async recover(command, err) {
        const {
            offerId,
            viaAPI,
        } = command.data;

        if (!viaAPI) {
            this.logger.warn(`Rescheduling failed payout for offer ${offerId}. Schedule delay ${DELAY_ON_FAIL_IN_MILLS} milliseconds`);
            return {
                commands: [
                    {
                        name: 'dhPayOutCommand',
                        data: command.data,
                        delay: DELAY_ON_FAIL_IN_MILLS,
                    },
                ],
            };
        }
        return Command.empty();
    }

    /**
     * Print balances
     * @param blockchainIdentity
     * @param blockchain_id
     * @return {Promise<void>}
     * @private
     */
    async _printBalances(blockchainIdentity, blockchain_id) {
<<<<<<< HEAD
        const { node_wallet } = this.blockchain.getWallet(blockchain_id);
        const balance = await this.blockchain.getProfileBalance(node_wallet);
=======
        const balance = await this.blockchain
            .getProfileBalance(this.config.node_wallet).response;
>>>>>>> 274063dd
        const balanceInTRAC = this.web3.utils.fromWei(balance, 'ether');
        this.logger.info(`Wallet balance: ${balanceInTRAC} TRAC`);

        const profile = await this.blockchain
            .getProfile(blockchainIdentity, blockchain_id).response;
        const profileBalance = profile.stake;
        const profileBalanceInTRAC = this.web3.utils.fromWei(profileBalance, 'ether');
        this.logger.info(`Profile balance: ${profileBalanceInTRAC} TRAC`);
    }

    /**
     * Builds default command
     * @param map
     * @returns {{add, data: *, delay: *, deadline: *}}
     */
    default(map) {
        const command = {
            name: 'dhPayOutCommand',
            delay: 0,
            period: constants.GAS_PRICE_VALIDITY_TIME_IN_MILLS,
            transactional: false,
        };
        Object.assign(command, map);
        return command;
    }
}

module.exports = DhPayOutCommand;<|MERGE_RESOLUTION|>--- conflicted
+++ resolved
@@ -135,13 +135,9 @@
      * @private
      */
     async _printBalances(blockchainIdentity, blockchain_id) {
-<<<<<<< HEAD
         const { node_wallet } = this.blockchain.getWallet(blockchain_id);
-        const balance = await this.blockchain.getProfileBalance(node_wallet);
-=======
         const balance = await this.blockchain
-            .getProfileBalance(this.config.node_wallet).response;
->>>>>>> 274063dd
+            .getProfileBalance(node_wallet).response;
         const balanceInTRAC = this.web3.utils.fromWei(balance, 'ether');
         this.logger.info(`Wallet balance: ${balanceInTRAC} TRAC`);
 
