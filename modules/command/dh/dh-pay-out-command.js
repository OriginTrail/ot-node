const Command = require('../command');
const Utilities = require('../../Utilities');
const constants = require('../../constants');

const Models = require('../../../models/index');
const constants = require('../../constants');

const DELAY_ON_FAIL_IN_MILLS = 5 * 60 * 1000;

/**
 * Starts token withdrawal operation
 */
class DhPayOutCommand extends Command {
    constructor(ctx) {
        super(ctx);
        this.web3 = ctx.web3;
        this.config = ctx.config;
        this.logger = ctx.logger;
        this.blockchain = ctx.blockchain;
        this.remoteControl = ctx.remoteControl;
    }

    /**
     * Executes command and produces one or more events
     * @param command
     */
    async execute(command) {
        const {
            offerId,
            urgent,
        } = command.data;

        const bid = await Models.bids.findOne({
            where: {
                offer_id: offerId,
                status: { [Models.Sequelize.Op.in]: ['COMPLETED', 'CHOSEN'] },
            },
        });

        const blockchainIdentity = Utilities.normalizeHex(this.config.erc725Identity);

        if (!bid) {
            this.logger.important(`There is no successful bid for offer ${offerId}. Cannot execute payout.`);
            await this._printBalances(blockchainIdentity);
            return Command.empty();
        }
<<<<<<< HEAD

=======
>>>>>>> 4648264a
        if (bid.status !== 'COMPLETED') {
            bid.status = 'COMPLETED';
            bid.message = `Offer ${offerId} has been completed`;
            await bid.save({ fields: ['status', 'message'] });
            this.logger.important(`Offer ${offerId} has been completed successfully.`);
        }

<<<<<<< HEAD
        const blockchainIdentity = Utilities.normalizeHex(this.config.erc725Identity);
        await this._printBalances(blockchainIdentity);
        try {
            await this.blockchain.payOut(blockchainIdentity, offerId, urgent);
            this.logger.important(`Payout for offer ${offerId} successfully completed.`);
            await this._printBalances(blockchainIdentity);
        } catch (error) {
            if (error.message.includes('Gas price higher than maximum allowed price')) {
                this.logger.info('Gas price too high, delaying call for 30 minutes');
                return Command.repeat();
            }
            throw error;
=======
        const { status, timestamp } =
            await this.blockchain.getLitigation(offerId, blockchainIdentity);
        const { litigation_interval_in_minutes } = await Models.bids.findOne({
            where: {
                offer_id: offerId,
            },
        });

        const litigationTimestamp = parseInt(timestamp, 10) * 1000;

        const blockTimestamp = Date.now();
        if (status === '1' && !(litigationTimestamp + (litigation_interval_in_minutes * 2 * 60000) < blockTimestamp)) {
            this.logger.info(`Unanswered litigation for offer ${offerId} in progress, cannot be payed out.`);
        } else if (status === '2' && !(litigationTimestamp + (60000 * litigation_interval_in_minutes) < blockTimestamp)) {
            this.logger.info(`Unanswered litigation for offer ${offerId} in progress, cannot be payed out.`);
        } else if (status !== '0') {
            this.logger.info(`I'm replaced or being replaced for offer ${offerId}, cannot be payed out.`);
        } else {
            try {
                await this.blockchain.payOut(blockchainIdentity, offerId, urgent);
                this.logger.important(`Payout for offer ${offerId} successfully completed.`);
                await this._printBalances(blockchainIdentity);
            } catch (error) {
                if (error.message.includes('Gas price higher than maximum allowed price')) {
                    this.logger.info('Gas price too high, delaying call for 30 minutes');
                    return Command.repeat();
                }
                throw error;
            }
        }

        return Command.empty();
    }

    /**
     * Recover system from failure
     * @param command
     * @param err
     */
    async recover(command, err) {
        const {
            offerId,
            viaAPI,
        } = command.data;

        if (!viaAPI) {
            this.logger.warn(`Rescheduling failed payout for offer ${offerId}. Schedule delay ${DELAY_ON_FAIL_IN_MILLS} milliseconds`);
            return {
                commands: [
                    {
                        name: 'dhPayOutCommand',
                        data: command.data,
                        delay: DELAY_ON_FAIL_IN_MILLS,
                    },
                ],
            };
>>>>>>> 4648264a
        }
        return Command.empty();
    }

    /**
     * Print balances
     * @param blockchainIdentity
     * @return {Promise<void>}
     * @private
     */
    async _printBalances(blockchainIdentity) {
        const balance = await this.blockchain.getProfileBalance(this.config.node_wallet);
        const balanceInTRAC = this.web3.utils.fromWei(balance, 'ether');
        this.logger.info(`Wallet balance: ${balanceInTRAC} TRAC`);

        const profile = await this.blockchain.getProfile(blockchainIdentity);
        const profileBalance = profile.stake;
        const profileBalanceInTRAC = this.web3.utils.fromWei(profileBalance, 'ether');
        this.logger.info(`Profile balance: ${profileBalanceInTRAC} TRAC`);
    }

    /**
     * Builds default command
     * @param map
     * @returns {{add, data: *, delay: *, deadline: *}}
     */
    default(map) {
        const command = {
            name: 'dhPayOutCommand',
            delay: 0,
            period: constants.GAS_PRICE_VALIDITY_TIME_IN_MILLS,
            transactional: false,
        };
        Object.assign(command, map);
        return command;
    }
}

module.exports = DhPayOutCommand;<|MERGE_RESOLUTION|>--- conflicted
+++ resolved
@@ -3,7 +3,6 @@
 const constants = require('../../constants');
 
 const Models = require('../../../models/index');
-const constants = require('../../constants');
 
 const DELAY_ON_FAIL_IN_MILLS = 5 * 60 * 1000;
 
@@ -44,10 +43,6 @@
             await this._printBalances(blockchainIdentity);
             return Command.empty();
         }
-<<<<<<< HEAD
-
-=======
->>>>>>> 4648264a
         if (bid.status !== 'COMPLETED') {
             bid.status = 'COMPLETED';
             bid.message = `Offer ${offerId} has been completed`;
@@ -55,20 +50,6 @@
             this.logger.important(`Offer ${offerId} has been completed successfully.`);
         }
 
-<<<<<<< HEAD
-        const blockchainIdentity = Utilities.normalizeHex(this.config.erc725Identity);
-        await this._printBalances(blockchainIdentity);
-        try {
-            await this.blockchain.payOut(blockchainIdentity, offerId, urgent);
-            this.logger.important(`Payout for offer ${offerId} successfully completed.`);
-            await this._printBalances(blockchainIdentity);
-        } catch (error) {
-            if (error.message.includes('Gas price higher than maximum allowed price')) {
-                this.logger.info('Gas price too high, delaying call for 30 minutes');
-                return Command.repeat();
-            }
-            throw error;
-=======
         const { status, timestamp } =
             await this.blockchain.getLitigation(offerId, blockchainIdentity);
         const { litigation_interval_in_minutes } = await Models.bids.findOne({
@@ -125,7 +106,6 @@
                     },
                 ],
             };
->>>>>>> 4648264a
         }
         return Command.empty();
     }
