const Models = require('../../../models/index');
const Command = require('../command');

const Utilities = require('../../Utilities');
const ImportUtilities = require('../../ImportUtilities');
const Graph = require('../../Graph');

const constants = require('../../constants');

/**
 * Free read request command.
 */
class DHDataReadRequestFreeCommand extends Command {
    constructor(ctx) {
        super(ctx);
        this.logger = ctx.logger;
        this.graphStorage = ctx.graphStorage;
        this.config = ctx.config;
        this.web3 = ctx.web3;
        this.transport = ctx.transport;
        this.importService = ctx.importService;
        this.permissionedDataService = ctx.permissionedDataService;
    }

    /**
     * Executes command and produces one or more events
     * @param command
     */
    async execute(command) {
        const {
            message,
        } = command.data;

        const {
            nodeId, wallet, id, data_set_id, handler_id,
        } = message;
        try {
            // Check is it mine offer.
            const networkReplyModel = await Models.network_replies.find({ where: { id } });
            if (!networkReplyModel) {
                throw Error(`Couldn't find reply with ID ${id}.`);
            }

            if (networkReplyModel.receiver_wallet !== wallet &&
                networkReplyModel.receiver_identity) {
                throw Error('Sorry not your read request');
            }

            // TODO: Only one import ID used. Later we'll support replication from multiple imports.
            // eslint-disable-next-line
            const importId = data_set_id;
            const dataInfo = await Models.data_info.findOne({
                where: {
                    data_set_id: importId,
                },
            });

            if (!dataInfo) {
                throw Error(`Failed to get data info for import ID ${importId}.`);
            }

            const allowedPrivateDataElements = await Models.data_trades.findAll({
                where: {
                    data_set_id: importId,
                    buyer_node_id: nodeId,
                    status: 'COMPLETED',
                },
            });

            const privateData = {};

            allowedPrivateDataElements.forEach(element =>
                privateData[element.ot_json_object_id] = {});

            const document = await this.importService.getImport(importId);

<<<<<<< HEAD
            for (const ot_object of document['@graph']) {
                if (ot_object['@id'] in privateData) {
                    const privateDataObject = {};
                    constants.PRIVATE_DATA_OBJECT_NAMES.forEach((privateDataArray) => {
                        const privateObject = ot_object.properties[privateDataArray];
                        if (privateObject) {
                            privateDataObject[privateDataArray] = privateObject;
                        }
                    });
                    privateData[ot_object['@id']] = Utilities.copyObject(privateDataObject);
                }
            }

            ImportUtilities.hideGraphPrivateData(document['@graph']);
=======
            const permissionedData = await this.permissionedDataService.getAllowedPermissionedData(
                document,
                nodeId,
            );


            ImportUtilities.removeGraphPermissionedData(document['@graph']);
>>>>>>> 2903a0a4

            const transactionHash = await ImportUtilities
                .getTransactionHash(dataInfo.data_set_id, dataInfo.origin);

            const replyMessage = {
                id,
                wallet: this.config.node_wallet,
                nodeId: this.config.identity,
                data_provider_wallet: dataInfo.data_provider_wallet,
                agreementStatus: 'CONFIRMED',
                document,
<<<<<<< HEAD
                privateData,
=======
                permissionedData,
>>>>>>> 2903a0a4
                data_set_id: importId,
                transaction_hash: transactionHash,
                handler_id,
            };
            const dataReadResponseObject = {
                message: replyMessage,
                messageSignature: Utilities.generateRsvSignature(
                    replyMessage,
                    this.web3,
                    this.config.node_private_key,
                ),
            };

            await this.transport.sendDataReadResponse(dataReadResponseObject, nodeId);
        } catch (e) {
            const errorMessage = `Failed to process data read request. ${e}.`;
            this.logger.warn(errorMessage);
            await this.transport.sendDataReadResponse({
                status: 'FAIL',
                message: errorMessage,
                messageSignature: Utilities.generateRsvSignature(
                    errorMessage,
                    this.web3,
                    this.config.node_private_key,
                ),
            }, nodeId);
        }

        return Command.empty();
    }

    /**
     * Builds default command
     * @param map
     * @returns {{add, data: *, delay: *, deadline: *}}
     */
    default(map) {
        const command = {
            name: 'dhDataReadRequestFreeCommand',
            transactional: false,
        };
        Object.assign(command, map);
        return command;
    }
}

module.exports = DHDataReadRequestFreeCommand;<|MERGE_RESOLUTION|>--- conflicted
+++ resolved
@@ -74,22 +74,6 @@
 
             const document = await this.importService.getImport(importId);
 
-<<<<<<< HEAD
-            for (const ot_object of document['@graph']) {
-                if (ot_object['@id'] in privateData) {
-                    const privateDataObject = {};
-                    constants.PRIVATE_DATA_OBJECT_NAMES.forEach((privateDataArray) => {
-                        const privateObject = ot_object.properties[privateDataArray];
-                        if (privateObject) {
-                            privateDataObject[privateDataArray] = privateObject;
-                        }
-                    });
-                    privateData[ot_object['@id']] = Utilities.copyObject(privateDataObject);
-                }
-            }
-
-            ImportUtilities.hideGraphPrivateData(document['@graph']);
-=======
             const permissionedData = await this.permissionedDataService.getAllowedPermissionedData(
                 document,
                 nodeId,
@@ -97,7 +81,6 @@
 
 
             ImportUtilities.removeGraphPermissionedData(document['@graph']);
->>>>>>> 2903a0a4
 
             const transactionHash = await ImportUtilities
                 .getTransactionHash(dataInfo.data_set_id, dataInfo.origin);
@@ -109,11 +92,7 @@
                 data_provider_wallet: dataInfo.data_provider_wallet,
                 agreementStatus: 'CONFIRMED',
                 document,
-<<<<<<< HEAD
-                privateData,
-=======
                 permissionedData,
->>>>>>> 2903a0a4
                 data_set_id: importId,
                 transaction_hash: transactionHash,
                 handler_id,
