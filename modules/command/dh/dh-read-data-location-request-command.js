const Models = require('../../../models/index');
const Command = require('../command');

const { Op } = Models.Sequelize;

const BN = require('bn.js');
const Utilities = require('../../Utilities');

/**
 * Saves generated parameters to the DB
 */
class DHReadDataLocationRequestCommand extends Command {
    constructor(ctx) {
        super(ctx);
        this.logger = ctx.logger;
        this.graphStorage = ctx.graphStorage;
        this.config = ctx.config;
        this.web3 = ctx.web3;
        this.transport = ctx.transport;
    }

    /**
     * Executes command and produces one or more events
     * @param command
     */
    async execute(command) {
        const {
            msgNodeId, msgWallet, msgQuery, msgId,
        } = command.data;

        // Check if mine publish.
        if (msgNodeId === this.config.identity && msgWallet === this.config.node_wallet) {
            this.logger.trace('Received mine publish. Ignoring.');
            return Command.empty();
        }

        // Handle query here.
        const graphImportDetails = await this.graphStorage.dataLocationQuery(msgQuery);
        let graphImports = [];
        graphImportDetails.forEach((item) => {
            const { datasets } = item;
            graphImports = graphImports.concat(datasets.filter(x => graphImports.indexOf(x) < 0));
        });

        // Filter imports not stored in local DB.
        let imports = await Models.data_info.findAll({
            attributes: ['data_set_id'],
            where: {
                data_set_id: {
                    [Op.in]: graphImports,
                },
            },
        });

        if (!imports || imports.length === 0) {
            // I don't want to participate
            this.logger.trace(`No imports found for request ${msgId}`);
            return Command.empty();
        }

        // Convert to string array.
        imports = imports.map(i => i.data_set_id);

        // Check if the import came from network. In more details I can only
        // distribute data gotten from someone else.
        const replicatedImportIds = [];
        // Then check if I bought replication from another DH.
        const data_holders = await Models.holding_data.findAll({
            where: {
                id: {
                    [Op.in]: imports,
                },
            },
        });

        if (data_holders) {
            data_holders.forEach((data_holder) => {
                replicatedImportIds.push(data_holder.id);
            });
        }

        const wallet = this.config.node_wallet;
        const nodeId = this.config.identity;
        const dataPrice = 100000; // TODO add to configuration

        // TODO: Temporarily allow sending raw data (free read).
        // Merge with all imports
        imports.forEach((importId) => {
            if (!replicatedImportIds.includes(importId)) {
                replicatedImportIds.push(importId);
            }
        });

        const dataInfos = await Models.data_info.findAll({
            where: {
                data_set_id: {
                    [Op.in]: replicatedImportIds,
                },
            },
        });

        let size = 0;
        const importObjects = replicatedImportIds.map((dataSetId) => {
            size = dataInfos.find(di => di.data_set_id === dataSetId).otjson_size_in_bytes;
            const importDetails = graphImportDetails
                .filter(x => x.datasets.indexOf(dataSetId) >= 0);
            const privateData = [];

            importDetails.forEach((item) => {
<<<<<<< HEAD
                privateData.push({
                    is_private: item.isPrivate,
                    ot_object_id: item.id,
                });
=======
                if (item.hasData && item.isPrivate) {
                    privateData.push({
                        is_private: item.isPrivate,
                        data_element_key: item.data_element_key,
                        ot_object_id: item.id,
                    });
                }
>>>>>>> 238e1e78
            });
            if (privateData.length > 0) {
                return {
                    data_set_id: dataSetId,
                    size,
                    calculated_price: new BN(size, 10).mul(new BN(dataPrice, 10)).toString(),
                    private_data: privateData,
                };
            }
            return {
                data_set_id: dataSetId,
                size,
                calculated_price: new BN(size, 10).mul(new BN(dataPrice, 10)).toString(),
            };
        });

        if (importObjects.length === 0) {
            this.logger.trace(`Didn't find imports for query ${JSON.stringify(msgQuery)}.`);
            return Command.empty();
        }

        const networkReplyModel = await Models.network_replies.create({
            data: {
                id: msgId,
                imports: importObjects,
                dataPrice,
                stakeFactor: this.config.read_stake_factor,
            },
            receiver_wallet: msgWallet,
            receiver_identity: msgNodeId,
        });

        if (!networkReplyModel) {
            this.logger.error('Failed to create new network reply model.');
            throw Error('Internal error.');
        }

        const messageResponse = {
            id: msgId,
            replyId: networkReplyModel.id,
            wallet,
            nodeId,
            imports: importObjects,
            dataPrice,
            dataSize: size,
            stakeFactor: this.config.read_stake_factor,
        };

        const messageResponseSignature =
            Utilities.generateRsvSignature(
                JSON.stringify(messageResponse),
                this.web3,
                this.config.node_private_key,
            );

        const dataLocationResponseObject = {
            message: messageResponse,
            messageSignature: messageResponseSignature,
        };

        await this.transport.sendDataLocationResponse(
            dataLocationResponseObject,
            msgNodeId,
        );
        return Command.empty();
    }

    /**
     * Builds default command
     * @param map
     * @returns {{add, data: *, delay: *, deadline: *}}
     */
    default(map) {
        const command = {
            name: 'dhReadDataLocationRequestCommand',
            transactional: false,
        };
        Object.assign(command, map);
        return command;
    }
}

module.exports = DHReadDataLocationRequestCommand;<|MERGE_RESOLUTION|>--- conflicted
+++ resolved
@@ -107,20 +107,12 @@
             const privateData = [];
 
             importDetails.forEach((item) => {
-<<<<<<< HEAD
-                privateData.push({
-                    is_private: item.isPrivate,
-                    ot_object_id: item.id,
-                });
-=======
                 if (item.hasData && item.isPrivate) {
                     privateData.push({
                         is_private: item.isPrivate,
-                        data_element_key: item.data_element_key,
                         ot_object_id: item.id,
                     });
                 }
->>>>>>> 238e1e78
             });
             if (privateData.length > 0) {
                 return {
