const Models = require('../../../models/index');
const Command = require('../command');

const { Op } = Models.Sequelize;

const BN = require('bn.js');
const Utilities = require('../../Utilities');

/**
 * Saves generated parameters to the DB
 */
class DHReadDataLocationRequestCommand extends Command {
    constructor(ctx) {
        super(ctx);
        this.logger = ctx.logger;
        this.graphStorage = ctx.graphStorage;
        this.config = ctx.config;
        this.web3 = ctx.web3;
        this.transport = ctx.transport;
    }

    /**
     * Executes command and produces one or more events
     * @param command
     */
    async execute(command) {
        const {
            msgNodeId, msgWallet, msgQuery, msgId, encrypted,
        } = command.data;

        // Check if mine publish.
        if (msgNodeId === this.config.identity && msgWallet === this.config.node_wallet) {
            this.logger.trace('Received mine publish. Ignoring.');
            return Command.empty();
        }

        // Handle query here.
<<<<<<< HEAD
        const graphImports = await this.graphStorage.findImportIds(msgQuery);
        // Filter imports not stored in local DB.
        let imports = await Models.data_info.findAll({
            attributes: ['import_id'],
            where: {
                import_id: {
=======
        const graphImports = await this.graphStorage.findImportIds(msgQuery, encrypted);
        // Filter imports not stored in local DB.
        let imports = await Models.data_info.findAll({
            attributes: ['data_set_id'],
            where: {
                data_set_id: {
>>>>>>> 975c1d69
                    [Op.in]: graphImports,
                },
            },
        });

        if (!imports || imports.length === 0) {
            // I don't want to participate
            this.logger.trace(`No imports found for request ${msgId}`);
            return Command.empty();
        }

        // Convert to string array.
<<<<<<< HEAD
        imports = imports.map(i => i.import_id);
=======
        imports = imports.map(i => i.data_set_id);
>>>>>>> 975c1d69

        // Check if the import came from network. In more details I can only
        // distribute data gotten from someone else.
        const replicatedImportIds = [];
        // Then check if I bought replication from another DH.
        const data_holders = await Models.holding_data.findAll({
            where: {
                id: {
                    [Op.in]: imports,
                },
            },
        });

        if (data_holders) {
            data_holders.forEach((data_holder) => {
                replicatedImportIds.push(data_holder.id);
            });
        }

        const wallet = this.config.node_wallet;
        const nodeId = this.config.identity;
        const dataPrice = 100000; // TODO add to configuration

        // TODO: Temporarily allow sending raw data (free read).
        // Merge with all imports
        imports.forEach((importId) => {
            if (!replicatedImportIds.includes(importId)) {
                replicatedImportIds.push(importId);
            }
        });

        const dataInfos = await Models.data_info.findAll({
            where: {
                data_set_id: {
                    [Op.in]: replicatedImportIds,
                },
            },
        });

        const importObjects = replicatedImportIds.map((dataSetId) => {
            const size = dataInfos.find(di => di.data_set_id === dataSetId).data_size;
            return {
                data_set_id: dataSetId,
                size,
                calculated_price: new BN(size, 10).mul(new BN(dataPrice, 10)).toString(),
            };
        });

        if (importObjects.length === 0) {
            this.logger.trace(`Didn't find imports for query ${JSON.stringify(msgQuery)}.`);
            return Command.empty();
        }

        const networkReplyModel = await Models.network_replies.create({
            data: {
                id: msgId,
                imports: importObjects,
                dataPrice,
                stakeFactor: this.config.read_stake_factor,
            },
            receiver_wallet: msgWallet,
            receiver_identity: msgNodeId,
        });

        if (!networkReplyModel) {
            this.logger.error('Failed to create new network reply model.');
            throw Error('Internal error.');
        }

        const messageResponse = {
            id: msgId,
            replyId: networkReplyModel.id,
            wallet,
            nodeId,
            imports: importObjects,
            dataPrice,
            stakeFactor: this.config.read_stake_factor,
        };

        const messageResponseSignature =
            Utilities.generateRsvSignature(
                JSON.stringify(messageResponse),
                this.web3,
                this.config.node_private_key,
            );

        const dataLocationResponseObject = {
            message: messageResponse,
            messageSignature: messageResponseSignature,
        };

        await this.transport.sendDataLocationResponse(
            dataLocationResponseObject,
            msgNodeId,
        );
        return Command.empty();
    }

    /**
     * Builds default command
     * @param map
     * @returns {{add, data: *, delay: *, deadline: *}}
     */
    default(map) {
        const command = {
            name: 'dhReadDataLocationRequestCommand',
            transactional: false,
        };
        Object.assign(command, map);
        return command;
    }
}

module.exports = DHReadDataLocationRequestCommand;<|MERGE_RESOLUTION|>--- conflicted
+++ resolved
@@ -35,21 +35,12 @@
         }
 
         // Handle query here.
-<<<<<<< HEAD
-        const graphImports = await this.graphStorage.findImportIds(msgQuery);
-        // Filter imports not stored in local DB.
-        let imports = await Models.data_info.findAll({
-            attributes: ['import_id'],
-            where: {
-                import_id: {
-=======
         const graphImports = await this.graphStorage.findImportIds(msgQuery, encrypted);
         // Filter imports not stored in local DB.
         let imports = await Models.data_info.findAll({
             attributes: ['data_set_id'],
             where: {
                 data_set_id: {
->>>>>>> 975c1d69
                     [Op.in]: graphImports,
                 },
             },
@@ -62,11 +53,7 @@
         }
 
         // Convert to string array.
-<<<<<<< HEAD
-        imports = imports.map(i => i.import_id);
-=======
         imports = imports.map(i => i.data_set_id);
->>>>>>> 975c1d69
 
         // Check if the import came from network. In more details I can only
         // distribute data gotten from someone else.
