--- conflicted
+++ resolved
@@ -37,46 +37,7 @@
                 if (jsonld)
                     this.publishService.publish(JSON.stringify(jsonld), '.json', [], [`ot-telemetry-${Math.floor(new Date() / (60 * 60 * 1000))}`], true, null)
             })
-<<<<<<< HEAD
-            .on('error', function (err) {
-                console.log(err);
-            });
-        await finishedAsync(readable);
-
-        // Convert json objects into csv lines and store them
-        await converter.json2csv(jsonLogObjects, (err, csv) => {
-                if (err) {
-                    throw err;
-                }
-                fs.writeFileSync(`${path.join(otNodeLogsPath, this.csvFilename)}`, csv);
-            },
-            { keys:
-                [
-                    {field:'hostname', title: 'Id_node'}, 'Id_operation', 'Operation_name',
-                    'Event_name', {field: 'time', title:'Event_time'}, 'Event_value1',
-                    'Event_value2','Event_value3', 'Event_value4'
-                ]
-            , emptyFieldValue: null});
-
-        // Send csv file to telemetry hub
-        let data = new FormData();
-        data.append('file', fs.createReadStream(`${path.join(otNodeLogsPath, this.csvFilename)}`));
-        try {
-            axios({
-                method: 'post',
-                url: this.config.telemetryHub.url,
-                headers: {
-                    ...data.getHeaders()
-                },
-                data : data
-            });
-        } catch (e) {
-            await this.handleError(err);
-        }
-=======
-            .catch(e=>this.logger.error(e.message));
->>>>>>> ea598e34
-
+            .catch(e=>this.handleError(e.message));
 
         return Command.repeat();
     }
