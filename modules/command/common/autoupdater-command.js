const Command = require('../command');
const Models = require('../../../models/index');
const fs = require('fs');
const semver = require('semver');
const path = require('path');
const { fork, spawn, execSync } = require('child_process');
const Utilities = require('../../Utilities');

/**
 * Increases approval for Bidding contract on blockchain
 */
class AutoupdaterCommand extends Command {
    constructor(ctx) {
        super(ctx);
        this.logger = ctx.logger;
        this.config = ctx.config;
    }

    /**
     * Executes command and produces one or more events
     * @param command
     */
    async execute(command) {
        this.logger.info('Checking for new node version');
        const { config } = this;

        const packageJson = fs.readFileSync('/ot-node/current/package.json', { encoding: 'utf8' });
        const pjson = JSON.parse(packageJson);

        const currentVersion = pjson.version;
        Utilities.getVersion(config.autoUpdater.branch).then((gitVersion) => {
<<<<<<< HEAD
            console.log('Git Version: ', gitVersion);
            console.log('Current Version: ', currentVersion);
=======
>>>>>>> b74d127d
            if (semver.lt(currentVersion, gitVersion)) {
                const updater = fork(path.join(__dirname, '..', '..', '..', 'autoupdater.js'), [], {
                    stdio: [0, 1, 2, 'ipc'],
                    env: process.env,
                });

                this.logger.info('New version found');

                updater.on('message', () => {
                    this.logger.info('Update complete, restarting node...');
                    process.exit(0);
                });

                const options = {};
                options.appDataPath = config.appDataPath;
                options.version = gitVersion;
                options.autoUpdater = config.autoUpdater;

                updater.send([options]);
            } else {
                console.log('No new version found');
            }
        }).catch((err) => {
            this.logger.error('Failed to load version data');
            this.logger.error(err);
        });

        return Command.repeat();
    }

    /**
     * Builds default command
     * @param map
     * @returns {{add, data: *, delay: *, deadline: *}}
     */
    default(map) {
        const command = {
            name: 'autoupdaterCommand',
            data: {
            },
            period: 3 * 60 * 1000,
            transactional: false,
        };
        Object.assign(command, map);
        return command;
    }
}

module.exports = AutoupdaterCommand;<|MERGE_RESOLUTION|>--- conflicted
+++ resolved
@@ -29,11 +29,6 @@
 
         const currentVersion = pjson.version;
         Utilities.getVersion(config.autoUpdater.branch).then((gitVersion) => {
-<<<<<<< HEAD
-            console.log('Git Version: ', gitVersion);
-            console.log('Current Version: ', currentVersion);
-=======
->>>>>>> b74d127d
             if (semver.lt(currentVersion, gitVersion)) {
                 const updater = fork(path.join(__dirname, '..', '..', '..', 'autoupdater.js'), [], {
                     stdio: [0, 1, 2, 'ipc'],
@@ -54,7 +49,7 @@
 
                 updater.send([options]);
             } else {
-                console.log('No new version found');
+                this.logger.info('No new version found');
             }
         }).catch((err) => {
             this.logger.error('Failed to load version data');
