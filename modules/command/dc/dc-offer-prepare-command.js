const Command = require('../command');
const Models = require('../../../models/index');
const constants = require('../../constants');
const BN = require('bn.js');
const path = require('path');
const Utilities = require('../../Utilities');
const { fork } = require('child_process');

/**
 * Prepare offer parameters (litigation/distribution hashes, etc.)
 */
class DCOfferPrepareCommand extends Command {
    constructor(ctx) {
        super(ctx);
        this.config = ctx.config;
        this.logger = ctx.logger;
        this.graphStorage = ctx.graphStorage;
        this.replicationService = ctx.replicationService;
        this.remoteControl = ctx.remoteControl;
        this.errorNotificationService = ctx.errorNotificationService;
        this.importService = ctx.importService;
        this.pricingService = ctx.pricingService;
        this.profileService = ctx.profileService;
        this.dcService = ctx.dcService;
        this.commandExecutor = ctx.commandExecutor;
    }

    /**
     * Creates an offer in the database
     * @param command
     * @returns {Promise<{commands}>}
     */
    async execute(command) {
        const {
<<<<<<< HEAD
            internalOfferId, blockchain_id,
        } = command.data;

        const distLitRootHashes =
            await this.replicationService.createReplications(internalOfferId, blockchain_id);
=======
            dataSetId, dataSizeInBytes, handler_id,
        } = command.data;

        if (!command.data.holdingTimeInMinutes) {
            command.data.holdingTimeInMinutes = this.config.dc_holding_time_in_minutes;
        }
        let offerPrice = {};
        if (!command.data.tokenAmountPerHolder) {
            offerPrice = await this.pricingService
                .calculateOfferPriceinTrac(
                    dataSizeInBytes,
                    command.data.holdingTimeInMinutes,
                    this.config.blockchain.dc_price_factor,
                );
            command.data.tokenAmountPerHolder = offerPrice.finalPrice;
        }
>>>>>>> f09883a1

        const offer = await Models.offers.create({
            data_set_id: dataSetId,
            message: 'Offer is pending',
            status: 'PENDING',
            global_status: 'PENDING',
            trac_in_eth_used_for_price_calculation: offerPrice.tracInEth,
            gas_price_used_for_price_calculation: offerPrice.gasPriceInGwei,
            price_factor_used_for_price_calculation: this.config.blockchain.dc_price_factor,
        });

        if (!command.data.litigationIntervalInMinutes) {
            command.data.litigationIntervalInMinutes =
                new BN(this.config.dc_litigation_interval_in_minutes, 10);
        }

        if (this.config.parentIdentity) {
            const hasPermission = await this.profileService.hasParentPermission();
            if (!hasPermission) {
                const message = 'Identity does not have permission to use parent identity funds. To replicate data please acquire permissions or remove parent identity from config';
                this.logger.warn(message);
                throw new Error(message);
            }

            const hasFunds = await this.dcService
                .parentHasProfileBalanceForOffer(command.data.tokenAmountPerHolder);
            if (!hasFunds) {
                const message = 'Parent profile does not have enough tokens. To replicate data please deposit more tokens to your profile';
                this.logger.warn(message);
                throw new Error(message);
            }
        } else {
            const hasFunds = await this.dcService
                .hasProfileBalanceForOffer(command.data.tokenAmountPerHolder);
            if (!hasFunds) {
                const message = 'Not enough tokens. To replicate data please deposit more tokens to your profile';
                this.logger.warn(message);
                throw new Error(message);
            }
        }

        const handler_data = {
            status: 'PREPARING_OFFER',
            offer_id: offer.id,
        };
        await Models.handler_ids.update({
            data: JSON.stringify(handler_data),
        }, {
            where: {
                handler_id,
            },
        });
        command.data.internalOfferId = offer.id;

        // export dataset from db
        this.logger.info(`Exporting dataset: ${dataSetId}. For internal offer id: ${offer.id}.`);
        const fileContent = await this.importService.getImportDbData(dataSetId);
        const cacheDirectoryPath = path.join(
            this.config.appDataPath,
            this.config.dataSetStorage, offer.id,
        );

        await Utilities.writeContentsToFile(
            cacheDirectoryPath,
            handler_id,
            JSON.stringify(fileContent),
        );

        const forked = fork('modules/worker/create-replication-data-worker.js');
        this.logger.info(`Preparing data for offer with internal id: ${offer.id}, started.`);
        forked.send(JSON.stringify({
            internalOfferId: offer.id,
            handler_id,
            cacheDirectoryPath,
            config: this.config,
            dataSetId,
        }));

        forked.on('message', async (response) => {
            if (response.error) {
                throw new Error(response.error);
            } else {
                this.logger.info(`Preparing data for offer with internal id: ${offer.id}, completed successfully.`);
                const distLitRootHashes = response.hashes;
                const { data } = command;
                Object.assign(data, distLitRootHashes);
                await this.commandExecutor.add({
                    name: command.sequence[0],
                    sequence: command.sequence.slice(1),
                    delay: 0,
                    data,
                    transactional: false,
                });
            }
            forked.kill();
        });

        return Command.empty();
    }

    /**
     * Recover system from failure
     * @param command
     * @param err
     */
    async recover(command, err) {
        const { internalOfferId, handler_id } = command.data;
        const offer = await Models.offers.findOne({ where: { id: internalOfferId } });
        offer.status = 'FAILED';
        offer.global_status = 'FAILED';
        offer.message = err.message;
        await offer.save({ fields: ['status', 'message', 'global_status'] });
        this.remoteControl.offerUpdate({
            id: internalOfferId,
        });
        Models.handler_ids.update({
            status: 'FAILED',
        }, { where: { handler_id } });

        this.errorNotificationService.notifyError(
            err,
            {
                offerId: offer.offer_id,
                blockchain_id: offer.blockchain_id,
                internalOfferId,
                tokenAmountPerHolder: offer.token_amount_per_holder,
                litigationIntervalInMinutes: offer.litigation_interval_in_minutes,
                datasetId: offer.data_set_id,
                holdingTimeInMinutes: offer.holding_time_in_minutes,
            },
            constants.PROCESS_NAME.offerHandling,
        );

        await this.replicationService.cleanup(offer.id);
        return Command.empty();
    }

    /**
     * Builds default dcOfferPrepareCommand
     * @param map
     * @returns {{add, data: *, delay: *, deadline: *}}
     */
    default(map) {
        const command = {
            name: 'dcOfferPrepareCommand',
            delay: 0,
            transactional: false,
        };
        Object.assign(command, map);
        return command;
    }
}

module.exports = DCOfferPrepareCommand;<|MERGE_RESOLUTION|>--- conflicted
+++ resolved
@@ -32,14 +32,7 @@
      */
     async execute(command) {
         const {
-<<<<<<< HEAD
-            internalOfferId, blockchain_id,
-        } = command.data;
-
-        const distLitRootHashes =
-            await this.replicationService.createReplications(internalOfferId, blockchain_id);
-=======
-            dataSetId, dataSizeInBytes, handler_id,
+            dataSetId, dataSizeInBytes, handler_id, blockchain_id,
         } = command.data;
 
         if (!command.data.holdingTimeInMinutes) {
@@ -55,10 +48,10 @@
                 );
             command.data.tokenAmountPerHolder = offerPrice.finalPrice;
         }
->>>>>>> f09883a1
 
         const offer = await Models.offers.create({
             data_set_id: dataSetId,
+            blockchain_id,
             message: 'Offer is pending',
             status: 'PENDING',
             global_status: 'PENDING',
