const Command = require('../command');
const models = require('../../../models/index');
const constants = require('../../constants');

/**
 *  Challenges one DH
 */
class DCChallengeCommand extends Command {
    constructor(ctx) {
        super(ctx);
        this.config = ctx.config;
        this.logger = ctx.logger;
        this.transport = ctx.transport;
        this.graphStorage = ctx.graphStorage;
        this.challengeService = ctx.challengeService;
    }

    /**
     * Executes command and produces one or more events
     * @param command - Command object
     * @param [transaction] - Optional database transaction
     */
    async execute(command, transaction) {
        const {
            challenge_id,
            litigationPrivateKey,
        } = command.data;

        const challenge = await models.challenges.findOne({
            where: {
                id: challenge_id,
            },
        });

        this.logger.trace(`Sending challenge to ${challenge.dh_id}. Offer ID ${challenge.offer_id}, object_index ${challenge.object_index}, block_index ${challenge.block_index}.`);

        challenge.end_time = new Date().getTime() + constants.DEFAULT_CHALLENGE_RESPONSE_TIME_MILLS;

        await this.transport.challengeRequest({
            payload: {
                data_set_id: challenge.data_set_id,
<<<<<<< HEAD
                offer_id: challenge.offer_id,
=======
>>>>>>> 738f5551
                object_index: challenge.object_index,
                block_index: challenge.block_index,
                challenge_id: challenge.id,
                litigator_id: this.config.identity,
            },
        }, challenge.dh_id);

        let checkCommandDelay = this.config.challengeResponseTimeMills;
        if (checkCommandDelay == null) {
            checkCommandDelay = constants.DEFAULT_CHALLENGE_RESPONSE_TIME_MILLS;
        }
        return {
            commands: [
                {
                    name: 'dcChallengeCheckCommand',
                    delay: checkCommandDelay,
                    data: {
                        dhId: challenge.dh_id,
                        dhIdentity: challenge.dh_identity,
                        offerId: challenge.offer_id,
                        dataSetId: challenge.data_set_id,
                        litigationPrivateKey,
                        challengeId: challenge.id,
                    },
                    transactional: false,
                },
            ],
        };
    }

    /**
     * Recover system from failure
     * @param command
     * @param err
     */
    async recover(command, err) {
        const {
            challenge_id,
            litigationPrivateKey,
        } = command.data;

        const challenge = await models.challenges.findOne({
            where: {
                id: challenge_id,
            },
        });

        if (challenge == null) {
            throw new Error(`Failed to find challenge ${challenge_id}`);
        }

        this.logger.info(`Failed to send challenge for block ${challenge.block_id} to DH ${challenge.dh_id}.`);
        return {
            commands: [
                {
                    name: 'dcLitigationInitiateCommand',
                    period: 5000,
                    data: {
                        offerId: challenge.offer_id,
                        blockId: challenge.block_id,
                        dhIdentity: challenge.dh_identity,
                        litigationPrivateKey,
                    },
                },
            ],
        };
    }

    /**
     * Builds default command
     * @param map
     * @returns {{add, data: *, delay: *, deadline: *}}
     */
    default(map) {
        const command = {
            data: {
            },
            name: 'dcChallengeCommand',
            transactional: false,
        };
        Object.assign(command, map);
        return command;
    }
}

module.exports = DCChallengeCommand;<|MERGE_RESOLUTION|>--- conflicted
+++ resolved
@@ -38,11 +38,8 @@
 
         await this.transport.challengeRequest({
             payload: {
-                data_set_id: challenge.data_set_id,
-<<<<<<< HEAD
+                data_set_id: challenge.data_set_id
                 offer_id: challenge.offer_id,
-=======
->>>>>>> 738f5551
                 object_index: challenge.object_index,
                 block_index: challenge.block_index,
                 challenge_id: challenge.id,
