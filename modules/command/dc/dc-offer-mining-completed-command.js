const Command = require('../command');
const models = require('../../../models/index');

/**
 * Handles miner results
 */
class DcOfferMiningCompletedCommand extends Command {
    constructor(ctx) {
        super(ctx);
        this.config = ctx.config;
        this.logger = ctx.logger;
        this.dcService = ctx.dcService;
        this.blockchain = ctx.blockchain;
        this.remoteControl = ctx.remoteControl;
        this.replicationService = ctx.replicationService;
    }

    /**
     * Executes command and produces one or more events
     * @param command
     */
    async execute(command) {
        const {
            offerId,
            solution,
            success,
            isReplacement,
        } = command.data;

        const offer = await models.offers.findOne({ where: { offer_id: offerId } });
        if (success) {
            this.logger.important(`Miner found a solution of offer ${offerId}.`);

            let excludedDHs = await this.dcService.checkDhFunds(
                solution.nodeIdentifiers,
                offer.token_amount_per_holder,
            );
            if (excludedDHs.length > 0) {
                // send back to miner
                this.logger.important(`DHs [${excludedDHs}] don't have enough funds for offer ${offerId}. Sending back to miner...`);
                const { data } = command;

                if (command.data.excludedDHs != null) {
                    excludedDHs = excludedDHs.concat(command.data.excludedDHs);
                }
                Object.assign(data, {
                    excludedDHs,
                    internalOfferId: offer.id,
                });
                return {
                    commands: [{
                        name: 'dcOfferChooseCommand',
                        data,
                    }],
                };
            }

            offer.status = 'MINED';
            offer.message = 'Found a solution for DHs provided';
            await offer.save({ fields: ['status', 'message'] });

<<<<<<< HEAD
=======
            if (isReplacement) {
                return {
                    commands: [
                        {
                            name: 'dcOfferReplaceCommand',
                            data: command.data,
                        },
                    ],
                };
            }

>>>>>>> d8857872
            const hasFunds = await this.dcService
                .hasProfileBalanceForOffer(offer.token_amount_per_holder);
            if (!hasFunds) {
                throw new Error('Not enough tokens. To replicate data please deposit more tokens to your profile');
            }

            const commandData = { offerId, solution };
            const commandSequence = ['dcOfferFinalizeCommand'];
            return {
                commands: [
                    {
                        name: commandSequence[0],
                        data: commandData,
                    },
                ],
            };
        }
        // TODO found no solution, handle this case properly
        this.logger.warn(`Offer ${offer.offer_id} has no solution.`);

        offer.status = 'FAILED';
        offer.global_status = 'FAILED';
        offer.message = 'Failed to find solution for DHs provided';
        await offer.save({ fields: ['status', 'message', 'global_status'] });

        await this.replicationService.cleanup(offer.id);
        return Command.empty();
    }

    /**
     * Recover system from failure
     * @param command
     * @param err
     */
    async recover(command, err) {
        const { offerId } = command.data;
        const offer = await models.offers.findOne({ where: { offer_id: offerId } });
        offer.status = 'FAILED';
        offer.global_status = 'FAILED';
        offer.message = err.message;
        await offer.save({ fields: ['status', 'message', 'global_status'] });

        await this.replicationService.cleanup(offer.id);
        return Command.empty();
    }

    /**
     * Builds default command
     * @param map
     * @returns {{add, data: *, delay: *, deadline: *}}
     */
    default(map) {
        const command = {
            name: 'dcOfferMiningCompletedCommand',
            delay: 0,
            transactional: false,
        };
        Object.assign(command, map);
        return command;
    }
}

module.exports = DcOfferMiningCompletedCommand;<|MERGE_RESOLUTION|>--- conflicted
+++ resolved
@@ -59,8 +59,6 @@
             offer.message = 'Found a solution for DHs provided';
             await offer.save({ fields: ['status', 'message'] });
 
-<<<<<<< HEAD
-=======
             if (isReplacement) {
                 return {
                     commands: [
@@ -72,7 +70,6 @@
                 };
             }
 
->>>>>>> d8857872
             const hasFunds = await this.dcService
                 .hasProfileBalanceForOffer(offer.token_amount_per_holder);
             if (!hasFunds) {
