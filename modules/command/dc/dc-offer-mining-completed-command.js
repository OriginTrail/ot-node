--- conflicted
+++ resolved
@@ -75,9 +75,6 @@
                 };
             }
 
-<<<<<<< HEAD
-            const commandData = { offerId, solution, urgent: offer.urgent };
-=======
             if (this.config.parentIdentity) {
                 const hasPermission = await this.profileService.hasParentPermission();
                 if (!hasPermission) {
@@ -105,7 +102,6 @@
             const commandData = {
                 offerId, solution, handler_id, urgent: offer.urgent,
             };
->>>>>>> 4648264a
             const commandSequence = ['dcOfferFinalizeCommand'];
             return {
                 commands: [
@@ -122,11 +118,7 @@
         offer.status = 'FAILED';
         offer.global_status = 'FAILED';
         offer.message = 'Failed to find solution for DHs provided';
-<<<<<<< HEAD
-        await offer.save({ fields: ['status', 'message'] });
-=======
         await offer.save({ fields: ['status', 'message', 'global_status'] });
->>>>>>> 4648264a
         this.remoteControl.offerUpdate({
             offer_id: offerId,
         });
@@ -146,11 +138,7 @@
         offer.status = 'FAILED';
         offer.global_status = 'FAILED';
         offer.message = err.message;
-<<<<<<< HEAD
-        await offer.save({ fields: ['status', 'message'] });
-=======
         await offer.save({ fields: ['status', 'message', 'global_status'] });
->>>>>>> 4648264a
         this.remoteControl.offerUpdate({
             offer_id: offerId,
         });
