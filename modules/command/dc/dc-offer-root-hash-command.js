--- conflicted
+++ resolved
@@ -39,14 +39,10 @@
                 await dataInfo.save({ fields: ['transaction_hash'] });
                 this.logger.info('Fingerprint written on blockchain');
             } catch (err) {
-<<<<<<< HEAD
                 offer.status = 'FAILED';
                 offer.message = 'Offer failed';
                 await offer.save({ fields: ['status', 'messages'] });
-                this.notifyError(err);
-=======
                 await this._notify(err, offerId);
->>>>>>> 8ac7d0b0
                 throw Error(`Failed to write fingerprint on blockchain. ${err}`);
             }
         } else if (blockchainRootHash !== rootHash) {
