const BN = require('../../../node_modules/bn.js/lib/bn');

const Command = require('../command');
const Utilities = require('../../Utilities');
const Models = require('../../../models/index');

/**
 * Repeatable command that checks whether offer is ready or not
 */
class DcOfferTaskCommand extends Command {
    constructor(ctx) {
        super(ctx);
        this.logger = ctx.logger;
        this.replicationService = ctx.replicationService;
        this.remoteControl = ctx.remoteControl;
    }

    /**
     * Executes command and produces one or more events
     * @param command
     */
    async execute(command) {
        const { dataSetId, internalOfferId, handler_id } = command.data;

        const dataSetIdNorm = Utilities.normalizeHex(dataSetId.toString('hex').padStart(64, '0'));
        const event = await Models.events.findOne({
            where: {
                event: 'OfferTask',
                data_set_id: dataSetIdNorm,
                finished: 0,
            },
        });
        if (event) {
            event.finished = true;
            await event.save({ fields: ['finished'] });

            const data = JSON.parse(event.data);
            const {
                task: eventTask,
            } = data;

            let {
                offerId: eventOfferId,
            } = data;
            eventOfferId = Utilities.normalizeHex(eventOfferId);

            const offer = await Models.offers.findOne({ where: { id: internalOfferId } });
            if (!offer) {
                throw new Error(`Offer with ID ${eventOfferId} cannot be found.`);
            }
            offer.task = eventTask;
            offer.offer_id = eventOfferId;
            offer.status = 'STARTED';
            offer.message = 'Offer has been successfully started. Waiting for DHs...';
            await offer.save({ fields: ['task', 'offer_id', 'status', 'message'] });
            this.remoteControl.offerUpdate({
                id: internalOfferId,
            });
<<<<<<< HEAD
=======
            const handler = await Models.handler_ids.findOne({
                where: { handler_id },
            });
            const handler_data = JSON.parse(handler.data);
            handler_data.offer_id = offer.offer_id;
            handler_data.status = 'WAITING_FOR_HOLDERS';
            await Models.handler_ids.update(
                {
                    data: JSON.stringify(handler_data),
                },
                {
                    where: { handler_id },
                },
            );
>>>>>>> 4648264a

            this.logger.trace(`Offer successfully started for data set ${dataSetIdNorm}. Offer ID ${eventOfferId}. Internal offer ID ${internalOfferId}.`);
            return this.continueSequence(this.pack(command.data), command.sequence);
        }
        return Command.repeat();
    }

    /**
     * Execute strategy when event is too late
     * @param command
     */
    async expired(command) {
        const { dataSetId, internalOfferId } = command.data;
        this.logger.notify(`Offer for data set ${dataSetId} has not been started.`);

        const offer = await Models.offers.findOne({ where: { id: internalOfferId } });
        offer.status = 'FAILED';
        offer.global_status = 'FAILED';
        offer.message = `Offer for data set ${dataSetId} has not been started.`;
<<<<<<< HEAD
        await offer.save({ fields: ['status', 'message'] });
=======
        await offer.save({ fields: ['status', 'message', 'global_status'] });
>>>>>>> 4648264a
        this.remoteControl.offerUpdate({
            id: internalOfferId,
        });

        await this.replicationService.cleanup(offer.id);
        return Command.empty();
    }

    /**
     * Pack data for DB
     * @param data
     */
    pack(data) {
        Object.assign(data, {
            dataSetId: Utilities.normalizeHex(data.dataSetId.toString('hex').padStart(64, '0')),
        });
        return data;
    }

    /**
     * Unpack data from database
     * @param data
     * @returns {Promise<*>}
     */
    unpack(data) {
        const parsed = data;
        Object.assign(parsed, {
            dataSetId: new BN(Utilities.denormalizeHex(data.dataSetId), 16),
        });
        return parsed;
    }

    /**
     * Builds default AddCommand
     * @param map
     * @returns {{add, data: *, delay: *, deadline: *}}
     */
    default(map) {
        const command = {
            name: 'dcOfferTaskCommand',
            delay: 0,
            period: 5000,
            deadline_at: Date.now() + (5 * 60 * 1000),
            transactional: false,
        };
        Object.assign(command, map);
        return command;
    }
}

module.exports = DcOfferTaskCommand;<|MERGE_RESOLUTION|>--- conflicted
+++ resolved
@@ -56,8 +56,6 @@
             this.remoteControl.offerUpdate({
                 id: internalOfferId,
             });
-<<<<<<< HEAD
-=======
             const handler = await Models.handler_ids.findOne({
                 where: { handler_id },
             });
@@ -72,7 +70,6 @@
                     where: { handler_id },
                 },
             );
->>>>>>> 4648264a
 
             this.logger.trace(`Offer successfully started for data set ${dataSetIdNorm}. Offer ID ${eventOfferId}. Internal offer ID ${internalOfferId}.`);
             return this.continueSequence(this.pack(command.data), command.sequence);
@@ -92,11 +89,7 @@
         offer.status = 'FAILED';
         offer.global_status = 'FAILED';
         offer.message = `Offer for data set ${dataSetId} has not been started.`;
-<<<<<<< HEAD
-        await offer.save({ fields: ['status', 'message'] });
-=======
         await offer.save({ fields: ['status', 'message', 'global_status'] });
->>>>>>> 4648264a
         this.remoteControl.offerUpdate({
             id: internalOfferId,
         });
