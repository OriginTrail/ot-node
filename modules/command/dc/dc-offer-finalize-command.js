const BN = require('../../../node_modules/bn.js/lib/bn');

const Command = require('../command');
const Utilities = require('../../Utilities');
const constants = require('../../constants');

const Models = require('../../../models/index');

const constants = require('../../constants');

const { Op } = Models.Sequelize;


/**
 * Finalizes offer on blockchain
 */
class DCOfferFinalizeCommand extends Command {
    constructor(ctx) {
        super(ctx);
        this.config = ctx.config;
        this.logger = ctx.logger;
        this.dcService = ctx.dcService;
        this.blockchain = ctx.blockchain;
        this.remoteControl = ctx.remoteControl;
        this.replicationService = ctx.replicationService;
        this.profileService = ctx.profileService;
    }

    /**
     * Executes command and produces one or more events
     * @param command
     */
    async execute(command) {
        const {
            offerId,
            solution,
<<<<<<< HEAD
=======
            handler_id,
>>>>>>> 4648264a
            urgent,
        } = command.data;

        const nodeIdentifiers = solution.nodeIdentifiers.map(ni =>
            Utilities.normalizeHex(ni).toLowerCase());
        const replications = await Models.replicated_data.findAll({
            where: {
                offer_id: offerId,
                dh_identity: { [Op.in]: nodeIdentifiers },
            },
        });

        const colors = [];
        const confirmations = [];
        for (const identity of nodeIdentifiers) {
            const replication = replications.find(r => identity.includes(r.dh_identity));
            colors.push(replication.color);
            confirmations.push(replication.confirmation);
        }

<<<<<<< HEAD
=======
        const parentIdentity = this.config.parentIdentity ?
            Utilities.normalizeHex(this.config.parentIdentity) : new BN(0, 16);

        const handler = await Models.handler_ids.findOne({
            where: { handler_id },
        });
        const handler_data = JSON.parse(handler.data);
        handler_data.status = 'FINALIZING_OFFER';
        await Models.handler_ids.update(
            {
                data: JSON.stringify(handler_data),
            },
            {
                where: { handler_id },
            },
        );

>>>>>>> 4648264a
        try {
            await this.blockchain.finalizeOffer(
                Utilities.normalizeHex(this.config.erc725Identity),
                offerId,
                new BN(solution.shift, 10),
                confirmations[0],
                confirmations[1],
                confirmations[2],
                colors,
                nodeIdentifiers,
<<<<<<< HEAD
=======
                parentIdentity,
>>>>>>> 4648264a
                urgent,
            );
        } catch (error) {
            if (error.message.includes('Gas price higher than maximum allowed price')) {
                this.logger.info('Gas price too high, delaying call for 30 minutes');
                return Command.repeat();
            }
            throw error;
        }

        return {
            commands: [
                {
                    name: 'dcOfferFinalizedCommand',
                    period: 5000,
                    data: { offerId, nodeIdentifiers, handler_id },
                },
            ],
        };
    }

    /**
     * Try to recover command
     * @param command
     * @param err
     * @return {Promise<{commands: *[]}>}
     */
    async recover(command, err) {
        const {
            offerId,
            solution,
        } = command.data;

        const offer = await Models.offers.findOne({ where: { offer_id: offerId } });
        const excludedDHs = await this.dcService.checkDhFunds(
            solution.nodeIdentifiers,
            offer.token_amount_per_holder,
        );
        if (excludedDHs.length > 0) {
            // send back to miner
            this.logger.important(`DHs [${excludedDHs}] don't have enough funds for offer ${offerId}. Sending back to miner...`);
            const { data } = command;
            Object.assign(data, {
                excludedDHs,
                internalOfferId: offer.id,
            });
            this.logger.warn(`Failed to finalize offer ${offerId} because some of the DHs didn't have enough funds. Trying again...`);
            return {
                commands: [{
                    name: 'dcOfferChooseCommand',
                    data,
                    transactional: false,
                }],
            };
        }

        let errorMessage = err.message;
        if (this.config.parentIdentity) {
            const hasPermission = await this.profileService.hasParentPermission();
            if (!hasPermission) {
                errorMessage = 'Identity does not have permission to use parent identity funds!';
            } else {
                const hasFunds = await this.dcService
                    .parentHasProfileBalanceForOffer(offer.token_amount_per_holder);
                if (!hasFunds) {
                    errorMessage = 'Parent profile does not have enough tokens. To replicate data please deposit more tokens to your profile';
                }
            }
        } else {
            const hasFunds = await this.dcService
                .hasProfileBalanceForOffer(offer.token_amount_per_holder);
            if (!hasFunds) {
                errorMessage = 'Not enough tokens. To replicate data please deposit more tokens to your profile';
            }
        }
        this.logger.error(`Offer ${offerId} has not been finalized. ${errorMessage}`);

        offer.status = 'FAILED';
        offer.global_status = 'FAILED';
        offer.message = `Offer for ${offerId} has not been finalized. ${errorMessage}`;
<<<<<<< HEAD
        await offer.save({ fields: ['status', 'message'] });
=======
        await offer.save({ fields: ['status', 'message', 'global_status'] });
>>>>>>> 4648264a
        this.remoteControl.offerUpdate({
            offer_id: offerId,
        });

        return Command.empty();
    }

    /**
     * Builds default command
     * @param map
     * @returns {{add, data: *, delay: *, deadline: *}}
     */
    default(map) {
        const command = {
            name: 'dcOfferFinalizeCommand',
            delay: 0,
            period: constants.GAS_PRICE_VALIDITY_TIME_IN_MILLS,
            transactional: false,
        };
        Object.assign(command, map);
        return command;
    }
}

module.exports = DCOfferFinalizeCommand;<|MERGE_RESOLUTION|>--- conflicted
+++ resolved
@@ -5,8 +5,6 @@
 const constants = require('../../constants');
 
 const Models = require('../../../models/index');
-
-const constants = require('../../constants');
 
 const { Op } = Models.Sequelize;
 
@@ -34,10 +32,7 @@
         const {
             offerId,
             solution,
-<<<<<<< HEAD
-=======
             handler_id,
->>>>>>> 4648264a
             urgent,
         } = command.data;
 
@@ -58,8 +53,6 @@
             confirmations.push(replication.confirmation);
         }
 
-<<<<<<< HEAD
-=======
         const parentIdentity = this.config.parentIdentity ?
             Utilities.normalizeHex(this.config.parentIdentity) : new BN(0, 16);
 
@@ -77,7 +70,6 @@
             },
         );
 
->>>>>>> 4648264a
         try {
             await this.blockchain.finalizeOffer(
                 Utilities.normalizeHex(this.config.erc725Identity),
@@ -88,10 +80,7 @@
                 confirmations[2],
                 colors,
                 nodeIdentifiers,
-<<<<<<< HEAD
-=======
                 parentIdentity,
->>>>>>> 4648264a
                 urgent,
             );
         } catch (error) {
@@ -172,11 +161,7 @@
         offer.status = 'FAILED';
         offer.global_status = 'FAILED';
         offer.message = `Offer for ${offerId} has not been finalized. ${errorMessage}`;
-<<<<<<< HEAD
-        await offer.save({ fields: ['status', 'message'] });
-=======
         await offer.save({ fields: ['status', 'message', 'global_status'] });
->>>>>>> 4648264a
         this.remoteControl.offerUpdate({
             offer_id: offerId,
         });
