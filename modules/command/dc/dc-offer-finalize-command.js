const BN = require('../../../node_modules/bn.js/lib/bn');

const Command = require('../command');
const Utilities = require('../../Utilities');

const Models = require('../../../models/index');

const { Op } = Models.Sequelize;


/**
 * Finalizes offer on blockchain
 */
class DCOfferFinalizeCommand extends Command {
    constructor(ctx) {
        super(ctx);
        this.config = ctx.config;
        this.logger = ctx.logger;
        this.dcService = ctx.dcService;
        this.blockchain = ctx.blockchain;
        this.remoteControl = ctx.remoteControl;
        this.replicationService = ctx.replicationService;
    }

    /**
     * Executes command and produces one or more events
     * @param command
     */
    async execute(command) {
        const {
            offerId,
            solution,
        } = command.data;

        const nodeIdentifiers = solution.nodeIdentifiers.map(ni =>
            Utilities.normalizeHex(ni).toLowerCase());
        const replications = await Models.replicated_data.findAll({
            where: {
                offer_id: offerId,
                dh_identity: { [Op.in]: nodeIdentifiers },
            },
        });

        const colors = [];
        const confirmations = [];
        for (const identity of nodeIdentifiers) {
            const replication = replications.find(r => identity.includes(r.dh_identity));
            colors.push(replication.color);
            confirmations.push(replication.confirmation);
        }

        await this.blockchain.finalizeOffer(
            Utilities.normalizeHex(this.config.erc725Identity),
            offerId,
            new BN(solution.shift, 10),
            confirmations[0],
            confirmations[1],
            confirmations[2],
            colors,
            nodeIdentifiers,
        );
        return {
            commands: [
                {
                    name: 'dcOfferFinalizedCommand',
                    period: 5000,
                    data: { offerId },
                },
            ],
        };
    }

    /**
     * Try to recover command
     * @param command
     * @param err
     * @return {Promise<{commands: *[]}>}
     */
    async recover(command, err) {
        const {
            offerId,
            solution,
        } = command.data;

        const offer = await Models.offers.findOne({ where: { offer_id: offerId } });
        const excludedDHs = await this.dcService.checkDhFunds(
            solution.nodeIdentifiers,
            offer.token_amount_per_holder,
        );
        if (excludedDHs.length > 0) {
            // send back to miner
            this.logger.important(`DHs [${excludedDHs}] don't have enough funds for offer ${offerId}. Sending back to miner...`);
            const { data } = command;
            Object.assign(data, {
                excludedDHs,
                internalOfferId: offer.id,
            });
            this.logger.warn(`Failed to finalize offer ${offerId} because some of the DHs didn't have enough funds. Trying again...`);
            return {
                commands: [{
                    name: 'dcOfferChooseCommand',
                    data,
                    transactional: false,
                }],
            };
        }

        let errorMessage = err.message;
        const hasFunds = await this.dcService
            .hasProfileBalanceForOffer(offer.token_amount_per_holder);
        if (!hasFunds) {
            errorMessage = 'Not enough tokens. To replicate data please deposit more tokens to your profile';
        }
        this.logger.error(`Offer ${offerId} has not been finalized. ${errorMessage}`);

        offer.status = 'FAILED';
<<<<<<< HEAD
        offer.message = `Offer for ${offerId} has not been finalized. ${errorMessage}`;
        await offer.save({ fields: ['status', 'message'] });
=======
        offer.global_status = 'FAILED';
        offer.message = `Offer for ${offerId} has not been finalized. ${errorMessage}`;
        await offer.save({ fields: ['status', 'message', 'global_status'] });
>>>>>>> d8857872

        await this.replicationService.cleanup(offer.id);
        return Command.empty();
    }

    /**
     * Builds default command
     * @param map
     * @returns {{add, data: *, delay: *, deadline: *}}
     */
    default(map) {
        const command = {
            name: 'dcOfferFinalizeCommand',
            delay: 0,
            transactional: false,
        };
        Object.assign(command, map);
        return command;
    }
}

module.exports = DCOfferFinalizeCommand;<|MERGE_RESOLUTION|>--- conflicted
+++ resolved
@@ -114,14 +114,9 @@
         this.logger.error(`Offer ${offerId} has not been finalized. ${errorMessage}`);
 
         offer.status = 'FAILED';
-<<<<<<< HEAD
-        offer.message = `Offer for ${offerId} has not been finalized. ${errorMessage}`;
-        await offer.save({ fields: ['status', 'message'] });
-=======
         offer.global_status = 'FAILED';
         offer.message = `Offer for ${offerId} has not been finalized. ${errorMessage}`;
         await offer.save({ fields: ['status', 'message', 'global_status'] });
->>>>>>> d8857872
 
         await this.replicationService.cleanup(offer.id);
         return Command.empty();
