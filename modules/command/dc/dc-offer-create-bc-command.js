const Command = require('../command');
const Models = require('../../../models/index');
const Utilities = require('../../Utilities');
const constants = require('../../constants');

/**
 * Creates offer on blockchain
 */
class DCOfferCreateBcCommand extends Command {
    constructor(ctx) {
        super(ctx);
        this.config = ctx.config;
        this.logger = ctx.logger;
        this.blockchain = ctx.blockchain;
        this.remoteControl = ctx.remoteControl;
        this.replicationService = ctx.replicationService;
    }

    /**
     * Executes command and produces one or more events
     * @param command
     */
    async execute(command) {
        const {
            internalOfferId,
            dataSetId,
            dataRootHash,
            redLitigationHash,
            greenLitigationHash,
            blueLitigationHash,
            holdingTimeInMinutes,
            tokenAmountPerHolder,
            dataSizeInBytes,
            litigationIntervalInMinutes,
            urgent,
        } = command.data;

        let result;

<<<<<<< HEAD

=======
>>>>>>> 4648264a
        try {
            result = await this.blockchain.createOffer(
                Utilities.normalizeHex(this.config.erc725Identity),
                dataSetId,
                dataRootHash,
                redLitigationHash,
                greenLitigationHash,
                blueLitigationHash,
                Utilities.normalizeHex(this.config.identity),
                holdingTimeInMinutes,
                tokenAmountPerHolder,
                dataSizeInBytes,
                litigationIntervalInMinutes,
                urgent,
            );
        } catch (error) {
            if (error.message.includes('Gas price higher than maximum allowed price')) {
                this.logger.info('Gas price too high, delaying call for 30 minutes');
                return Command.repeat();
            }
            throw error;
        }
<<<<<<< HEAD


=======
>>>>>>> 4648264a
        this.logger.important(`Offer with internal ID ${internalOfferId} for data set ${dataSetId} written to blockchain. Waiting for DHs...`);

        const offer = await Models.offers.findOne({ where: { id: internalOfferId } });
        offer.transaction_hash = result.transactionHash;
        offer.status = 'PUBLISHED';
        offer.message = 'Offer has been published to Blockchain';
        await offer.save({ fields: ['status', 'message', 'transaction_hash'] });
        this.remoteControl.offerUpdate({
            id: internalOfferId,
        });

        await this.blockchain.executePlugin('fingerprint-plugin', {
            dataSetId,
            dataRootHash,
        });

        const { data } = command;
        return this.continueSequence(this.pack(data), command.sequence);
    }

    /**
     * Recover system from failure
     * @param command
     * @param err
     */
    async recover(command, err) {
        const { internalOfferId } = command.data;
        const offer = await Models.offers.findOne({ where: { id: internalOfferId } });
        offer.status = 'FAILED';
        offer.global_status = 'FAILED';
        offer.message = err.message;
<<<<<<< HEAD
        await offer.save({ fields: ['status', 'message'] });
=======
        await offer.save({ fields: ['status', 'message', 'global_status'] });
>>>>>>> 4648264a
        this.remoteControl.offerUpdate({
            id: internalOfferId,
        });

        await this.replicationService.cleanup(offer.id);
        return Command.empty();
    }

    /**
     * Builds default command
     * @param map
     * @returns {{add, data: *, delay: *, deadline: *}}
     */
    default(map) {
        const command = {
            name: 'dcOfferCreateBcCommand',
            delay: 0,
            period: constants.GAS_PRICE_VALIDITY_TIME_IN_MILLS,
            transactional: false,
        };
        Object.assign(command, map);
        return command;
    }
}

module.exports = DCOfferCreateBcCommand;<|MERGE_RESOLUTION|>--- conflicted
+++ resolved
@@ -37,10 +37,6 @@
 
         let result;
 
-<<<<<<< HEAD
-
-=======
->>>>>>> 4648264a
         try {
             result = await this.blockchain.createOffer(
                 Utilities.normalizeHex(this.config.erc725Identity),
@@ -63,11 +59,6 @@
             }
             throw error;
         }
-<<<<<<< HEAD
-
-
-=======
->>>>>>> 4648264a
         this.logger.important(`Offer with internal ID ${internalOfferId} for data set ${dataSetId} written to blockchain. Waiting for DHs...`);
 
         const offer = await Models.offers.findOne({ where: { id: internalOfferId } });
@@ -99,11 +90,7 @@
         offer.status = 'FAILED';
         offer.global_status = 'FAILED';
         offer.message = err.message;
-<<<<<<< HEAD
-        await offer.save({ fields: ['status', 'message'] });
-=======
         await offer.save({ fields: ['status', 'message', 'global_status'] });
->>>>>>> 4648264a
         this.remoteControl.offerUpdate({
             id: internalOfferId,
         });
