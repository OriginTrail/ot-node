--- conflicted
+++ resolved
@@ -127,18 +127,6 @@
     internal {
         ProfileStorage profileStorage = ProfileStorage(hub.profileStorageAddress());
 
-<<<<<<< HEAD
-        if(profileStorage.getWithdrawalPending(payer)) {
-            profileStorage.setWithdrawalPending(payer,false);
-        }
-        if(profileStorage.getWithdrawalPending(identity1)) {
-            profileStorage.setWithdrawalPending(identity1,false);
-        }
-        if(profileStorage.getWithdrawalPending(identity2)) {
-            profileStorage.setWithdrawalPending(identity2,false);
-        }
-        if(profileStorage.getWithdrawalPending(identity3)) {
-=======
         if(profileStorage.getWithdrawalPending(payer) && profileStorage.getWithdrawalAmount(payer).add(amount.mul(3)) > profileStorage.getStake(payer) - profileStorage.getStakeReserved(payer)) {
             profileStorage.setWithdrawalPending(payer,false);
         }
@@ -149,7 +137,6 @@
             profileStorage.setWithdrawalPending(identity2,false);
         }
         if(profileStorage.getWithdrawalPending(identity3) && profileStorage.getWithdrawalAmount(identity3).add(amount) > profileStorage.getStake(identity3) - profileStorage.getStakeReserved(identity3)) {
->>>>>>> 8092bd9d
             profileStorage.setWithdrawalPending(identity3,false);
         }
 
