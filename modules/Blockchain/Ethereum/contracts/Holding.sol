--- conflicted
+++ resolved
@@ -13,19 +13,11 @@
     using SafeMath for uint256;
 
     Hub public hub;
-<<<<<<< HEAD
-
-=======
->>>>>>> d8857872
     uint256 public difficultyOverride;
     
     constructor(address hubAddress) public{
         require(hubAddress!=address(0));
         hub = Hub(hubAddress);
-<<<<<<< HEAD
-        difficultyOverride = 0;
-=======
->>>>>>> d8857872
     }
 
     function setHubAddress(address newHubAddress) public{
@@ -57,23 +49,17 @@
         require(litigationIntervalInMinutes > 0, "Litigation interval cannot be zero");
 
         // Writing data root hash if it wasn't previously set
-<<<<<<< HEAD
-        if(HoldingStorage(hub.holdingStorageAddress()).fingerprint(bytes32(dataSetId)) == bytes32(0)){
-            HoldingStorage(hub.holdingStorageAddress()).setFingerprint(bytes32(dataSetId), bytes32(dataRootHash));
-        } else {
-            require(bytes32(dataRootHash) == HoldingStorage(hub.holdingStorageAddress()).fingerprint(bytes32(dataSetId)),
-=======
         if(HoldingStorage(hub.getContractAddress("HoldingStorage")).fingerprint(bytes32(dataSetId)) == bytes32(0)){
             HoldingStorage(hub.getContractAddress("HoldingStorage")).setFingerprint(bytes32(dataSetId), bytes32(dataRootHash));
         } else {
             require(bytes32(dataRootHash) == HoldingStorage(hub.getContractAddress("HoldingStorage")).fingerprint(bytes32(dataSetId)),
->>>>>>> d8857872
                 "Cannot create offer with different data root hash!");
         }
 
         // Now we calculate the offerId, which should be unique
         // We consider a pair of dataSet and identity unique within one block, hence the formula for offerId
         bytes32 offerId = keccak256(abi.encodePacked(bytes32(dataSetId), identity, blockhash(block.number - 1)));
+
 
         //We calculate the task for the data creator to solve
             //Calculating task difficulty
@@ -82,24 +68,14 @@
             difficulty = HoldingStorage(hub.getContractAddress("HoldingStorage")).getDifficultyOverride();
         }
         else {
-<<<<<<< HEAD
-            if(logs2(ProfileStorage(hub.profileStorageAddress()).activeNodes()) <= 4) difficulty = 1;
-            else {
-                difficulty = 4 + (((logs2(ProfileStorage(hub.profileStorageAddress()).activeNodes()) - 4) * 10000) / 13219);
-=======
             if(logs2(ProfileStorage(hub.getContractAddress("ProfileStorage")).activeNodes()) <= 4) difficulty = 1;
             else {
                 difficulty = 4 + (((logs2(ProfileStorage(hub.getContractAddress("ProfileStorage")).activeNodes()) - 4) * 10000) / 13219);
->>>>>>> d8857872
             }
         }
         
         // Writing variables into storage
-<<<<<<< HEAD
-        HoldingStorage(hub.holdingStorageAddress()).setOfferParameters(
-=======
         HoldingStorage(hub.getContractAddress("HoldingStorage")).setOfferParameters(
->>>>>>> d8857872
             offerId,
             identity,
             bytes32(dataSetId),
@@ -110,11 +86,7 @@
             difficulty
         );
 
-<<<<<<< HEAD
-        HoldingStorage(hub.holdingStorageAddress()).setOfferLitigationHashes(
-=======
         HoldingStorage(hub.getContractAddress("HoldingStorage")).setOfferLitigationHashes(
->>>>>>> d8857872
             offerId,
             bytes32(redLitigationHash),
             bytes32(greenLitigationHash),
@@ -129,11 +101,7 @@
         bytes confirmation1, bytes confirmation2, bytes confirmation3,
         uint8[] encryptionType, address[] holderIdentity) 
     public {
-<<<<<<< HEAD
-        HoldingStorage holdingStorage = HoldingStorage(hub.holdingStorageAddress());
-=======
         HoldingStorage holdingStorage = HoldingStorage(hub.getContractAddress("HoldingStorage"));
->>>>>>> d8857872
 
         // Verify sender
         require(ERC725(identity).keyHasPurpose(keccak256(abi.encodePacked(msg.sender)), 2));
@@ -171,16 +139,10 @@
         emit OfferFinalized(bytes32(offerId), holderIdentity[0], holderIdentity[1], holderIdentity[2]);
     }
 
-<<<<<<< HEAD
-    function reserveTokens(address payer, address identity1, address identity2, address identity3, uint256 amount)
-    internal {
-        ProfileStorage profileStorage = ProfileStorage(hub.profileStorageAddress());
-=======
 
     function reserveTokens(address payer, address identity1, address identity2, address identity3, uint256 amount)
     internal {
         ProfileStorage profileStorage = ProfileStorage(hub.getContractAddress("ProfileStorage"));
->>>>>>> d8857872
 
         if(profileStorage.getWithdrawalPending(payer) && profileStorage.getWithdrawalAmount(payer).add(amount.mul(3)) > profileStorage.getStake(payer) - profileStorage.getStakeReserved(payer)) {
             profileStorage.setWithdrawalPending(payer,false);
@@ -195,11 +157,7 @@
             profileStorage.setWithdrawalPending(identity3,false);
         }
 
-<<<<<<< HEAD
-        uint256 minimalStake = Profile(hub.profileAddress()).minimalStake();
-=======
         uint256 minimalStake = Profile(hub.getContractAddress("Profile")).minimalStake();
->>>>>>> d8857872
 
         require(minimalStake <= profileStorage.getStake(payer).sub(profileStorage.getStakeReserved(payer)),
             "Data creator does not have enough stake to take new jobs!");
@@ -219,10 +177,6 @@
         require(profileStorage.getStake(identity3).sub(profileStorage.getStakeReserved(identity3)) >= amount,
             "Third profile does not have enough stake for reserving!");
 
-<<<<<<< HEAD
-
-=======
->>>>>>> d8857872
         profileStorage.increaseStakesReserved(
             payer,
             identity1,
@@ -238,9 +192,6 @@
 
         // Verify sender
         require(ERC725(identity).keyHasPurpose(keccak256(abi.encodePacked(msg.sender)), 2) || ERC725(identity).keyHasPurpose(keccak256(abi.encodePacked(msg.sender)), 1), "Sender does not have proper permission to call this function!");
-<<<<<<< HEAD
-        require(Approval(hub.approvalAddress()).identityHasApproval(identity), "Identity does not have approval for using the contract");
-=======
         require(Approval(hub.getContractAddress("Approval")).identityHasApproval(identity), "Identity does not have approval for using the contract");
 
         // Verify that the litigation is not in progress
@@ -260,9 +211,6 @@
             require(status == LitigationStorage.LitigationStatus.completed,
                 "Data holder is replaced or being replaced, cannot payout!");
         }
->>>>>>> d8857872
-
-        HoldingStorage holdingStorage = HoldingStorage(hub.holdingStorageAddress());
 
         // Verify holder
         require(holdingStorage.getHolderStakedAmount(bytes32(offerId), identity) > 0, "Sender is not holding this data set!");
@@ -286,40 +234,6 @@
         }
 
         // Release tokens staked by holder and transfer tokens from data creator to holder
-<<<<<<< HEAD
-        Profile(hub.profileAddress()).releaseTokens(identity, amountToTransfer);
-        Profile(hub.profileAddress()).transferTokens(holdingStorage.getOfferCreator(bytes32(offerId)), identity, amountToTransfer);
-
-        holdingStorage.setHolderPaidAmount(bytes32(offerId), identity, amountToTransfer);
-        emit PaidOut(bytes32(offerId), identity, amountToTransfer);
-    }
-
-    function payOutMultiple(address identity, bytes32[] offerIds)
-    public {
-        require(identity != address(0), "Identity cannot be zero!");
-        require(ERC725(identity).keyHasPurpose(keccak256(abi.encodePacked(msg.sender)), 2) || ERC725(identity).keyHasPurpose(keccak256(abi.encodePacked(msg.sender)), 1), "Sender does not have proper permission to call this function!");
-        require(Approval(hub.approvalAddress()).identityHasApproval(identity), "Identity does not have approval for using the contract");
-
-        HoldingStorage holdingStorage = HoldingStorage(hub.holdingStorageAddress());
-
-        for (uint i = 0; i < offerIds.length; i = i + 1){
-            // Verify holder
-            uint256 amountToTransfer = holdingStorage.getHolderStakedAmount(offerIds[i], identity);
-            if (amountToTransfer == 0) continue;
-
-            // Verify that holding time expired
-            require(holdingStorage.getOfferStartTime(offerIds[i]) +
-                holdingStorage.getOfferHoldingTimeInMinutes(offerIds[i]).mul(60) < block.timestamp,
-                "Holding time not yet expired!");
-
-            // Release tokens staked by holder and transfer tokens from data creator to holder
-            Profile(hub.profileAddress()).releaseTokens(identity, amountToTransfer);
-            Profile(hub.profileAddress()).transferTokens(holdingStorage.getOfferCreator(offerIds[i]), identity, amountToTransfer);
-
-            holdingStorage.setHolderPaidAmount(bytes32(offerIds[i]), identity, amountToTransfer);
-            emit PaidOut(bytes32(offerIds[i]), identity, amountToTransfer);
-        }
-=======
         Profile(hub.getContractAddress("Profile")).transferTokens(holdingStorage.getOfferCreator(bytes32(offerId)), identity, amountToTransfer);
 
         holdingStorage.setHolderPaymentTimestamp(bytes32(offerId), identity, block.timestamp);
@@ -329,7 +243,6 @@
         holdingStorage.setHolderPaidAmount(bytes32(offerId), identity, holderPaidAmount);
 
         emit PaidOut(bytes32(offerId), identity, amountToTransfer);
->>>>>>> d8857872
     }
 
     function ecrecovery(bytes32 hash, bytes sig) internal pure returns (address) {
