--- conflicted
+++ resolved
@@ -44,9 +44,6 @@
 	function initiateEscrow(address DC_wallet, address DH_wallet, bytes32 import_id, uint token_amount, uint stake_amount, uint total_time_in_minutes) public;
 }
 
-<<<<<<< HEAD
-contract Bidding{
-=======
 /**
  * @title Ownable
  * @dev The Ownable contract has an owner address, and provides basic authorization control
@@ -86,7 +83,6 @@
  }
 
 contract Bidding is Ownable{
->>>>>>> 595ea4dc
 	using SafeMath for uint256;
 
 	ERC20 public token;
