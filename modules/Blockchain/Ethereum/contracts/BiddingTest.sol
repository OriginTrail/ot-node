--- conflicted
+++ resolved
@@ -205,16 +205,6 @@
 	public {
 		OfferDefinition storage this_offer = offer[import_id];
 
-<<<<<<< HEAD
-		require(max_token_amount_per_byte_minute > 0 && total_escrow_time_in_minutes > 0 && data_size_in_bytes > 0);
-		require(this_offer.active == false);
-
-		
-		uint256 max_total_token_amount = max_token_amount_per_byte_minute.mul(predetermined_DH_wallet.length.mul(2).add(replication_modifier));
-		max_total_token_amount = max_total_token_amount.mul(data_size_in_bytes).mul(total_escrow_time_in_minutes);
-		
-		require(profile[msg.sender].balance >= max_total_token_amount);
-=======
 		require(max_token_amount_per_byte_minute > 0 && total_escrow_time_in_minutes > 0 && data_size_in_bytes > 0,
 			"Tokens, time and size cannot be 0");
 		require(this_offer.active == false,
@@ -225,7 +215,6 @@
 		
 		require(profile[msg.sender].balance >= max_total_token_amount,
 			"Sender does not have enough funds on profile for replication");
->>>>>>> 67c2b723
 		
 
 		profile[msg.sender].balance = profile[msg.sender].balance.sub(max_total_token_amount);
@@ -289,11 +278,6 @@
 
 		//Check if the the DH meets the filters DC set for the offer
 		uint scope = this_offer.data_size_in_bytes * this_offer.total_escrow_time_in_minutes;
-<<<<<<< HEAD
-		require(this_offer.total_escrow_time_in_minutes <= this_DH.max_escrow_time_in_minutes);
-		require(this_offer.max_token_amount_per_byte_minute  >= this_DH.token_amount_per_byte_minute * scope);
-		require((this_offer.min_stake_amount_per_byte_minute  <= this_DH.stake_amount_per_byte_minute * scope) && (this_DH.stake_amount_per_byte_minute * scope <= profile[msg.sender].balance));
-=======
 		require(this_offer.total_escrow_time_in_minutes <= this_DH.max_escrow_time_in_minutes,
 			"Escrow time greater than senders max escrow time");
 		require(this_offer.max_token_amount_per_byte_minute  >= this_DH.token_amount_per_byte_minute,
@@ -302,7 +286,6 @@
 			"Sender stake too low");
 		require(this_DH.stake_amount_per_byte_minute * scope <= profile[msg.sender].balance,
 			"Sender has insuficient funds on profile for stake amount");
->>>>>>> 67c2b723
 
 		//Write the required data for the bid
 		this_bid.token_amount_for_escrow = this_DH.token_amount_per_byte_minute * scope;
@@ -344,12 +327,6 @@
 
 		//Check if the the DH meets the filters DC set for the offer
 		uint scope = this_offer.data_size_in_bytes * this_offer.total_escrow_time_in_minutes;
-<<<<<<< HEAD
-		require(this_offer.total_escrow_time_in_minutes <= this_DH.max_escrow_time_in_minutes);
-		require(this_offer.max_token_amount_per_byte_minute  >= this_DH.token_amount_per_byte_minute);
-		require((this_offer.min_stake_amount_per_byte_minute  <= this_DH.stake_amount_per_byte_minute) && (this_DH.stake_amount_per_byte_minute * scope <= profile[msg.sender].balance));
-		require(this_offer.min_reputation 	 <= profile[msg.sender].reputation);
-=======
 		require(this_offer.total_escrow_time_in_minutes <= this_DH.max_escrow_time_in_minutes,
 			"Escrow time greater than senders max escrow time");
 		require(this_offer.max_token_amount_per_byte_minute  >= this_DH.token_amount_per_byte_minute,
@@ -360,7 +337,6 @@
 			"Sender has insuficient funds on profile for stake amount");
 		require(this_offer.min_reputation 	 <= profile[msg.sender].reputation,
 			"Sender reputation lower than required");
->>>>>>> 67c2b723
 
 		//Create new bid in the list
 		uint this_bid_index = this_offer.bid.length;
