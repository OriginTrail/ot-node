--- conflicted
+++ resolved
@@ -29,11 +29,7 @@
 
     event ProfileCreated(address profile, uint256 initialBalance);
     event IdentityCreated(address profile, address newIdentity);
-<<<<<<< HEAD
-    event IdentityTransferred(address oldIdentity, address newIdentity);
-=======
     event IdentityTransferred(bytes20 nodeId, address oldIdentity, address newIdentity);
->>>>>>> 8092bd9d
     event TokenDeposit(address profile, uint256 amount);
 
     event TokensDeposited(address profile, uint256 amountDeposited, uint256 newBalance);
@@ -47,11 +43,7 @@
     event TokensTransferred(address sender, address receiver, uint256 amount);
 
     function createProfile(address managementWallet, bytes32 profileNodeId, uint256 initialBalance, bool senderHas725, address identity) public {
-<<<<<<< HEAD
-        require(managementWallet!=address(0) && identity!=address(0));
-=======
         require(managementWallet!=address(0));
->>>>>>> 8092bd9d
         ERC20 tokenContract = ERC20(hub.tokenAddress());
         require(tokenContract.allowance(msg.sender, this) >= initialBalance, "Sender allowance must be equal to or higher than initial balance");
         require(tokenContract.balanceOf(msg.sender) >= initialBalance, "Sender balance must be equal to or higher than initial balance!");
@@ -85,18 +77,11 @@
         }
     }
 
-<<<<<<< HEAD
-    function transferProfile(address oldIdentity) public returns(address){
-        require(ERC725(oldIdentity).keyHasPurpose(keccak256(abi.encodePacked(msg.sender)), 1),  "Sender does not have management permission for identity!");
-
-        Identity newIdentity = new Identity(msg.sender, msg.sender);
-=======
     function transferProfile(address oldIdentity, address managementWallet) public returns(address){
         require(ERC725(oldIdentity).keyHasPurpose(keccak256(abi.encodePacked(msg.sender)), 1),  "Sender does not have management permission for identity!");
         require(managementWallet != address(0));
 
         Identity newIdentity = new Identity(msg.sender, managementWallet);
->>>>>>> 8092bd9d
         emit IdentityCreated(msg.sender, address(newIdentity));
 
         ProfileStorage profileStorage = ProfileStorage(hub.profileStorageAddress());
@@ -116,11 +101,7 @@
         profileStorage.setNodeId(oldIdentity, bytes32(0));
         profileStorage.setReputation(oldIdentity, 0);
 
-<<<<<<< HEAD
-        emit IdentityTransferred(oldIdentity, newIdentity);
-=======
         emit IdentityTransferred(bytes20(profileStorage.getNodeId(address(newIdentity))), oldIdentity, address(newIdentity));
->>>>>>> 8092bd9d
         return address(newIdentity);
     }
 
