--- conflicted
+++ resolved
@@ -10,8 +10,6 @@
 contract Profile {
     using SafeMath for uint256;
     Hub public hub;
-
-    uint256 public version = 100;
 
     uint256 public version = 100;
 
@@ -84,11 +82,8 @@
         Identity newIdentity = new Identity(msg.sender, msg.sender);
         emit IdentityCreated(msg.sender, address(newIdentity));
 
-<<<<<<< HEAD
-=======
-        ProfileStorage profileStorage = ProfileStorage(hub.profileStorageAddress());
-
->>>>>>> f94b0eb4
+        ProfileStorage profileStorage = ProfileStorage(hub.profileStorageAddress());
+
         profileStorage.setStake(address(newIdentity), profileStorage.getStake(oldIdentity));
         profileStorage.setStakeReserved(address(newIdentity), profileStorage.getStakeReserved(oldIdentity));
         profileStorage.setNodeId(address(newIdentity), profileStorage.getNodeId(oldIdentity));
@@ -104,11 +99,8 @@
     function depositTokens(address identity, uint256 amount) public {
         // Verify sender
         require(ERC725(identity).keyHasPurpose(keccak256(abi.encodePacked(msg.sender)), 1),  "Sender does not have management permission for identity!");
-<<<<<<< HEAD
-=======
-        
-        ProfileStorage profileStorage = ProfileStorage(hub.profileStorageAddress());
->>>>>>> f94b0eb4
+
+        ProfileStorage profileStorage = ProfileStorage(hub.profileStorageAddress());
 
         ERC20 tokenContract = ERC20(hub.tokenAddress());
         require(tokenContract.allowance(msg.sender, this) >= amount, "Sender allowance must be equal to or higher than chosen amount");
@@ -126,7 +118,7 @@
         require(ERC725(identity).keyHasPurpose(keccak256(abi.encodePacked(msg.sender)), 1),  "Sender does not have management permission for identity!");
 
         ProfileStorage profileStorage = ProfileStorage(hub.profileStorageAddress());
-        
+
         require(profileStorage.getWithdrawalPending(identity) == false, "Withrdrawal process already pending!");
 
         uint256 availableBalance = profileStorage.getStake(identity).sub(profileStorage.getStakeReserved(identity));
@@ -150,7 +142,7 @@
         require(ERC725(identity).keyHasPurpose(keccak256(abi.encodePacked(msg.sender)), 1),  "Sender does not have management permission for identity!");
 
         ProfileStorage profileStorage = ProfileStorage(hub.profileStorageAddress());
-        
+
         require(profileStorage.getWithdrawalPending(identity) == true, "Cannot withdraw tokens before starting token withdrawal!");
         require(profileStorage.getWithdrawalTimestamp(identity) < block.timestamp, "Cannot withdraw tokens before withdrawal timestamp!");
 
@@ -195,7 +187,7 @@
     function transferTokens(address sender, address receiver, uint256 amount)
     public onlyHolding {
         ProfileStorage profileStorage = ProfileStorage(hub.profileStorageAddress());
-        
+
         require(profileStorage.getStake(sender) >= amount, "Sender does not have enough tokens to transfer!");
         require(profileStorage.getStakeReserved(sender) >= amount, "Sender does not have enough tokens reserved to transfer!");
 
