--- conflicted
+++ resolved
@@ -96,13 +96,9 @@
 
     function depositTokens(address identity, uint256 amount) public {
         // Verify sender
-<<<<<<< HEAD
-        require(ERC725(identity).keyHasPurpose(keccak256(abi.encodePacked(msg.sender)), 2));
-        
-        ProfileStorage profileStorage = ProfileStorage(hub.profileStorageAddress());
-=======
         require(ERC725(identity).keyHasPurpose(keccak256(abi.encodePacked(msg.sender)), 1),  "Sender does not have management permission for identity!");
->>>>>>> d9480b7a
+        
+        ProfileStorage profileStorage = ProfileStorage(hub.profileStorageAddress());
 
         ERC20 tokenContract = ERC20(hub.tokenAddress());
         require(tokenContract.allowance(msg.sender, this) >= amount, "Sender allowance must be equal to or higher than chosen amount");
