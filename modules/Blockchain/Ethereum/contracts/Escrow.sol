--- conflicted
+++ resolved
@@ -56,9 +56,9 @@
      * @param newOwner The address to transfer ownership to.
      */
      function transferOwnership(address newOwner) public onlyOwner {
-          require(newOwner != address(0));
-          emit OwnershipTransferred(owner, newOwner);
-          owner = newOwner;
+     	require(newOwner != address(0));
+     	emit OwnershipTransferred(owner, newOwner);
+     	owner = newOwner;
      }
 
  }
@@ -110,7 +110,7 @@
           litigation_interval_in_seconds = 600;
      }
 
-     function setBidding(address biddingAddress) 
+     function setBidding(address biddingAddress)
      public onlyOwner{
           require ( biddingAddress != address(0) );
           bidding = Bidding(biddingAddress);
@@ -157,7 +157,8 @@
      event EscrowCompleted(bytes32 import_id, address DH_wallet);
 
      function initiateEscrow(address DC_wallet, address DH_wallet, bytes32 import_id, uint token_amount, uint stake_amount, uint total_time_in_minutes)
-     public onlyOwner{
+     public {
+          require (msg.sender == address(bidding));
           EscrowDefinition storage this_escrow = escrow[import_id][DH_wallet];
           require(this_escrow.escrow_status == EscrowStatus.completed
                ||   this_escrow.escrow_status == EscrowStatus.inactive);
@@ -176,136 +177,49 @@
           emit EscrowInitated(import_id, DH_wallet, token_amount, stake_amount, total_time_in_minutes);
      }
 
-<<<<<<< HEAD
- 		uint token_amount;
- 		uint tokens_sent;
-
- 		uint stake_amount;
-
- 		uint last_confirmation_time;
- 		uint end_time;
- 		uint total_time_in_seconds;
-
- 		bytes32 litigation_root_hash;
- 		bytes32 distribution_root_hash;
- 		uint256 checksum;
-
- 		EscrowStatus escrow_status;
- 	}
-
- 	mapping(bytes32 => mapping(address => EscrowDefinition)) public escrow;
-
- 	event EscrowInitated(bytes32 import_id, address DH_wallet, uint token_amount, uint stake_amount,  uint total_time_in_seconds);
- 	event EscrowConfirmed(bytes32 import_id, address DH_wallet);
- 	event EscrowVerified(bytes32 import_id, address DH_wallet);
- 	event EscrowCanceled(bytes32 import_id, address DH_wallet);
- 	event EscrowCompleted(bytes32 import_id, address DH_wallet);
-
- 	function initiateEscrow(address DC_wallet, address DH_wallet, bytes32 import_id, uint token_amount, uint stake_amount, uint total_time_in_minutes)
- 	public {
-          require (msg.sender == address(bidding));
- 		EscrowDefinition storage this_escrow = escrow[import_id][DH_wallet];
- 		require(this_escrow.escrow_status == EscrowStatus.completed
- 			||	this_escrow.escrow_status == EscrowStatus.inactive);
-
- 		require(total_time_in_minutes > 0);
- 		this_escrow.DC_wallet = DC_wallet;
- 		this_escrow.token_amount = token_amount;
- 		this_escrow.tokens_sent = 0;
- 		this_escrow.stake_amount = stake_amount;
- 		this_escrow.last_confirmation_time = 0;
- 		this_escrow.end_time = 0;
- 		this_escrow.total_time_in_seconds = total_time_in_minutes.mul(60);
- 		this_escrow.escrow_status = EscrowStatus.initiated;
-
- 		emit EscrowInitated(import_id, DH_wallet, token_amount, stake_amount, total_time_in_minutes);
- 	}
-
  	function addRootHashAndChecksum(bytes32 import_id, bytes32 litigation_root_hash, bytes32 distribution_root_hash, uint256 checksum)
  	public {
           require(msg.sender != address(0));
  		EscrowDefinition storage this_escrow = escrow[import_id][msg.sender];
 
- 		require(this_escrow.escrow_status == EscrowStatus.initiated);
-
- 		this_escrow.litigation_root_hash = litigation_root_hash;
- 		this_escrow.distribution_root_hash = distribution_root_hash;
- 		this_escrow.checksum = checksum;
-
- 		//Transfer the stake_amount to the escrow
- 		bidding.decreaseBalance(msg.sender, this_escrow.stake_amount);
-
- 		this_escrow.escrow_status = EscrowStatus.confirmed;
- 		emit EscrowConfirmed(import_id, msg.sender);
- 	}
+          require(this_escrow.escrow_status == EscrowStatus.initiated);
+
+          this_escrow.litigation_root_hash = litigation_root_hash;
+          this_escrow.distribution_root_hash = distribution_root_hash;
+          this_escrow.checksum = checksum;
+
+          //Transfer the stake_amount to the escrow
+          bidding.decreaseBalance(msg.sender, this_escrow.stake_amount);
+
+          this_escrow.escrow_status = EscrowStatus.confirmed;
+          emit EscrowConfirmed(import_id, msg.sender);
+     }
 
  	function verifyEscrow(bytes32 import_id, address DH_wallet)
  	public {
           require(msg.sender != address(0));
  		EscrowDefinition storage this_escrow = escrow[import_id][DH_wallet];
 
- 		require(this_escrow.DC_wallet == msg.sender
- 			&& this_escrow.escrow_status == EscrowStatus.confirmed);
-
- 		bidding.addEscrow(msg.sender);
- 		bidding.addEscrow(DH_wallet);
- 		
- 		this_escrow.last_confirmation_time = block.timestamp;
- 		this_escrow.end_time = SafeMath.add(block.timestamp, this_escrow.total_time_in_seconds);
-
- 		reading.addReadData(import_id, DH_wallet, msg.sender, this_escrow.distribution_root_hash, this_escrow.checksum);
-
- 		this_escrow.escrow_status = EscrowStatus.active;
- 		emit EscrowVerified(import_id, DH_wallet);
- 	}
+          require(this_escrow.DC_wallet == msg.sender
+               && this_escrow.escrow_status == EscrowStatus.confirmed);
+
+          bidding.addEscrow(msg.sender);
+          bidding.addEscrow(DH_wallet);
+
+          this_escrow.last_confirmation_time = block.timestamp;
+          this_escrow.end_time = SafeMath.add(block.timestamp, this_escrow.total_time_in_seconds);
+
+          reading.addReadData(import_id, DH_wallet, msg.sender, this_escrow.distribution_root_hash, this_escrow.checksum);
+
+          this_escrow.escrow_status = EscrowStatus.active;
+          emit EscrowVerified(import_id, DH_wallet);
+     }
 
  	function payOut(bytes32 import_id)
  	public {
           require(msg.sender != address(0));
  		EscrowDefinition storage this_escrow = escrow[import_id][msg.sender];
  		LitigationDefinition storage this_litigation = litigation[import_id][msg.sender];
-=======
-     function addRootHashAndChecksum(bytes32 import_id, bytes32 litigation_root_hash, bytes32 distribution_root_hash, uint256 checksum)
-     public {
-          EscrowDefinition storage this_escrow = escrow[import_id][msg.sender];
-
-          require(this_escrow.escrow_status == EscrowStatus.initiated);
->>>>>>> fef348e0
-
-          this_escrow.litigation_root_hash = litigation_root_hash;
-          this_escrow.distribution_root_hash = distribution_root_hash;
-          this_escrow.checksum = checksum;
-
-          //Transfer the stake_amount to the escrow
-          bidding.decreaseBalance(msg.sender, this_escrow.stake_amount);
-
-          this_escrow.escrow_status = EscrowStatus.confirmed;
-          emit EscrowConfirmed(import_id, msg.sender);
-     }
-
-     function verifyEscrow(bytes32 import_id, address DH_wallet)
-     public {
-          EscrowDefinition storage this_escrow = escrow[import_id][DH_wallet];
-
-          require(this_escrow.DC_wallet == msg.sender
-               && this_escrow.escrow_status == EscrowStatus.confirmed);
-
-          bidding.addEscrow(msg.sender);
-          bidding.addEscrow(DH_wallet);
-          
-          this_escrow.last_confirmation_time = block.timestamp;
-          this_escrow.end_time = SafeMath.add(block.timestamp, this_escrow.total_time_in_seconds);
-
-          reading.addReadData(import_id, DH_wallet, msg.sender, this_escrow.distribution_root_hash, this_escrow.checksum);
-
-          this_escrow.escrow_status = EscrowStatus.active;
-          emit EscrowVerified(import_id, DH_wallet);
-     }
-
-     function payOut(bytes32 import_id)
-     public{
-          EscrowDefinition storage this_escrow = escrow[import_id][msg.sender];
-          LitigationDefinition storage this_litigation = litigation[import_id][msg.sender];
 
           require(this_escrow.escrow_status == EscrowStatus.active);
           require(this_litigation.litigation_status == LitigationStatus.inactive
@@ -331,7 +245,7 @@
                assert(amount_to_send.add(this_escrow.tokens_sent) <= this_escrow.token_amount);
                this_escrow.last_confirmation_time = current_time;
           }
-          
+
           if(amount_to_send > 0) {
                this_escrow.tokens_sent = this_escrow.tokens_sent.add(amount_to_send);
                bidding.increaseBalance(msg.sender, amount_to_send);
@@ -412,18 +326,11 @@
 
      mapping(bytes32 => mapping ( address => LitigationDefinition)) public litigation;
 
-<<<<<<< HEAD
  	function initiateLitigation(bytes32 import_id, address DH_wallet, uint requested_data_index, bytes32[] hash_array)
  	public returns (bool newLitigationInitiated) {
           require (msg.sender != address(0));
  		LitigationDefinition storage this_litigation = litigation[import_id][DH_wallet];
  		EscrowDefinition storage this_escrow = escrow[import_id][DH_wallet];
-=======
-     function initiateLitigation(bytes32 import_id, address DH_wallet, uint requested_data_index, bytes32[] hash_array)
-     public returns (bool newLitigationInitiated){
-          LitigationDefinition storage this_litigation = litigation[import_id][DH_wallet];
-          EscrowDefinition storage this_escrow = escrow[import_id][DH_wallet];
->>>>>>> fef348e0
 
           require(this_escrow.DC_wallet == msg.sender && this_escrow.escrow_status == EscrowStatus.active);
           require(this_litigation.litigation_status == LitigationStatus.inactive || this_litigation.litigation_status == LitigationStatus.completed);
@@ -438,18 +345,11 @@
           return true;
      }
 
-<<<<<<< HEAD
  	function answerLitigation(bytes32 import_id, bytes32 requested_data)
  	public returns (bool answer_accepted) {
           require (msg.sender != address(0));
  		LitigationDefinition storage this_litigation = litigation[import_id][msg.sender];
  		EscrowDefinition storage this_escrow = escrow[import_id][msg.sender];
-=======
-     function answerLitigation(bytes32 import_id, bytes32 requested_data)
-     public returns (bool answer_accepted){
-          LitigationDefinition storage this_litigation = litigation[import_id][msg.sender];
-          EscrowDefinition storage this_escrow = escrow[import_id][msg.sender];
->>>>>>> fef348e0
 
           require(this_litigation.litigation_status == LitigationStatus.initiated);
 
@@ -498,13 +398,9 @@
      */
      function cancelInactiveLitigation(bytes32 import_id)
      public {
-<<<<<<< HEAD
           require(msg.sender != address(0));
-     	LitigationDefinition storage this_litigation = litigation[import_id][msg.sender];
-=======
           LitigationDefinition storage this_litigation = litigation[import_id][msg.sender];
         EscrowDefinition storage this_escrow = escrow[import_id][msg.sender];
->>>>>>> fef348e0
 
           require(this_litigation.litigation_status == LitigationStatus.answered
                &&   this_litigation.answer_timestamp + this_escrow.litigation_interval_in_seconds <= block.timestamp);
@@ -516,17 +412,12 @@
 
      function proveLitigaiton(bytes32 import_id, address DH_wallet, bytes32 proof_data)
      public returns (bool DH_was_penalized){
-<<<<<<< HEAD
           require (msg.sender != address(0));
      	LitigationDefinition storage this_litigation = litigation[import_id][DH_wallet];
      	EscrowDefinition storage this_escrow = escrow[import_id][DH_wallet];
-=======
-          LitigationDefinition storage this_litigation = litigation[import_id][DH_wallet];
-          EscrowDefinition storage this_escrow = escrow[import_id][DH_wallet];
->>>>>>> fef348e0
-
-          require(this_escrow.DC_wallet == msg.sender && 
-               (this_litigation.litigation_status == LitigationStatus.initiated 
+
+          require(this_escrow.DC_wallet == msg.sender &&
+               (this_litigation.litigation_status == LitigationStatus.initiated
                     || this_litigation.litigation_status == LitigationStatus.answered));
 
           if (this_litigation.litigation_status == LitigationStatus.initiated){
@@ -537,7 +428,7 @@
                uint cancelation_time = this_litigation.litigation_start_time;
                amount_to_send = SafeMath.mul(this_escrow.token_amount, SafeMath.sub(this_escrow.end_time,cancelation_time)) / this_escrow.total_time_in_seconds;
 
-               //Transfer the amount_to_send to DC 
+               //Transfer the amount_to_send to DC
                if(amount_to_send > 0) {
                     this_escrow.tokens_sent = this_escrow.tokens_sent.add(amount_to_send);
                     bidding.increaseBalance(msg.sender, amount_to_send);
@@ -564,8 +455,8 @@
 
           uint256 i = 0;
           uint256 one = 1;
-          bytes32 proof_hash = keccak256(proof_data, this_litigation.requested_data_index);    
-          // bytes32 proof_hash = keccak256(abi.encodePacked(proof_data, this_litigation.requested_data_index));   
+          bytes32 proof_hash = keccak256(proof_data, this_litigation.requested_data_index);
+          // bytes32 proof_hash = keccak256(abi.encodePacked(proof_data, this_litigation.requested_data_index));
           bytes32 answer_hash = this_litigation.requested_data;
 
           // ako je bit 1 on je levo
@@ -599,7 +490,7 @@
                cancelation_time = this_litigation.litigation_start_time;
                amount_to_send = SafeMath.mul(this_escrow.token_amount, SafeMath.sub(this_escrow.end_time,cancelation_time)) / this_escrow.total_time_in_seconds;
 
-               //Transfer the amount_to_send to DC 
+               //Transfer the amount_to_send to DC
                if(amount_to_send > 0) {
                     this_escrow.tokens_sent = this_escrow.tokens_sent.add(amount_to_send);
                     bidding.increaseBalance(msg.sender, amount_to_send);
