--- conflicted
+++ resolved
@@ -30,11 +30,14 @@
             network_id: '5777',
         },
 
-<<<<<<< HEAD
         update: {
-=======
+          host: 'localhost',
+            port: 7545,
+            gas: 6000000,
+            network_id: '5777',
+        },
+      
         test: {
->>>>>>> b3aef42f
             host: 'localhost',
             port: 7545,
             gas: 6000000,
