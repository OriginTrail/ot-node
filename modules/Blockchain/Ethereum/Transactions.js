const Tx = require('ethereumjs-tx');
const { txutils } = require('eth-lightwallet');
const Queue = require('better-queue');
const sleep = require('sleep-async')().Promise;
const BN = require('bn.js');
const Utilities = require('../../Utilities.js');
<<<<<<< HEAD
=======
const { TransactionFailedError } = require('../../errors');
>>>>>>> ae405670

class Transactions {
    /**
     * Initialize Transaction object
     * @param web3 Instance of the Web object
     * @param wallet Blockchain wallet represented in hex string in 0x format
     * @param walletKey Wallet's private in Hex string without 0x at beginning
     */
    constructor(web3, wallet, walletKey) {
        this.log = Utilities.getLogger();
        this.web3 = web3;
        this.privateKey = Buffer.from(walletKey, 'hex');
        this.walletAddress = wallet;
<<<<<<< HEAD
        this.lastTransactionTime = Date.now();

        this.queue = new Queue((async (args, cb) => {
            const { transaction, future } = args;
=======

        this.queue = new Queue((async (args, cb) => {
            const { transaction, future } = args;
            let transactionHandled = false;
>>>>>>> ae405670
            try {
                for (let i = 0; i < 3; i += 1) {
                    try {
                        // eslint-disable-next-line no-await-in-loop
                        const result = await this._sendTransaction(transaction);
                        if (result.status === '0x0') {
                            future.reject(result);
<<<<<<< HEAD
                            break;
                        } else {
                            future.resolve(result);
                            break;
                        }
                    } catch (error) {
                        if (!error.toString().includes('nonce too low') && !error.toString().includes('underpriced')) {
=======
                            transactionHandled = true;
                            break;
                        } else {
                            future.resolve(result);
                            transactionHandled = true;
                            break;
                        }
                    } catch (error) {
                        if (!error.toString().includes('nonce too low') && !error.toString().includes('underpriced') &&
                            // Ganache's version of nonce error.
                            error.name !== 'TXRejectedError' && !error.toString().includes('the tx doesn\'t have the correct nonce.')
                        ) {
>>>>>>> ae405670
                            throw new Error(error);
                        }

                        this.log.trace(`Nonce too low / underpriced detected. Retrying. ${error.toString()}`);
                        // eslint-disable-next-line no-await-in-loop
                        await sleep.sleep(2000);
                    }
                }
            } catch (e) {
                future.reject(e);
<<<<<<< HEAD
            }
            this.lastTransactionTime = Date.now();
=======
                cb();
                return;
            }

            if (!transactionHandled) {
                future.reject(new TransactionFailedError('Transaction failed', transaction));
            }
>>>>>>> ae405670
            cb();
        }), { concurrent: 1 });
    }

    /**
     * Send transaction to Ethereum blockchain
     * @returns {PromiEvent<TransactionReceipt>}
     * @param newTransaction
     */
    async _sendTransaction(newTransaction) {
        await this.web3.eth.getTransactionCount(this.walletAddress).then((nonce) => {
            newTransaction.options.nonce = nonce;
        });

        const rawTx = txutils.functionTx(
            newTransaction.contractAbi,
            newTransaction.method,
            newTransaction.args,
            newTransaction.options,
        );

        const transaction = new Tx(rawTx);
        transaction.sign(this.privateKey);

        const serializedTx = transaction.serialize().toString('hex');

        const balance = await this.web3.eth.getBalance(this.walletAddress);
        const currentBalance = new BN(Utilities.denormalizeHex(balance), 16);
        const requiredAmount = new BN(300000).mul(new BN(newTransaction.options.gasPrice));

        // If current ballance not enough for 300000 gas notify low ETH balance
        if (currentBalance.lt(requiredAmount)) {
            this.log.warn(`ETH balance running low! Your balance: ${currentBalance.toString()}  wei, while minimum required is: ${requiredAmount.toString()} wei`);
        }

        this.log.trace(`Sending transaction to blockchain, nonce ${newTransaction.options.nonce}, balance is ${currentBalance.toString()}`);
        return this.web3.eth.sendSignedTransaction(`0x${serializedTx}`);
    }

    /**
     * Adding new transaction in transaction queue
     * @param contractAbi
     * @param method
     * @param args
     * @param options
     * @returns {Promise<any>}
     */
    queueTransaction(contractAbi, method, args, options) {
        return new Promise((async (resolve, reject) => {
            const transaction = {
                contractAbi, method, args, options,
            };

            this.queue.push({
                transaction,
                future: {
                    resolve, reject,
                },
            });
        }));
    }
}

module.exports = Transactions;<|MERGE_RESOLUTION|>--- conflicted
+++ resolved
@@ -4,10 +4,7 @@
 const sleep = require('sleep-async')().Promise;
 const BN = require('bn.js');
 const Utilities = require('../../Utilities.js');
-<<<<<<< HEAD
-=======
 const { TransactionFailedError } = require('../../errors');
->>>>>>> ae405670
 
 class Transactions {
     /**
@@ -21,17 +18,10 @@
         this.web3 = web3;
         this.privateKey = Buffer.from(walletKey, 'hex');
         this.walletAddress = wallet;
-<<<<<<< HEAD
-        this.lastTransactionTime = Date.now();
-
-        this.queue = new Queue((async (args, cb) => {
-            const { transaction, future } = args;
-=======
 
         this.queue = new Queue((async (args, cb) => {
             const { transaction, future } = args;
             let transactionHandled = false;
->>>>>>> ae405670
             try {
                 for (let i = 0; i < 3; i += 1) {
                     try {
@@ -39,15 +29,6 @@
                         const result = await this._sendTransaction(transaction);
                         if (result.status === '0x0') {
                             future.reject(result);
-<<<<<<< HEAD
-                            break;
-                        } else {
-                            future.resolve(result);
-                            break;
-                        }
-                    } catch (error) {
-                        if (!error.toString().includes('nonce too low') && !error.toString().includes('underpriced')) {
-=======
                             transactionHandled = true;
                             break;
                         } else {
@@ -60,7 +41,6 @@
                             // Ganache's version of nonce error.
                             error.name !== 'TXRejectedError' && !error.toString().includes('the tx doesn\'t have the correct nonce.')
                         ) {
->>>>>>> ae405670
                             throw new Error(error);
                         }
 
@@ -71,10 +51,6 @@
                 }
             } catch (e) {
                 future.reject(e);
-<<<<<<< HEAD
-            }
-            this.lastTransactionTime = Date.now();
-=======
                 cb();
                 return;
             }
@@ -82,7 +58,6 @@
             if (!transactionHandled) {
                 future.reject(new TransactionFailedError('Transaction failed', transaction));
             }
->>>>>>> ae405670
             cb();
         }), { concurrent: 1 });
     }
