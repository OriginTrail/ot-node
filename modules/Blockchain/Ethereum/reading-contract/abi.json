--- conflicted
+++ resolved
@@ -1,579 +1,576 @@
-[
-	{
-		"constant": true,
-		"inputs": [
-			{
-				"name": "",
-				"type": "bytes32"
-			},
-			{
-				"name": "",
-				"type": "address"
-			}
-		],
-		"name": "purchased_data",
-		"outputs": [
-			{
-				"name": "DC_wallet",
-				"type": "address"
-			},
-			{
-				"name": "distribution_root_hash",
-				"type": "bytes32"
-			},
-			{
-				"name": "checksum",
-				"type": "uint256"
-			}
-		],
-		"payable": false,
-		"stateMutability": "view",
-		"type": "function"
-	},
-	{
-		"constant": false,
-		"inputs": [
-			{
-				"name": "import_id",
-				"type": "bytes32"
-			},
-			{
-				"name": "DH_wallet",
-				"type": "address"
-			}
-		],
-		"name": "confirmPurchase",
-		"outputs": [],
-		"payable": false,
-		"stateMutability": "nonpayable",
-		"type": "function"
-	},
-	{
-		"constant": false,
-		"inputs": [
-			{
-				"name": "import_id",
-				"type": "bytes32"
-			},
-			{
-				"name": "DH_wallet",
-				"type": "address"
-			},
-			{
-				"name": "token_amount",
-				"type": "uint256"
-			},
-			{
-				"name": "stake_factor",
-				"type": "uint256"
-			}
-		],
-		"name": "initiatePurchase",
-		"outputs": [],
-		"payable": false,
-		"stateMutability": "nonpayable",
-		"type": "function"
-	},
-	{
-		"constant": false,
-		"inputs": [
-			{
-				"name": "import_id",
-				"type": "bytes32"
-			},
-			{
-				"name": "DV_wallet",
-				"type": "address"
-			}
-		],
-		"name": "payOut",
-		"outputs": [],
-		"payable": false,
-		"stateMutability": "nonpayable",
-		"type": "function"
-	},
-	{
-		"constant": false,
-		"inputs": [
-			{
-				"name": "import_id",
-				"type": "bytes32"
-			},
-			{
-				"name": "DH_wallet",
-				"type": "address"
-			}
-		],
-		"name": "initiateDispute",
-		"outputs": [],
-		"payable": false,
-		"stateMutability": "nonpayable",
-		"type": "function"
-	},
-	{
-		"constant": false,
-		"inputs": [
-			{
-				"name": "import_id",
-				"type": "bytes32"
-			},
-			{
-				"name": "DH_wallet",
-				"type": "address"
-			}
-		],
-		"name": "removeReadData",
-		"outputs": [],
-		"payable": false,
-		"stateMutability": "nonpayable",
-		"type": "function"
-	},
-	{
-		"constant": false,
-		"inputs": [
-			{
-				"name": "import_id",
-				"type": "bytes32"
-			},
-			{
-				"name": "DV_wallet",
-				"type": "address"
-			},
-			{
-				"name": "commitment",
-				"type": "bytes32"
-			}
-		],
-		"name": "sendCommitment",
-		"outputs": [],
-		"payable": false,
-		"stateMutability": "nonpayable",
-		"type": "function"
-	},
-	{
-		"constant": true,
-		"inputs": [],
-		"name": "owner",
-		"outputs": [
-			{
-				"name": "",
-				"type": "address"
-			}
-		],
-		"payable": false,
-		"stateMutability": "view",
-		"type": "function"
-	},
-	{
-		"constant": false,
-		"inputs": [
-			{
-				"name": "import_id",
-				"type": "bytes32"
-			},
-			{
-				"name": "DV_wallet",
-				"type": "address"
-			},
-			{
-				"name": "checksum_left",
-				"type": "uint256"
-			},
-			{
-				"name": "checksum_right",
-				"type": "uint256"
-			},
-			{
-				"name": "checksum_hash",
-				"type": "bytes32"
-			},
-			{
-				"name": "random_number_1",
-				"type": "uint256"
-			},
-			{
-				"name": "random_number_2",
-				"type": "uint256"
-			},
-			{
-				"name": "decryption_key",
-				"type": "uint256"
-			},
-			{
-				"name": "block_index",
-				"type": "uint256"
-			}
-		],
-		"name": "sendProofData",
-		"outputs": [],
-		"payable": false,
-		"stateMutability": "nonpayable",
-		"type": "function"
-	},
-	{
-		"constant": false,
-		"inputs": [
-			{
-				"name": "import_id",
-				"type": "bytes32"
-			},
-			{
-				"name": "correspondent_wallet",
-				"type": "address"
-			},
-			{
-				"name": "sender_is_DH",
-				"type": "bool"
-			}
-		],
-		"name": "cancelPurchase",
-		"outputs": [],
-		"payable": false,
-		"stateMutability": "nonpayable",
-		"type": "function"
-	},
-	{
-		"constant": true,
-		"inputs": [
-			{
-				"name": "",
-				"type": "address"
-			},
-			{
-				"name": "",
-				"type": "address"
-			},
-			{
-				"name": "",
-				"type": "bytes32"
-			}
-		],
-		"name": "purchase",
-		"outputs": [
-			{
-				"name": "token_amount",
-				"type": "uint256"
-			},
-			{
-				"name": "stake_factor",
-				"type": "uint256"
-			},
-			{
-				"name": "commitment",
-				"type": "bytes32"
-			},
-			{
-				"name": "encrypted_block",
-				"type": "uint256"
-			},
-			{
-				"name": "time_of_sending",
-				"type": "uint256"
-			},
-			{
-				"name": "purchase_status",
-				"type": "uint8"
-			}
-		],
-		"payable": false,
-		"stateMutability": "view",
-		"type": "function"
-	},
-	{
-		"constant": false,
-		"inputs": [
-			{
-				"name": "import_id",
-				"type": "bytes32"
-			},
-			{
-				"name": "DV_wallet",
-				"type": "address"
-			},
-			{
-				"name": "encrypted_block",
-				"type": "uint256"
-			}
-		],
-		"name": "sendEncryptedBlock",
-		"outputs": [],
-		"payable": false,
-		"stateMutability": "nonpayable",
-		"type": "function"
-	},
-	{
-		"constant": false,
-		"inputs": [
-			{
-				"name": "bidding_address",
-				"type": "address"
-			}
-		],
-		"name": "setBidding",
-		"outputs": [],
-		"payable": false,
-		"stateMutability": "nonpayable",
-		"type": "function"
-	},
-	{
-		"constant": false,
-		"inputs": [
-			{
-				"name": "import_id",
-				"type": "bytes32"
-			},
-			{
-				"name": "DH_wallet",
-				"type": "address"
-			},
-			{
-				"name": "DC_wallet",
-				"type": "address"
-			},
-			{
-				"name": "distribution_root_hash",
-				"type": "bytes32"
-			},
-			{
-				"name": "checksum",
-				"type": "uint256"
-			}
-		],
-		"name": "addReadData",
-		"outputs": [],
-		"payable": false,
-		"stateMutability": "nonpayable",
-		"type": "function"
-	},
-	{
-		"constant": false,
-		"inputs": [
-			{
-				"name": "newOwner",
-				"type": "address"
-			}
-		],
-		"name": "transferOwnership",
-		"outputs": [],
-		"payable": false,
-		"stateMutability": "nonpayable",
-		"type": "function"
-	},
-	{
-		"inputs": [
-			{
-				"name": "escrow_address",
-				"type": "address"
-			}
-		],
-		"payable": false,
-		"stateMutability": "nonpayable",
-		"type": "constructor"
-	},
-	{
-		"anonymous": false,
-		"inputs": [
-			{
-				"indexed": false,
-				"name": "import_id",
-				"type": "bytes32"
-			},
-			{
-				"indexed": false,
-				"name": "DH_wallet",
-				"type": "address"
-			},
-			{
-				"indexed": false,
-				"name": "DV_wallet",
-				"type": "address"
-			}
-		],
-		"name": "PurchaseInitiated",
-		"type": "event"
-	},
-	{
-		"anonymous": false,
-		"inputs": [
-			{
-				"indexed": false,
-				"name": "import_id",
-				"type": "bytes32"
-			},
-			{
-				"indexed": false,
-				"name": "DH_wallet",
-				"type": "address"
-			},
-			{
-				"indexed": false,
-				"name": "DV_wallet",
-				"type": "address"
-			}
-		],
-		"name": "CommitmentSent",
-		"type": "event"
-	},
-	{
-		"anonymous": false,
-		"inputs": [
-			{
-				"indexed": false,
-				"name": "import_id",
-				"type": "bytes32"
-			},
-			{
-				"indexed": false,
-				"name": "DH_wallet",
-				"type": "address"
-			},
-			{
-				"indexed": false,
-				"name": "DV_wallet",
-				"type": "address"
-			}
-		],
-		"name": "PurchaseConfirmed",
-		"type": "event"
-	},
-	{
-		"anonymous": false,
-		"inputs": [
-			{
-				"indexed": false,
-				"name": "import_id",
-				"type": "bytes32"
-			},
-			{
-				"indexed": false,
-				"name": "DH_wallet",
-				"type": "address"
-			},
-			{
-				"indexed": false,
-				"name": "DV_wallet",
-				"type": "address"
-			}
-		],
-		"name": "PurchaseCancelled",
-		"type": "event"
-	},
-	{
-		"anonymous": false,
-		"inputs": [
-			{
-				"indexed": false,
-				"name": "import_id",
-				"type": "bytes32"
-			},
-			{
-				"indexed": false,
-				"name": "DH_wallet",
-				"type": "address"
-			},
-			{
-				"indexed": false,
-				"name": "DV_wallet",
-				"type": "address"
-			}
-		],
-		"name": "EncryptedBlockSent",
-		"type": "event"
-	},
-	{
-		"anonymous": false,
-		"inputs": [
-			{
-				"indexed": false,
-				"name": "import_id",
-				"type": "bytes32"
-			},
-			{
-				"indexed": false,
-				"name": "DH_wallet",
-				"type": "address"
-			},
-			{
-				"indexed": false,
-				"name": "DV_wallet",
-				"type": "address"
-			}
-		],
-		"name": "PurchaseDisputed",
-		"type": "event"
-	},
-	{
-		"anonymous": false,
-		"inputs": [
-			{
-				"indexed": false,
-				"name": "import_id",
-				"type": "bytes32"
-			},
-			{
-				"indexed": false,
-				"name": "DH_wallet",
-				"type": "address"
-			},
-			{
-				"indexed": false,
-				"name": "DV_wallet",
-				"type": "address"
-			},
-			{
-				"indexed": false,
-				"name": "proof_was_correct",
-				"type": "bool"
-			}
-		],
-		"name": "PurchaseDisputeCompleted",
-		"type": "event"
-	},
-	{
-		"anonymous": false,
-		"inputs": [
-			{
-				"indexed": false,
-				"name": "import_id",
-				"type": "bytes32"
-			},
-			{
-				"indexed": false,
-				"name": "DH_wallet",
-				"type": "address"
-			},
-			{
-				"indexed": false,
-<<<<<<< HEAD
-=======
-				"name": "DV_wallet",
-				"type": "address"
-			},
-			{
-				"indexed": false,
->>>>>>> b184369d
-				"name": "amount",
-				"type": "uint256"
-			}
-		],
-		"name": "PurchasePayment",
-		"type": "event"
-	},
-	{
-		"anonymous": false,
-		"inputs": [
-			{
-				"indexed": true,
-				"name": "previousOwner",
-				"type": "address"
-			},
-			{
-				"indexed": true,
-				"name": "newOwner",
-				"type": "address"
-			}
-		],
-		"name": "OwnershipTransferred",
-		"type": "event"
-	}
+[
+	{
+		"constant": true,
+		"inputs": [
+			{
+				"name": "",
+				"type": "bytes32"
+			},
+			{
+				"name": "",
+				"type": "address"
+			}
+		],
+		"name": "purchased_data",
+		"outputs": [
+			{
+				"name": "DC_wallet",
+				"type": "address"
+			},
+			{
+				"name": "distribution_root_hash",
+				"type": "bytes32"
+			},
+			{
+				"name": "checksum",
+				"type": "uint256"
+			}
+		],
+		"payable": false,
+		"stateMutability": "view",
+		"type": "function"
+	},
+	{
+		"constant": false,
+		"inputs": [
+			{
+				"name": "import_id",
+				"type": "bytes32"
+			},
+			{
+				"name": "DH_wallet",
+				"type": "address"
+			}
+		],
+		"name": "confirmPurchase",
+		"outputs": [],
+		"payable": false,
+		"stateMutability": "nonpayable",
+		"type": "function"
+	},
+	{
+		"constant": false,
+		"inputs": [
+			{
+				"name": "import_id",
+				"type": "bytes32"
+			},
+			{
+				"name": "DH_wallet",
+				"type": "address"
+			},
+			{
+				"name": "token_amount",
+				"type": "uint256"
+			},
+			{
+				"name": "stake_factor",
+				"type": "uint256"
+			}
+		],
+		"name": "initiatePurchase",
+		"outputs": [],
+		"payable": false,
+		"stateMutability": "nonpayable",
+		"type": "function"
+	},
+	{
+		"constant": false,
+		"inputs": [
+			{
+				"name": "import_id",
+				"type": "bytes32"
+			},
+			{
+				"name": "DV_wallet",
+				"type": "address"
+			}
+		],
+		"name": "payOut",
+		"outputs": [],
+		"payable": false,
+		"stateMutability": "nonpayable",
+		"type": "function"
+	},
+	{
+		"constant": false,
+		"inputs": [
+			{
+				"name": "import_id",
+				"type": "bytes32"
+			},
+			{
+				"name": "DH_wallet",
+				"type": "address"
+			}
+		],
+		"name": "initiateDispute",
+		"outputs": [],
+		"payable": false,
+		"stateMutability": "nonpayable",
+		"type": "function"
+	},
+	{
+		"constant": false,
+		"inputs": [
+			{
+				"name": "import_id",
+				"type": "bytes32"
+			},
+			{
+				"name": "DH_wallet",
+				"type": "address"
+			}
+		],
+		"name": "removeReadData",
+		"outputs": [],
+		"payable": false,
+		"stateMutability": "nonpayable",
+		"type": "function"
+	},
+	{
+		"constant": false,
+		"inputs": [
+			{
+				"name": "import_id",
+				"type": "bytes32"
+			},
+			{
+				"name": "DV_wallet",
+				"type": "address"
+			},
+			{
+				"name": "commitment",
+				"type": "bytes32"
+			}
+		],
+		"name": "sendCommitment",
+		"outputs": [],
+		"payable": false,
+		"stateMutability": "nonpayable",
+		"type": "function"
+	},
+	{
+		"constant": true,
+		"inputs": [],
+		"name": "owner",
+		"outputs": [
+			{
+				"name": "",
+				"type": "address"
+			}
+		],
+		"payable": false,
+		"stateMutability": "view",
+		"type": "function"
+	},
+	{
+		"constant": false,
+		"inputs": [
+			{
+				"name": "import_id",
+				"type": "bytes32"
+			},
+			{
+				"name": "DV_wallet",
+				"type": "address"
+			},
+			{
+				"name": "checksum_left",
+				"type": "uint256"
+			},
+			{
+				"name": "checksum_right",
+				"type": "uint256"
+			},
+			{
+				"name": "checksum_hash",
+				"type": "bytes32"
+			},
+			{
+				"name": "random_number_1",
+				"type": "uint256"
+			},
+			{
+				"name": "random_number_2",
+				"type": "uint256"
+			},
+			{
+				"name": "decryption_key",
+				"type": "uint256"
+			},
+			{
+				"name": "block_index",
+				"type": "uint256"
+			}
+		],
+		"name": "sendProofData",
+		"outputs": [],
+		"payable": false,
+		"stateMutability": "nonpayable",
+		"type": "function"
+	},
+	{
+		"constant": false,
+		"inputs": [
+			{
+				"name": "import_id",
+				"type": "bytes32"
+			},
+			{
+				"name": "correspondent_wallet",
+				"type": "address"
+			},
+			{
+				"name": "sender_is_DH",
+				"type": "bool"
+			}
+		],
+		"name": "cancelPurchase",
+		"outputs": [],
+		"payable": false,
+		"stateMutability": "nonpayable",
+		"type": "function"
+	},
+	{
+		"constant": true,
+		"inputs": [
+			{
+				"name": "",
+				"type": "address"
+			},
+			{
+				"name": "",
+				"type": "address"
+			},
+			{
+				"name": "",
+				"type": "bytes32"
+			}
+		],
+		"name": "purchase",
+		"outputs": [
+			{
+				"name": "token_amount",
+				"type": "uint256"
+			},
+			{
+				"name": "stake_factor",
+				"type": "uint256"
+			},
+			{
+				"name": "commitment",
+				"type": "bytes32"
+			},
+			{
+				"name": "encrypted_block",
+				"type": "uint256"
+			},
+			{
+				"name": "time_of_sending",
+				"type": "uint256"
+			},
+			{
+				"name": "purchase_status",
+				"type": "uint8"
+			}
+		],
+		"payable": false,
+		"stateMutability": "view",
+		"type": "function"
+	},
+	{
+		"constant": false,
+		"inputs": [
+			{
+				"name": "import_id",
+				"type": "bytes32"
+			},
+			{
+				"name": "DV_wallet",
+				"type": "address"
+			},
+			{
+				"name": "encrypted_block",
+				"type": "uint256"
+			}
+		],
+		"name": "sendEncryptedBlock",
+		"outputs": [],
+		"payable": false,
+		"stateMutability": "nonpayable",
+		"type": "function"
+	},
+	{
+		"constant": false,
+		"inputs": [
+			{
+				"name": "bidding_address",
+				"type": "address"
+			}
+		],
+		"name": "setBidding",
+		"outputs": [],
+		"payable": false,
+		"stateMutability": "nonpayable",
+		"type": "function"
+	},
+	{
+		"constant": false,
+		"inputs": [
+			{
+				"name": "import_id",
+				"type": "bytes32"
+			},
+			{
+				"name": "DH_wallet",
+				"type": "address"
+			},
+			{
+				"name": "DC_wallet",
+				"type": "address"
+			},
+			{
+				"name": "distribution_root_hash",
+				"type": "bytes32"
+			},
+			{
+				"name": "checksum",
+				"type": "uint256"
+			}
+		],
+		"name": "addReadData",
+		"outputs": [],
+		"payable": false,
+		"stateMutability": "nonpayable",
+		"type": "function"
+	},
+	{
+		"constant": false,
+		"inputs": [
+			{
+				"name": "newOwner",
+				"type": "address"
+			}
+		],
+		"name": "transferOwnership",
+		"outputs": [],
+		"payable": false,
+		"stateMutability": "nonpayable",
+		"type": "function"
+	},
+	{
+		"inputs": [
+			{
+				"name": "escrow_address",
+				"type": "address"
+			}
+		],
+		"payable": false,
+		"stateMutability": "nonpayable",
+		"type": "constructor"
+	},
+	{
+		"anonymous": false,
+		"inputs": [
+			{
+				"indexed": false,
+				"name": "import_id",
+				"type": "bytes32"
+			},
+			{
+				"indexed": false,
+				"name": "DH_wallet",
+				"type": "address"
+			},
+			{
+				"indexed": false,
+				"name": "DV_wallet",
+				"type": "address"
+			}
+		],
+		"name": "PurchaseInitiated",
+		"type": "event"
+	},
+	{
+		"anonymous": false,
+		"inputs": [
+			{
+				"indexed": false,
+				"name": "import_id",
+				"type": "bytes32"
+			},
+			{
+				"indexed": false,
+				"name": "DH_wallet",
+				"type": "address"
+			},
+			{
+				"indexed": false,
+				"name": "DV_wallet",
+				"type": "address"
+			}
+		],
+		"name": "CommitmentSent",
+		"type": "event"
+	},
+	{
+		"anonymous": false,
+		"inputs": [
+			{
+				"indexed": false,
+				"name": "import_id",
+				"type": "bytes32"
+			},
+			{
+				"indexed": false,
+				"name": "DH_wallet",
+				"type": "address"
+			},
+			{
+				"indexed": false,
+				"name": "DV_wallet",
+				"type": "address"
+			}
+		],
+		"name": "PurchaseConfirmed",
+		"type": "event"
+	},
+	{
+		"anonymous": false,
+		"inputs": [
+			{
+				"indexed": false,
+				"name": "import_id",
+				"type": "bytes32"
+			},
+			{
+				"indexed": false,
+				"name": "DH_wallet",
+				"type": "address"
+			},
+			{
+				"indexed": false,
+				"name": "DV_wallet",
+				"type": "address"
+			}
+		],
+		"name": "PurchaseCancelled",
+		"type": "event"
+	},
+	{
+		"anonymous": false,
+		"inputs": [
+			{
+				"indexed": false,
+				"name": "import_id",
+				"type": "bytes32"
+			},
+			{
+				"indexed": false,
+				"name": "DH_wallet",
+				"type": "address"
+			},
+			{
+				"indexed": false,
+				"name": "DV_wallet",
+				"type": "address"
+			}
+		],
+		"name": "EncryptedBlockSent",
+		"type": "event"
+	},
+	{
+		"anonymous": false,
+		"inputs": [
+			{
+				"indexed": false,
+				"name": "import_id",
+				"type": "bytes32"
+			},
+			{
+				"indexed": false,
+				"name": "DH_wallet",
+				"type": "address"
+			},
+			{
+				"indexed": false,
+				"name": "DV_wallet",
+				"type": "address"
+			}
+		],
+		"name": "PurchaseDisputed",
+		"type": "event"
+	},
+	{
+		"anonymous": false,
+		"inputs": [
+			{
+				"indexed": false,
+				"name": "import_id",
+				"type": "bytes32"
+			},
+			{
+				"indexed": false,
+				"name": "DH_wallet",
+				"type": "address"
+			},
+			{
+				"indexed": false,
+				"name": "DV_wallet",
+				"type": "address"
+			},
+			{
+				"indexed": false,
+				"name": "proof_was_correct",
+				"type": "bool"
+			}
+		],
+		"name": "PurchaseDisputeCompleted",
+		"type": "event"
+	},
+	{
+		"anonymous": false,
+		"inputs": [
+			{
+				"indexed": false,
+				"name": "import_id",
+				"type": "bytes32"
+			},
+			{
+				"indexed": false,
+				"name": "DH_wallet",
+				"type": "address"
+			},
+			{
+				"indexed": false,
+				"name": "DV_wallet",
+				"type": "address"
+			},
+			{
+				"indexed": false,
+				"name": "amount",
+				"type": "uint256"
+			}
+		],
+		"name": "PurchasePayment",
+		"type": "event"
+	},
+	{
+		"anonymous": false,
+		"inputs": [
+			{
+				"indexed": true,
+				"name": "previousOwner",
+				"type": "address"
+			},
+			{
+				"indexed": true,
+				"name": "newOwner",
+				"type": "address"
+			}
+		],
+		"name": "OwnershipTransferred",
+		"type": "event"
+	}
 ]