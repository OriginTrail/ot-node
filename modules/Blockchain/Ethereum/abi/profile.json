--- conflicted
+++ resolved
@@ -3,23 +3,10 @@
     "constant": false,
     "inputs": [
       {
-        "name": "managementWallet",
-        "type": "address"
-      },
-      {
-<<<<<<< HEAD
-        "name": "profileNodeId",
-        "type": "bytes32"
-      },
-      {
-        "name": "initialBalance",
-        "type": "uint256"
-      },
-      {
-        "name": "senderHas725",
-        "type": "bool"
-      },
-=======
+        "name": "identity",
+        "type": "address"
+      },
+      {
         "name": "amount",
         "type": "uint256"
       }
@@ -75,17 +62,12 @@
   {
     "constant": false,
     "inputs": [
->>>>>>> 8092bd9d
       {
         "name": "identity",
         "type": "address"
       }
     ],
-<<<<<<< HEAD
-    "name": "createProfile",
-=======
     "name": "withdrawTokens",
->>>>>>> 8092bd9d
     "outputs": [],
     "payable": false,
     "stateMutability": "nonpayable",
@@ -150,9 +132,6 @@
     "constant": false,
     "inputs": [
       {
-<<<<<<< HEAD
-        "name": "profile",
-=======
         "name": "managementWallet",
         "type": "address"
       },
@@ -220,7 +199,38 @@
       },
       {
         "name": "receiver",
->>>>>>> 8092bd9d
+        "type": "address"
+      },
+      {
+        "name": "amount",
+        "type": "uint256"
+      }
+    ],
+    "name": "transferTokens",
+    "outputs": [],
+    "payable": false,
+    "stateMutability": "nonpayable",
+    "type": "function"
+  },
+  {
+    "constant": false,
+    "inputs": [
+      {
+        "name": "newWithdrawalTime",
+        "type": "uint256"
+      }
+    ],
+    "name": "setWithdrawalTime",
+    "outputs": [],
+    "payable": false,
+    "stateMutability": "nonpayable",
+    "type": "function"
+  },
+  {
+    "constant": false,
+    "inputs": [
+      {
+        "name": "profile",
         "type": "address"
       },
       {
@@ -235,147 +245,49 @@
     "type": "function"
   },
   {
-    "constant": false,
-    "inputs": [
-      {
-<<<<<<< HEAD
-        "name": "payer",
-        "type": "address"
-      },
-      {
-        "name": "identity1",
-        "type": "address"
-      },
-      {
-        "name": "identity2",
-        "type": "address"
-      },
-      {
-        "name": "identity3",
-=======
-        "name": "profile",
->>>>>>> 8092bd9d
-        "type": "address"
-      },
-      {
-        "name": "amount",
-<<<<<<< HEAD
-        "type": "uint256"
-      }
-    ],
-    "name": "reserveTokens",
-    "outputs": [],
-    "payable": false,
-    "stateMutability": "nonpayable",
-    "type": "function"
-  },
-  {
-    "constant": false,
-    "inputs": [
-      {
-        "name": "newMinimalStake",
-=======
->>>>>>> 8092bd9d
-        "type": "uint256"
-      }
-    ],
-    "name": "setMinimalStake",
-    "outputs": [],
-    "payable": false,
-    "stateMutability": "nonpayable",
-    "type": "function"
-  },
-  {
-<<<<<<< HEAD
-    "constant": false,
-    "inputs": [
-      {
-        "name": "identity",
-        "type": "address"
-      },
-      {
-        "name": "newNodeId",
-        "type": "bytes32"
-      }
-    ],
-    "name": "setNodeId",
-    "outputs": [],
-    "payable": false,
-    "stateMutability": "nonpayable",
-    "type": "function"
-  },
-  {
-    "constant": false,
-=======
->>>>>>> 8092bd9d
-    "inputs": [
-      {
-        "name": "newWithdrawalTime",
-        "type": "uint256"
-      }
-    ],
-    "name": "setWithdrawalTime",
-    "outputs": [],
-    "payable": false,
-    "stateMutability": "nonpayable",
-    "type": "function"
-  },
-  {
-    "anonymous": false,
-    "inputs": [
-      {
-        "indexed": false,
-        "name": "profile",
-        "type": "address"
-      },
-      {
-        "indexed": false,
-        "name": "amount",
-        "type": "uint256"
-      }
-    ],
-    "name": "TokensReleased",
-    "type": "event"
-  },
-  {
-    "anonymous": false,
-    "inputs": [
-      {
-        "indexed": false,
-        "name": "profile",
-        "type": "address"
-      },
-      {
-        "indexed": false,
-        "name": "amountWithdrawn",
-        "type": "uint256"
-      },
-      {
-        "indexed": false,
-        "name": "newBalance",
-        "type": "uint256"
-      }
-    ],
-    "name": "TokensWithdrawn",
-    "type": "event"
-  },
-  {
-    "constant": false,
-    "inputs": [
-      {
-        "name": "identity",
-        "type": "address"
-      },
-      {
-        "name": "amount",
-        "type": "uint256"
-      }
-    ],
-    "name": "startTokenWithdrawal",
-    "outputs": [],
-    "payable": false,
-    "stateMutability": "nonpayable",
-    "type": "function"
+    "inputs": [
+      {
+        "name": "hubAddress",
+        "type": "address"
+      }
+    ],
+    "payable": false,
+    "stateMutability": "nonpayable",
+    "type": "constructor"
+  },
+  {
+    "anonymous": false,
+    "inputs": [
+      {
+        "indexed": false,
+        "name": "profile",
+        "type": "address"
+      },
+      {
+        "indexed": false,
+        "name": "initialBalance",
+        "type": "uint256"
+      }
+    ],
+    "name": "ProfileCreated",
+    "type": "event"
+  },
+  {
+    "anonymous": false,
+    "inputs": [
+      {
+        "indexed": false,
+        "name": "profile",
+        "type": "address"
+      },
+      {
+        "indexed": false,
+        "name": "newIdentity",
+        "type": "address"
+      }
+    ],
+    "name": "IdentityCreated",
+    "type": "event"
   },
   {
     "anonymous": false,
@@ -409,6 +321,45 @@
       },
       {
         "indexed": false,
+        "name": "amount",
+        "type": "uint256"
+      }
+    ],
+    "name": "TokenDeposit",
+    "type": "event"
+  },
+  {
+    "anonymous": false,
+    "inputs": [
+      {
+        "indexed": false,
+        "name": "profile",
+        "type": "address"
+      },
+      {
+        "indexed": false,
+        "name": "amountDeposited",
+        "type": "uint256"
+      },
+      {
+        "indexed": false,
+        "name": "newBalance",
+        "type": "uint256"
+      }
+    ],
+    "name": "TokensDeposited",
+    "type": "event"
+  },
+  {
+    "anonymous": false,
+    "inputs": [
+      {
+        "indexed": false,
+        "name": "profile",
+        "type": "address"
+      },
+      {
+        "indexed": false,
         "name": "amountReserved",
         "type": "uint256"
       }
@@ -426,7 +377,41 @@
       },
       {
         "indexed": false,
-        "name": "amountDeposited",
+        "name": "amount",
+        "type": "uint256"
+      },
+      {
+        "indexed": false,
+        "name": "withdrawalDelayInSeconds",
+        "type": "uint256"
+      }
+    ],
+    "name": "WithdrawalInitiated",
+    "type": "event"
+  },
+  {
+    "anonymous": false,
+    "inputs": [
+      {
+        "indexed": false,
+        "name": "profile",
+        "type": "address"
+      }
+    ],
+    "name": "TokenWithdrawalCancelled",
+    "type": "event"
+  },
+  {
+    "anonymous": false,
+    "inputs": [
+      {
+        "indexed": false,
+        "name": "profile",
+        "type": "address"
+      },
+      {
+        "indexed": false,
+        "name": "amountWithdrawn",
         "type": "uint256"
       },
       {
@@ -435,109 +420,24 @@
         "type": "uint256"
       }
     ],
-    "name": "TokensDeposited",
-    "type": "event"
-  },
-  {
-    "anonymous": false,
-    "inputs": [
-      {
-        "indexed": false,
-        "name": "profile",
-        "type": "address"
-      }
-    ],
-    "name": "TokenWithdrawalCancelled",
-    "type": "event"
-  },
-  {
-    "anonymous": false,
-    "inputs": [
-      {
-        "indexed": false,
-        "name": "profile",
-        "type": "address"
-      },
-      {
-        "indexed": false,
-        "name": "amount",
-        "type": "uint256"
-      },
-      {
-        "indexed": false,
-        "name": "withdrawalDelayInSeconds",
-        "type": "uint256"
-      }
-    ],
-    "name": "WithdrawalInitiated",
-    "type": "event"
-  },
-  {
-    "anonymous": false,
-    "inputs": [
-      {
-        "indexed": false,
-        "name": "profile",
-        "type": "address"
-      },
-      {
-        "indexed": false,
-        "name": "amount",
-        "type": "uint256"
-      }
-    ],
-    "name": "TokenDeposit",
-    "type": "event"
-  },
-  {
-    "anonymous": false,
-    "inputs": [
-      {
-        "indexed": false,
-        "name": "oldIdentity",
-        "type": "address"
-      },
-      {
-        "indexed": false,
-        "name": "newIdentity",
-        "type": "address"
-      }
-    ],
-    "name": "IdentityTransferred",
-    "type": "event"
-  },
-  {
-    "anonymous": false,
-    "inputs": [
-      {
-        "indexed": false,
-        "name": "profile",
-        "type": "address"
-      },
-      {
-        "indexed": false,
-        "name": "newIdentity",
-        "type": "address"
-      }
-    ],
-    "name": "IdentityCreated",
-    "type": "event"
-  },
-  {
-    "anonymous": false,
-    "inputs": [
-      {
-        "indexed": false,
-        "name": "profile",
-        "type": "address"
-      },
-      {
-        "indexed": false,
-        "name": "initialBalance",
-        "type": "uint256"
-      }
-    ],
-    "name": "ProfileCreated",
+    "name": "TokensWithdrawn",
+    "type": "event"
+  },
+  {
+    "anonymous": false,
+    "inputs": [
+      {
+        "indexed": false,
+        "name": "profile",
+        "type": "address"
+      },
+      {
+        "indexed": false,
+        "name": "amount",
+        "type": "uint256"
+      }
+    ],
+    "name": "TokensReleased",
     "type": "event"
   },
   {
@@ -561,141 +461,5 @@
     ],
     "name": "TokensTransferred",
     "type": "event"
-  },
-  {
-    "constant": false,
-    "inputs": [
-      {
-        "name": "oldIdentity",
-        "type": "address"
-      }
-    ],
-    "name": "transferProfile",
-    "outputs": [
-      {
-        "name": "",
-        "type": "address"
-      }
-    ],
-    "payable": false,
-    "stateMutability": "nonpayable",
-    "type": "function"
-  },
-  {
-    "constant": false,
-    "inputs": [
-      {
-        "name": "sender",
-        "type": "address"
-      },
-      {
-        "name": "receiver",
-        "type": "address"
-      },
-      {
-        "name": "amount",
-        "type": "uint256"
-      }
-    ],
-    "name": "transferTokens",
-    "outputs": [],
-    "payable": false,
-    "stateMutability": "nonpayable",
-    "type": "function"
-  },
-  {
-    "constant": false,
-    "inputs": [
-      {
-        "name": "identity",
-        "type": "address"
-      }
-    ],
-    "name": "withdrawTokens",
-    "outputs": [],
-    "payable": false,
-    "stateMutability": "nonpayable",
-    "type": "function"
-  },
-  {
-    "inputs": [
-      {
-        "name": "hubAddress",
-        "type": "address"
-      }
-    ],
-    "payable": false,
-    "stateMutability": "nonpayable",
-    "type": "constructor"
-  },
-  {
-    "constant": true,
-    "inputs": [],
-    "name": "hub",
-    "outputs": [
-      {
-        "name": "",
-        "type": "address"
-      }
-    ],
-    "payable": false,
-    "stateMutability": "view",
-    "type": "function"
-  },
-  {
-    "constant": true,
-    "inputs": [],
-    "name": "minimalStake",
-    "outputs": [
-      {
-        "name": "",
-        "type": "uint256"
-      }
-    ],
-    "payable": false,
-    "stateMutability": "view",
-    "type": "function"
-  },
-  {
-    "constant": true,
-    "inputs": [],
-    "name": "profileStorage",
-    "outputs": [
-      {
-        "name": "",
-        "type": "address"
-      }
-    ],
-    "payable": false,
-    "stateMutability": "view",
-    "type": "function"
-  },
-  {
-    "constant": true,
-    "inputs": [],
-    "name": "version",
-    "outputs": [
-      {
-        "name": "",
-        "type": "uint256"
-      }
-    ],
-    "payable": false,
-    "stateMutability": "view",
-    "type": "function"
-  },
-  {
-    "constant": true,
-    "inputs": [],
-    "name": "withdrawalTime",
-    "outputs": [
-      {
-        "name": "",
-        "type": "uint256"
-      }
-    ],
-    "payable": false,
-    "stateMutability": "view",
-    "type": "function"
   }
 ]