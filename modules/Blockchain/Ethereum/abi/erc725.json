--- conflicted
+++ resolved
@@ -1,319 +1,4 @@
 [
-<<<<<<< HEAD
-  {
-    "constant": true,
-    "inputs": [
-      {
-        "name": "_key",
-        "type": "bytes32"
-      }
-    ],
-    "name": "getKey",
-    "outputs": [
-      {
-        "name": "purposes",
-        "type": "uint256[]"
-      },
-      {
-        "name": "keyType",
-        "type": "uint256"
-      },
-      {
-        "name": "key",
-        "type": "bytes32"
-      }
-    ],
-    "payable": false,
-    "stateMutability": "view",
-    "type": "function"
-  },
-  {
-    "constant": true,
-    "inputs": [],
-    "name": "otVersion",
-    "outputs": [
-      {
-        "name": "",
-        "type": "uint256"
-      }
-    ],
-    "payable": false,
-    "stateMutability": "view",
-    "type": "function"
-  },
-  {
-    "constant": false,
-    "inputs": [
-      {
-        "name": "_id",
-        "type": "uint256"
-      },
-      {
-        "name": "_approve",
-        "type": "bool"
-      }
-    ],
-    "name": "approve",
-    "outputs": [
-      {
-        "name": "success",
-        "type": "bool"
-      }
-    ],
-    "payable": false,
-    "stateMutability": "nonpayable",
-    "type": "function"
-  },
-  {
-    "constant": false,
-    "inputs": [
-      {
-        "name": "_key",
-        "type": "bytes32"
-      }
-    ],
-    "name": "removeKey",
-    "outputs": [
-      {
-        "name": "success",
-        "type": "bool"
-      }
-    ],
-    "payable": false,
-    "stateMutability": "nonpayable",
-    "type": "function"
-  },
-  {
-    "constant": true,
-    "inputs": [
-      {
-        "name": "_purpose",
-        "type": "uint256"
-      }
-    ],
-    "name": "getKeysByPurpose",
-    "outputs": [
-      {
-        "name": "keys",
-        "type": "bytes32[]"
-      }
-    ],
-    "payable": false,
-    "stateMutability": "view",
-    "type": "function"
-  },
-  {
-    "constant": false,
-    "inputs": [
-      {
-        "name": "_key",
-        "type": "bytes32"
-      },
-      {
-        "name": "_purposes",
-        "type": "uint256[]"
-      },
-      {
-        "name": "_type",
-        "type": "uint256"
-      }
-    ],
-    "name": "addKey",
-    "outputs": [
-      {
-        "name": "success",
-        "type": "bool"
-      }
-    ],
-    "payable": false,
-    "stateMutability": "nonpayable",
-    "type": "function"
-  },
-  {
-    "constant": false,
-    "inputs": [
-      {
-        "name": "_to",
-        "type": "address"
-      },
-      {
-        "name": "_value",
-        "type": "uint256"
-      },
-      {
-        "name": "_data",
-        "type": "bytes"
-      }
-    ],
-    "name": "execute",
-    "outputs": [
-      {
-        "name": "executionId",
-        "type": "uint256"
-      }
-    ],
-    "payable": false,
-    "stateMutability": "nonpayable",
-    "type": "function"
-  },
-  {
-    "constant": true,
-    "inputs": [
-      {
-        "name": "_key",
-        "type": "bytes32"
-      },
-      {
-        "name": "_purpose",
-        "type": "uint256"
-      }
-    ],
-    "name": "keyHasPurpose",
-    "outputs": [
-      {
-        "name": "result",
-        "type": "bool"
-      }
-    ],
-    "payable": false,
-    "stateMutability": "view",
-    "type": "function"
-  },
-  {
-    "constant": true,
-    "inputs": [
-      {
-        "name": "_key",
-        "type": "bytes32"
-      }
-    ],
-    "name": "getKeyPurposes",
-    "outputs": [
-      {
-        "name": "purposes",
-        "type": "uint256[]"
-      }
-    ],
-    "payable": false,
-    "stateMutability": "view",
-    "type": "function"
-  },
-  {
-    "anonymous": false,
-    "inputs": [
-      {
-        "indexed": true,
-        "name": "key",
-        "type": "bytes32"
-      },
-      {
-        "indexed": false,
-        "name": "purposes",
-        "type": "uint256[]"
-      },
-      {
-        "indexed": true,
-        "name": "keyType",
-        "type": "uint256"
-      }
-    ],
-    "name": "KeyAdded",
-    "type": "event"
-  },
-  {
-    "anonymous": false,
-    "inputs": [
-      {
-        "indexed": true,
-        "name": "key",
-        "type": "bytes32"
-      },
-      {
-        "indexed": false,
-        "name": "purposes",
-        "type": "uint256[]"
-      },
-      {
-        "indexed": true,
-        "name": "keyType",
-        "type": "uint256"
-      }
-    ],
-    "name": "KeyRemoved",
-    "type": "event"
-  },
-  {
-    "anonymous": false,
-    "inputs": [
-      {
-        "indexed": true,
-        "name": "executionId",
-        "type": "uint256"
-      },
-      {
-        "indexed": true,
-        "name": "to",
-        "type": "address"
-      },
-      {
-        "indexed": true,
-        "name": "value",
-        "type": "uint256"
-      },
-      {
-        "indexed": false,
-        "name": "data",
-        "type": "bytes"
-      }
-    ],
-    "name": "ExecutionRequested",
-    "type": "event"
-  },
-  {
-    "anonymous": false,
-    "inputs": [
-      {
-        "indexed": true,
-        "name": "executionId",
-        "type": "uint256"
-      },
-      {
-        "indexed": true,
-        "name": "to",
-        "type": "address"
-      },
-      {
-        "indexed": true,
-        "name": "value",
-        "type": "uint256"
-      },
-      {
-        "indexed": false,
-        "name": "data",
-        "type": "bytes"
-      }
-    ],
-    "name": "Executed",
-    "type": "event"
-  },
-  {
-    "anonymous": false,
-    "inputs": [
-      {
-        "indexed": true,
-        "name": "executionId",
-        "type": "uint256"
-      },
-      {
-        "indexed": false,
-        "name": "approved",
-        "type": "bool"
-      }
-    ],
-    "name": "Approved",
-    "type": "event"
-  }
-=======
     {
         "constant": true,
         "inputs": [],
@@ -627,5 +312,4 @@
         "stateMutability": "view",
         "type": "function"
     }
->>>>>>> d8857872
 ]