--- conflicted
+++ resolved
@@ -1038,17 +1038,11 @@
             throw Error('Could not find OfferTask event interface in Holding contract abi');
         }
 
-<<<<<<< HEAD
-    async getPurchase(purchaseId) {
-        this.log.trace(`Asking for purchase with id [${purchaseId}].`);
-        return this.marketplaceStorageContract.methods.purchase(purchaseId).call();
-=======
         return this.web3.eth.abi.decodeLog(
             purchaseInitiatedEventInputs,
             result.logs[0].data,
             result.logs[0].topics,
         );
->>>>>>> 2903a0a4
     }
 
     async depositKey(purchaseId, key) {
@@ -1066,86 +1060,15 @@
         );
     }
 
-<<<<<<< HEAD
-    async initiatePurchase(
-        sellerIdentity, buyerIdentity,
-        tokenAmount,
-        originalDataRootHash, encodedDataRootHash,
-    ) {
-=======
     async takePayment(purchaseId) {
->>>>>>> 2903a0a4
         const gasPrice = await this.getGasPrice();
         const options = {
             gasLimit: this.web3.utils.toHex(this.config.gas_limit),
             gasPrice: this.web3.utils.toHex(gasPrice),
             to: this.marketplaceContractAddress,
-<<<<<<< HEAD
-        };
-
-        this.log.trace(`initiatePurchase (${sellerIdentity}, ${buyerIdentity}, ${tokenAmount}, ${originalDataRootHash}, ${encodedDataRootHash})`);
-        return this.transactions.queueTransaction(
-            this.marketplaceContractAbi, 'initiatePurchase',
-            [
-                sellerIdentity,
-                buyerIdentity,
-                tokenAmount,
-                originalDataRootHash,
-                encodedDataRootHash,
-            ], options,
-        );
-    }
-
-    /**
-     * Decodes offer task event data from offer creation event
-     * @param result Blockchain transaction receipt
-     * @returns {Object<any>}
-     */
-    decodePurchaseInitiatedEventFromTransaction(result) {
-        let purchaseInitiatedEventInputs;
-        const purchaseInitiatedEventAbi = this.marketplaceContractAbi.find(element => element.name === 'PurchaseInitiated');
-        if (purchaseInitiatedEventAbi) {
-            purchaseInitiatedEventInputs = purchaseInitiatedEventAbi.inputs;
-        } else {
-            throw Error('Could not find OfferTask event interface in Holding contract abi');
-        }
-
-        return this.web3.eth.abi.decodeLog(
-            purchaseInitiatedEventInputs,
-            result.logs[0].data,
-            result.logs[0].topics,
-        );
-    }
-
-    async depositKey(purchaseId, key) {
-        const gasPrice = await this.getGasPrice();
-        const options = {
-            gasLimit: this.web3.utils.toHex(this.config.gas_limit),
-            gasPrice: this.web3.utils.toHex(gasPrice),
-            to: this.marketplaceContractAddress,
-        };
-
-        this.log.trace(`depositKey(${purchaseId}, ${key})`);
-        return this.transactions.queueTransaction(
-            this.marketplaceContractAbi, 'depositKey',
-            [purchaseId, key], options,
-        );
-    }
-
-    async takePayment(purchaseId) {
-        const gasPrice = await this.getGasPrice();
-        const options = {
-            gasLimit: this.web3.utils.toHex(this.config.gas_limit),
-            gasPrice: this.web3.utils.toHex(gasPrice),
-            to: this.marketplaceContractAddress,
-        };
-
-        this.log.trace(`takePayment(${purchaseId})`);
-=======
         };
 
         this.logger.trace(`takePayment(${purchaseId})`);
->>>>>>> 2903a0a4
         return this.transactions.queueTransaction(
             this.marketplaceContractAbi, 'takePayment',
             [purchaseId], options,
