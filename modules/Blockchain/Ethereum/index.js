const fs = require('fs');
const BN = require('bn.js');
const uuidv4 = require('uuid/v4');
const ethereumAbi = require('ethereumjs-abi');
const Op = require('sequelize/lib/operators');
const Web3 = require('web3');

const Transactions = require('./Transactions');
const Utilities = require('../../Utilities');
const Models = require('../../../models');
const path = require('path');
const constants = require('../../constants');

class Ethereum {
    /**
     * Initializing Ethereum blockchain connector
     */
    constructor({
        config, emitter, web3, logger, gasStationService, tracPriceService,
    }, configuration) {
        this.contractsLoaded = false;
        this.initialized = false;

        // Loading Web3
        this.emitter = emitter;
        this.web3 = new Web3(new Web3.providers.HttpProvider(configuration.rpc_server_url));
        this.logger = logger;
        this.gasStationService = gasStationService;
        this.tracPriceService = tracPriceService;

        this.config = configuration;
        this.config.appDataPath = config.appDataPath;
        const walletObject = Utilities.loadJsonFromFile(
            this.config.appDataPath,
            configuration.node_wallet_path,
        );
        if (walletObject) {
            const {
                node_wallet,
                node_private_key,
                management_wallet,
            } = walletObject;

            this.config.wallet_address = node_wallet;
            this.config.node_wallet = node_wallet;
            this.config.node_private_key = node_private_key;
            this.config.management_wallet = management_wallet;
        }

        if (!this.config.node_wallet || !this.config.node_private_key) {
            console.error('Please provide valid operational wallet.');
            return;
        }

        if (!this.config.management_wallet) {
            console.error('Please provide valid management wallet.');
            return;
        }

        const identityObject = Utilities.loadJsonFromFile(
            this.config.appDataPath,
            this.config.identity_filepath,
        );

        if (identityObject) {
            this.config.identity = identityObject.identity;
        }

        this.transactions = new Transactions(
            this.web3,
            this.config.wallet_address,
            this.config.node_private_key,
        );

        // Loading contracts
        this.hubContractAddress = this.config.hub_contract_address;

        const hubAbiFile = fs.readFileSync('./modules/Blockchain/Ethereum/abi/hub.json');
        this.hubContractAbi = JSON.parse(hubAbiFile);
        this.hubContract = new this.web3.eth.Contract(this.hubContractAbi, this.hubContractAddress);

        this.logger.info('Selected blockchain: Ethereum');
    }

    /**
<<<<<<< HEAD
     * Initializes Blockchain provider (get contract addresses, etc.)
=======
     * Reads identity from file
     * @returns {Promise<erc725Identity>}
     * @private
     */
    _loadIdentityFromFile() {
        const identityFilePath = path.join(
            this.config.appDataPath,
            this.config.identity_filepath,
        );
        if (fs.existsSync(identityFilePath)) {
            const content = JSON.parse(fs.readFileSync(identityFilePath).toString());
            return content.identity;
        }
        return null;
    }

    /**
     * Loads contracts for Blockchain provider (get contract addresses, etc.)
>>>>>>> e82c5a2f
     * @returns {Promise<void>}
     */
    async loadContracts() {
        // Holding contract data
        const holdingAbiFile = fs.readFileSync('./modules/Blockchain/Ethereum/abi/holding.json');
        this.holdingContractAddress = await this._getHoldingContractAddress();
        this.holdingContractAbi = JSON.parse(holdingAbiFile);
        this.holdingContract = new this.web3.eth
            .Contract(this.holdingContractAbi, this.holdingContractAddress);

        // Old Holding contract data
        const oldHoldingAbiFile = fs.readFileSync('./modules/Blockchain/Ethereum/abi/old-holding.json');
        this.oldHoldingContractAddress = await this._getOldHoldingContractAddress();
        this.oldHoldingContractAbi = JSON.parse(oldHoldingAbiFile);
        this.oldHoldingContract = new this.web3.eth
            .Contract(this.oldHoldingContractAbi, this.oldHoldingContractAddress);

        // Token contract data
        const tokenAbiFile = fs.readFileSync('./modules/Blockchain/Ethereum/abi/token.json');
        this.tokenContractAddress = await this._getTokenContractAddress();
        this.tokenContractAbi = JSON.parse(tokenAbiFile);
        this.tokenContract = new this.web3.eth.Contract(
            this.tokenContractAbi,
            this.tokenContractAddress,
        );

        // Profile contract data
        const profileAbiFile = fs.readFileSync('./modules/Blockchain/Ethereum/abi/profile.json');
        this.profileContractAddress = await this._getProfileContractAddress();
        this.profileContractAbi = JSON.parse(profileAbiFile);
        this.profileContract = new this.web3.eth.Contract(
            this.profileContractAbi,
            this.profileContractAddress,
        );

        // Approval contract data
        const approvalAbiFile = fs.readFileSync('./modules/Blockchain/Ethereum/abi/approval.json');
        this.approvalContractAddress = await this._getApprovalContractAddress();
        this.approvalContractAbi = JSON.parse(approvalAbiFile);
        this.approvalContract = new this.web3.eth.Contract(
            this.approvalContractAbi,
            this.approvalContractAddress,
        );

        // Profile storage contract data
        const profileStorageAbiFile = fs.readFileSync('./modules/Blockchain/Ethereum/abi/profile-storage.json');
        this.profileStorageContractAddress = await this._getProfileStorageContractAddress();
        this.profileStorageContractAbi = JSON.parse(profileStorageAbiFile);
        this.profileStorageContract = new this.web3.eth.Contract(
            this.profileStorageContractAbi,
            this.profileStorageContractAddress,
        );

        // Holding storage contract data
        const holdingStorageAbiFile = fs.readFileSync('./modules/Blockchain/Ethereum/abi/holding-storage.json');
        this.holdingStorageContractAddress = await this._getHoldingStorageContractAddress();
        this.holdingStorageContractAbi = JSON.parse(holdingStorageAbiFile);
        this.holdingStorageContract = new this.web3.eth.Contract(
            this.holdingStorageContractAbi,
            this.holdingStorageContractAddress,
        );

        // Old Holding storage contract data
        const oldHoldingStorageAbiFile = fs.readFileSync('./modules/Blockchain/Ethereum/abi/holding-storage.json');
        this.oldHoldingStorageContractAddress = await this._getOldHoldingStorageContractAddress();
        this.oldHoldingStorageContractAbi = JSON.parse(oldHoldingStorageAbiFile);
        this.oldHoldingStorageContract = new this.web3.eth.Contract(
            this.oldHoldingStorageContractAbi,
            this.oldHoldingStorageContractAddress,
        );

        // Litigation contract data
        const litigationAbiFile = fs.readFileSync('./modules/Blockchain/Ethereum/abi/litigation.json');
        this.litigationContractAddress = await this._getLitigationContractAddress();
        this.litigationContractAbi = JSON.parse(litigationAbiFile);
        this.litigationContract = new this.web3.eth.Contract(
            this.litigationContractAbi,
            this.litigationContractAddress,
        );

        // Litigation storage contract data
        const litigationStorageAbiFile = fs.readFileSync('./modules/Blockchain/Ethereum/abi/litigation-storage.json');
        this.litigationStorageContractAddress = await this._getLitigationStorageContractAddress();
        this.litigationStorageContractAbi = JSON.parse(litigationStorageAbiFile);
        this.litigationStorageContract = new this.web3.eth.Contract(
            this.litigationStorageContractAbi,
            this.litigationStorageContractAddress,
        );

        // Marketplace contract data
        const marketplaceAbiFile = fs.readFileSync('./modules/Blockchain/Ethereum/abi/marketplace.json');
        this.marketplaceContractAddress = await this._getMarketplaceContractAddress();
        this.marketplaceContractAbi = JSON.parse(marketplaceAbiFile);
        this.marketplaceContract = new this.web3.eth.Contract(
            this.marketplaceContractAbi,
            this.marketplaceContractAddress,
        );

        // Marketplace storage contract data
        const marketplaceStorageAbiFile = fs.readFileSync('./modules/Blockchain/Ethereum/abi/marketplace-storage.json');
        this.marketplaceStorageContractAddress = await this._getMarketplaceStorageContractAddress();
        this.marketplaceStorageContractAbi = JSON.parse(marketplaceStorageAbiFile);
        this.marketplaceStorageContract = new this.web3.eth.Contract(
            this.marketplaceStorageContractAbi,
            this.marketplaceStorageContractAddress,
        );

        // Litigation contract data
        const replacementAbiFile = fs.readFileSync('./modules/Blockchain/Ethereum/abi/replacement.json');
        this.replacementContractAddress = await this._getReplacementContractAddress();
        this.replacementContractAbi = JSON.parse(replacementAbiFile);
        this.replacementContract = new this.web3.eth.Contract(
            this.replacementContractAbi,
            this.replacementContractAddress,
        );

        // ERC725 identity contract data. Every user has own instance.
        const erc725IdentityAbiFile = fs.readFileSync('./modules/Blockchain/Ethereum/abi/erc725.json');
        this.erc725IdentityContractAbi = JSON.parse(erc725IdentityAbiFile);

        this.contractsByName = {
            HUB_CONTRACT: this.hubContract,
            HOLDING_CONTRACT: this.holdingContract,
            OLD_HOLDING_CONTRACT: this.oldHoldingContract, // TODO remove after successful migration
            PROFILE_CONTRACT: this.profileContract,
            APPROVAL_CONTRACT: this.approvalContract,
            LITIGATION_CONTRACT: this.litigationContract,
            MARKETPLACE_CONTRACT: this.marketplaceContract,
            REPLACEMENT_CONTRACT: this.replacementContract,
        };

        this.contractsLoaded = true;

        this.logger.info('Smart contract instances initialized.');
    }

    initialize() {
        this.initialized = true;
    }

    /**
     * Gets Holding contract address from Hub
     * @returns {Promise<any>}
     * @private
     */
    async _getHoldingContractAddress() {
        this.logger.trace('Asking Hub for Holding contract address...');
        const address = await this.hubContract.methods.getContractAddress('Holding').call({
            from: this.config.wallet_address,
        });
        this.logger.trace(`Holding contract address is ${address}`);
        return address;
    }

    /**
     * Gets old Holding contract address from Hub
     * @returns {Promise<any>}
     * @private
     */
    async _getOldHoldingContractAddress() {
        this.logger.trace('Asking Hub for old Holding contract address...');
        const address = await this.hubContract.methods.getContractAddress('OldHolding').call({
            from: this.config.wallet_address,
        });
        this.logger.trace(`Old Holding contract address is ${address}`);
        return address;
    }

    /**
     * Gets Token contract address from Hub
     * @returns {Promise<any>}
     * @private
     */
    async _getTokenContractAddress() {
        this.logger.trace('Asking Hub for Token contract address...');
        const address = await this.hubContract.methods.getContractAddress('Token').call({
            from: this.config.wallet_address,
        });
        this.logger.trace(`Token contract address is ${address}`);
        return address;
    }

    /**
     * Gets Reading contract address from Hub
     * @returns {Promise<any>}
     * @private
     */
    async _getReadingContractAddress() {
        this.logger.trace('Asking Hub for Reading contract address...');
        const address = await this.hubContract.methods.getContractAddress('Reading').call({
            from: this.config.wallet_address,
        });
        this.logger.trace(`Reading contract address is ${address}`);
        return address;
    }

    /**
     * Gets Profile contract address from Hub
     * @returns {Promise<any>}
     * @private
     */
    async _getProfileContractAddress() {
        this.logger.trace('Asking Hub for Profile contract address...');
        const address = await this.hubContract.methods.getContractAddress('Profile').call({
            from: this.config.wallet_address,
        });
        this.logger.trace(`Profile contract address is ${address}`);
        return address;
    }

    /**
     * Gets Approval contract address from Hub
     * @returns {Promise<any>}
     * @private
     */
    async _getApprovalContractAddress() {
        this.logger.trace('Asking Hub for Approval contract address...');
        const address = await this.hubContract.methods.getContractAddress('Approval').call({
            from: this.config.wallet_address,
        });
        this.logger.trace(`Approval contract address is ${address}`);
        return address;
    }

    /**
     * Gets Profile storage contract address from Hub
     * @returns {Promise<any>}
     * @private
     */
    async _getProfileStorageContractAddress() {
        this.logger.trace('Asking Hub for ProfileStorage contract address...');
        const address = await this.hubContract.methods.getContractAddress('ProfileStorage').call({
            from: this.config.wallet_address,
        });
        this.logger.trace(`ProfileStorage contract address is ${address}`);
        return address;
    }

    /**
     * Gets Holding storage contract address from Hub
     * @returns {Promise<any>}
     * @private
     */
    async _getHoldingStorageContractAddress() {
        this.logger.trace('Asking Hub for HoldingStorage contract address...');
        const address = await this.hubContract.methods.getContractAddress('HoldingStorage').call({
            from: this.config.wallet_address,
        });
        this.logger.trace(`HoldingStorage contract address is ${address}`);
        return address;
    }

    /**
     * Gets old Holding storage contract address from Hub
     * @returns {Promise<any>}
     * @private
     */
    async _getOldHoldingStorageContractAddress() {
        this.logger.trace('Asking Hub for old HoldingStorage contract address...');
        const address = await this.hubContract.methods.getContractAddress('OldHoldingStorage').call({
            from: this.config.wallet_address,
        });
        this.logger.trace(`Old HoldingStorage contract address is ${address}`);
        return address;
    }

    /**
     * Gets Litigation contract address from Hub
     * @returns {Promise<any>}
     * @private
     */
    async _getLitigationContractAddress() {
        this.logger.trace('Asking Hub for Litigation contract address...');
        const address = await this.hubContract.methods.getContractAddress('Litigation').call({
            from: this.config.wallet_address,
        });
        this.logger.trace(`Litigation contract address is ${address}`);
        return address;
    }

    /**
     * Gets Marketplace contract address from Hub
     * @returns {Promise<any>}
     * @private
     */
    async _getMarketplaceContractAddress() {
        this.logger.trace('Asking Hub for Marketplace contract address...');
        const address = await this.hubContract.methods.getContractAddress('Marketplace').call({
            from: this.config.wallet_address,
        });
        this.logger.trace(`Marketplace contract address is ${address}`);
        return address;
    }

    /**
     * Gets Replacement contract address from Hub
     * @returns {Promise<any>}
     * @private
     */
    async _getReplacementContractAddress() {
        this.logger.trace('Asking Hub for Replacement contract address...');
        const address = await this.hubContract.methods.getContractAddress('Replacement').call({
            from: this.config.wallet_address,
        });
        this.logger.trace(`Replacement contract address is ${address}`);
        return address;
    }

    /**
     * Gets Litigation storage contract address from Hub
     * @returns {Promise<any>}
     * @private
     */
    async _getLitigationStorageContractAddress() {
        this.logger.trace('Asking Hub for LitigationStorage contract address...');
        const address = await this.hubContract.methods.getContractAddress('LitigationStorage').call({
            from: this.config.wallet_address,
        });
        this.logger.trace(`LitigationStorage contract address is ${address}`);
        return address;
    }

    /**
     * Gets Marketplace storage contract address from Hub
     * @returns {Promise<any>}
     * @private
     */
    async _getMarketplaceStorageContractAddress() {
        this.logger.trace('Asking Hub for MarketplaceStorage contract address...');
        const address = await this.hubContract.methods.getContractAddress('MarketplaceStorage').call({
            from: this.config.wallet_address,
        });
        this.logger.trace(`MarketplaceStorage contract address is ${address}`);
        return address;
    }

    /**
     * Gets root hash for import
     * @param dataSetId Data set ID
     * @return {Promise<any>}
     */
    async getRootHash(dataSetId) {
        this.logger.trace(`Fetching root hash for data set ${dataSetId}`);
        const rootHash = await this.holdingStorageContract.methods.fingerprint(dataSetId).call();
        if (Utilities.isZeroHash(rootHash)) {
            return this.oldHoldingStorageContract.methods.fingerprint(dataSetId).call();
        }
        return rootHash;
    }

    /**
     * Gets profile balance by wallet
     * @param wallet
     * @returns {Promise}
     */
    getProfileBalance(wallet) {
        return new Promise((resolve, reject) => {
            this.logger.trace(`Getting profile balance by wallet ${wallet}`);
            this.tokenContract.methods.balanceOf(wallet).call()
                .then((res) => {
                    resolve(res);
                }).catch((e) => {
                    reject(e);
                });
        });
    }

    /**
     * Creates node profile on the Bidding contract
     * @param managementWallet - Management wallet
     * @param profileNodeId - Network node ID
     * @param initialBalance - Initial profile balance
     * @param isSender725 - Is sender ERC 725?
     * @param blockchainIdentity - ERC 725 identity (empty if there is none)
     * @return {Promise<any>}
     */
    async createProfile(
        managementWallet,
        profileNodeId,
        initialBalance,
        isSender725,
        blockchainIdentity,
    ) {
        const gasPrice = await this.getGasPrice();
        const options = {
            gasLimit: this.web3.utils.toHex(this.config.gas_limit),
            gasPrice: this.web3.utils.toHex(gasPrice),
            to: this.profileContractAddress,
        };
        this.logger.trace(`CreateProfile(${managementWallet}, ${profileNodeId}, ${initialBalance}, ${isSender725}, ${blockchainIdentity})`);
        return this.transactions.queueTransaction(
            this.profileContractAbi, 'createProfile',
            [
                managementWallet,
                Utilities.normalizeHex(profileNodeId),
                initialBalance, isSender725, blockchainIdentity,
            ], options,
        );
    }

    /**
     * Increase token approval for profile
     * @param {number} tokenAmountIncrease
     * @returns {Promise}
     */
    async increaseProfileApproval(tokenAmountIncrease) {
        const gasPrice = await this.getGasPrice();
        const options = {
            gasLimit: this.web3.utils.toHex(this.config.gas_limit),
            gasPrice: this.web3.utils.toHex(gasPrice),
            to: this.tokenContractAddress,
        };
        this.logger.trace(`increaseProfileApproval(amount=${tokenAmountIncrease})`);
        return this.transactions.queueTransaction(this.tokenContractAbi, 'increaseApproval', [this.profileContractAddress, tokenAmountIncrease], options);
    }

    /**
     * Start token withdrawal operation
     * @param blockchainIdentity
     * @param amount
     * @return {Promise<any>}
     */
    async startTokenWithdrawal(blockchainIdentity, amount) {
        const gasPrice = await this.getGasPrice();
        const options = {
            gasLimit: this.web3.utils.toHex(this.config.gas_limit),
            gasPrice: this.web3.utils.toHex(gasPrice),
            to: this.profileContractAddress,
        };
        this.logger.trace(`startTokenWithdrawal(blockchainIdentity=${blockchainIdentity}, amount=${amount}`);
        return this.transactions.queueTransaction(this.profileContractAbi, 'startTokenWithdrawal', [blockchainIdentity, amount], options);
    }

    /**
     * Start token withdrawal operation
     * @param blockchainIdentity
     * @return {Promise<any>}
     */
    async withdrawTokens(blockchainIdentity) {
        const gasPrice = await this.getGasPrice();
        const options = {
            gasLimit: this.web3.utils.toHex(this.config.gas_limit),
            gasPrice: this.web3.utils.toHex(gasPrice),
            to: this.profileContractAddress,
        };
        this.logger.trace(`withdrawTokens(blockchainIdentity=${blockchainIdentity}`);
        return this.transactions.queueTransaction(this.profileContractAbi, 'withdrawTokens', [blockchainIdentity], options);
    }

    /**
     * Answers litigation from DH side
     * @param offerId - Offer ID
     * @param holderIdentity - DH identity
     * @param answer - Litigation answer
     * @param urgent - Whether maximum gas price should be used
     * @return {Promise<any>}
     */
    async answerLitigation(offerId, holderIdentity, answer, urgent) {
        const gasPrice = await this.getGasPrice(urgent);
        const options = {
            gasLimit: this.web3.utils.toHex(this.config.gas_limit),
            gasPrice: this.web3.utils.toHex(gasPrice),
            to: this.litigationContractAddress,
        };
        this.logger.trace(`answerLitigation (offerId=${offerId}, holderIdentity=${holderIdentity}, answer=${answer})`);
        return this.transactions.queueTransaction(
            this.litigationContractAbi,
            'answerLitigation',
            [
                offerId,
                holderIdentity,
                answer,
            ],
            options,
        );
    }

    /**
     * Pay out tokens
     * @param blockchainIdentity
     * @param offerId
     * @param urgent
     * @returns {Promise}
     */
    async payOut(blockchainIdentity, offerId, urgent) {
        let contractAddress = this.holdingContractAddress;

        const offer = await this.getOffer(offerId);
        if (Utilities.isZeroHash(offer['0'])) {
            contractAddress = this.oldHoldingContractAddress;
        }
        const gasPrice = await this.getGasPrice(urgent);
        const options = {
            gasLimit: this.web3.utils.toHex(this.config.gas_limit),
            gasPrice: this.web3.utils.toHex(gasPrice),
            to: contractAddress,
        };
        this.logger.trace(`payOut(blockchainIdentity=${blockchainIdentity}, offerId=${offerId}`);
        return this.transactions.queueTransaction(this.holdingContractAbi, 'payOut', [blockchainIdentity, offerId], options);
    }

    /**
     * PayOut for multiple offers.
     * @returns {Promise<any>}
     */
    async payOutMultiple(
        blockchainIdentity,
        offerIds,
    ) {
        const gasLimit = offerIds.length * 200000;
        const gasPrice = await this.getGasPrice(true);
        const options = {
            gasLimit: this.web3.utils.toHex(gasLimit),
            gasPrice: this.web3.utils.toHex(gasPrice),
            to: this.oldHoldingContractAddress,
        };
        this.logger.trace(`payOutMultiple (identity=${blockchainIdentity}, offerIds=${offerIds}`);
        return this.transactions.queueTransaction(
            this.oldHoldingContractAbi, 'payOutMultiple',
            [
                blockchainIdentity,
                offerIds,
            ],
            options,
        );
    }

    /**
     * Creates offer for the data storing on the Ethereum blockchain.
     * @returns {Promise<any>} Return choose start-time.
     */
    async createOffer(
        blockchainIdentity,
        dataSetId,
        dataRootHash,
        redLitigationHash,
        greenLitigationHash,
        blueLitigationHash,
        dcNodeId,
        holdingTimeInMinutes,
        tokenAmountPerHolder,
        dataSizeInBytes,
        litigationIntervalInMinutes,
        urgent,
    ) {
        const gasPrice = await this.getGasPrice(urgent);
        const options = {
            gasLimit: this.web3.utils.toHex(this.config.gas_limit),
            gasPrice: this.web3.utils.toHex(gasPrice),
            to: this.holdingContractAddress,
        };
        this.logger.trace(`createOffer (${blockchainIdentity}, ${dataSetId}, ${dataRootHash}, ${redLitigationHash}, ${greenLitigationHash}, ${blueLitigationHash}, ${dcNodeId}, ${holdingTimeInMinutes}, ${tokenAmountPerHolder}, ${dataSizeInBytes}, ${litigationIntervalInMinutes})`);
        return this.transactions.queueTransaction(
            this.holdingContractAbi, 'createOffer',
            [
                blockchainIdentity,
                dataSetId,
                dataRootHash,
                redLitigationHash,
                greenLitigationHash,
                blueLitigationHash,
                dcNodeId,
                holdingTimeInMinutes,
                tokenAmountPerHolder,
                dataSizeInBytes,
                litigationIntervalInMinutes,
            ],
            options,
        );
    }

    /**
     * Finalizes offer on Blockchain
     * @returns {Promise<any>}
     */
    async finalizeOffer(
        blockchainIdentity,
        offerId,
        shift,
        confirmation1,
        confirmation2,
        confirmation3,
        encryptionType,
        holders,
        parentIdentity,
        urgent,
    ) {
        let contractAddress = this.holdingContractAddress;

        const offer = await this.getOffer(offerId);
        if (Utilities.isZeroHash(offer['0'])) {
            contractAddress = this.oldHoldingContractAddress;
        }
        const gasPrice = await this.getGasPrice(urgent);
        const options = {
            gasLimit: this.web3.utils.toHex(this.config.gas_limit),
            gasPrice: this.web3.utils.toHex(gasPrice),
            to: contractAddress,
        };

        this.logger.trace(`finalizeOffer (${blockchainIdentity}, ${offerId}, ${shift}, ${confirmation1}, ${confirmation2}, ${confirmation3}, ${encryptionType}, ${holders}), ${parentIdentity}`);
        return this.transactions.queueTransaction(
            this.holdingContractAbi, 'finalizeOffer',
            [
                blockchainIdentity,
                offerId,
                shift,
                confirmation1,
                confirmation2,
                confirmation3,
                encryptionType,
                holders,
                parentIdentity,
            ],
            options,
        );
    }

    /**
     * Replaces holder
     * @returns {Promise<any>}
     */
    async replaceHolder(
        offerId,
        holderIdentity,
        litigatorIdentity,
        shift,
        confirmation1,
        confirmation2,
        confirmation3,
        holders,
    ) {
        const gasPrice = await this.getGasPrice();
        const options = {
            gasLimit: this.web3.utils.toHex(this.config.gas_limit),
            gasPrice: this.web3.utils.toHex(gasPrice),
            to: this.replacementContractAddress,
        };

        this.logger.trace(`replaceHolder (${offerId}, ${holderIdentity}, ${litigatorIdentity}, ${shift}, ${confirmation1}, ${confirmation2}, ${confirmation3}, ${holders})`);
        return this.transactions.queueTransaction(
            this.replacementContractAbi, 'replaceHolder',
            [
                offerId,
                holderIdentity,
                litigatorIdentity,
                shift,
                confirmation1,
                confirmation2,
                confirmation3,
                holders,
            ],
            options,
        );
    }

    /**
     * Gets the current block if one wasn't retrieved in the last 10 seconds
     * @returns {int}
     */
    async getCurrentBlock() {
        const timeout = 10000;
        if (this.lastBlockCheck == null || this.lastBlockCheck + timeout < Date.now()) {
            this.lastBlock = await this.web3.eth.getBlockNumber();
            this.lastBlockCheck = Date.now();
        }

        return this.lastBlock;
    }

    /**
     * Gets all past events for the contract
     * @param contractName
     * @param fromBlock
     */
    async getAllPastEvents(contractName, fromBlock) {
        try {
            const contract = this.contractsByName[contractName];
            if (Utilities.isZeroHash(contract._address)) {
                return;
            }

            const events = await contract.getPastEvents('allEvents', {
                fromBlock,
                toBlock: 'latest',
            });

            return events;
        } catch (error) {
            if (error.msg && error.msg.includes('Invalid JSON RPC response')) {
                this.logger.warn('Node failed to communicate with blockchain provider. Check internet connection');
            } else {
                this.logger.trace(`Failed to get all passed events. ${error}.`);
            }
        }
    }

    /**
    * Subscribes to blockchain events
    * @param event
    * @param importId
    * @param filterFn
    * @param endMs
    * @param endCallback
    */
    subscribeToEvent(event, importId, endMs = 5 * 60 * 1000, endCallback, filterFn) {
        return new Promise((resolve, reject) => {
            let clearToken;
            const token = setInterval(() => {
                const where = {
                    event,
                    finished: 0,
                };
                if (importId) {
                    where.import_id = importId;
                }
                Models.events.findAll({
                    where,
                }).then((events) => {
                    for (const eventData of events) {
                        const parsedData = JSON.parse(eventData.dataValues.data);

                        let ok = true;
                        if (filterFn) {
                            ok = filterFn(parsedData);
                        }
                        if (!ok) {
                            // eslint-disable-next-line
                            continue;
                        }
                        eventData.finished = true;
                        // eslint-disable-next-line no-loop-func
                        eventData.save().then(() => {
                            clearTimeout(clearToken);
                            clearInterval(token);
                            resolve(parsedData);
                        }).catch((err) => {
                            this.logger.error(`Failed to update event ${event}. ${err}`);
                            reject(err);
                        });
                        break;
                    }
                });
            }, 2000);
            clearToken = setTimeout(() => {
                if (endCallback) {
                    endCallback();
                }
                clearInterval(token);
                resolve(null);
            }, endMs);
        });
    }

    /**
     * Deposit tokens to profile
     * @param blockchainIdentity
     * @param amount
     * @returns {Promise<any>}
     */
    async depositTokens(blockchainIdentity, amount) {
        const gasPrice = await this.getGasPrice();
        const options = {
            gasLimit: this.web3.utils.toHex(this.config.gas_limit),
            gasPrice: this.web3.utils.toHex(gasPrice),
            to: this.profileContractAddress,
        };

        this.logger.trace(`Calling - depositToken(${amount.toString()})`);
        return this.transactions.queueTransaction(
            this.profileContractAbi, 'depositTokens',
            [blockchainIdentity, amount], options,
        );
    }

    async getPurchase(purchaseId) {
        this.logger.trace(`Asking for purchase with id [${purchaseId}].`);
        return this.marketplaceStorageContract.methods.purchase(purchaseId).call();
    }

    async getPurchaseStatus(purchaseId) {
        this.logger.trace(`Asking for purchase with id [${purchaseId}].`);
        return this.marketplaceStorageContract.methods.getStage(purchaseId).call();
    }

    async getPaymentStageInterval() {
        this.logger.trace('Reading payment stage interval from blockchain.');
        return this.marketplaceContract.methods.paymentStageInterval().call();
    }


    async initiatePurchase(
        sellerIdentity, buyerIdentity,
        tokenAmount,
        originalDataRootHash, encodedDataRootHash,
    ) {
        const gasPrice = await this.getGasPrice();
        const options = {
            gasLimit: this.web3.utils.toHex(this.config.gas_limit),
            gasPrice: this.web3.utils.toHex(gasPrice),
            to: this.marketplaceContractAddress,
        };

        this.logger.trace(`initiatePurchase (${sellerIdentity}, ${buyerIdentity}, ${tokenAmount}, ${originalDataRootHash}, ${encodedDataRootHash})`);
        return this.transactions.queueTransaction(
            this.marketplaceContractAbi, 'initiatePurchase',
            [
                sellerIdentity,
                buyerIdentity,
                tokenAmount,
                originalDataRootHash,
                encodedDataRootHash,
            ], options,
        );
    }

    /**
     * Decodes offer task event data from offer creation event
     * @param result Blockchain transaction receipt
     * @returns {Object<any>}
     */
    decodePurchaseInitiatedEventFromTransaction(result) {
        let purchaseInitiatedEventInputs;
        const purchaseInitiatedEventAbi = this.marketplaceContractAbi.find(element => element.name === 'PurchaseInitiated');
        if (purchaseInitiatedEventAbi) {
            purchaseInitiatedEventInputs = purchaseInitiatedEventAbi.inputs;
        } else {
            throw Error('Could not find OfferTask event interface in Holding contract abi');
        }

        return this.web3.eth.abi.decodeLog(
            purchaseInitiatedEventInputs,
            result.logs[0].data,
            result.logs[0].topics,
        );
    }

    async depositKey(purchaseId, key) {
        const gasPrice = await this.getGasPrice();
        const options = {
            gasLimit: this.web3.utils.toHex(this.config.gas_limit),
            gasPrice: this.web3.utils.toHex(gasPrice),
            to: this.marketplaceContractAddress,
        };

        this.logger.trace(`depositKey(${purchaseId}, ${key})`);
        return this.transactions.queueTransaction(
            this.marketplaceContractAbi, 'depositKey',
            [purchaseId, key], options,
        );
    }

    async takePayment(purchaseId) {
        const gasPrice = await this.getGasPrice();
        const options = {
            gasLimit: this.web3.utils.toHex(this.config.gas_limit),
            gasPrice: this.web3.utils.toHex(gasPrice),
            to: this.marketplaceContractAddress,
        };

        this.logger.trace(`takePayment(${purchaseId})`);
        return this.transactions.queueTransaction(
            this.marketplaceContractAbi, 'takePayment',
            [purchaseId], options,
        );
    }

    async complainAboutNode(
        purchaseId, outputIndex, inputIndexLeft, encodedOutput, encodedInputLeft,
        proofOfEncodedOutput, proofOfEncodedInputLeft, urgent,
    ) {
        const gasPrice = await this.getGasPrice(urgent);
        const options = {
            gasLimit: this.web3.utils.toHex(this.config.gas_limit),
            gasPrice: this.web3.utils.toHex(gasPrice),
            to: this.marketplaceContractAddress,
        };

        this.logger.trace(`complainAboutNode(${purchaseId},${outputIndex},${inputIndexLeft},` +
        `${encodedOutput},${encodedInputLeft},${proofOfEncodedOutput},${proofOfEncodedInputLeft})`);
        return this.transactions.queueTransaction(
            this.marketplaceContractAbi, 'complainAboutNode',
            [purchaseId, outputIndex, inputIndexLeft, encodedOutput, encodedInputLeft,
                proofOfEncodedOutput, proofOfEncodedInputLeft], options,
        );
    }

    async complainAboutRoot(
        purchaseId, encodedRootHash, proofOfEncodedRootHash, rootHashIndex,
        urgent,
    ) {
        const gasPrice = await this.getGasPrice(urgent);
        const options = {
            gasLimit: this.web3.utils.toHex(this.config.gas_limit),
            gasPrice: this.web3.utils.toHex(gasPrice),
            to: this.marketplaceContractAddress,
        };

        this.logger.trace(`complainAboutRoot(${purchaseId},${encodedRootHash},${proofOfEncodedRootHash},${rootHashIndex})`);
        return this.transactions.queueTransaction(
            this.marketplaceContractAbi, 'complainAboutRoot',
            [purchaseId, encodedRootHash, proofOfEncodedRootHash, rootHashIndex], options,
        );
    }

    /**
     * Get Profile minimum stake
     */
    async getProfileMinimumStake() {
        this.logger.trace('Get minimum stake from blockchain');
        return this.profileContract.methods.minimalStake().call({
            from: this.config.wallet_address,
        });
    }

    /**
     * Get withdrawal time
     * @return {Promise<any>}
     */
    async getProfileWithdrawalTime() {
        this.logger.trace('Get withdrawal time from blockchain');
        return this.profileContract.methods.withdrawalTime().call({
            from: this.config.wallet_address,
        });
    }

    /**
     * Get profile by wallet
     * @param identity
     */
    async getProfile(identity) {
        this.logger.trace(`Get profile by identity ${identity}`);
        return this.profileStorageContract.methods.profile(identity).call({
            from: this.config.wallet_address,
        });
    }

    /**
     * Set node ID
     * @param identity
     * @param nodeId
     */
    async setNodeId(identity, nodeId) {
        const gasPrice = await this.getGasPrice();
        const options = {
            gasLimit: this.web3.utils.toHex(this.config.gas_limit),
            gasPrice: this.web3.utils.toHex(gasPrice),
            to: this.profileContractAddress,
        };

        this.logger.trace(`Calling - setNodeId(${identity}, ${nodeId})`);
        return this.transactions.queueTransaction(
            this.profileContractAbi, 'setNodeId',
            [identity, nodeId], options,
        );
    }

    /**
     * Get difficulty for the particular offer
     */
    async getOfferDifficulty(offerId) {
        this.logger.trace(`getOfferDifficulty(offer=${offerId})`);
        return this.holdingStorageContract.methods.getOfferDifficulty(offerId).call({
            from: this.config.wallet_address,
        });
    }


    /**
     * Token contract address getter
     * @return {any|*}
     */
    getTokenContractAddress() {
        return this.tokenContractAddress;
    }

    /**
     * Returns purposes of the wallet.
     * @param {string} - erc725Identity
     * @param {string} - wallet
     * @return {Promise<[]>}
     */
    getWalletPurposes(erc725Identity, wallet) {
        const erc725IdentityContract = new this.web3.eth.Contract(
            this.erc725IdentityContractAbi,
            erc725Identity,
        );

        const key = ethereumAbi.soliditySHA3(['address'], [wallet]).toString('hex');
        return erc725IdentityContract.methods.getKeyPurposes(Utilities.normalizeHex(key)).call();
    }

    /**
     * Transfers identity to new address.
     * @param {string} - erc725identity
     * @param {string} - managementWallet
     */
    async transferProfile(erc725identity, managementWallet) {
        const gasPrice = await this.getGasPrice();
        const options = {
            gasLimit: this.web3.utils.toHex(this.config.gas_limit),
            gasPrice: this.web3.utils.toHex(gasPrice),
            to: this.profileContractAddress,
        };

        this.logger.trace(`transferProfile (${erc725identity}, ${managementWallet})`);
        return this.transactions.queueTransaction(
            this.profileContractAbi, 'transferProfile',
            [erc725identity, managementWallet], options,
        );
    }

    /**
     * Returns true if ERC725 contract is older version.
     * @param {string} - address of ERC 725 identity.
     * @return {Promise<boolean>}
     */
    async isErc725IdentityOld(address) {
        const erc725IdentityContract = new this.web3.eth.Contract(
            this.erc725IdentityContractAbi,
            address,
        );

        try {
            await erc725IdentityContract.methods.otVersion().call();
            return false;
        } catch (error) {
            if (error.toString().includes('Couldn\'t decode uint256 from ABI: 0x')) {
                return true;
            }
            throw error;
        }
    }

    /**
     * Get offer by offer ID
     * @param offerId - Offer ID
     * @return {Promise<any>}
     */
    async getOffer(offerId) {
        this.logger.trace(`getOffer(offerId=${offerId})`);
        return this.holdingStorageContract.methods.offer(offerId).call({
            from: this.config.wallet_address,
        });
    }

    /**
     * Get holders for offer ID
     * @param offerId - Offer ID
     * @param holderIdentity - Holder identity
     * @return {Promise<any>}
     */
    async getHolder(offerId, holderIdentity) {
        this.logger.trace(`getHolder(offerId=${offerId}, holderIdentity=${holderIdentity})`);
        return this.holdingStorageContract.methods.holder(offerId, holderIdentity).call({
            from: this.config.wallet_address,
        });
    }

    /**
     * Initiate litigation for the particular DH
     * @param offerId - Offer ID
     * @param holderIdentity - DH identity
     * @param litigatorIdentity - Litigator identity
     * @param requestedObjectIndex - Order number of the object from the OT-dataset
     * @param requestedBlockIndex - Order number of the block inside the sorted object
     * @param hashArray - Merkle proof
     * @return {Promise<any>}
     */
    async initiateLitigation(
        offerId, holderIdentity, litigatorIdentity,
        requestedObjectIndex, requestedBlockIndex, hashArray,
    ) {
        const gasPrice = await this.getGasPrice();
        const options = {
            gasLimit: this.web3.utils.toHex(this.config.gas_limit),
            gasPrice: this.web3.utils.toHex(gasPrice),
            to: this.litigationContractAddress,
        };

        this.logger.trace(`initiateLitigation (offerId=${offerId}, holderIdentity=${holderIdentity}, litigatorIdentity=${litigatorIdentity}, requestedObjectIndex=${requestedObjectIndex}, requestedBlockIndex=${requestedBlockIndex}, hashArray=${hashArray})`);
        return this.transactions.queueTransaction(
            this.litigationContractAbi, 'initiateLitigation',
            [
                offerId,
                holderIdentity,
                litigatorIdentity,
                requestedObjectIndex,
                requestedBlockIndex,
                hashArray,
            ], options,
        );
    }

    /**
     * Completes litigation for the particular DH
     * @param offerId - Offer ID
     * @param holderIdentity - DH identity
     * @param challengerIdentity - DC identity
     * @param proofData - answer
     * @param leafIndex - the number of the block in the lowest level of the merkle tree
     * @param urgent - Whether max gas price should be used or not
     * @return {Promise<void>}
     */
    async completeLitigation(
        offerId,
        holderIdentity,
        challengerIdentity,
        proofData,
        leafIndex,
        urgent,
    ) {
        const gasPrice = await this.getGasPrice(urgent);
        const options = {
            gasLimit: this.web3.utils.toHex(this.config.gas_limit),
            gasPrice: this.web3.utils.toHex(gasPrice),
            to: this.litigationContractAddress,
        };

        this.logger.trace(`completeLitigation (offerId=${offerId}, holderIdentity=${holderIdentity}, challengerIdentity=${challengerIdentity}, proofData=${proofData}, leafIndex=${leafIndex})`);
        return this.transactions.queueTransaction(
            this.litigationContractAbi, 'completeLitigation',
            [offerId, holderIdentity, challengerIdentity, proofData, leafIndex], options,
        );
    }

    /**
     * Gets litigation information for the holder
     * @param offerId - Offer ID
     * @param holderIdentity - Holder identity
     * @return {Promise<any>}
     */
    async getLitigation(offerId, holderIdentity) {
        this.logger.trace(`getLitigation(offerId=${offerId}, holderIdentity=${holderIdentity})`);
        return this.litigationStorageContract
            .methods.litigation(offerId, holderIdentity).call({
                from: this.config.wallet_address,
            });
    }

    /**
     * Gets last litigation timestamp for the holder
     * @param offerId - Offer ID
     * @param holderIdentity - Holder identity
     * @return {Promise<any>}
     */
    async getLitigationTimestamp(offerId, holderIdentity) {
        this.logger.trace(`getLitigationTimestamp(offerId=${offerId}, holderIdentity=${holderIdentity})`);
        return this.litigationStorageContract
            .methods.getLitigationTimestamp(offerId, holderIdentity).call({
                from: this.config.wallet_address,
            });
    }

    /**
     * Gets last litigation difficulty
     * @param offerId - Offer ID
     * @param holderIdentity - Holder identity
     * @return {Promise<any>}
     */
    async getLitigationDifficulty(offerId, holderIdentity) {
        this.logger.trace(`getLitigationDifficulty(offerId=${offerId}, holderIdentity=${holderIdentity})`);
        return this.litigationStorageContract
            .methods.getLitigationReplacementDifficulty(offerId, holderIdentity).call({
                from: this.config.wallet_address,
            });
    }

    /**
     * Gets last litigation replacement task
     * @param offerId - Offer ID
     * @param holderIdentity - Holder identity
     * @return {Promise<any>}
     */
    async getLitigationReplacementTask(offerId, holderIdentity) {
        this.logger.trace(`getLitigationReplacementTask(offerId=${offerId}, holderIdentity=${holderIdentity})`);
        return this.litigationStorageContract
            .methods.getLitigationReplacementTask(offerId, holderIdentity).call({
                from: this.config.wallet_address,
            });
    }

    /**
     * Get staked amount for the holder
     */
    async getHolderStakedAmount(offerId, holderIdentity) {
        this.logger.trace(`getHolderStakedAmount(offer=${offerId}, holderIdentity=${holderIdentity})`);
        return this.holdingStorageContract.methods
            .getHolderStakedAmount(offerId, holderIdentity).call({
                from: this.config.wallet_address,
            });
    }

    /**
     * Get paid amount for the holder
     */
    async getHolderPaidAmount(offerId, holderIdentity) {
        this.logger.trace(`getHolderPaidAmount(offer=${offerId}, holderIdentity=${holderIdentity})`);
        return this.holdingStorageContract.methods
            .getHolderPaidAmount(offerId, holderIdentity).call({
                from: this.config.wallet_address,
            });
    }

    /**
     * Check that the identity key has a specific purpose
     * @param identity - ERC-725 identity address
     * @param key - identity key
     * @param purpose - purpose to verify
     * @return {Promise<any>}
     */
    async keyHasPurpose(identity, key, purpose) {
        // Get contract instance
        const identityContract = new this.web3.eth.Contract(
            this.erc725IdentityContractAbi,
            identity,
        );

        key = Utilities.normalizeHex(key);

        this.logger.trace(`identity=${identity} keyHasPurpose(key=${key}, purpose=${purpose.toString()})`);

        return identityContract.methods.keyHasPurpose(key, purpose).call({
            from: this.config.wallet_address,
        });
    }

    /**
     * Get litigation encryption type
     */
    async getHolderLitigationEncryptionType(offerId, holderIdentity) {
        this.logger.trace(`getHolderLitigationEncryptionType(offer=${offerId}, holderIdentity=${holderIdentity})`);
        return this.holdingStorageContract.methods
            .getHolderLitigationEncryptionType(offerId, holderIdentity).call({
                from: this.config.wallet_address,
            });
    }

    async getTotalPayouts(identity) {
        const totalAmount = new BN(0);

        const events = await this.contractsByName.HOLDING_CONTRACT.getPastEvents('PaidOut', {
            fromBlock: 0,
            toBlock: 'latest',
        });
        events.forEach((event) => {
            if (Utilities.compareHexStrings(
                event.returnValues.holder,
                identity,
            )) {
                totalAmount.iadd(new BN(event.returnValues.amount));
            }
        });
        return totalAmount.toString();
    }

    /**
     * Returns gas price, throws error if not urgent and gas price higher than maximum allowed price
     * @param urgent
     * @returns {Promise<*|number>}
     */
    async getGasPrice(urgent = false) {
        const gasPrice = await this.calculateGasPrice();
        if (gasPrice > this.config.max_allowed_gas_price && !urgent) {
            throw new Error('Gas price higher than maximum allowed price');
        } else {
            return gasPrice;
        }
    }

    async calculateGasPrice() {
        if (process.env.NODE_ENV !== 'mainnet') {
            this.logger.trace(`Using default gas price from configuration: ${this.config.gas_price}`);
            return this.config.gas_price;
        }

        const now = new Date().getTime();
        if (this.config.gas_price_last_update_timestamp
            + constants.GAS_PRICE_VALIDITY_TIME_IN_MILLS > now) {
            this.logger.trace(`Using gas price from configuration: ${this.config.gas_price}`);
            return this.config.gas_price;
        }
        let gasStationGasPrice = await this.gasStationService.getGasPrice()
            .catch((err) => { this.logger.warn(err); }) * constants.AVERAGE_GAS_PRICE_MULTIPLIER;
        gasStationGasPrice = Math.round(gasStationGasPrice);

        let web3GasPrice = await this.web3.eth.getGasPrice()
            .catch((err) => { this.logger.warn(err); }) * constants.AVERAGE_GAS_PRICE_MULTIPLIER;
        web3GasPrice = Math.round(web3GasPrice);
        if (gasStationGasPrice && web3GasPrice) {
            const gasPrice = (
                gasStationGasPrice > web3GasPrice ? gasStationGasPrice : web3GasPrice);
            this.saveNewGasPriceAndTime(gasPrice);
            const service = gasStationGasPrice > web3GasPrice ? 'gas station' : 'web3';
            this.logger.trace(`Using gas price from ${service} service: ${gasStationGasPrice}`);
            return gasPrice;
        } else if (gasStationGasPrice) {
            this.saveNewGasPriceAndTime(gasStationGasPrice);
            this.logger.trace(`Using gas price from gas station service: ${gasStationGasPrice}`);
            return gasStationGasPrice;
        } else if (web3GasPrice) {
            this.saveNewGasPriceAndTime(web3GasPrice);
            this.logger.trace(`Using gas price from web3 service: ${web3GasPrice}`);
            return web3GasPrice;
        }
        this.logger.trace(`Using gas price from configuration: ${this.config.gas_price}`);
        return this.config.gas_price;
    }

    saveNewGasPriceAndTime(gasPrice) {
        this.config.gas_price = gasPrice;
        this.config.gas_price_last_update_timestamp = new Date().getTime();
    }

    /**
     * Check how many events were emitted in a transaction from the transaction receipt
     * @param receipt - the json object returned as a result of the transaction
     * @return {Number | undefined} - Returns undefined if the receipt does not have a logs field
     */
    numberOfEventsEmitted(receipt) {
        if (!receipt || !receipt.logs || !Array.isArray(receipt.logs)) {
            return undefined;
        }
        return receipt.logs.length;
    }

    /**
     * Returns identity from configuration
     */
    getIdentity() {
        return this.config.identity;
    }

    /**
     * Returns wallet from configuration
     */
    getWallet() {
        return {
            node_wallet: this.config.node_wallet,
            node_private_key: this.config.node_private_key,
            management_wallet: this.config.management_wallet,
        };
    }

    /**
     * Returns blockchain title from configuration
     */
    getBlockchainTitle() {
        return this.config.blockchain_title;
    }

    /**
     * Returns price factors from configuration
     */

    getPriceFactors() {
        return {
            dc_price_factor: this.config.dc_price_factor,
            dh_price_factor: this.config.dh_price_factor,
        };
    }

    async getTracPrice() {
        if (process.env.NODE_ENV === 'development') {
            this.logger.trace(`Using default trac price in eth from configuration: ${this.config.trac_price_in_eth}`);
            return this.config.trac_price_in_eth;
        }

        const now = new Date().getTime();
        if (this.config.trac_price_in_eth_last_update_timestamp
            + constants.TRAC_PRICE_IN_ETH_VALIDITY_TIME_IN_MILLS > now) {
            this.logger.trace(`Using trac price in eth from configuration: ${this.config.trac_price_in_eth}`);
            return this.config.trac_price_in_eth;
        }

        let tracPriceInEth = this.config.trac_price_in_eth;
        const response = await this.tracPriceService.getTracPrice()
            .catch((err) => {
                this.logger.warn(err);
            });
        if (response) {
            tracPriceInEth = response.data.origintrail.eth;
        }
        if (tracPriceInEth) {
            this._saveNewTracPriceInEth(tracPriceInEth);
            this.logger.trace(`Using trac price in eth from coingecko service: ${tracPriceInEth}`);
        } else {
            tracPriceInEth = this.config.trac_price_in_eth;
            this.logger.trace(`Using trac price in eth from configuration: ${tracPriceInEth}`);
        }
        return tracPriceInEth;
    }

    _saveNewTracPriceInEth(tracePrice) {
        this.config.trac_price_in_eth = tracePrice;
        this.config.trac_price_in_eth_last_update_timestamp = new Date().getTime();
    }

    /**
     * Returns specific blockchain id
     * @returns {string}
     */
    getBlockchainId() {
        return this.config.network_id;
    }

    /**
     * Returns specific hub contract address
     * @returns {string}
     */
    getHubContractAddress() {
        return this.config.hub_contract_address;
    }

    saveIdentity(identity) {
        this.config.identity = Utilities.normalizeHex(identity);

        const identityFilePath = path.join(
            this.config.appDataPath,
            this.config.identity_filepath,
        );

        fs.writeFileSync(identityFilePath, JSON.stringify({
            identity,
        }));
    }
}

module.exports = Ethereum;<|MERGE_RESOLUTION|>--- conflicted
+++ resolved
@@ -83,9 +83,6 @@
     }
 
     /**
-<<<<<<< HEAD
-     * Initializes Blockchain provider (get contract addresses, etc.)
-=======
      * Reads identity from file
      * @returns {Promise<erc725Identity>}
      * @private
@@ -104,7 +101,6 @@
 
     /**
      * Loads contracts for Blockchain provider (get contract addresses, etc.)
->>>>>>> e82c5a2f
      * @returns {Promise<void>}
      */
     async loadContracts() {
