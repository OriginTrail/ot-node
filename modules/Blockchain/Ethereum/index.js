--- conflicted
+++ resolved
@@ -1190,31 +1190,6 @@
     }
 
     /**
-<<<<<<< HEAD
-     * PayOut for multiple offers.
-     * @returns {Promise<any>}
-     */
-    payOutMultiple(
-        blockchainIdentity,
-        offerIds,
-    ) {
-        const gasLimit = offerIds.length * 200000;
-        const options = {
-            gasLimit,
-            gasPrice: this.web3.utils.toHex(this.config.gas_price),
-            to: this.holdingContractAddress,
-        };
-        this.log.trace(`payOutMultiple (identity=${blockchainIdentity}, offerIds=${offerIds}`);
-        return this.transactions.queueTransaction(
-            this.holdingContractAbi, 'payOutMultiple',
-            [
-                blockchainIdentity,
-                offerIds,
-            ],
-            options,
-        );
-    }
-=======
      * Get offer by offer ID
      * @param offerId - Offer ID
      * @return {Promise<any>}
@@ -1350,7 +1325,6 @@
                 from: this.config.wallet_address,
             });
     }
->>>>>>> e50ca49c
 }
 
 module.exports = Ethereum;