--- conflicted
+++ resolved
@@ -112,7 +112,6 @@
             this.holdingStorageContractAddress,
         );
 
-<<<<<<< HEAD
         // Litigation contract data
         const litigationAbiFile = fs.readFileSync('./modules/Blockchain/Ethereum/abi/litigation.json');
         this.litigationContractAddress = await this._getLitigationContractAddress();
@@ -130,11 +129,10 @@
             this.litigationStorageContractAbi,
             this.litigationStorageContractAddress,
         );
-=======
+
         // ERC725 identity contract data. Every user has own instance.
         const erc725IdentityAbiFile = fs.readFileSync('./modules/Blockchain/Ethereum/abi/erc725.json');
         this.erc725IdentityContractAbi = JSON.parse(erc725IdentityAbiFile);
->>>>>>> cf8cc1ed
 
         this.contractsByName = {
             HOLDING_CONTRACT: this.holdingContract,
