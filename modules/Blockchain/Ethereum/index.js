--- conflicted
+++ resolved
@@ -878,82 +878,6 @@
     }
 
     /**
-<<<<<<< HEAD
-=======
-     * Subscribes to Blockchain event
-     *
-     * Calling this method will subscribe to Blockchain's event which will be
-     * emitted globally using globalEmitter.
-     * @param event Event to listen to
-     * @returns {number | Object} Event handle
-     */
-    async subscribeToEventPermanent(event) {
-        const startBlockNumber = await this.web3.eth.getBlockNumber();
-
-        const that = this;
-        return setInterval(async () => {
-            if (!that.appState.started) {
-                return;
-            }
-            const where = {
-                [Op.or]: event.map(e => ({ event: e })),
-                block: { [Op.gte]: startBlockNumber },
-                finished: 0,
-            };
-
-            const eventData = await Models.events.findAll({ where });
-            if (eventData) {
-                eventData.forEach(async (data) => {
-                    this.emitter.emit(`eth-${data.event}`, JSON.parse(data.dataValues.data));
-                    data.finished = 1;
-                    await data.save();
-                });
-            }
-        }, 2000);
-    }
-
-    /**
-     * Subscribes to Blockchain event with a callback specified
-     *
-     * Calling this method will subscribe to Blockchain's event which will be
-     * emitted globally using globalEmitter.
-     * Callback function will be executed when the event is emitted.
-     * @param event Event to listen to
-     * @param emitCallback function to be executed
-     * @returns {number | Object} Event handle
-     */
-    async subscribeToEventPermanentWithCallback(event, emitCallback) {
-        const startBlockNumber = await this.web3.eth.getBlockNumber();
-
-        const handle = setInterval(async () => {
-            const where = {
-                [Op.or]: event.map(e => ({ event: e })),
-                block: { [Op.gte]: startBlockNumber },
-                finished: 0,
-            };
-
-            const eventData = await Models.events.findAll({ where });
-            if (eventData) {
-                eventData.forEach(async (data) => {
-                    try {
-                        emitCallback({
-                            name: `eth-${data.event}`,
-                            value: JSON.parse(data.dataValues.data),
-                        });
-                        data.finished = 1;
-                        await data.save();
-                    } catch (error) {
-                        this.logger.error(error);
-                    }
-                });
-            }
-        }, 2000);
-
-        return handle;
-    }
-
-    /**
->>>>>>> e8c2d19e
      * Deposit tokens to profile
      * @param blockchainIdentity
      * @param amount
