const fs = require('fs');
const BN = require('bn.js');
const uuidv4 = require('uuid/v4');
const ethereumAbi = require('ethereumjs-abi');
const Op = require('sequelize/lib/operators');

const Transactions = require('./Transactions');
const Utilities = require('../../Utilities');
const Models = require('../../../models');

class Ethereum {
    /**
     * Initializing Ethereum blockchain connector
     */
    constructor({
        config,
        emitter,
        web3,
        logger,
        appState,
        pricingService,
    }) {
        // Loading Web3
        this.appState = appState;
        this.emitter = emitter;
        this.web3 = web3;
        this.log = logger;
        this.pricingService = pricingService;

        this.config = {
            wallet_address: config.node_wallet,
            node_private_key: config.node_private_key,
            erc725Identity: config.erc725Identity,
        };
        Object.assign(this.config, config.blockchain);

        this.transactions = new Transactions(
            this.web3,
            this.config.wallet_address,
            this.config.node_private_key,
        );

        // Loading contracts
        this.hubContractAddress = this.config.hub_contract_address;

        const hubAbiFile = fs.readFileSync('./modules/Blockchain/Ethereum/abi/hub.json');
        this.hubContractAbi = JSON.parse(hubAbiFile);
        this.hubContract = new this.web3.eth.Contract(this.hubContractAbi, this.hubContractAddress);

        this.log.info('Selected blockchain: Ethereum');
    }

    /**
     * Initializes Blockchain provider (get contract addresses, etc.)
     * @returns {Promise<void>}
     */
    async initialize() {
        // Holding contract data
        const holdingAbiFile = fs.readFileSync('./modules/Blockchain/Ethereum/abi/holding.json');
        this.holdingContractAddress = await this._getHoldingContractAddress();
        this.holdingContractAbi = JSON.parse(holdingAbiFile);
        this.holdingContract = new this.web3.eth
            .Contract(this.holdingContractAbi, this.holdingContractAddress);

        // Old Holding contract data
        const oldHoldingAbiFile = fs.readFileSync('./modules/Blockchain/Ethereum/abi/holding.json');
        this.oldHoldingContractAddress = await this._getOldHoldingContractAddress();
        this.oldHoldingContractAbi = JSON.parse(oldHoldingAbiFile);
        this.oldHoldingContract = new this.web3.eth
            .Contract(this.oldHoldingContractAbi, this.oldHoldingContractAddress);

        // Token contract data
        const tokenAbiFile = fs.readFileSync('./modules/Blockchain/Ethereum/abi/token.json');
        this.tokenContractAddress = await this._getTokenContractAddress();
        this.tokenContractAbi = JSON.parse(tokenAbiFile);
        this.tokenContract = new this.web3.eth.Contract(
            this.tokenContractAbi,
            this.tokenContractAddress,
        );

        // Reading contract data
        const readingAbiFile = fs.readFileSync('./modules/Blockchain/Ethereum/abi/reading.json');
        this.readingContractAddress = await this._getReadingContractAddress();
        this.readingContractAbi = JSON.parse(readingAbiFile);
        this.readingContract = new this.web3.eth.Contract(
            this.readingContractAbi,
            this.readingContractAddress,
        );

        // Profile contract data
        const profileAbiFile = fs.readFileSync('./modules/Blockchain/Ethereum/abi/profile.json');
        this.profileContractAddress = await this._getProfileContractAddress();
        this.profileContractAbi = JSON.parse(profileAbiFile);
        this.profileContract = new this.web3.eth.Contract(
            this.profileContractAbi,
            this.profileContractAddress,
        );

        // Approval contract data
        const approvalAbiFile = fs.readFileSync('./modules/Blockchain/Ethereum/abi/approval.json');
        this.approvalContractAddress = await this._getApprovalContractAddress();
        this.approvalContractAbi = JSON.parse(approvalAbiFile);
        this.approvalContract = new this.web3.eth.Contract(
            this.approvalContractAbi,
            this.approvalContractAddress,
        );

        // Profile storage contract data
        const profileStorageAbiFile = fs.readFileSync('./modules/Blockchain/Ethereum/abi/profile-storage.json');
        this.profileStorageContractAddress = await this._getProfileStorageContractAddress();
        this.profileStorageContractAbi = JSON.parse(profileStorageAbiFile);
        this.profileStorageContract = new this.web3.eth.Contract(
            this.profileStorageContractAbi,
            this.profileStorageContractAddress,
        );

        // Holding storage contract data
        const holdingStorageAbiFile = fs.readFileSync('./modules/Blockchain/Ethereum/abi/holding-storage.json');
        this.holdingStorageContractAddress = await this._getHoldingStorageContractAddress();
        this.holdingStorageContractAbi = JSON.parse(holdingStorageAbiFile);
        this.holdingStorageContract = new this.web3.eth.Contract(
            this.holdingStorageContractAbi,
            this.holdingStorageContractAddress,
        );

        // Old Holding storage contract data
        const oldHoldingStorageAbiFile = fs.readFileSync('./modules/Blockchain/Ethereum/abi/holding-storage.json');
        this.oldHoldingStorageContractAddress = await this._getOldHoldingStorageContractAddress();
        this.oldHoldingStorageContractAbi = JSON.parse(oldHoldingStorageAbiFile);
        this.oldHoldingStorageContract = new this.web3.eth.Contract(
            this.oldHoldingStorageContractAbi,
            this.oldHoldingStorageContractAddress,
        );

        // Litigation contract data
        const litigationAbiFile = fs.readFileSync('./modules/Blockchain/Ethereum/abi/litigation.json');
        this.litigationContractAddress = await this._getLitigationContractAddress();
        this.litigationContractAbi = JSON.parse(litigationAbiFile);
        this.litigationContract = new this.web3.eth.Contract(
            this.litigationContractAbi,
            this.litigationContractAddress,
        );

        // Litigation storage contract data
        const litigationStorageAbiFile = fs.readFileSync('./modules/Blockchain/Ethereum/abi/litigation-storage.json');
        this.litigationStorageContractAddress = await this._getLitigationStorageContractAddress();
        this.litigationStorageContractAbi = JSON.parse(litigationStorageAbiFile);
        this.litigationStorageContract = new this.web3.eth.Contract(
            this.litigationStorageContractAbi,
            this.litigationStorageContractAddress,
        );

        // Litigation contract data
        const replacementAbiFile = fs.readFileSync('./modules/Blockchain/Ethereum/abi/replacement.json');
        this.replacementContractAddress = await this._getReplacementContractAddress();
        this.replacementContractAbi = JSON.parse(replacementAbiFile);
        this.replacementContract = new this.web3.eth.Contract(
            this.replacementContractAbi,
            this.replacementContractAddress,
        );

        // ERC725 identity contract data. Every user has own instance.
        const erc725IdentityAbiFile = fs.readFileSync('./modules/Blockchain/Ethereum/abi/erc725.json');
        this.erc725IdentityContractAbi = JSON.parse(erc725IdentityAbiFile);

        this.contractsByName = {
            HOLDING_CONTRACT: this.holdingContract,
            OLD_HOLDING_CONTRACT: this.oldHoldingContract, // TODO remove after successful migration
            PROFILE_CONTRACT: this.profileContract,
            APPROVAL_CONTRACT: this.approvalContract,
            LITIGATION_CONTRACT: this.litigationContract,
            REPLACEMENT_CONTRACT: this.replacementContract,
        };
    }

    /**
     * Gets Holding contract address from Hub
     * @returns {Promise<any>}
     * @private
     */
    async _getHoldingContractAddress() {
        this.log.trace('Asking Hub for Holding contract address...');
        const address = await this.hubContract.methods.getContractAddress('Holding').call({
            from: this.config.wallet_address,
        });
        this.log.trace(`Holding contract address is ${address}`);
        return address;
    }

    /**
     * Gets old Holding contract address from Hub
     * @returns {Promise<any>}
     * @private
     */
    async _getOldHoldingContractAddress() {
        this.log.trace('Asking Hub for old Holding contract address...');
        const address = await this.hubContract.methods.getContractAddress('OldHolding').call({
            from: this.config.wallet_address,
        });
        this.log.trace(`Old Holding contract address is ${address}`);
        return address;
    }

    /**
     * Gets Token contract address from Hub
     * @returns {Promise<any>}
     * @private
     */
    async _getTokenContractAddress() {
        this.log.trace('Asking Hub for Token contract address...');
        const address = await this.hubContract.methods.getContractAddress('Token').call({
            from: this.config.wallet_address,
        });
        this.log.trace(`Token contract address is ${address}`);
        return address;
    }

    /**
     * Gets Reading contract address from Hub
     * @returns {Promise<any>}
     * @private
     */
    async _getReadingContractAddress() {
        this.log.trace('Asking Hub for Reading contract address...');
        const address = await this.hubContract.methods.getContractAddress('Reading').call({
            from: this.config.wallet_address,
        });
        this.log.trace(`Reading contract address is ${address}`);
        return address;
    }

    /**
     * Gets Profile contract address from Hub
     * @returns {Promise<any>}
     * @private
     */
    async _getProfileContractAddress() {
        this.log.trace('Asking Hub for Profile contract address...');
        const address = await this.hubContract.methods.getContractAddress('Profile').call({
            from: this.config.wallet_address,
        });
        this.log.trace(`Profile contract address is ${address}`);
        return address;
    }

    /**
     * Gets Approval contract address from Hub
     * @returns {Promise<any>}
     * @private
     */
    async _getApprovalContractAddress() {
        this.log.trace('Asking Hub for Approval contract address...');
        const address = await this.hubContract.methods.getContractAddress('Approval').call({
            from: this.config.wallet_address,
        });
        this.log.trace(`Approval contract address is ${address}`);
        return address;
    }

    /**
     * Gets Profile storage contract address from Hub
     * @returns {Promise<any>}
     * @private
     */
    async _getProfileStorageContractAddress() {
        this.log.trace('Asking Hub for ProfileStorage contract address...');
        const address = await this.hubContract.methods.getContractAddress('ProfileStorage').call({
            from: this.config.wallet_address,
        });
        this.log.trace(`ProfileStorage contract address is ${address}`);
        return address;
    }

    /**
     * Gets Holding storage contract address from Hub
     * @returns {Promise<any>}
     * @private
     */
    async _getHoldingStorageContractAddress() {
        this.log.trace('Asking Hub for HoldingStorage contract address...');
        const address = await this.hubContract.methods.getContractAddress('HoldingStorage').call({
            from: this.config.wallet_address,
        });
        this.log.trace(`HoldingStorage contract address is ${address}`);
        return address;
    }

    /**
     * Gets old Holding storage contract address from Hub
     * @returns {Promise<any>}
     * @private
     */
    async _getOldHoldingStorageContractAddress() {
        this.log.trace('Asking Hub for old HoldingStorage contract address...');
        const address = await this.hubContract.methods.getContractAddress('OldHoldingStorage').call({
            from: this.config.wallet_address,
        });
        this.log.trace(`Old HoldingStorage contract address is ${address}`);
        return address;
    }

    /**
     * Gets Litigation contract address from Hub
     * @returns {Promise<any>}
     * @private
     */
    async _getLitigationContractAddress() {
        this.log.trace('Asking Hub for Litigation contract address...');
        const address = await this.hubContract.methods.getContractAddress('Litigation').call({
            from: this.config.wallet_address,
        });
        this.log.trace(`Litigation contract address is ${address}`);
        return address;
    }

    /**
     * Gets Replacement contract address from Hub
     * @returns {Promise<any>}
     * @private
     */
    async _getReplacementContractAddress() {
        this.log.trace('Asking Hub for Replacement contract address...');
        const address = await this.hubContract.methods.getContractAddress('Replacement').call({
            from: this.config.wallet_address,
        });
        this.log.trace(`Replacement contract address is ${address}`);
        return address;
    }

    /**
     * Gets Litigation storage contract address from Hub
     * @returns {Promise<any>}
     * @private
     */
    async _getLitigationStorageContractAddress() {
        this.log.trace('Asking Hub for LitigationStorage contract address...');
        const address = await this.hubContract.methods.getContractAddress('LitigationStorage').call({
            from: this.config.wallet_address,
        });
        this.log.trace(`LitigationStorage contract address is ${address}`);
        return address;
    }

    /**
     * Gets root hash for import
     * @param dataSetId Data set ID
     * @return {Promise<any>}
     */
    async getRootHash(dataSetId) {
        this.log.trace(`Fetching root hash for data set ${dataSetId}`);
        const rootHash = await this.holdingStorageContract.methods.fingerprint(dataSetId).call();
        if (Utilities.isZeroHash(rootHash)) {
            return this.oldHoldingStorageContract.methods.fingerprint(dataSetId).call();
        }
        return rootHash;
    }

    /**
     * Gets profile balance by wallet
     * @param wallet
     * @returns {Promise}
     */
    getProfileBalance(wallet) {
        return new Promise((resolve, reject) => {
            this.log.trace(`Getting profile balance by wallet ${wallet}`);
            this.tokenContract.methods.balanceOf(wallet).call()
                .then((res) => {
                    resolve(res);
                }).catch((e) => {
                    reject(e);
                });
        });
    }

    /**
     * Creates node profile on the Bidding contract
     * @param managementWallet - Management wallet
     * @param profileNodeId - Network node ID
     * @param initialBalance - Initial profile balance
     * @param isSender725 - Is sender ERC 725?
     * @param blockchainIdentity - ERC 725 identity (empty if there is none)
     * @return {Promise<any>}
     */
    async createProfile(
        managementWallet,
        profileNodeId,
        initialBalance,
        isSender725,
        blockchainIdentity,
    ) {
        const gasPrice = await this.getGasPrice();
        const options = {
            gasLimit: this.web3.utils.toHex(this.config.gas_limit),
            gasPrice: this.web3.utils.toHex(gasPrice),
            to: this.profileContractAddress,
        };
        this.log.trace(`CreateProfile(${managementWallet}, ${profileNodeId}, ${initialBalance}, ${isSender725}, ${blockchainIdentity})`);
        return this.transactions.queueTransaction(
            this.profileContractAbi, 'createProfile',
            [
                managementWallet,
                Utilities.normalizeHex(profileNodeId),
                initialBalance, isSender725, blockchainIdentity,
            ], options,
        );
    }

    /**
     * Increase token approval for profile
     * @param {number} tokenAmountIncrease
     * @returns {Promise}
     */
    async increaseProfileApproval(tokenAmountIncrease) {
        const gasPrice = await this.getGasPrice();
        const options = {
            gasLimit: this.web3.utils.toHex(this.config.gas_limit),
            gasPrice: this.web3.utils.toHex(gasPrice),
            to: this.tokenContractAddress,
        };
        this.log.trace(`increaseProfileApproval(amount=${tokenAmountIncrease})`);
        return this.transactions.queueTransaction(this.tokenContractAbi, 'increaseApproval', [this.profileContractAddress, tokenAmountIncrease], options);
    }

    /**
     * Start token withdrawal operation
     * @param blockchainIdentity
     * @param amount
     * @return {Promise<any>}
     */
    async startTokenWithdrawal(blockchainIdentity, amount) {
        const gasPrice = await this.getGasPrice();
        const options = {
            gasLimit: this.web3.utils.toHex(this.config.gas_limit),
            gasPrice: this.web3.utils.toHex(gasPrice),
            to: this.profileContractAddress,
        };
        this.log.trace(`startTokenWithdrawal(blockchainIdentity=${blockchainIdentity}, amount=${amount}`);
        return this.transactions.queueTransaction(this.profileContractAbi, 'startTokenWithdrawal', [blockchainIdentity, amount], options);
    }

    /**
     * Start token withdrawal operation
     * @param blockchainIdentity
     * @return {Promise<any>}
     */
    async withdrawTokens(blockchainIdentity) {
        const gasPrice = await this.getGasPrice();
        const options = {
            gasLimit: this.web3.utils.toHex(this.config.gas_limit),
            gasPrice: this.web3.utils.toHex(gasPrice),
            to: this.profileContractAddress,
        };
        this.log.trace(`withdrawTokens(blockchainIdentity=${blockchainIdentity}`);
        return this.transactions.queueTransaction(this.profileContractAbi, 'withdrawTokens', [blockchainIdentity], options);
    }

    /**
     * Increase token approval for Bidding contract on Ethereum blockchain
     * @param {number} tokenAmountIncrease
     * @returns {Promise}
     */
    async increaseBiddingApproval(tokenAmountIncrease) {
        const gasPrice = await this.getGasPrice();
        const options = {
            gasLimit: this.web3.utils.toHex(this.config.gas_limit),
            gasPrice: this.web3.utils.toHex(gasPrice),
            to: this.tokenContractAddress,
        };
        this.log.notify('Increasing bidding approval');
        return this.transactions.queueTransaction(this.tokenContractAbi, 'increaseApproval', [this.biddingContractAddress, tokenAmountIncrease], options);
    }

    /**
     * Answers litigation from DH side
     * @param offerId - Offer ID
     * @param holderIdentity - DH identity
     * @param answer - Litigation answer
     * @return {Promise<any>}
     */
    async answerLitigation(offerId, holderIdentity, answer) {
        const gasPrice = await this.getGasPrice();
        const options = {
            gasLimit: this.web3.utils.toHex(this.config.gas_limit),
            gasPrice: this.web3.utils.toHex(gasPrice),
            to: this.litigationContractAddress,
        };
        this.log.trace(`answerLitigation (offerId=${offerId}, holderIdentity=${holderIdentity}, answer=${answer})`);
        return this.transactions.queueTransaction(
            this.litigationContractAbi,
            'answerLitigation',
            [
                offerId,
                holderIdentity,
                answer,
            ],
            options,
        );
    }

    /**
     * Prooves litigation for particular DH
     * @param importId
     * @param dhWallet
     * @param proofData
     * @return {Promise<any>}
     */
    async proveLitigation(importId, dhWallet, proofData) {
        const gasPrice = await this.getGasPrice();
        const options = {
            gasLimit: this.web3.utils.toHex(this.config.gas_limit),
            gasPrice: this.web3.utils.toHex(gasPrice),
            to: this.escrowContractAddress,
        };
        this.log.important(`Prove litigation for import ${importId} and DH ${dhWallet}`);
        return this.transactions.queueTransaction(
            this.escrowContractAbi,
            'proveLitigaiton',
            [
                importId,
                dhWallet,
                proofData,
            ],
            options,
        );
    }

    /**
     * Pay out tokens
     * @param blockchainIdentity
     * @param offerId
     * @param urgent
     * @returns {Promise}
     */
    async payOut(blockchainIdentity, offerId, urgent) {
        let contractAddress = this.holdingContractAddress;

        const offer = await this.getOffer(offerId);
        if (Utilities.isZeroHash(offer['0'])) {
            contractAddress = this.oldHoldingContractAddress;
        }
        const gasPrice = await this.getGasPrice(urgent);
        const options = {
            gasLimit: this.web3.utils.toHex(this.config.gas_limit),
            gasPrice: this.web3.utils.toHex(gasPrice),
            to: contractAddress,
        };
        this.log.trace(`payOut(blockchainIdentity=${blockchainIdentity}, offerId=${offerId}`);
        return this.transactions.queueTransaction(this.holdingContractAbi, 'payOut', [blockchainIdentity, offerId], options);
    }

    /**
     * Creates offer for the data storing on the Ethereum blockchain.
     * @returns {Promise<any>} Return choose start-time.
     */
    async createOffer(
        blockchainIdentity,
        dataSetId,
        dataRootHash,
        redLitigationHash,
        greenLitigationHash,
        blueLitigationHash,
        dcNodeId,
        holdingTimeInMinutes,
        tokenAmountPerHolder,
        dataSizeInBytes,
        litigationIntervalInMinutes,
        urgent,
    ) {
        const gasPrice = await this.getGasPrice(urgent);
        const options = {
            gasLimit: this.web3.utils.toHex(this.config.gas_limit),
            gasPrice: this.web3.utils.toHex(gasPrice),
            to: this.holdingContractAddress,
        };
        this.log.trace(`createOffer (${blockchainIdentity}, ${dataSetId}, ${dataRootHash}, ${redLitigationHash}, ${greenLitigationHash}, ${blueLitigationHash}, ${dcNodeId}, ${holdingTimeInMinutes}, ${tokenAmountPerHolder}, ${dataSizeInBytes}, ${litigationIntervalInMinutes})`);
        return this.transactions.queueTransaction(
            this.holdingContractAbi, 'createOffer',
            [
                blockchainIdentity,
                dataSetId,
                dataRootHash,
                redLitigationHash,
                greenLitigationHash,
                blueLitigationHash,
                dcNodeId,
                holdingTimeInMinutes,
                tokenAmountPerHolder,
                dataSizeInBytes,
                litigationIntervalInMinutes,
            ],
            options,
        );
    }

    /**
     * Finalizes offer on Blockchain
     * @returns {Promise<any>}
     */
    async finalizeOffer(
        blockchainIdentity,
        offerId,
        shift,
        confirmation1,
        confirmation2,
        confirmation3,
        encryptionType,
        holders,
        parentIdentity,
        urgent,
    ) {
        let contractAddress = this.holdingContractAddress;

        const offer = await this.getOffer(offerId);
        if (Utilities.isZeroHash(offer['0'])) {
            contractAddress = this.oldHoldingContractAddress;
        }
        const gasPrice = await this.getGasPrice(urgent);
        const options = {
            gasLimit: this.web3.utils.toHex(this.config.gas_limit),
            gasPrice: this.web3.utils.toHex(gasPrice),
            to: contractAddress,
        };

        this.log.trace(`finalizeOffer (${blockchainIdentity}, ${offerId}, ${shift}, ${confirmation1}, ${confirmation2}, ${confirmation3}, ${encryptionType}, ${holders}), ${parentIdentity}`);
        return this.transactions.queueTransaction(
            this.holdingContractAbi, 'finalizeOffer',
            [
                blockchainIdentity,
                offerId,
                shift,
                confirmation1,
                confirmation2,
                confirmation3,
                encryptionType,
                holders,
                parentIdentity,
            ],
            options,
        );
    }

    /**
     * Replaces holder
     * @returns {Promise<any>}
     */
    async replaceHolder(
        offerId,
        holderIdentity,
        litigatorIdentity,
        shift,
        confirmation1,
        confirmation2,
        confirmation3,
        holders,
    ) {
        const gasPrice = await this.getGasPrice();
        const options = {
            gasLimit: this.web3.utils.toHex(this.config.gas_limit),
            gasPrice: this.web3.utils.toHex(gasPrice),
            to: this.replacementContractAddress,
        };

        this.log.trace(`replaceHolder (${offerId}, ${holderIdentity}, ${litigatorIdentity}, ${shift}, ${confirmation1}, ${confirmation2}, ${confirmation3}, ${holders})`);
        return this.transactions.queueTransaction(
            this.replacementContractAbi, 'replaceHolder',
            [
                offerId,
                holderIdentity,
                litigatorIdentity,
                shift,
                confirmation1,
                confirmation2,
                confirmation3,
                holders,
            ],
            options,
        );
    }

    /**
     * Gets the current block if one wasn't retrieved in the last 10 seconds
     * @returns {int}
     */
    async getCurrentBlock() {
        const timeout = 10000;
        if (this.lastBlockCheck == null || this.lastBlockCheck + timeout < Date.now()) {
            this.lastBlock = await this.web3.eth.getBlockNumber();
            this.lastBlockCheck = Date.now();
        }

        return this.lastBlock;
    }

    /**
     * Gets all past events for the contract
     * @param contractName
     */
    async getAllPastEvents(contractName) {
        try {
            const currentBlock = await this.getCurrentBlock();

            let fromBlock = 0;

            // Find last queried block if any.
            const lastEvent = await Models.events.findOne({
                where: {
                    contract: contractName,
                },
                order: [
                    ['block', 'DESC'],
                ],
            });

            if (lastEvent) {
                fromBlock = lastEvent.block + 1;
            } else {
                fromBlock = Math.max(currentBlock - 100, 0);
            }

            const contract = this.contractsByName[contractName];
            if (Utilities.isZeroHash(contract._address)) {
                return;
            }
            const events = await contract.getPastEvents('allEvents', {
                fromBlock,
                toBlock: 'latest',
            });
            for (let i = 0; i < events.length; i += 1) {
                const event = events[i];
                const timestamp = Date.now();
                if (event.returnValues.DH_wallet) {
                    event.returnValues.DH_wallet = event.returnValues.DH_wallet.toLowerCase();
                }
                /* eslint-disable-next-line */
                await Models.events.create({
                    id: uuidv4(),
                    contract: contractName,
                    event: event.event,
                    data: JSON.stringify(event.returnValues),
                    data_set_id: Utilities.normalizeHex(event.returnValues.dataSetId),
                    block: event.blockNumber,
                    timestamp,
                    finished: 0,
                });
            }

            const twoWeeksAgo = new Date();
            twoWeeksAgo.setDate(twoWeeksAgo.getDate() - 14);
            // Delete old events
            await Models.events.destroy({
                where: {
                    timestamp: {
                        [Op.lt]: twoWeeksAgo.getTime(),
                    },
                    finished: 1,
                },
            });
        } catch (error) {
            if (error.msg && error.msg.includes('Invalid JSON RPC response')) {
                this.log.warn('Node failed to communicate with blockchain provider. Check internet connection');
            } else {
                this.log.trace(`Failed to get all passed events. ${error}.`);
            }
        }
    }

    /**
    * Subscribes to blockchain events
    * @param event
    * @param importId
    * @param filterFn
    * @param endMs
    * @param endCallback
    */
    subscribeToEvent(event, importId, endMs = 5 * 60 * 1000, endCallback, filterFn) {
        return new Promise((resolve, reject) => {
            let clearToken;
            const token = setInterval(() => {
                const where = {
                    event,
                    finished: 0,
                };
                if (importId) {
                    where.import_id = importId;
                }
                Models.events.findAll({
                    where,
                }).then((events) => {
                    for (const eventData of events) {
                        const parsedData = JSON.parse(eventData.dataValues.data);

                        let ok = true;
                        if (filterFn) {
                            ok = filterFn(parsedData);
                        }
                        if (!ok) {
                            // eslint-disable-next-line
                            continue;
                        }
                        eventData.finished = true;
                        // eslint-disable-next-line no-loop-func
                        eventData.save().then(() => {
                            clearTimeout(clearToken);
                            clearInterval(token);
                            resolve(parsedData);
                        }).catch((err) => {
                            this.log.error(`Failed to update event ${event}. ${err}`);
                            reject(err);
                        });
                        break;
                    }
                });
            }, 2000);
            clearToken = setTimeout(() => {
                if (endCallback) {
                    endCallback();
                }
                clearInterval(token);
                resolve(null);
            }, endMs);
        });
    }

    /**
     * Subscribes to Blockchain event
     *
     * Calling this method will subscribe to Blockchain's event which will be
     * emitted globally using globalEmitter.
     * @param event Event to listen to
     * @returns {number | Object} Event handle
     */
    async subscribeToEventPermanent(event) {
        const startBlockNumber = await this.web3.eth.getBlockNumber();

        const that = this;
        return setInterval(async () => {
            if (!that.appState.started) {
                return;
            }
            const where = {
                [Op.or]: event.map(e => ({ event: e })),
                block: { [Op.gte]: startBlockNumber },
                finished: 0,
            };

            const eventData = await Models.events.findAll({ where });
            if (eventData) {
                eventData.forEach(async (data) => {
                    this.emitter.emit(`eth-${data.event}`, JSON.parse(data.dataValues.data));
                    data.finished = true;
                    await data.save();
                });
            }
        }, 2000);
    }

    /**
     * Subscribes to Blockchain event with a callback specified
     *
     * Calling this method will subscribe to Blockchain's event which will be
     * emitted globally using globalEmitter.
     * Callback function will be executed when the event is emitted.
     * @param event Event to listen to
     * @param callback function to be executed
     * @returns {number | Object} Event handle
     */
    async subscribeToEventPermanentWithCallback(event, emitCallback) {
        const startBlockNumber = await this.web3.eth.getBlockNumber();

        const handle = setInterval(async () => {
            const where = {
                [Op.or]: event.map(e => ({ event: e })),
                block: { [Op.gte]: startBlockNumber },
                finished: 0,
            };

            const eventData = await Models.events.findAll({ where });
            if (eventData) {
                eventData.forEach(async (data) => {
                    try {
                        emitCallback({
                            name: `eth-${data.event}`,
                            value: JSON.parse(data.dataValues.data),
                        });
                        data.finished = true;
                        await data.save();
                    } catch (error) {
                        this.log.error(error);
                    }
                });
            }
        }, 2000);

        return handle;
    }

    /**
     * Checks if the node would rank in the top n + 1 network bids.
     * @param importId Offer import id
     * @returns {Promisse<any>} boolean whether node would rank in the top n + 1
     */
    getDistanceParameters(importId) {
        return new Promise((resolve, reject) => {
            this.log.trace('Check if close enough ... ');
            this.biddingContract.methods.getDistanceParameters(importId).call({
                from: this.config.wallet_address,
            }).then((res) => {
                resolve(res);
            }).catch((e) => {
                reject(e);
            });
        });
    }


    /**
     * Adds bid to the offer on Ethereum blockchain
     * @param importId Hash of the offer
     * @param dhNodeId KADemlia ID of the DH node that wants to add bid
     * @returns {Promise<any>} Index of the bid.
     */
    async addBid(importId, dhNodeId) {
        const gasPrice = await this.getGasPrice();
        const options = {
            gasLimit: this.web3.utils.toHex(this.config.gas_limit),
            gasPrice: this.web3.utils.toHex(gasPrice),
            to: this.biddingContractAddress,
        };

        this.log.notify(`Adding bid for import ID ${importId}.`);
        this.log.trace(`addBid(${importId}, ${dhNodeId})`);
        return this.transactions.queueTransaction(
            this.biddingContractAbi, 'addBid',
            [importId, Utilities.normalizeHex(dhNodeId)], options,
        );
    }

    /**
     * Deposit tokens to profile
     * @param blockchainIdentity
     * @param amount
     * @returns {Promise<any>}
     */
    async depositTokens(blockchainIdentity, amount) {
        const gasPrice = await this.getGasPrice();
        const options = {
            gasLimit: this.web3.utils.toHex(this.config.gas_limit),
            gasPrice: this.web3.utils.toHex(gasPrice),
            to: this.profileContractAddress,
        };

        this.log.trace(`Calling - depositToken(${amount.toString()})`);
        return this.transactions.queueTransaction(
            this.profileContractAbi, 'depositTokens',
            [blockchainIdentity, amount], options,
        );
    }

    /**
     * Gets Escrow
     * @param dhWallet
     * @param importId
     * @return {Promise<any>}
     */
    async getEscrow(importId, dhWallet) {
        this.log.trace(`Asking escrow for import ${importId} and dh ${dhWallet}.`);
        return this.escrowContract.methods.escrow(importId, dhWallet).call();
    }

    async getPurchase(dhWallet, dvWallet, importId) {
        this.log.trace(`Asking purchase for import (purchase[${dhWallet}][${dvWallet}][${importId}].`);
        return this.readingContract.methods.purchase(dhWallet, dvWallet, importId).call();
    }

    async getPurchasedData(importId, wallet) {
        this.log.trace(`Asking purchased data for import ${importId} and wallet ${wallet}.`);
        return this.readingContract.methods.purchased_data(importId, wallet).call();
    }

    async initiatePurchase(importId, dhWallet, tokenAmount, stakeFactor) {
        const gasPrice = await this.getGasPrice();
        const options = {
            gasLimit: this.web3.utils.toHex(this.config.gas_limit),
            gasPrice: this.web3.utils.toHex(gasPrice),
            to: this.readingContractAddress,
        };

        this.log.trace(`initiatePurchase (${importId}, ${dhWallet}, ${tokenAmount}, ${stakeFactor})`);
        return this.transactions.queueTransaction(
            this.readingContractAbi, 'initiatePurchase',
            [importId, dhWallet, tokenAmount, stakeFactor], options,
        );
    }

    async sendCommitment(importId, dvWallet, commitment) {
        const gasPrice = await this.getGasPrice();
        const options = {
            gasLimit: this.web3.utils.toHex(this.config.gas_limit),
            gasPrice: this.web3.utils.toHex(gasPrice),
            to: this.readingContractAddress,
        };

        this.log.trace(`sendCommitment (${importId}, ${dvWallet}, ${commitment})`);
        return this.transactions.queueTransaction(
            this.readingContractAbi, 'sendCommitment',
            [importId, dvWallet, commitment], options,
        );
    }

    async initiateDispute(importId, dhWallet) {
        const gasPrice = await this.getGasPrice();
        const options = {
            gasLimit: this.web3.utils.toHex(this.config.gas_limit),
            gasPrice: this.web3.utils.toHex(gasPrice),
            to: this.readingContractAddress,
        };

        this.log.trace(`initiateDispute (${importId}, ${dhWallet})`);
        return this.transactions.queueTransaction(
            this.readingContractAbi, 'initiateDispute',
            [importId, dhWallet], options,
        );
    }

    async confirmPurchase(importId, dhWallet) {
        const gasPrice = await this.getGasPrice();
        const options = {
            gasLimit: this.web3.utils.toHex(this.config.gas_limit),
            gasPrice: this.web3.utils.toHex(gasPrice),
            to: this.readingContractAddress,
        };

        this.log.trace(`confirmPurchase (${importId}, ${dhWallet})`);
        return this.transactions.queueTransaction(
            this.readingContractAbi, 'confirmPurchase',
            [importId, dhWallet], options,
        );
    }

    async cancelPurchase(importId, correspondentWallet, senderIsDh) {
        const gasPrice = await this.getGasPrice();
        const options = {
            gasLimit: this.web3.utils.toHex(this.config.gas_limit),
            gasPrice: this.web3.utils.toHex(gasPrice),
            to: this.readingContractAddress,
        };

        this.log.trace(`confirmPurchase (${importId}, ${correspondentWallet}, ${senderIsDh})`);
        return this.transactions.queueTransaction(
            this.readingContractAbi, 'confirmPurchase',
            [importId, correspondentWallet, senderIsDh], options,
        );
    }

    async sendProofData(
        importId, dvWallet, checksumLeft, checksumRight, checksumHash,
        randomNumber1, randomNumber2, decryptionKey, blockIndex,
    ) {
        const gasPrice = await this.getGasPrice();
        const options = {
            gasLimit: this.web3.utils.toHex(this.config.gas_limit),
            gasPrice: this.web3.utils.toHex(gasPrice),
            to: this.readingContractAddress,
        };

        this.log.trace(`sendProofData (${importId} ${dvWallet} ${checksumLeft} ${checksumRight} ${checksumHash}, ${randomNumber1}, ${randomNumber2} ${decryptionKey} ${blockIndex})`);
        return this.transactions.queueTransaction(
            this.readingContractAbi, 'sendProofData',
            [
                importId, dvWallet, checksumLeft, checksumRight, checksumHash,
                randomNumber1, randomNumber2, decryptionKey, blockIndex,
            ], options,
        );
    }

    async sendEncryptedBlock(importId, dvWallet, encryptedBlock) {
        const gasPrice = await this.getGasPrice();
        const options = {
            gasLimit: this.web3.utils.toHex(this.config.gas_limit),
            gasPrice: this.web3.utils.toHex(gasPrice),
            to: this.readingContractAddress,
        };

        this.log.trace(`sendEncryptedBlock (${importId}, ${dvWallet}, ${encryptedBlock})`);
        return this.transactions.queueTransaction(
            this.readingContractAbi, 'sendEncryptedBlock',
            [importId, dvWallet, encryptedBlock], options,
        );
    }

    async payOutForReading(importId, dvWallet, urgent) {
        const gasPrice = await this.getGasPrice(urgent);
        const options = {
            gasLimit: this.web3.utils.toHex(this.config.gas_limit),
            gasPrice: this.web3.utils.toHex(gasPrice),
            to: this.readingContractAddress,
        };

        this.log.trace(`payOutForReading (${importId}, ${dvWallet})`);
        return this.transactions.queueTransaction(
            this.readingContractAbi, 'payOut',
            [importId, dvWallet], options,
        );
    }

    /**
     * Get Profile minimum stake
     */
    async getProfileMinimumStake() {
        this.log.trace('Get minimum stake from blockchain');
        return this.profileContract.methods.minimalStake().call({
            from: this.config.wallet_address,
        });
    }

    /**
     * Get withdrawal time
     * @return {Promise<any>}
     */
    async getProfileWithdrawalTime() {
        this.log.trace('Get withdrawal time from blockchain');
        return this.profileContract.methods.withdrawalTime().call({
            from: this.config.wallet_address,
        });
    }

    /**
     * Get profile by wallet
     * @param identity
     */
    async getProfile(identity) {
        this.log.trace(`Get profile by identity ${identity}`);
        return this.profileStorageContract.methods.profile(identity).call({
            from: this.config.wallet_address,
        });
    }

    /**
     * Set node ID
     * @param identity
     * @param nodeId
     */
    async setNodeId(identity, nodeId) {
        const gasPrice = await this.getGasPrice();
        const options = {
            gasLimit: this.web3.utils.toHex(this.config.gas_limit),
            gasPrice: this.web3.utils.toHex(gasPrice),
            to: this.profileContractAddress,
        };

        this.log.trace(`Calling - setNodeId(${identity}, ${nodeId})`);
        return this.transactions.queueTransaction(
            this.profileContractAbi, 'setNodeId',
            [identity, nodeId], options,
        );
    }

    /**
     * Get difficulty for the particular offer
     */
    async getOfferDifficulty(offerId) {
        this.log.trace(`getOfferDifficulty(offer=${offerId})`);
        return this.holdingStorageContract.methods.getOfferDifficulty(offerId).call({
            from: this.config.wallet_address,
        });
    }

    /**
     * Get all nodes which were added in the approval array
     */
    async getAddedNodes() {
        this.log.trace('getAllNodes()');
        return this.approvalContract.methods.getAllNodes().call();
    }

    /**
     * Get the statuses of all nodes which were added in the approval array
     */
    async getNodeStatuses() {
        this.log.trace('getNodeStatuses()');
        return this.approvalContract.methods.getNodeStatuses().call();
    }

    /**
     * Check if a specific node still has approval
     * @param nodeId
     */
    async nodeHasApproval(nodeId) {
        nodeId = Utilities.normalizeHex(nodeId);
        this.log.trace(`nodeHasApproval(${nodeId})`);
        return this.approvalContract.methods.nodeHasApproval(nodeId).call();
    }

    /**
     * Token contract address getter
     * @return {any|*}
     */
    getTokenContractAddress() {
        return this.tokenContractAddress;
    }

    /**
     * Returns purposes of the wallet.
     * @param {string} - erc725Identity
     * @param {string} - wallet
     * @return {Promise<[]>}
     */
    getWalletPurposes(erc725Identity, wallet) {
        const erc725IdentityContract = new this.web3.eth.Contract(
            this.erc725IdentityContractAbi,
            erc725Identity,
        );

        const key = ethereumAbi.soliditySHA3(['address'], [wallet]).toString('hex');
        return erc725IdentityContract.methods.getKeyPurposes(Utilities.normalizeHex(key)).call();
    }

    /**
     * Transfers identity to new address.
     * @param {string} - erc725identity
     * @param {string} - managementWallet
     */
    async transferProfile(erc725identity, managementWallet) {
        const gasPrice = await this.getGasPrice();
        const options = {
            gasLimit: this.web3.utils.toHex(this.config.gas_limit),
            gasPrice: this.web3.utils.toHex(gasPrice),
            to: this.profileContractAddress,
        };

        this.log.trace(`transferProfile (${erc725identity}, ${managementWallet})`);
        return this.transactions.queueTransaction(
            this.profileContractAbi, 'transferProfile',
            [erc725identity, managementWallet], options,
        );
    }

    /**
     * Returns true if ERC725 contract is older version.
     * @param {string} - address of ERC 725 identity.
     * @return {Promise<boolean>}
     */
    async isErc725IdentityOld(address) {
        const erc725IdentityContract = new this.web3.eth.Contract(
            this.erc725IdentityContractAbi,
            address,
        );

        try {
            await erc725IdentityContract.methods.otVersion().call();
            return false;
        } catch (error) {
            if (error.toString().includes('Couldn\'t decode uint256 from ABI: 0x')) {
                return true;
            }
            throw error;
        }
    }

    /**
     * Get offer by offer ID
     * @param offerId - Offer ID
     * @return {Promise<any>}
     */
    async getOffer(offerId) {
        this.log.trace(`getOffer(offerId=${offerId})`);
        return this.holdingStorageContract.methods.offer(offerId).call({
            from: this.config.wallet_address,
        });
    }

    /**
     * Get holders for offer ID
     * @param offerId - Offer ID
     * @param holderIdentity - Holder identity
     * @return {Promise<any>}
     */
    async getHolder(offerId, holderIdentity) {
        this.log.trace(`getHolder(offerId=${offerId}, holderIdentity=${holderIdentity})`);
        return this.holdingStorageContract.methods.holder(offerId, holderIdentity).call({
            from: this.config.wallet_address,
        });
    }

    /**
     * Initiate litigation for the particular DH
     * @param offerId - Offer ID
     * @param holderIdentity - DH identity
     * @param litigatorIdentity - Litigator identity
     * @param requestedObjectIndex - Order number of the object from the OT-dataset
     * @param requestedBlockIndex - Order number of the block inside the sorted object
     * @param hashArray - Merkle proof
     * @return {Promise<any>}
     */
    async initiateLitigation(
        offerId, holderIdentity, litigatorIdentity,
        requestedObjectIndex, requestedBlockIndex, hashArray,
    ) {
        const gasPrice = await this.getGasPrice();
        const options = {
            gasLimit: this.web3.utils.toHex(this.config.gas_limit),
            gasPrice: this.web3.utils.toHex(gasPrice),
            to: this.litigationContractAddress,
        };

        this.log.trace(`initiateLitigation (offerId=${offerId}, holderIdentity=${holderIdentity}, litigatorIdentity=${litigatorIdentity}, requestedObjectIndex=${requestedObjectIndex}, requestedBlockIndex=${requestedBlockIndex}, hashArray=${hashArray})`);
        return this.transactions.queueTransaction(
            this.litigationContractAbi, 'initiateLitigation',
            [
                offerId,
                holderIdentity,
                litigatorIdentity,
                requestedObjectIndex,
                requestedBlockIndex,
                hashArray,
            ], options,
        );
    }

    /**
     * Completes litigation for the particular DH
     * @param offerId - Offer ID
     * @param holderIdentity - DH identity
     * @param challengerIdentity - DC identity
     * @param proofData - answer
     * @param leafIndex - the number of the block in the lowest level of the merkle tree
     * @return {Promise<void>}
     */
<<<<<<< HEAD
    async completeLitigation(offerId, holderIdentity, challengerIdentity, proofData) {
        const gasPrice = await this.getGasPrice();
=======
    async completeLitigation(offerId, holderIdentity, challengerIdentity, proofData, leafIndex) {
>>>>>>> 20e105a3
        const options = {
            gasLimit: this.web3.utils.toHex(this.config.gas_limit),
            gasPrice: this.web3.utils.toHex(gasPrice),
            to: this.litigationContractAddress,
        };

        this.log.trace(`completeLitigation (offerId=${offerId}, holderIdentity=${holderIdentity}, challengerIdentity=${challengerIdentity}, proofData=${proofData}, leafIndex=${leafIndex})`);
        return this.transactions.queueTransaction(
            this.litigationContractAbi, 'completeLitigation',
            [offerId, holderIdentity, challengerIdentity, proofData, leafIndex], options,
        );
    }

    /**
     * Gets last litigation timestamp for the holder
     * @param offerId - Offer ID
     * @param holderIdentity - Holder identity
     * @return {Promise<any>}
     */
    async getLitigationTimestamp(offerId, holderIdentity) {
        this.log.trace(`getLitigationTimestamp(offerId=${offerId}, holderIdentity=${holderIdentity})`);
        return this.litigationStorageContract
            .methods.getLitigationTimestamp(offerId, holderIdentity).call({
                from: this.config.wallet_address,
            });
    }

    /**
     * Gets last litigation difficulty
     * @param offerId - Offer ID
     * @param holderIdentity - Holder identity
     * @return {Promise<any>}
     */
    async getLitigationDifficulty(offerId, holderIdentity) {
        this.log.trace(`getLitigationDifficulty(offerId=${offerId}, holderIdentity=${holderIdentity})`);
        return this.litigationStorageContract
            .methods.getLitigationReplacementDifficulty(offerId, holderIdentity).call({
                from: this.config.wallet_address,
            });
    }

    /**
     * Gets last litigation replacement task
     * @param offerId - Offer ID
     * @param holderIdentity - Holder identity
     * @return {Promise<any>}
     */
    async getLitigationReplacementTask(offerId, holderIdentity) {
        this.log.trace(`getLitigationReplacementTask(offerId=${offerId}, holderIdentity=${holderIdentity})`);
        return this.litigationStorageContract
            .methods.getLitigationReplacementTask(offerId, holderIdentity).call({
                from: this.config.wallet_address,
            });
    }

    /**
     * Get staked amount for the holder
     */
    async getHolderStakedAmount(offerId, holderIdentity) {
        this.log.trace(`getHolderStakedAmount(offer=${offerId}, holderIdentity=${holderIdentity})`);
        return this.holdingStorageContract.methods
            .getHolderStakedAmount(offerId, holderIdentity).call({
                from: this.config.wallet_address,
            });
    }

    /**
     * Get paid amount for the holder
     */
    async getHolderPaidAmount(offerId, holderIdentity) {
        this.log.trace(`getHolderPaidAmount(offer=${offerId}, holderIdentity=${holderIdentity})`);
        return this.holdingStorageContract.methods
            .getHolderPaidAmount(offerId, holderIdentity).call({
                from: this.config.wallet_address,
            });
    }

    /**
     * Check that the identity key has a specific purpose
     * @param identity - ERC-725 identity address
     * @param key - identity key
     * @param purpose - purpose to verify
     * @return {Promise<any>}
     */
    async keyHasPurpose(identity, key, purpose) {
        // Get contract instance
        const identityContract = new this.web3.eth.Contract(
            this.erc725IdentityContractAbi,
            identity,
        );

        key = Utilities.normalizeHex(key);

        this.log.trace(`identity=${identity} keyHasPurpose(key=${key}, purpose=${purpose.toString()})`);

        return identityContract.methods.keyHasPurpose(key, purpose).call({
            from: this.config.wallet_address,
        });
    }

    /**
     * Get litigation encryption type
     */
    async getHolderLitigationEncryptionType(offerId, holderIdentity) {
        this.log.trace(`getHolderLitigationEncryptionType(offer=${offerId}, holderIdentity=${holderIdentity})`);
        return this.holdingStorageContract.methods
            .getHolderLitigationEncryptionType(offerId, holderIdentity).call({
                from: this.config.wallet_address,
            });
    }

    async getTotalPayouts(identity) {
        const totalAmount = new BN(0);

        const events = await this.contractsByName.HOLDING_CONTRACT.getPastEvents('PaidOut', {
            fromBlock: 0,
            toBlock: 'latest',
        });
        events.forEach((event) => {
            if (Utilities.compareHexStrings(
                event.returnValues.holder,
                identity,
            )) {
                totalAmount.iadd(new BN(event.returnValues.amount));
            }
        });
        return totalAmount.toString();
    }

    /**
     * Returns gas price, throws error if not urgent and gas price higher than maximum allowed price
     * @param urgent
     * @returns {Promise<*|number>}
     */
    async getGasPrice(urgent = false) {
        const gasPrice = await this.pricingService.getGasPrice();
        if (gasPrice > this.config.max_allowed_gas_price && !urgent) {
            throw new Error('Gas price higher than maximum allowed price');
        } else {
            return gasPrice;
        }
    }
}

module.exports = Ethereum;<|MERGE_RESOLUTION|>--- conflicted
+++ resolved
@@ -1326,12 +1326,8 @@
      * @param leafIndex - the number of the block in the lowest level of the merkle tree
      * @return {Promise<void>}
      */
-<<<<<<< HEAD
-    async completeLitigation(offerId, holderIdentity, challengerIdentity, proofData) {
-        const gasPrice = await this.getGasPrice();
-=======
     async completeLitigation(offerId, holderIdentity, challengerIdentity, proofData, leafIndex) {
->>>>>>> 20e105a3
+        const gasPrice = await this.getGasPrice();
         const options = {
             gasLimit: this.web3.utils.toHex(this.config.gas_limit),
             gasPrice: this.web3.utils.toHex(gasPrice),
