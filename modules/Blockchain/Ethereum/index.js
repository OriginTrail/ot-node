--- conflicted
+++ resolved
@@ -1,12 +1,9 @@
 const fs = require('fs');
 const BN = require('bn.js');
-<<<<<<< HEAD
-=======
 const uuidv4 = require('uuid/v4');
 const ethereumAbi = require('ethereumjs-abi');
 const Op = require('sequelize/lib/operators');
 
->>>>>>> 4648264a
 const Transactions = require('./Transactions');
 const Utilities = require('../../Utilities');
 const Models = require('../../../models');
@@ -21,22 +18,14 @@
         web3,
         logger,
         appState,
-<<<<<<< HEAD
-        gasPriceService,
-=======
         pricingService,
->>>>>>> 4648264a
     }) {
         // Loading Web3
         this.appState = appState;
         this.emitter = emitter;
         this.web3 = web3;
         this.log = logger;
-<<<<<<< HEAD
-        this.gasPriceService = gasPriceService;
-=======
         this.pricingService = pricingService;
->>>>>>> 4648264a
 
         this.config = {
             wallet_address: config.node_wallet,
@@ -482,58 +471,18 @@
     }
 
     /**
-<<<<<<< HEAD
-     * DC initiates litigation on DH wrong challenge answer
-     * @param importId
-     * @param dhWallet
-     * @param blockId
-     * @param merkleProof
-     * @return {Promise<any>}
-     */
-    async initiateLitigation(importId, dhWallet, blockId, merkleProof) {
-        const gasPrice = await this.getGasPrice();
-        const options = {
-            gasLimit: this.web3.utils.toHex(this.config.gas_limit),
-            gasPrice: this.web3.utils.toHex(gasPrice),
-            to: this.escrowContractAddress,
-        };
-        this.log.important(`Initiates litigation for import ${importId} and DH ${dhWallet}`);
-        return this.transactions.queueTransaction(
-            this.escrowContractAbi,
-            'initiateLitigation',
-            [
-                importId,
-                dhWallet,
-                blockId,
-                merkleProof,
-            ],
-            options,
-        );
-    }
-
-    /**
-=======
->>>>>>> 4648264a
      * Answers litigation from DH side
      * @param offerId - Offer ID
      * @param holderIdentity - DH identity
      * @param answer - Litigation answer
      * @return {Promise<any>}
      */
-<<<<<<< HEAD
-    async answerLitigation(importId, requestedData) {
-=======
     async answerLitigation(offerId, holderIdentity, answer) {
->>>>>>> 4648264a
-        const gasPrice = await this.getGasPrice();
-        const options = {
-            gasLimit: this.web3.utils.toHex(this.config.gas_limit),
-            gasPrice: this.web3.utils.toHex(gasPrice),
-<<<<<<< HEAD
-            to: this.escrowContractAddress,
-=======
+        const gasPrice = await this.getGasPrice();
+        const options = {
+            gasLimit: this.web3.utils.toHex(this.config.gas_limit),
+            gasPrice: this.web3.utils.toHex(gasPrice),
             to: this.litigationContractAddress,
->>>>>>> 4648264a
         };
         this.log.trace(`answerLitigation (offerId=${offerId}, holderIdentity=${holderIdentity}, answer=${answer})`);
         return this.transactions.queueTransaction(
@@ -583,24 +532,17 @@
      * @returns {Promise}
      */
     async payOut(blockchainIdentity, offerId, urgent) {
-<<<<<<< HEAD
-=======
         let contractAddress = this.holdingContractAddress;
 
         const offer = await this.getOffer(offerId);
         if (Utilities.isZeroHash(offer['0'])) {
             contractAddress = this.oldHoldingContractAddress;
         }
->>>>>>> 4648264a
         const gasPrice = await this.getGasPrice(urgent);
         const options = {
             gasLimit: this.web3.utils.toHex(this.config.gas_limit),
             gasPrice: this.web3.utils.toHex(gasPrice),
-<<<<<<< HEAD
-            to: this.holdingContractAddress,
-=======
             to: contractAddress,
->>>>>>> 4648264a
         };
         this.log.trace(`payOut(blockchainIdentity=${blockchainIdentity}, offerId=${offerId}`);
         return this.transactions.queueTransaction(this.holdingContractAbi, 'payOut', [blockchainIdentity, offerId], options);
@@ -689,10 +631,6 @@
         confirmation3,
         encryptionType,
         holders,
-<<<<<<< HEAD
-        urgent,
-    ) {
-=======
         parentIdentity,
         urgent,
     ) {
@@ -702,16 +640,11 @@
         if (Utilities.isZeroHash(offer['0'])) {
             contractAddress = this.oldHoldingContractAddress;
         }
->>>>>>> 4648264a
         const gasPrice = await this.getGasPrice(urgent);
         const options = {
             gasLimit: this.web3.utils.toHex(this.config.gas_limit),
             gasPrice: this.web3.utils.toHex(gasPrice),
-<<<<<<< HEAD
-            to: this.holdingContractAddress,
-=======
             to: contractAddress,
->>>>>>> 4648264a
         };
 
         this.log.trace(`finalizeOffer (${blockchainIdentity}, ${offerId}, ${shift}, ${confirmation1}, ${confirmation2}, ${confirmation3}, ${encryptionType}, ${holders}), ${parentIdentity}`);
@@ -733,8 +666,6 @@
     }
 
     /**
-<<<<<<< HEAD
-=======
      * Replaces holder
      * @returns {Promise<any>}
      */
@@ -773,7 +704,6 @@
     }
 
     /**
->>>>>>> 4648264a
      * Gets the current block if one wasn't retrieved in the last 10 seconds
      * @returns {int}
      */
@@ -1358,19 +1288,6 @@
      * @param offerId - Offer ID
      * @return {Promise<any>}
      */
-<<<<<<< HEAD
-    async payOutMultiple(
-        blockchainIdentity,
-        offerIds,
-        urgent,
-    ) {
-        const gasLimit = offerIds.length * 200000;
-        const gasPrice = await this.getGasPrice(urgent);
-        const options = {
-            gasLimit,
-            gasPrice: this.web3.utils.toHex(gasPrice),
-            to: this.holdingContractAddress,
-=======
     async getOffer(offerId) {
         this.log.trace(`getOffer(offerId=${offerId})`);
         return this.holdingStorageContract.methods.offer(offerId).call({
@@ -1410,7 +1327,6 @@
             gasLimit: this.web3.utils.toHex(this.config.gas_limit),
             gasPrice: this.web3.utils.toHex(gasPrice),
             to: this.litigationContractAddress,
->>>>>>> 4648264a
         };
 
         this.log.trace(`initiateLitigation (offerId=${offerId}, holderIdentity=${holderIdentity}, litigatorIdentity=${litigatorIdentity}, requestedObjectIndex=${requestedObjectIndex}, requestedBlockIndex=${requestedBlockIndex}, hashArray=${hashArray})`);
@@ -1428,14 +1344,6 @@
     }
 
     /**
-<<<<<<< HEAD
-     * Get litigation encryption type
-     */
-    async getHolderLitigationEncryptionType(offerId, holderIdentity) {
-        this.log.trace(`getHolderLitigationEncryptionType(offer=${offerId}, holderIdentity=${holderIdentity})`);
-        return this.holdingStorageContract.methods
-            .getHolderLitigationEncryptionType(offerId, holderIdentity).call({
-=======
      * Completes litigation for the particular DH
      * @param offerId - Offer ID
      * @param holderIdentity - DH identity
@@ -1469,12 +1377,108 @@
         this.log.trace(`getLitigation(offerId=${offerId}, holderIdentity=${holderIdentity})`);
         return this.litigationStorageContract
             .methods.litigation(offerId, holderIdentity).call({
->>>>>>> 4648264a
                 from: this.config.wallet_address,
             });
     }
 
-<<<<<<< HEAD
+    /**
+     * Gets last litigation timestamp for the holder
+     * @param offerId - Offer ID
+     * @param holderIdentity - Holder identity
+     * @return {Promise<any>}
+     */
+    async getLitigationTimestamp(offerId, holderIdentity) {
+        this.log.trace(`getLitigationTimestamp(offerId=${offerId}, holderIdentity=${holderIdentity})`);
+        return this.litigationStorageContract
+            .methods.getLitigationTimestamp(offerId, holderIdentity).call({
+                from: this.config.wallet_address,
+            });
+    }
+
+    /**
+     * Gets last litigation difficulty
+     * @param offerId - Offer ID
+     * @param holderIdentity - Holder identity
+     * @return {Promise<any>}
+     */
+    async getLitigationDifficulty(offerId, holderIdentity) {
+        this.log.trace(`getLitigationDifficulty(offerId=${offerId}, holderIdentity=${holderIdentity})`);
+        return this.litigationStorageContract
+            .methods.getLitigationReplacementDifficulty(offerId, holderIdentity).call({
+                from: this.config.wallet_address,
+            });
+    }
+
+    /**
+     * Gets last litigation replacement task
+     * @param offerId - Offer ID
+     * @param holderIdentity - Holder identity
+     * @return {Promise<any>}
+     */
+    async getLitigationReplacementTask(offerId, holderIdentity) {
+        this.log.trace(`getLitigationReplacementTask(offerId=${offerId}, holderIdentity=${holderIdentity})`);
+        return this.litigationStorageContract
+            .methods.getLitigationReplacementTask(offerId, holderIdentity).call({
+                from: this.config.wallet_address,
+            });
+    }
+
+    /**
+     * Get staked amount for the holder
+     */
+    async getHolderStakedAmount(offerId, holderIdentity) {
+        this.log.trace(`getHolderStakedAmount(offer=${offerId}, holderIdentity=${holderIdentity})`);
+        return this.holdingStorageContract.methods
+            .getHolderStakedAmount(offerId, holderIdentity).call({
+                from: this.config.wallet_address,
+            });
+    }
+
+    /**
+     * Get paid amount for the holder
+     */
+    async getHolderPaidAmount(offerId, holderIdentity) {
+        this.log.trace(`getHolderPaidAmount(offer=${offerId}, holderIdentity=${holderIdentity})`);
+        return this.holdingStorageContract.methods
+            .getHolderPaidAmount(offerId, holderIdentity).call({
+                from: this.config.wallet_address,
+            });
+    }
+
+    /**
+     * Check that the identity key has a specific purpose
+     * @param identity - ERC-725 identity address
+     * @param key - identity key
+     * @param purpose - purpose to verify
+     * @return {Promise<any>}
+     */
+    async keyHasPurpose(identity, key, purpose) {
+        // Get contract instance
+        const identityContract = new this.web3.eth.Contract(
+            this.erc725IdentityContractAbi,
+            identity,
+        );
+
+        key = Utilities.normalizeHex(key);
+
+        this.log.trace(`identity=${identity} keyHasPurpose(key=${key}, purpose=${purpose.toString()})`);
+
+        return identityContract.methods.keyHasPurpose(key, purpose).call({
+            from: this.config.wallet_address,
+        });
+    }
+
+    /**
+     * Get litigation encryption type
+     */
+    async getHolderLitigationEncryptionType(offerId, holderIdentity) {
+        this.log.trace(`getHolderLitigationEncryptionType(offer=${offerId}, holderIdentity=${holderIdentity})`);
+        return this.holdingStorageContract.methods
+            .getHolderLitigationEncryptionType(offerId, holderIdentity).call({
+                from: this.config.wallet_address,
+            });
+    }
+
     async getTotalPayouts(identity) {
         const totalAmount = new BN(0);
 
@@ -1494,147 +1498,12 @@
     }
 
     /**
-     * Get offer by offer ID
-     * @param offerId - Offer ID
-     * @return {Promise<any>}
-     */
-    async getOffer(offerId) {
-        this.log.trace(`getOffer(offerId=${offerId})`);
-        return this.holdingStorageContract.methods.offer(offerId).call({
-            from: this.config.wallet_address,
-        });
-=======
-    /**
-     * Gets last litigation timestamp for the holder
-     * @param offerId - Offer ID
-     * @param holderIdentity - Holder identity
-     * @return {Promise<any>}
-     */
-    async getLitigationTimestamp(offerId, holderIdentity) {
-        this.log.trace(`getLitigationTimestamp(offerId=${offerId}, holderIdentity=${holderIdentity})`);
-        return this.litigationStorageContract
-            .methods.getLitigationTimestamp(offerId, holderIdentity).call({
-                from: this.config.wallet_address,
-            });
-    }
-
-    /**
-     * Gets last litigation difficulty
-     * @param offerId - Offer ID
-     * @param holderIdentity - Holder identity
-     * @return {Promise<any>}
-     */
-    async getLitigationDifficulty(offerId, holderIdentity) {
-        this.log.trace(`getLitigationDifficulty(offerId=${offerId}, holderIdentity=${holderIdentity})`);
-        return this.litigationStorageContract
-            .methods.getLitigationReplacementDifficulty(offerId, holderIdentity).call({
-                from: this.config.wallet_address,
-            });
-    }
-
-    /**
-     * Gets last litigation replacement task
-     * @param offerId - Offer ID
-     * @param holderIdentity - Holder identity
-     * @return {Promise<any>}
-     */
-    async getLitigationReplacementTask(offerId, holderIdentity) {
-        this.log.trace(`getLitigationReplacementTask(offerId=${offerId}, holderIdentity=${holderIdentity})`);
-        return this.litigationStorageContract
-            .methods.getLitigationReplacementTask(offerId, holderIdentity).call({
-                from: this.config.wallet_address,
-            });
->>>>>>> 4648264a
-    }
-
-    /**
-     * Get staked amount for the holder
-     */
-    async getHolderStakedAmount(offerId, holderIdentity) {
-        this.log.trace(`getHolderStakedAmount(offer=${offerId}, holderIdentity=${holderIdentity})`);
-        return this.holdingStorageContract.methods
-            .getHolderStakedAmount(offerId, holderIdentity).call({
-                from: this.config.wallet_address,
-            });
-    }
-
-    /**
-     * Get paid amount for the holder
-     */
-    async getHolderPaidAmount(offerId, holderIdentity) {
-        this.log.trace(`getHolderPaidAmount(offer=${offerId}, holderIdentity=${holderIdentity})`);
-        return this.holdingStorageContract.methods
-            .getHolderPaidAmount(offerId, holderIdentity).call({
-                from: this.config.wallet_address,
-            });
-    }
-
-    /**
-<<<<<<< HEAD
-=======
-     * Check that the identity key has a specific purpose
-     * @param identity - ERC-725 identity address
-     * @param key - identity key
-     * @param purpose - purpose to verify
-     * @return {Promise<any>}
-     */
-    async keyHasPurpose(identity, key, purpose) {
-        // Get contract instance
-        const identityContract = new this.web3.eth.Contract(
-            this.erc725IdentityContractAbi,
-            identity,
-        );
-
-        key = Utilities.normalizeHex(key);
-
-        this.log.trace(`identity=${identity} keyHasPurpose(key=${key}, purpose=${purpose.toString()})`);
-
-        return identityContract.methods.keyHasPurpose(key, purpose).call({
-            from: this.config.wallet_address,
-        });
-    }
-
-    /**
-     * Get litigation encryption type
-     */
-    async getHolderLitigationEncryptionType(offerId, holderIdentity) {
-        this.log.trace(`getHolderLitigationEncryptionType(offer=${offerId}, holderIdentity=${holderIdentity})`);
-        return this.holdingStorageContract.methods
-            .getHolderLitigationEncryptionType(offerId, holderIdentity).call({
-                from: this.config.wallet_address,
-            });
-    }
-
-    async getTotalPayouts(identity) {
-        const totalAmount = new BN(0);
-
-        const events = await this.contractsByName.HOLDING_CONTRACT.getPastEvents('PaidOut', {
-            fromBlock: 0,
-            toBlock: 'latest',
-        });
-        events.forEach((event) => {
-            if (Utilities.compareHexStrings(
-                event.returnValues.holder,
-                identity,
-            )) {
-                totalAmount.iadd(new BN(event.returnValues.amount));
-            }
-        });
-        return totalAmount.toString();
-    }
-
-    /**
->>>>>>> 4648264a
      * Returns gas price, throws error if not urgent and gas price higher than maximum allowed price
      * @param urgent
      * @returns {Promise<*|number>}
      */
     async getGasPrice(urgent = false) {
-<<<<<<< HEAD
-        const gasPrice = await this.gasPriceService.getGasPrice();
-=======
         const gasPrice = await this.pricingService.getGasPrice();
->>>>>>> 4648264a
         if (gasPrice > this.config.max_allowed_gas_price && !urgent) {
             throw new Error('Gas price higher than maximum allowed price');
         } else {
