--- conflicted
+++ resolved
@@ -97,28 +97,7 @@
     }
 
     /**
-<<<<<<< HEAD
-     * Reads identity from file
-     * @returns {Promise<erc725Identity>}
-     * @private
-     */
-    _loadIdentityFromFile() {
-        const identityFilePath = path.join(
-            this.config.appDataPath,
-            this.config.identity_filepath,
-        );
-        if (fs.existsSync(identityFilePath)) {
-            const content = JSON.parse(fs.readFileSync(identityFilePath).toString());
-            return content.identity;
-        }
-        return null;
-    }
-
-    /**
      * Loads contracts for Blockchain provider (get contract addresses, etc.)
-=======
-     * Initializes Blockchain provider (get contract addresses, etc.)
->>>>>>> 3716a796
      * @returns {Promise<void>}
      */
     async loadContracts() {
