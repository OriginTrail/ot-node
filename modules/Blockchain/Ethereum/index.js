--- conflicted
+++ resolved
@@ -459,9 +459,6 @@
         );
     }
 
-<<<<<<< HEAD
-    async getStakedAmount() {
-=======
     async getStakedAmount(importId) {
         const events = await this.contractsByName.ESCROW_CONTRACT.getPastEvents('allEvents', {
             fromBlock: 0,
@@ -523,7 +520,6 @@
     }
 
     async getTotalStakedAmount() {
->>>>>>> b184369d
         const events = await this.contractsByName.ESCROW_CONTRACT.getPastEvents('allEvents', {
             fromBlock: 0,
             toBlock: 'latest',
