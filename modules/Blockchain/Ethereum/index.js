--- conflicted
+++ resolved
@@ -233,11 +233,6 @@
             REPLACEMENT_CONTRACT: this.replacementContract,
         };
 
-<<<<<<< HEAD
-        this.contractsLoaded = true;
-
-        this.logger.info('Smart contract instances initialized.');
-=======
         if (this.oldHoldingContract) {
             this.contractsByName.OLD_HOLDING_CONTRACT = this.oldHoldingContract;
         }
@@ -245,7 +240,6 @@
         this.contractsLoaded = true;
 
         this.logger.info(`[${this.getBlockchainId()}] Smart contract instances initialized.`);
->>>>>>> 74390918
     }
 
     initialize() {
