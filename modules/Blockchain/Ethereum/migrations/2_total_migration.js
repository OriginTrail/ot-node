--- conflicted
+++ resolved
@@ -1,43 +1,23 @@
 var EscrowHolder = artifacts.require('EscrowHolder'); // eslint-disable-line no-undef
 var TestingUtilities = artifacts.require('TestingUtilities'); // eslint-disable-line no-undef
-var BiddingTest = artifacts.require('BiddingTest'); // eslint-disable-line no-undef
 var TracToken = artifacts.require('TracToken'); // eslint-disable-line no-undef
 var OTFingerprintStore = artifacts.require('OTFingerprintStore'); // eslint-disable-line no-undef
 var Bidding = artifacts.require('Bidding'); // eslint-disable-line no-undef
 var MockEscrowHolder = artifacts.require('MockEscrowHolder'); // eslint-disable-line no-undef
 var MockBidding = artifacts.require('MockBidding'); // eslint-disable-line no-undef
-<<<<<<< HEAD
 
-=======
->>>>>>> e5d7b4a6
-
-const giveMeTracToken = async function giveMeTracToken() {
+const giveMeTracToken = function giveMeTracToken() {
     const token = TracToken.deployed();
     return token;
 };
 
-const giveMeEscrowHolder = async function giveMeEscrowHolder() {
+const giveMeEscrowHolder = function giveMeEscrowHolder() {
     const escrow = EscrowHolder.deployed();
     return escrow;
 };
 
-const giveMeMockEscrowHolder = async function giveMeMockEscrowHolder() {
-    const escrow = MockEscrowHolder.deployed();
-    return escrow;
-};
-
-const giveMeBidding = async function giveMeBidding() {
+const giveMeBidding = function giveMeBidding() {
     const bidding = Bidding.deployed();
-    return bidding;
-};
-
-const giveMeMockBidding = async function giveMeMockBidding() {
-    const bidding = MockBidding.deployed();
-    return bidding;
-};
-
-const giveMeBiddingTest = async function giveMeBiddingTest() {
-    const bidding = BiddingTest.deployed();
     return bidding;
 };
 
@@ -71,19 +51,20 @@
     case 'ganache':
         DC_wallet = accounts[0]; // eslint-disable-line prefer-destructuring
         DH_wallet = accounts[1]; // eslint-disable-line prefer-destructuring
+        deployer.deploy(TestingUtilities);
         deployer.deploy(TracToken, accounts[0], accounts[1], accounts[2])
             .then(() => giveMeTracToken())
-            .then(async (result) => {
+            .then((result) => {
                 token = result;
-                await deployer.deploy(EscrowHolder, token.address)
+                deployer.deploy(EscrowHolder, result.address)
                     .then(() => giveMeEscrowHolder())
-                    .then(async (result) => {
+                    .then((result) => {
                         escrow = result;
-                        await deployer.deploy(BiddingTest, token.address, escrow.address)
-                            .then(() => giveMeBiddingTest())
-                            .then(async (result) => {
+                        deployer.deploy(Bidding, token.address, result.address)
+                            .then(() => giveMeBidding())
+                            .then((result) => {
                                 bidding = result;
-                                await deployer.deploy(OTFingerprintStore)
+                                deployer.deploy(OTFingerprintStore)
                                     .then(() => giveMeFingerprint())
                                     .then((result) => {
                                         fingerprint = result;
@@ -103,36 +84,6 @@
                                                                     });
                                                             });
                                                     });
-                                            });
-                                    });
-                            });
-                    });
-            });
-        break;
-
-    case 'test':
-        deployer.deploy(TracToken, accounts[0], accounts[1], accounts[2])
-            .then(() => giveMeTracToken())
-            .then(async (result) => {
-                token = result;
-                await deployer.deploy(EscrowHolder, token.address)
-                    .then(() => giveMeEscrowHolder())
-                    .then(async (result) => {
-                        escrow = result;
-                        // eslint-disable-next-line max-len
-                        await deployer.deploy(Bidding, token.address, escrow.address)
-                            .then(() => giveMeBidding())
-                            .then(async (result) => {
-                                bidding = result;
-                                await escrow.setBidding(bidding.address)
-                                    .then(async () => {
-                                        await escrow.transferOwnership(bidding.address)
-                                            .then(async () => {
-                                                await deployer.deploy(TestingUtilities);
-                                                console.log('\n\n \t Contract adressess on ganache (for testing):');
-                                                console.log(`\t Token contract address: ${token.address}`);
-                                                console.log(`\t Escrow contract address: ${escrow.address}`);
-                                                console.log(`\t Bidding contract address: ${bidding.address}`);
                                             });
                                     });
                             });
@@ -165,21 +116,6 @@
     case 'mock':
         DC_wallet = accounts[0]; // eslint-disable-line prefer-destructuring
         DH_wallet = accounts[1]; // eslint-disable-line prefer-destructuring
-<<<<<<< HEAD
-        deployer.deploy(TracToken, accounts[0], accounts[1], accounts[2])
-            .then(() => giveMeTracToken())
-            .then(async (result) => {
-                token = result;
-                await deployer.deploy(MockEscrowHolder, token.address)
-                    .then(() => giveMeMockEscrowHolder())
-                    .then((result) => {
-                        escrow = result;
-                        deployer.deploy(MockBidding, token.address, escrow.address)
-                            .then(() => giveMeMockBidding())
-                            .then(async (result) => {
-                                bidding = result;
-                                await deployer.deploy(OTFingerprintStore)
-=======
         deployer.deploy(TestingUtilities);
         deployer.deploy(TracToken, accounts[0], accounts[1], accounts[2])
             .then(() => giveMeTracToken())
@@ -194,7 +130,6 @@
                             .then((result) => {
                                 bidding = result;
                                 deployer.deploy(OTFingerprintStore)
->>>>>>> e5d7b4a6
                                     .then(() => giveMeFingerprint())
                                     .then((result) => {
                                         fingerprint = result;
@@ -206,11 +141,7 @@
                                                             .then(() => {
                                                                 token.finishMinting({ from: accounts[0] }) // eslint-disable-line max-len
                                                                     .then(() => {
-<<<<<<< HEAD
-                                                                        console.log('\n\n \t Contract adressess on ganache (mock versions):');
-=======
                                                                         console.log('\n\n \t Contract adressess on ganache:');
->>>>>>> e5d7b4a6
                                                                         console.log('\t OT-fingerprint address: \t' + fingerprint.address); // eslint-disable-line
                                                                         console.log('\t Token contract address: \t' + token.address); // eslint-disable-line
                                                                         console.log('\t Escrow contract address: \t' + escrow.address); // eslint-disable-line
