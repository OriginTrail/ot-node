var BN = require('bn.js'); // eslint-disable-line no-undef
const { assert, expect } = require('chai');

const TestingUtilities = artifacts.require('TestingUtilities'); // eslint-disable-line no-undef
const TracToken = artifacts.require('TracToken'); // eslint-disable-line no-undef

const Hub = artifacts.require('Hub'); // eslint-disable-line no-undef

const Profile = artifacts.require('Profile'); // eslint-disable-line no-undef
const Holding = artifacts.require('Holding'); // eslint-disable-line no-undef
const Litigation = artifacts.require('Litigation'); // eslint-disable-line no-undef
const Replacement = artifacts.require('Replacement'); // eslint-disable-line no-undef
const MockLitigation = artifacts.require('MockLitigation'); // eslint-disable-line no-undef

const ProfileStorage = artifacts.require('ProfileStorage'); // eslint-disable-line no-undef
const HoldingStorage = artifacts.require('HoldingStorage'); // eslint-disable-line no-undef
const LitigationStorage = artifacts.require('LitigationStorage'); // eslint-disable-line no-undef
const Reading = artifacts.require('Reading'); // eslint-disable-line no-undef

const Identity = artifacts.require('Identity'); // eslint-disable-line no-undef

var Web3 = require('web3');

var web3;

var Ganache = require('ganache-core');

// Helper variables
var errored = true;
var DC_identity;
var DH_identity;
var DC_wallet;
var DH_wallet;
var offerId;
var tokensToDeposit = (new BN(5)).mul(new BN(10).pow(new BN(21)));
const emptyAddress = '0x0000000000000000000000000000000000000000';

// Variables used for litigation
const letters = ['A', 'B', 'C', 'D', 'E', 'F', 'G', 'H'];
const requested_data_index = 5;
var requested_data = [];
var hashes = [];
var hash_AB;
var hash_CD;
var hash_EF;
var hash_GH;
var hash_ABCD;
var hash_EFGH;
var root_hash;

// Offer variables
const dataSetId = '0x8cad6896887d99d70db8ce035d331ba2ade1a5e1161f38ff7fda76cf7c308cde';
let dataRootHash;
let redLitigationHash;
let greenLitigationHash;
let blueLitigationHash;
const dcNodeId = '0x5cad6896887d99d70db8ce035d331ba2ade1a5e1161f38ff7fda76cf7c308cde';
const holdingTimeInMinutes = new BN(1);
const tokenAmountPerHolder = new BN(120);
const dataSetSizeInBytes = new BN(1024);
const litigationIntervalInMinutes = new BN(1);

// Profile variables
var privateKeys = [];
var identities = [];

// Contracts used in test
var trac;
var profile;
var holding;
var litigation;
var replacement;
var holdingStorage;
var profileStorage;
var litigationStorage;
var util;

// eslint-disable-next-line no-undef
contract('Litigation testing', async (accounts) => {
    // eslint-disable-next-line no-undef
    before(async () => {
        // Get contracts used in hook
        trac = await TracToken.deployed();
        profile = await Profile.deployed();
        holding = await Holding.deployed();
        litigation = await Litigation.deployed();
        replacement = await Replacement.deployed();
        holdingStorage = await HoldingStorage.deployed();
        profileStorage = await ProfileStorage.deployed();
        litigationStorage = await LitigationStorage.deployed();
        util = await TestingUtilities.deployed();

        privateKeys = [
            '0x02b39cac1532bef9dba3e36ec32d3de1e9a88f1dda597d3ac6e2130aed9adc4e',
            '0xb1c53fd90d0172ff60f14f61f7a09555a9b18aa3c371991d77209cfe524e71e6',
            '0x8ab3477bf3a1e0af66ab468fafd6cf982df99a59fee405d99861e7faf4db1f7b',
            '0xc80796c049af64d07c76ab4cfb00655895368c60e50499e56cdc3c38d09aa88e',
            '0x239d785cea7e22f23d1fa0f22a7cb46c04d81498ce4f2de07a9d2a7ceee45004',
            '0x021336479aa1553e42bfcd3b928dee791db84a227906cb7cec5982d382ecf106',
            '0x217479bee25ed6d28302caec069c7297d0c3aefdda81cf91ed754c4d660862ae',
            '0xa050f7b3a0479a55e9ddd074d218fbfea302f061e9f21a117a2ec1f0b986a363',
            '0x0dbaee2066aacd16d43a9e23649f232913bca244369463320610ffe6ffb0d69d',
            '0x63b854ff0d973dbd4808a6def4c6a7f65bebcaec07520fbf1c0056331af65a7b',
        ];


        // Generate web3 and set provider
        web3 = new Web3('HTTP://127.0.0.1:7545');
        web3.setProvider(Ganache.provider());

        // Generate eth_account, identities, and profiles

        // Increase approval for depositing tokens
        let promises = [];
        for (let i = 0; i < accounts.length; i += 1) {
            promises[i] = trac.increaseApproval(
                profile.address,
                tokensToDeposit,
                { from: accounts[i] },
            );
        }
        await Promise.all(promises);

        let res;
        // Generate profiles
        for (let i = 0; i < accounts.length; i += 1) {
            // eslint-disable-next-line no-await-in-loop
            res = await profile.createProfile(
                accounts[i],
                accounts[i],
                tokensToDeposit,
                false,
                '0x7e9f99b7971cb3de779690a82fec5e2ceec74dd0',
                { from: accounts[i] },
            );
            identities[i] = res.logs[0].args.newIdentity;
        }

        DC_wallet = accounts[accounts.length - 1];
        DC_identity = identities[identities.length - 1];

        // eslint-disable-next-line prefer-destructuring
        DH_wallet = accounts[0];
        // eslint-disable-next-line prefer-destructuring
        DH_identity = identities[0];

        // Calculate litigation root hash
        // Merkle tree structure
        /*      / \
               /   \
              /     \
             /       \
            /         \
           / \       / \
          /   \     /   \
         /\   /\   /\   /\
        A  B C  D E  F G  H  */

        // Calculating hashes of requested data
        promises = [];
        for (let i = 0; i < 8; i += 1) {
            promises[i] = util.keccakString.call(letters[i]);
        }
        requested_data = await Promise.all(promises);

        // Calculating indexed hashes of requested data
        promises = [];
        for (let i = 0; i < 8; i += 1) {
            promises[i] = util.keccakIndex.call(requested_data[i], i);
        }
        hashes = await Promise.all(promises);

        // Creating merkle tree
        hash_AB = await util.keccak2hashes.call(hashes[0], hashes[1]);
        hash_CD = await util.keccak2hashes.call(hashes[2], hashes[3]);
        hash_EF = await util.keccak2hashes.call(hashes[4], hashes[5]);
        hash_GH = await util.keccak2hashes.call(hashes[6], hashes[7]);
        hash_ABCD = await util.keccak2hashes.call(hash_AB, hash_CD);
        hash_EFGH = await util.keccak2hashes.call(hash_EF, hash_GH);
        root_hash = await util.keccak2hashes.call(hash_ABCD, hash_EFGH);

        dataRootHash = root_hash;
        redLitigationHash = root_hash;
        greenLitigationHash = root_hash;
        blueLitigationHash = root_hash;
    });

    // eslint-disable-next-line no-undef
    beforeEach(async () => {
        // Creating offer used for litigation
        const res = await holding.createOffer(
            DC_identity,
            dataSetId,
            dataRootHash,
            redLitigationHash,
            greenLitigationHash,
            blueLitigationHash,
            dcNodeId,
            holdingTimeInMinutes,
            tokenAmountPerHolder,
            dataSetSizeInBytes,
            litigationIntervalInMinutes,
            { from: DC_wallet },
        );
        // eslint-disable-next-line prefer-destructuring
        offerId = res.logs[0].args.offerId;
        const task = await holdingStorage.getOfferTask.call(offerId);

        const hash1 = await util.keccakAddressBytes(identities[0], task);
        const hash2 = await util.keccakAddressBytes(identities[1], task);
        const hash3 = await util.keccakAddressBytes(identities[2], task);

        const sortedIdentities = [
            {
                identity: identities[0],
                privateKey: privateKeys[0],
                hash: hash1,
            },
            {
                identity: identities[1],
                privateKey: privateKeys[1],
                hash: hash2,
            },
            {
                identity: identities[2],
                privateKey: privateKeys[2],
                hash: hash3,
            },
        ].sort((x, y) => x.hash.localeCompare(y.hash));

        const solution = await util.keccakBytesBytesBytes.call(
            sortedIdentities[0].hash,
            sortedIdentities[1].hash,
            sortedIdentities[2].hash,
        );

        // Calculate task solution
        for (var i = 65; i >= 2; i -= 1) {
            if (task.charAt(task.length - 1) === solution.charAt(i)) break;
        }
        if (i === 2) {
            assert(false, 'Could not find solution for offer challenge!');
        }
        const shift = 65 - i;

        // Calculating confirmations to be signed by DH's
        var confirmations = [];
        let promises = [];
        for (let i = 0; i < 3; i += 1) {
            // eslint-disable-next-line no-await-in-loop
            promises[i] = await util.keccakBytesAddress.call(offerId, sortedIdentities[i].identity);
        }
        confirmations = await Promise.all(promises);

        // Signing calculated confirmations
        promises = [];
        for (let i = 0; i < 3; i += 1) {
            // eslint-disable-next-line no-await-in-loop
            promises[i] = web3.eth.accounts.sign(
                confirmations[i],
                sortedIdentities[i].privateKey,
            );
        }
        const signedConfirmations = await Promise.all(promises);

        await holding.finalizeOffer(
            DC_identity,
            offerId,
            shift,
            signedConfirmations[0].signature,
            signedConfirmations[1].signature,
            signedConfirmations[2].signature,
            [new BN(2), new BN(2), new BN(2)],
            [
                sortedIdentities[0].identity,
                sortedIdentities[1].identity,
                sortedIdentities[2].identity,
            ],
            emptyAddress,
            { from: DC_wallet },
        );
    });


    // eslint-disable-next-line no-undef
    it('Challenge and replace an unresponsive DH', async () => {
        // Get initial litigation values
        const initialLitigationState =
            await litigationStorage.litigation.call(offerId, DH_identity);
        const initialOfferState = await holdingStorage.offer.call(offerId);
        const initialDhProfileState = await profileStorage.profile.call(DH_identity);
        const initialDhHolderState = await holdingStorage.holder.call(offerId, DH_identity);
        const initialDcState = await profileStorage.profile.call(DC_identity);
        let initialReplacementProfile = [{}, {}, {}];
        let promises = [];
        for (let i = 0; i < 3; i += 1) {
            initialReplacementProfile[i].identity = identities[i + 3];
            promises[i] = profileStorage.profile.call(identities[i + 3]);
        }
        let res = await Promise.all(promises);
        for (let i = 0; i < 3; i += 1) {
            initialReplacementProfile[i].profile = res[i];
        }

        assert(
            initialLitigationState.status.isZero(),
            'Initial litigation status differs from expected! ' +
            `Got ${initialLitigationState.status.toString()} but expected 0!`,
        );
        assert(
            initialLitigationState.timestamp.isZero(),
            'Initial litigation timestamp differs from expected! ' +
            `Got ${initialLitigationState.timestamp.toString()} but expected 0!`,
        );
        assert(
            initialDhHolderState.stakedAmount.eq(initialOfferState.tokenAmountPerHolder),
            'Initial holder staked amount differs from expected! ' +
            `Got ${initialDhHolderState.stakedAmount.toString()} but expected ${initialOfferState.tokenAmountPerHolder.toString()}!`,
        );
        assert(
            initialDhHolderState.paidAmount.isZero(),
            'Initial litigation status differs from expected! ' +
            `Got ${initialDhHolderState.paidAmount.toString()} but expected 0!`,
        );
        assert(
            initialDhHolderState.paymentTimestamp.eq(initialOfferState.startTime),
            'Initial payment timestamp differs from expected! ' +
            `Got ${initialDhHolderState.paymentTimestamp.toString()} but expected ${initialOfferState.startTime.toString()}!`,
        );

        // Move offer half way through
        let timestamp = initialOfferState.startTime;
        timestamp = timestamp.sub(holdingTimeInMinutes.muln(60).divn(2));
        await holdingStorage.setOfferStartTime(offerId, timestamp);
        await holdingStorage.setHolderPaymentTimestamp(offerId, DH_identity, timestamp);

        // Initiate litigation for data number 5
        res = await litigation.initiateLitigation(
            offerId,
            DH_identity,
            DC_identity,
            new BN(5),
            [hashes[4], hash_GH, hash_ABCD],
            { from: DC_wallet },
        );

        // Instead of answering litigation
        // move the litigation timestamp in order to simulate lack of answer
        timestamp = await litigationStorage.getLitigationTimestamp.call(offerId, DH_identity);
        timestamp = timestamp.sub(litigationIntervalInMinutes.muln(60).addn(1));
        await litigationStorage.setLitigationTimestamp(offerId, DH_identity, timestamp);
        // Move the offer time as well
        timestamp = await holdingStorage.getOfferStartTime.call(offerId);
        timestamp = timestamp.sub(litigationIntervalInMinutes.muln(60).addn(1));
        await holdingStorage.setOfferStartTime(offerId, timestamp);
        await holdingStorage.setHolderPaymentTimestamp(offerId, DH_identity, timestamp);

        // Complete litigation
        res = await litigation.completeLitigation(
            offerId,
            DH_identity,
            DC_identity,
            hashes[5],
            { from: DC_wallet, gasLimit: 6000000 },
        );

        // Verify previous holder paid amount
        const holderPaidAmount =
            await holdingStorage.getHolderPaidAmount.call(offerId, DH_identity);
        assert(
            holderPaidAmount.gt(tokenAmountPerHolder.divn(2).subn(5)) &&
                holderPaidAmount.lt(tokenAmountPerHolder.divn(2).addn(5)),
            'Incorrect paid amount for DH after litigation completion!' +
            ` Got ${res.toString()} but expected ${tokenAmountPerHolder.divn(2).toString()}`,
        );

        const task = (await litigationStorage.litigation.call(
            offerId,
            DH_identity,
        )).replacementTask;

        const hash1 = await util.keccakAddressBytes(identities[3], task);
        const hash2 = await util.keccakAddressBytes(identities[4], task);
        const hash3 = await util.keccakAddressBytes(identities[5], task);

        const sortedIdentities = [
            {
                identity: identities[3],
                privateKey: privateKeys[3],
                hash: hash1,
            },
            {
                identity: identities[4],
                privateKey: privateKeys[4],
                hash: hash2,
            },
            {
                identity: identities[5],
                privateKey: privateKeys[5],
                hash: hash3,
            },
        ].sort((x, y) => x.hash.localeCompare(y.hash));

        const solution = await util.keccakBytesBytesBytes.call(
            sortedIdentities[0].hash,
            sortedIdentities[1].hash,
            sortedIdentities[2].hash,
        );

        let i = 0;
        // Calculate task solution
        for (i = 65; i >= 2; i -= 1) {
            if (task.charAt(task.length - 1)
                === solution.charAt(i)) break;
        }
        if (i === 2) {
            assert(false, 'Could not find solution for offer challenge!');
        }
        const shift = 65 - i;

        // Calculating confirmations to be signed by DH's
        var confirmations = [];
        promises = [];
        for (let i = 0; i < 3; i += 1) {
            // eslint-disable-next-line no-await-in-loop
            promises[i] = util.keccakBytesAddress.call(offerId, sortedIdentities[i].identity);
        }
        confirmations = await Promise.all(promises);

        // Signing calculated confirmations
        promises = [];
        for (let i = 0; i < 3; i += 1) {
            // eslint-disable-next-line no-await-in-loop
            promises[i] = web3.eth.accounts.sign(
                confirmations[i],
                sortedIdentities[i].privateKey,
            );
        }
        const signedConfirmations = await Promise.all(promises);

        res = await replacement.replaceHolder(
            offerId,
            DH_identity,
            DC_identity,
            shift,
            signedConfirmations[0].signature,
            signedConfirmations[1].signature,
            signedConfirmations[2].signature,
            [
                sortedIdentities[0].identity,
                sortedIdentities[1].identity,
                sortedIdentities[2].identity,
            ],
            { from: DC_wallet },
        );

        // eslint-disable-next-line arrow-body-style
        const replacementDH = res.logs.find((element) => {
            return element.event === 'ReplacementCompleted';
        }).args.chosenHolder;

        // eslint-disable-next-line arrow-body-style
        initialReplacementProfile = initialReplacementProfile.find((element) => {
            return element.identity === replacementDH;
        }).profile;

        const replacementHolderState = await holdingStorage.holder.call(offerId, replacementDH);
        const replacementProfileState = await profileStorage.profile.call(replacementDH);

        // Replacement holder assertions
        assert(
            replacementHolderState.stakedAmount.eq(tokenAmountPerHolder.sub(holderPaidAmount)),
            'Replacement holder staked amount not matching! ' +
            `Got ${replacementHolderState.stakedAmount.toString()} ` +
            `but expected ${tokenAmountPerHolder.sub(holderPaidAmount).toString()}`,
        );
        assert(
            replacementHolderState.paidAmount.isZero(),
            'Replacement holder paid amount incorrect! ' +
            `Got ${replacementHolderState.paidAmount.toString()}, but expected zero!`,
        );
        assert(
            replacementProfileState.stakeReserved.eq(initialReplacementProfile.stakeReserved
                .add(tokenAmountPerHolder.sub(holderPaidAmount))),
            'Replacement holder staked amount not matching! ' +
            `Got ${replacementProfileState.stakeReserved.toString()} ` +
            `but expected ${initialReplacementProfile.stakeReserved.add(tokenAmountPerHolder.sub(holderPaidAmount)).toString()}`,
        );

        const finalLitigationState = await litigationStorage.litigation.call(offerId, DH_identity);
        const replacementLitigationState =
            await litigationStorage.litigation.call(offerId, replacementDH);
        const finalOfferState = await holdingStorage.offer.call(offerId);
        const finalDhProfileState = await profileStorage.profile.call(DH_identity);
        const finalDhHolderState = await holdingStorage.holder.call(offerId, DH_identity);
        const finalDcState = await profileStorage.profile.call(DC_identity);

        assert(
            replacementLitigationState.status.eq(new BN(0)),
            `Final litigation status differs from expected! Got ${replacementLitigationState.status.toString()} but expected 0!`,
        );
        assert(
            finalLitigationState.status.eq(new BN(4)),
            `Final litigation status differs from expected! Got ${finalLitigationState.status.toString()} but expected 4!`,
        );
        assert(
            replacementLitigationState.timestamp.isZero(),
            `Replacement litigation timestamp differs from expected! Got ${replacementLitigationState.timestamp.toString()} but expected 0!`,
        );
        assert(
            finalDhHolderState.stakedAmount.eq(initialOfferState.tokenAmountPerHolder),
            `Initial holder staked amount differs from expected! Got ${finalDhHolderState.stakedAmount.toString()} but expected ${initialOfferState.tokenAmountPerHolder.toString()}!`,
        );
    });

    // eslint-disable-next-line no-undef
    it('Litigation completion should block DH from payout', async () => {
        // Get initial litigation values
        let res = await litigationStorage.litigation.call(offerId, identities[0]);

        // Move offer half way through
        let timestamp = await holdingStorage.getOfferStartTime.call(offerId);
        timestamp = timestamp.sub(holdingTimeInMinutes.muln(60).divn(2));
        await holdingStorage.setOfferStartTime(offerId, timestamp);
        await holdingStorage.setHolderPaymentTimestamp(offerId, DH_identity, timestamp);

        // Initiate litigation
        res = await litigation.initiateLitigation(
            offerId,
            DH_identity,
            DC_identity,
            new BN(0),
            [hashes[1], hash_CD, hash_EFGH],
            { from: DC_wallet },
        );

        // Instead of answering litigation
        // move the litigation timestamp in order to simulate lack of answer
        timestamp = await litigationStorage.getLitigationTimestamp.call(offerId, DH_identity);
        timestamp = timestamp.sub(litigationIntervalInMinutes.muln(60).addn(1));
        await litigationStorage.setLitigationTimestamp(offerId, DH_identity, timestamp);
        timestamp = await holdingStorage.getOfferStartTime.call(offerId);
        timestamp = timestamp.sub(litigationIntervalInMinutes.muln(60).addn(1));
        await holdingStorage.setOfferStartTime(offerId, timestamp);
        await holdingStorage.setHolderPaymentTimestamp(offerId, DH_identity, timestamp);

        // Complete litigation
        await litigation.completeLitigation(
            offerId,
            DH_identity,
            DC_identity,
            hashes[0],
            { from: DC_wallet, gasLimit: 6000000 },
        );

        let failed = false;
        try {
            await holding.payOut(identities[0], offerId);
        } catch (err) {
            failed = true;
        } finally {
            assert(failed, 'Expected payout to fail');
        }
    });

    // eslint-disable-next-line no-undef
    it('Inactive DC should enable DH to payout some time after answering', async () => {
        // Get initial litigation values
        let res = await litigationStorage.litigation.call(offerId, identities[0]);

        // Initiate litigation
        res = await litigation.initiateLitigation(
            offerId,
            identities[0],
            DC_identity,
            new BN(0),
            [hashes[1], hash_CD, hash_EFGH],
            { from: DC_wallet },
        );

        let timestamp = await holdingStorage.getOfferStartTime.call(offerId);
        timestamp = timestamp.sub(new BN(80));
        await holdingStorage.setOfferStartTime(offerId, timestamp);

        // answerLitigation(bytes32 offerId, address holderIdentity, bytes32 requestedData)
        await litigation.answerLitigation(offerId, identities[0], hashes[0]);

        res = await litigationStorage.litigation.call(offerId, identities[0]);

        // Instead of completing litigation
        // move the litigation timestamp in order to simulate lack of answer
        timestamp = await litigationStorage.getLitigationTimestamp.call(offerId, DH_identity);
        timestamp = timestamp.sub(litigationIntervalInMinutes.muln(60).addn(1));
        await litigationStorage.setLitigationTimestamp(offerId, DH_identity, timestamp);
        timestamp = await holdingStorage.getOfferStartTime.call(offerId);
        timestamp = timestamp.sub(litigationIntervalInMinutes.muln(60).addn(1));
        await holdingStorage.setOfferStartTime(offerId, timestamp);
        await holdingStorage.setHolderPaymentTimestamp(offerId, DH_identity, timestamp);

        let failed = false;
        try {
            await holding.payOut(identities[0], offerId);
        } catch (err) {
            console.log(err);
            failed = true;
        } finally {
            assert(!failed, 'Expected payout failed');
        }
    });

    // eslint-disable-next-line no-undef
    it('Inactive DC should enable DH to payout some time after answering', async () => {
        // Get initial litigation values
        let res = await litigationStorage.litigation.call(offerId, identities[0]);

        // Initiate litigation
        res = await litigation.initiateLitigation(
            offerId,
            identities[0],
            DC_identity,
            new BN(0),
            [hashes[1], hash_CD, hash_EFGH],
            { from: DC_wallet },
        );

        let timestamp = await holdingStorage.getOfferStartTime.call(offerId);
        timestamp = timestamp.sub(new BN(80));
        await holdingStorage.setOfferStartTime(offerId, timestamp);

        // answerLitigation(bytes32 offerId, address holderIdentity, bytes32 requestedData)
        await litigation.answerLitigation(offerId, identities[0], hashes[0]);

        res = await litigationStorage.litigation.call(offerId, identities[0]);

        timestamp = await litigationStorage.getLitigationTimestamp.call(offerId, identities[0]);
        timestamp = timestamp.sub(new BN(80));
        await litigationStorage.setLitigationTimestamp(offerId, identities[0], timestamp);

        let failed = false;
        try {
            await holding.payOut(identities[0], offerId);
        } catch (err) {
            console.log(err);
            failed = true;
        } finally {
            assert(!failed, 'Expected payout failed');
        }
    });

    // eslint-disable-next-line no-undef
<<<<<<< HEAD
    it('DH answered correctly, DC Completes', async () => {
        // Get initial litigation values
        let res = await litigationStorage.litigation.call(offerId, identities[0]);

        // Initiate litigation
        res = await litigation.initiateLitigation(
=======
    it('should replace 3 new DHs when DC completes and replaces', async () => {
        // Scenario 3.1:
        // DC Completes and replaces DH (result should be 3 new DHs))
        const litigationStatus = {
            completed: '0',
            initiated: '1',
            answered: '2',
            replacing: '3',
            replaced: '4',
        };
        const wrongAnswer = '0xe4805086a97028f6dc0c544612d99b8791131396c62a8a543ee8aa3940f7318a';
        // Get initial litigation values
        await litigationStorage.litigation.call(offerId, identities[0]);

        // Initiate litigation
        await litigation.initiateLitigation(
>>>>>>> 07b0559f
            offerId,
            identities[0],
            DC_identity,
            new BN(0),
            [hashes[1], hash_CD, hash_EFGH],
            { from: DC_wallet },
        );
<<<<<<< HEAD
        console.log(`\t Gas used for initiating litigation: ${res.receipt.gasUsed}`);

        const requestedData = requested_data[0];

        res = await litigation.answerLitigation(offerId, identities[0], requestedData);

        // Complete litigation
        res = await litigation.completeLitigation(
            offerId,
            identities[0],
            DC_identity,
            hashes[0],
            { from: DC_wallet, gasLimit: 6000000 },
        );

        res = await litigationStorage.litigation.call(offerId, identities[0]);
        assert(res.status.toString('hex') === '0');
    });

    // eslint-disable-next-line no-undef
    it('DH did not answer, DC inactive', async () => {
        // Get initial litigation values
        let res = await litigationStorage.litigation.call(offerId, identities[0]);

        // Initiate litigation
        res = await litigation.initiateLitigation(
            offerId,
            identities[0],
            DC_identity,
            new BN(0),
            [hashes[1], hash_CD, hash_EFGH],
            { from: DC_wallet },
        );
        console.log(`\t Gas used for initiating litigation: ${res.receipt.gasUsed}`);

        const requestedData = requested_data[0];

        // DH does not answer
        // DC is inactive,
        // Expire offer holding period
        // Expire litigation period

        let timestamp = await holdingStorage.getOfferStartTime.call(offerId);
        timestamp = timestamp.sub(new BN((parseInt(holdingTimeInMinutes, 10) * 60) + 1));
        await holdingStorage.setOfferStartTime(offerId, timestamp);
        timestamp = await litigationStorage.getLitigationTimestamp.call(offerId, identities[0]);
        timestamp = timestamp.sub(new BN(1000));
        await litigationStorage.setLitigationTimestamp(offerId, identities[0], timestamp);

        try {
            await holding.payOut(identities[0], offerId);
        } catch (err) {
            console.log(err);
            assert(false, 'DH should successfully complete the payout');
        }
=======

        let litigationStruct = await litigationStorage.litigation.call(offerId, identities[0]);
        expect(litigationStruct.status.toString()).to.equal(litigationStatus.initiated);

        // Let the DH answer wrongly.
        await litigation.answerLitigation(offerId, identities[0], wrongAnswer);

        litigationStruct = await litigationStorage.litigation.call(offerId, identities[0]);
        expect(litigationStruct.status.toString()).to.equal(litigationStatus.answered);

        // Complete litigation
        await litigation.completeLitigation(
            offerId,
            identities[0],
            DC_identity,
            requested_data[0],
            { from: DC_wallet, gasLimit: 6000000 },
        );

        litigationStruct = await litigationStorage.litigation.call(offerId, identities[0]);
        expect(litigationStruct.status.toString()).to.equal(litigationStatus.replacing);

        // Start replacement.
        const task = (await litigationStorage.litigation.call(
            offerId,
            DH_identity,
        )).replacementTask;

        const hash1 = await util.keccakAddressBytes(identities[3], task);
        const hash2 = await util.keccakAddressBytes(identities[4], task);
        const hash3 = await util.keccakAddressBytes(identities[5], task);

        const sortedIdentities = [
            {
                identity: identities[3],
                privateKey: privateKeys[3],
                hash: hash1,
            },
            {
                identity: identities[4],
                privateKey: privateKeys[4],
                hash: hash2,
            },
            {
                identity: identities[5],
                privateKey: privateKeys[5],
                hash: hash3,
            },
        ].sort((x, y) => x.hash.localeCompare(y.hash));

        const solution = await util.keccakBytesBytesBytes.call(
            sortedIdentities[0].hash,
            sortedIdentities[1].hash,
            sortedIdentities[2].hash,
        );

        // Calculate task solution
        let i;
        for (i = 65; i >= 2; i -= 1) {
            if (task.charAt(task.length - 1)
                    === solution.charAt(i)) {
                break;
            }
        }
        assert(i !== 2, 'Could not find solution for offer challenge!');
        const shift = 65 - i;

        // Calculating confirmations to be signed by DHs
        let promises = [];
        for (let i = 0; i < 3; i += 1) {
            // eslint-disable-next-line no-await-in-loop
            promises[i] = util.keccakBytesAddress.call(offerId, sortedIdentities[i].identity);
        }
        const confirmations = await Promise.all(promises);

        // Signing calculated confirmations
        promises = [];
        for (let i = 0; i < 3; i += 1) {
            // eslint-disable-next-line no-await-in-loop
            promises[i] = web3.eth.accounts.sign(confirmations[i], sortedIdentities[i].privateKey);
        }
        const signedConfirmations = await Promise.all(promises);

        await replacement.replaceHolder(
            offerId,
            identities[0],
            DC_identity,
            shift,
            signedConfirmations[0].signature,
            signedConfirmations[1].signature,
            signedConfirmations[2].signature,
            [
                sortedIdentities[0].identity,
                sortedIdentities[1].identity,
                sortedIdentities[2].identity,
            ],
            { from: DC_wallet },
        );

        litigationStruct = await litigationStorage.litigation.call(
            offerId,
            identities[0],
        );
        expect(litigationStruct.status.toString()).to.equal(litigationStatus.replaced);
>>>>>>> 07b0559f
    });
});<|MERGE_RESOLUTION|>--- conflicted
+++ resolved
@@ -648,14 +648,77 @@
     });
 
     // eslint-disable-next-line no-undef
-<<<<<<< HEAD
     it('DH answered correctly, DC Completes', async () => {
         // Get initial litigation values
         let res = await litigationStorage.litigation.call(offerId, identities[0]);
 
         // Initiate litigation
         res = await litigation.initiateLitigation(
-=======
+            offerId,
+            identities[0],
+            DC_identity,
+            new BN(0),
+            [hashes[1], hash_CD, hash_EFGH],
+            { from: DC_wallet },
+        );
+        console.log(`\t Gas used for initiating litigation: ${res.receipt.gasUsed}`);
+
+        const requestedData = requested_data[0];
+
+        res = await litigation.answerLitigation(offerId, identities[0], requestedData);
+
+        // Complete litigation
+        res = await litigation.completeLitigation(
+            offerId,
+            identities[0],
+            DC_identity,
+            hashes[0],
+            { from: DC_wallet, gasLimit: 6000000 },
+        );
+
+        res = await litigationStorage.litigation.call(offerId, identities[0]);
+        assert(res.status.toString('hex') === '0');
+    });
+
+    // eslint-disable-next-line no-undef
+    it('DH did not answer, DC inactive', async () => {
+        // Get initial litigation values
+        let res = await litigationStorage.litigation.call(offerId, identities[0]);
+
+        // Initiate litigation
+        res = await litigation.initiateLitigation(
+            offerId,
+            identities[0],
+            DC_identity,
+            new BN(0),
+            [hashes[1], hash_CD, hash_EFGH],
+            { from: DC_wallet },
+        );
+        console.log(`\t Gas used for initiating litigation: ${res.receipt.gasUsed}`);
+
+        const requestedData = requested_data[0];
+
+        // DH does not answer
+        // DC is inactive,
+        // Expire offer holding period
+        // Expire litigation period
+
+        let timestamp = await holdingStorage.getOfferStartTime.call(offerId);
+        timestamp = timestamp.sub(new BN((parseInt(holdingTimeInMinutes, 10) * 60) + 1));
+        await holdingStorage.setOfferStartTime(offerId, timestamp);
+        timestamp = await litigationStorage.getLitigationTimestamp.call(offerId, identities[0]);
+        timestamp = timestamp.sub(new BN(1000));
+        await litigationStorage.setLitigationTimestamp(offerId, identities[0], timestamp);
+
+        try {
+            await holding.payOut(identities[0], offerId);
+        } catch (err) {
+            console.log(err);
+            assert(false, 'DH should successfully complete the payout');
+        }
+    });
+
+    // eslint-disable-next-line no-undef
     it('should replace 3 new DHs when DC completes and replaces', async () => {
         // Scenario 3.1:
         // DC Completes and replaces DH (result should be 3 new DHs))
@@ -672,7 +735,6 @@
 
         // Initiate litigation
         await litigation.initiateLitigation(
->>>>>>> 07b0559f
             offerId,
             identities[0],
             DC_identity,
@@ -680,63 +742,6 @@
             [hashes[1], hash_CD, hash_EFGH],
             { from: DC_wallet },
         );
-<<<<<<< HEAD
-        console.log(`\t Gas used for initiating litigation: ${res.receipt.gasUsed}`);
-
-        const requestedData = requested_data[0];
-
-        res = await litigation.answerLitigation(offerId, identities[0], requestedData);
-
-        // Complete litigation
-        res = await litigation.completeLitigation(
-            offerId,
-            identities[0],
-            DC_identity,
-            hashes[0],
-            { from: DC_wallet, gasLimit: 6000000 },
-        );
-
-        res = await litigationStorage.litigation.call(offerId, identities[0]);
-        assert(res.status.toString('hex') === '0');
-    });
-
-    // eslint-disable-next-line no-undef
-    it('DH did not answer, DC inactive', async () => {
-        // Get initial litigation values
-        let res = await litigationStorage.litigation.call(offerId, identities[0]);
-
-        // Initiate litigation
-        res = await litigation.initiateLitigation(
-            offerId,
-            identities[0],
-            DC_identity,
-            new BN(0),
-            [hashes[1], hash_CD, hash_EFGH],
-            { from: DC_wallet },
-        );
-        console.log(`\t Gas used for initiating litigation: ${res.receipt.gasUsed}`);
-
-        const requestedData = requested_data[0];
-
-        // DH does not answer
-        // DC is inactive,
-        // Expire offer holding period
-        // Expire litigation period
-
-        let timestamp = await holdingStorage.getOfferStartTime.call(offerId);
-        timestamp = timestamp.sub(new BN((parseInt(holdingTimeInMinutes, 10) * 60) + 1));
-        await holdingStorage.setOfferStartTime(offerId, timestamp);
-        timestamp = await litigationStorage.getLitigationTimestamp.call(offerId, identities[0]);
-        timestamp = timestamp.sub(new BN(1000));
-        await litigationStorage.setLitigationTimestamp(offerId, identities[0], timestamp);
-
-        try {
-            await holding.payOut(identities[0], offerId);
-        } catch (err) {
-            console.log(err);
-            assert(false, 'DH should successfully complete the payout');
-        }
-=======
 
         let litigationStruct = await litigationStorage.litigation.call(offerId, identities[0]);
         expect(litigationStruct.status.toString()).to.equal(litigationStatus.initiated);
@@ -797,7 +802,7 @@
         let i;
         for (i = 65; i >= 2; i -= 1) {
             if (task.charAt(task.length - 1)
-                    === solution.charAt(i)) {
+                === solution.charAt(i)) {
                 break;
             }
         }
@@ -841,6 +846,5 @@
             identities[0],
         );
         expect(litigationStruct.status.toString()).to.equal(litigationStatus.replaced);
->>>>>>> 07b0559f
     });
 });