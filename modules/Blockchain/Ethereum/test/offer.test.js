--- conflicted
+++ resolved
@@ -203,11 +203,7 @@
             // eslint-disable-next-line no-await-in-loop
             res = await profile.createProfile(
                 accounts[i],
-<<<<<<< HEAD
-                '0x4cad6896887d99d70db8ce035d331ba2ade1a5e1161f38ff7fda76cf7c308cde',
-=======
                 accounts[i],
->>>>>>> d8857872
                 tokensToDeposit,
                 false,
                 '0x7e9f99b7971cb3de779690a82fec5e2ceec74dd0',
@@ -445,20 +441,10 @@
         const initialStakeDC = res.stake;
         const initialStakeReservedDC = res.stakeReserved;
 
-        for (i = 0; i < 2; i += 1) {
+        for (i = 0; i < 3; i += 1) {
             // eslint-disable-next-line no-await-in-loop
             await holding.payOut(identities[i], offerId, { from: accounts[i] });
         }
-<<<<<<< HEAD
-        const array = [];
-        array.push(offerId);
-        res = await holding.payOutMultiple(
-            identities[2],
-            array,
-            { from: accounts[2], gas: 200000 },
-        );
-        console.log(`\tGasUsed: ${res.receipt.gasUsed}`);
-=======
 
         const finalStake = [];
         const finalStakeReserved = [];
@@ -492,7 +478,6 @@
         // Create a new job for a holder
 
         await createOffer(accounts);
->>>>>>> d8857872
 
         // Move the payment timestamp halfway through the offer
         let timestamp;
@@ -584,74 +569,6 @@
             + `Expected ${initialStakeDC.sub(tokenAmountPerHolder.muln(3)).toString()}, but got ${finalStakeDC.toString()}!`);
         assert(initialStakeReservedDC.sub(tokenAmountPerHolder.muln(3)).eq(finalStakeReservedDC), 'Reserved stake amount incorrect for DC account! '
             + `Expected ${initialStakeReservedDC.sub(tokenAmountPerHolder.muln(3)).toString()}, but got ${finalStakeReservedDC.toString()}!`);
-    });
-
-    // eslint-disable-next-line no-undef
-    it('Should test payOutMultiple function', async () => {
-        // Set up multiple offers to for a single holder
-        const numOffers = new BN(20);
-        const DH_index = 4;
-        const DH_identity = identities[DH_index];
-        const DH_account = accounts[DH_index];
-        const dcProfile = await profileStorage.profile.call(DC_identity);
-        const dhProfile = await profileStorage.profile.call(DH_identity);
-
-        await profileStorage.setStakeReserved(DC_identity, dcProfile.stakeReserved
-            .add(tokenAmountPerHolder.mul(numOffers)));
-        await profileStorage.setStakeReserved(DH_identity, dhProfile.stakeReserved
-            .add(tokenAmountPerHolder.mul(numOffers)));
-
-        const initialStakeDH = await profileStorage.getStake.call(DH_identity);
-        const initialStakeDC = await profileStorage.getStake.call(DC_identity);
-        const initialStakeReservedDH = await profileStorage.getStakeReserved.call(DH_identity);
-        const initialStakeReservedDC = await profileStorage.getStakeReserved.call(DC_identity);
-
-        const promises = [];
-        const offerIds = [];
-        for (let i = 0; i < numOffers; i += 1) {
-            offerIds[i] = `0x00000000000000000000000000000000000000000000000000000000000000${i < 10 ? '0' : ''}${i}`;
-            promises.push(holdingStorage.setHolderStakedAmount(
-                offerIds[i],
-                DH_identity,
-                tokenAmountPerHolder,
-            ));
-            promises.push(holdingStorage.setOfferCreator(
-                offerIds[i],
-                DC_identity,
-            ));
-        }
-        await Promise.all(promises);
-
-        const res = await holding.payOutMultiple(
-            DH_identity,
-            offerIds,
-            { from: DH_account, gas: 4000000 },
-        );
-
-        const finalStakeDH = await profileStorage.getStake.call(DH_identity);
-        const finalStakeDC = await profileStorage.getStake.call(DC_identity);
-        const finalStakeReservedDH = await profileStorage.getStakeReserved.call(DH_identity);
-        const finalStakeReservedDC = await profileStorage.getStakeReserved.call(DC_identity);
-
-        assert(
-            initialStakeDH.add(tokenAmountPerHolder.mul(numOffers)).eq(finalStakeDH),
-            `Stake reserved amount incorrect for DH, got ${finalStakeDH.toString()} but expected ${initialStakeDH.add(tokenAmountPerHolder.mul(numOffers)).toString()}`,
-        );
-        assert(
-            initialStakeDC.sub(tokenAmountPerHolder.mul(numOffers)).eq(finalStakeDC),
-            `Stake reserved amount incorrect for DH, got ${finalStakeDC.toString()} but expected ${initialStakeDC.sub(tokenAmountPerHolder.mul(numOffers)).toString()}`,
-        );
-
-        assert(
-            initialStakeReservedDH
-                .sub(tokenAmountPerHolder.mul(numOffers)).eq(finalStakeReservedDH),
-            `Stake reserved amount incorrect for DH, got ${finalStakeReservedDH.toString()} but expected ${initialStakeReservedDH.sub(tokenAmountPerHolder.mul(numOffers)).toString()}`,
-        );
-        assert(
-            initialStakeReservedDC
-                .sub(tokenAmountPerHolder.mul(numOffers)).eq(finalStakeReservedDC),
-            `Stake reserved amount incorrect for DH, got ${finalStakeReservedDC.toString()} but expected ${initialStakeReservedDC.sub(tokenAmountPerHolder.mul(numOffers)).toString()}`,
-        );
     });
 
     // eslint-disable-next-line no-undef
