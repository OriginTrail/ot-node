--- conflicted
+++ resolved
@@ -16,15 +16,12 @@
         if (msg.includes('received late or invalid response')) {
             return null; // skip logging
         }
-<<<<<<< HEAD
-=======
         if (msg.includes('error with remote connection')) {
             return null;
         }
         if (msg.includes('remote connection encountered error')) {
             return null;
         }
->>>>>>> 9a180c77
         if (msg.startsWith('updating peer profile')) {
             return null; // skip logging
         }
