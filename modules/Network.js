--- conflicted
+++ resolved
@@ -113,12 +113,8 @@
         }));
 
         // Store peers in cache
-<<<<<<< HEAD
-        // node.ot.rolodex = node.ot.plugin(kadence.rolodex(
-        // `${__dirname}/../data/${config.embedded_peercache_path}`));
-=======
+
         node.ot.rolodex = node.ot.plugin(kadence.rolodex(`${__dirname}/../data/${config.embedded_peercache_path}`));
->>>>>>> 4211ba6a
 
         log.info('Validating solutions in wallet, this can take some time');
         await node.ot.wallet.validate();
