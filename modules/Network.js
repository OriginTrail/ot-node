process.env.NODE_TLS_REJECT_UNAUTHORIZED = '0';

const async = require('async');
const levelup = require('levelup');
const encoding = require('encoding-down');
const kadence = require('@kadenceproject/kadence');
const config = require('./Config');
const fs = require('fs');
const utilities = require('./Utilities');
const _ = require('lodash');
const sleep = require('sleep');
const leveldown = require('leveldown');
const PeerCache = require('./kademlia/PeerCache');

/**
 * DHT module (Kademlia)
 */
class Network {
    /**
     * Setup options and construct a node
     */
    constructor(ctx) {
        this.log = ctx.logger;
        this.emitter = ctx.emitter;
        this.networkUtilities = ctx.networkUtilities;

        if (parseInt(config.test_network, 10)) {
            this.log.warn('Node is running in test mode, difficulties are reduced');
            process.env.kadence_TestNetworkEnabled = config.test_network;
            kadence.constants.SOLUTION_DIFFICULTY = kadence.constants.TESTNET_DIFFICULTY;
            kadence.constants.IDENTITY_DIFFICULTY = kadence.constants.TESTNET_DIFFICULTY;
        }
        this.index = parseInt(config.child_derivation_index, 10);

        // Initialize private extended key
        utilities.createPrivateExtendedKey(kadence);
    }

    /**
     * Initializes keys
     * @return {Promise<void>}
     */
    async initialize() {
        // Check config
        this.networkUtilities.verifyConfiguration(config);

        this.log.info('Checking SSL certificate');
        await this.networkUtilities.setSelfSignedCertificate(config);

        this.log.info('Getting the identity');
        this.xprivkey = fs.readFileSync(`${__dirname}/../keys/${config.private_extended_key_path}`).toString();
        this.identity = new kadence.eclipse.EclipseIdentity(
            this.xprivkey,
            this.index,
            kadence.constants.HD_KEY_DERIVATION_PATH,
        );

        this.log.info('Checking the identity');
        // Check if identity is valid
        this.networkUtilities.checkIdentity(this.identity);

        const { childKey } = this.networkUtilities.getIdentityKeys(
            this.xprivkey,
            kadence.constants.HD_KEY_DERIVATION_PATH,
            parseInt(config.child_derivation_index, 10),
        );
        this.identity = kadence.utils.toPublicKeyHash(childKey.publicKey).toString('hex');

        this.log.notify(`My identity: ${this.identity}`);
        config.identity = this.identity;
    }

    /**
     * Starts the node
     * @return {Promise<void>}
     */
    async start() {
        this.log.info('Initializing network');

        const { parentKey } = this.networkUtilities.getIdentityKeys(
            this.xprivkey,
            kadence.constants.HD_KEY_DERIVATION_PATH,
            parseInt(config.child_derivation_index, 10),
        );

        // Initialize public contact data
        const contact = {
            hostname: config.node_rpc_ip,
            protocol: 'http:',
            port: parseInt(config.node_port, 10),
            xpub: parentKey.publicExtendedKey,
            index: parseInt(config.child_derivation_index, 10),
            agent: kadence.version.protocol,
            wallet: config.node_wallet,
        };

        // Initialize transport adapter
        const transport = new kadence.HTTPTransport();

        // Initialize protocol implementation
        this.node = new kadence.KademliaNode({
            logger: this.log,
            transport,
            identity: Buffer.from(this.identity, 'hex'),
            contact,
            storage: levelup(encoding(leveldown(`${__dirname}/../data/kadence.dht`))),
        });
        this.log.info('Starting OT Node...');
        this.node.quasar = this.node.plugin(kadence.quasar());
        this.log.info('Quasar initialised');
        this.node.peercache = this.node.plugin(PeerCache(`${__dirname}/../data/${config.embedded_peercache_path}`));
        this.log.info('Peercache initialised');
        this.enableOnion();

        // Use verbose logging if enabled
        if (parseInt(config.verbose_logging, 10)) {
            this.node.rpc.deserializer.append(new kadence.logger.IncomingMessage(this.log));
            this.node.rpc.serializer.prepend(new kadence.logger.OutgoingMessage(this.log));
        }
        // Cast network nodes to an array
        if (typeof config.network_bootstrap_nodes === 'string') {
            config.network_bootstrap_nodes = config.network_bootstrap_nodes.trim().split();
        }

        if (!utilities.isBootstrapNode()) {
            this._registerRoutes();
        }

        this.node.listen(parseInt(config.node_port, 10), async () => {
            this.log.notify(`OT Node listening at https://${this.node.contact.hostname}:${this.node.contact.port}`);
            this.networkUtilities.registerControlInterface(config, this.node);

            const connected = false;
            const retryPeriodSeconds = 5;
            while (!connected) {
                try {
                    // eslint-disable-next-line
                    const connected = await this._joinNetwork(contact);
                    if (connected) {
                        break;
                    }
                } catch (e) {
                    this.log.error(`Failed to join network ${e}`);
                }
                this.log.error(`Failed to join network, will retry in ${retryPeriodSeconds} seconds. Bootstrap nodes are probably not online.`);
                sleep.sleep(5);
            }
        });
    }

    /**
     * Enables Onion client
     */
    enableOnion() {
        this.log.info('Use Tor for an anonymous overlay');
        this.node.onion = this.node.plugin(kadence.onion({
            dataDirectory: `${__dirname}/../data/hidden_service`,
            virtualPort: config.onion_virtual_port,
            localMapping: `127.0.0.1:${config.node_port}`,
            torrcEntries: {
                CircuitBuildTimeout: 10,
                KeepalivePeriod: 60,
                NewCircuitPeriod: 60,
                NumEntryGuards: 8,
                Log: 'notice stdout',
            },
            passthroughLoggingEnabled: 1,
        }));
        this.log.info('Onion initialised');
    }

    /**
     * Try to join network
     * Note: this method tries to find possible bootstrap nodes from cache as well
     */
    async _joinNetwork(myContact) {
        const bootstrapNodes = config.network_bootstrap_nodes;
        utilities.shuffle(bootstrapNodes);

        const peercachePlugin = this.node.peercache;
        const peers = await peercachePlugin.getBootstrapCandidates();
        let nodes = _.uniq(bootstrapNodes.concat(peers));
        nodes = nodes.slice(0, 5); // take no more than 5 peers for joining

        if (utilities.isBootstrapNode()) {
            this.log.info(`Found ${bootstrapNodes.length} provided bootstrap node(s). Running as a Bootstrap node`);
            this.log.info(`Found additional ${peers.length} peers in peer cache`);
            this.log.info(`Trying to contact ${nodes.length} peers`);
        } else {
            this.log.info(`Found ${bootstrapNodes.length} provided bootstrap node(s)`);
            this.log.info(`Found additional ${peers.length} peers in peer cache`);
            this.log.info(`Trying to join the network from ${nodes.length} unique seeds`);
        }

        if (nodes.length === 0) {
            this.log.info('No bootstrap seeds provided and no known profiles');
            this.log.info('Running in seed mode (waiting for connections)');

            this.node.router.events.once('add', async (identity) => {
                config.network_bootstrap_nodes = [
                    kadence.utils.getContactURL([
                        identity,
                        this.node.router.getContactByNodeId(identity),
                    ]),
                ];
                await this._joinNetwork(myContact);
            });
            return true;
        }

        const func = url => new Promise((resolve, reject) => {
            try {
                this.log.info(`Joining via ${url}`);
                const contact = kadence.utils.parseContactURL(url);

                this._join(contact, (err) => {
                    if (err) {
                        reject(err);
                        return;
                    }
                    if (this.node.router.size >= 1) {
                        resolve(url);
                    } else {
                        resolve(null);
                    }
                });
            } catch (err) {
                reject(err);
            }
        });

        let result;
        for (const node of nodes) {
            try {
                // eslint-disable-next-line
                result = await func(node);
                if (result) {
                    break;
                }
            } catch (e) {
                this.log.warn(`Failed to join via ${node}`);
            }
        }

        if (result) {
            this.log.important('Joined the network');
            const contact = kadence.utils.parseContactURL(result);

<<<<<<< HEAD
            this.node.iterativeStore(config.identity, JSON.stringify(this.node.contact), (err) => {
                if (err) {
                    console.error(err);
                } else {
                    this.log.info('Stored identity to DHT');
                }
            });

=======
>>>>>>> c0216dc0
            this.log.info(`Connected to network via ${contact[0]} (http://${contact[1].hostname}:${contact[1].port})`);
            this.log.info(`Discovered ${this.node.router.size} peers from seed`);
            return true;
        } else if (utilities.isBootstrapNode()) {
            this.log.info('Bootstrap node couldn\'t contact peers. Waiting for some peers.');
            return true;
        }
        return false;
    }

    _join([identity, contact], callback) {
        /* istanbul ignore else */
        if (callback) {
            this.node.once('join', callback);
            this.node.once('error', callback);
        }

        this.node.router.addContactByNodeId(identity, contact);
        async.series([
            next => this.node.iterativeFindNode(this.identity.toString('hex'), next),
        ], (err) => {
            if (err) {
                this.node.emit('error', err);
            } else {
                this.node.emit('join');
            }

            if (callback) {
                this.node.removeListener('join', callback);
                this.node.removeListener('error', callback);
            }
        });
    }

    /**
     * Register Kademlia routes and error handlers
     */
    _registerRoutes() {
        this.node.quasar.quasarSubscribe('kad-data-location-request', (message, err) => {
            this.log.info('New location request received');
            this.emitter.emit('kad-data-location-request', message);
        });

        // async
        this.node.use('kad-payload-request', (request, response, next) => {
            this.log.info('kad-payload-request received');
            this.emitter.emit('kad-payload-request', request, response);
            response.send({
                status: 'RECEIVED',
            });
        });

        // async
        this.node.use('kad-replication-request', (request, response, next) => {
            this.log.info('kad-replication-request received');
            this.emitter.emit('kad-replication-request', request, response);
            response.send({
                status: 'RECEIVED',
            });
        });

        // async
        this.node.use('kad-replication-finished', (request, response, next) => {
            this.log.info('kad-replication-finished received');
            this.emitter.emit('kad-replication-finished', request);
            response.send({
                status: 'RECEIVED',
            });
        });

        // async
        this.node.use('kad-data-location-response', (request, response, next) => {
            this.log.info('kad-data-location-response received');
            this.emitter.emit('kad-data-location-response', request, response);
            response.send({
                status: 'RECEIVED',
            });
        });

        // async
        this.node.use('kad-data-read-request', (request, response, next) => {
            this.log.info('kad-data-read-request received');
            this.emitter.emit('kad-data-read-request', request, response);
            response.send({
                status: 'RECEIVED',
            });
        });

        // async
        this.node.use('kad-data-read-response', (request, response, next) => {
            this.log.info('kad-data-read-response received');
            this.emitter.emit('kad-data-read-response', request, response);
            response.send({
                status: 'RECEIVED',
            });
        });

        // async
        this.node.use('kad-send-encrypted-key', (request, response, next) => {
            this.log.info('kad-send-encrypted-key received');
            this.emitter.emit('kad-send-encrypted-key', request, response);
            response.send({
                status: 'RECEIVED',
            });
        });

        // async
        this.node.use('kad-encrypted-key-process-result', (request, response, next) => {
            this.log.info('kad-encrypted-key-process-result received');
            this.emitter.emit('kad-encrypted-key-process-result', request, response);
            response.send({
                status: 'RECEIVED',
            });
        });

        // async
        this.node.use('kad-verify-import-request', (request, response, next) => {
            this.log.info('kad-verify-import-request received');
            this.emitter.emit('kad-verify-import-request', request, response);
            response.send({
                status: 'RECEIVED',
            });
        });

        // async
        this.node.use('kad-verify-import-response', (request, response, next) => {
            this.log.info('kad-verify-import-response received');
            this.emitter.emit('kad-verify-import-response', request, response);
            response.send({
                status: 'RECEIVED',
            });
        });

        // sync
        this.node.use('kad-challenge-request', (request, response, next) => {
            this.log.info('kad-challenge-request received');
            this.emitter.emit('kad-challenge-request', request, response);
        });

        // error handler
        this.node.use('kad-challenge-request', (err, request, response, next) => {
            response.send({
                error: 'kad-challenge-request error',
            });
        });

        // error handler
        this.node.use('kad-payload-request', (err, request, response, next) => {
            response.send({
                error: 'kad-payload-request error',
            });
        });

        // error handler
        this.node.use('kad-replication-finished', (err, request, response, next) => {
            response.send({
                error: 'kad-replication-finished error',
            });
        });

        // creates Kadence plugin for RPC calls
        this.node.plugin((node) => {
            /**
             * Helper method for getting nearest contact (used for testing purposes only)
             * @returns {*}
             */
            node.getNearestNeighbour = () =>
                [...node.router.getClosestContactsToKey(this.identity).entries()].shift();

            /**
             * Gets contact by ID
             * @param retry Should retry to find it?
             * @param contactId Contact ID
             * @returns {{"{": Object}|Array}
             */
            node.getContact = async (contactId, retry) => {
                const contact = node.router.getContactByNodeId(contactId);
                if (contact && contact.hostname) {
                    return contact;
                }
                await node.refresh(contactId, retry);
                this.node.router.getContactByNodeId(contactId);
            };

            /**
             * Tries to refresh buckets based on contact ID
             * @param contactId
             * @param retry
             * @return {Promise}
             */
            node.refresh = async (contactId, retry) => new Promise(async (resolve) => {
                this.log.trace(`Refreshing bucket for ${contactId}`);
                const _refresh = () => new Promise((resolve, reject) => {
                    this.node.iterativeFindNode(contactId, (err, res) => {
                        if (err) {
                            reject(err);
                        } else {
                            const contact = this.node.router.getContactByNodeId(contactId);
                            if (contact && contact.hostname) {
                                resolve(contact);
                            } else {
                                resolve(null);
                            }
                        }
                    });
                });

                try {
                    if (retry) {
                        for (let i = 1; i <= 3; i += 1) {
                            // eslint-disable-next-line no-await-in-loop
                            const contact = await _refresh();
                            if (contact) {
                                resolve(contact);
                                return;
                            }
                            sleep.sleep(2 ** i);
                        }
                    } else {
                        await _refresh(contactId, retry);
                    }

                    resolve(null);
                } catch (e) {
                    // failed to refresh buckets (should not happen)
                }
            });

            node.payloadRequest = async (message, contactId, callback) => {
                const contact = await node.getContact(contactId);
                node.send('kad-payload-request', { message }, [contactId, contact], callback);
            };

            node.replicationRequest = async (message, contactId, callback) => {
                // contactId = utilities.numberToHex(contactId).substring(2);
                const contact = await node.getContact(contactId);
                node.send('kad-replication-request', { message }, [contactId, contact], callback);
            };

            node.replicationFinished = async (message, contactId, callback) => {
                const contact = await node.getContact(contactId);
                node.send('kad-replication-finished', { message }, [contactId, contact], callback);
            };

            node.challengeRequest = async (message, contactId, callback) => {
                const contact = await node.getContact(contactId);
                node.send('kad-challenge-request', { message }, [contactId, contact], callback);
            };

            node.sendDataLocationResponse = async (message, contactId, callback) => {
                const contact = await node.getContact(contactId);
                node.send('kad-data-location-response', { message }, [contactId, contact], callback);
            };

            node.dataReadRequest = async (message, contactId, callback) => {
                const contact = await node.getContact(contactId);
                node.send('kad-data-read-request', { message }, [contactId, contact], callback);
            };

            node.sendDataReadResponse = async (message, contactId, callback) => {
                const contact = await node.getContact(contactId);
                node.send('kad-data-read-response', { message }, [contactId, contact], callback);
            };

            node.sendEncryptedKey = async (message, contactId, callback) => {
                const contact = await node.getContact(contactId);
                node.send('kad-send-encrypted-key', { message }, [contactId, contact], callback);
            };

            node.sendEncryptedKeyProcessResult = async (message, contactId, callback) => {
                const contact = await node.getContact(contactId);
                node.send('kad-encrypted-key-process-result', { message }, [contactId, contact], callback);
            };

            node.verifyImport = async (message, contactId, callback) => {
                const contact = await node.getContact(contactId);
                node.send('kad-verify-import-request', { message }, [contactId, contact], callback);
            };

            node.sendVerifyImportResponse = async (message, contactId, callback) => {
                const contact = await node.getContact(contactId);
                node.send('kad-verify-import-response', { message }, [contactId, contact], callback);
            };
        });
        // Define a global custom error handler rule
        this.node.use((err, request, response, next) => {
            this.log.warn(`KADemlia error. ${err}. Request: ${request}.`);
            response.send({ error: err.message });
        });
    }

    kademlia() {
        return this.node;
    }
}

module.exports = Network;<|MERGE_RESOLUTION|>--- conflicted
+++ resolved
@@ -246,17 +246,6 @@
             this.log.important('Joined the network');
             const contact = kadence.utils.parseContactURL(result);
 
-<<<<<<< HEAD
-            this.node.iterativeStore(config.identity, JSON.stringify(this.node.contact), (err) => {
-                if (err) {
-                    console.error(err);
-                } else {
-                    this.log.info('Stored identity to DHT');
-                }
-            });
-
-=======
->>>>>>> c0216dc0
             this.log.info(`Connected to network via ${contact[0]} (http://${contact[1].hostname}:${contact[1].port})`);
             this.log.info(`Discovered ${this.node.router.size} peers from seed`);
             return true;
