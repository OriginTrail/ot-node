process.env.NODE_TLS_REJECT_UNAUTHORIZED = '0';

const async = require('async');
const levelup = require('levelup');
const encoding = require('encoding-down');
const kadence = require('@kadenceproject/kadence');
const config = require('./Config');
const fs = require('fs');
const utilities = require('./Utilities');
const _ = require('lodash');
const sleep = require('sleep-async')().Promise;
const leveldown = require('leveldown');
const PeerCache = require('./kademlia/PeerCache');
const KadenceUtils = require('@kadenceproject/kadence/lib/utils.js');

/**
 * DHT module (Kademlia)
 */
class Network {
    /**
     * Setup options and construct a node
     */
    constructor(ctx) {
        this.log = ctx.logger;
        this.emitter = ctx.emitter;
        this.networkUtilities = ctx.networkUtilities;

<<<<<<< HEAD
        kadence.constants.T_RESPONSETIMEOUT = 40000;
=======
        kadence.constants.T_RESPONSETIMEOUT = parseInt(config.request_timeout, 10);
>>>>>>> 107a857c
        if (parseInt(config.test_network, 10)) {
            this.log.warn('Node is running in test mode, difficulties are reduced');
            process.env.kadence_TestNetworkEnabled = config.test_network;
            kadence.constants.SOLUTION_DIFFICULTY = kadence.constants.TESTNET_DIFFICULTY;
            kadence.constants.IDENTITY_DIFFICULTY = kadence.constants.TESTNET_DIFFICULTY;
        }
        this.index = parseInt(config.child_derivation_index, 10);

        // Initialize private extended key
        utilities.createPrivateExtendedKey(kadence);
    }

    /**
     * Initializes keys
     * @return {Promise<void>}
     */
    async initialize() {
        // Check config
        this.networkUtilities.verifyConfiguration(config);

        this.log.info('Checking SSL certificate');
        await this.networkUtilities.setSelfSignedCertificate(config);

        this.log.info('Getting the identity');
        this.xprivkey = fs.readFileSync(`${__dirname}/../keys/${config.private_extended_key_path}`).toString();
        this.identity = new kadence.eclipse.EclipseIdentity(
            this.xprivkey,
            this.index,
            kadence.constants.HD_KEY_DERIVATION_PATH,
        );

        this.log.info('Checking the identity');
        // Check if identity is valid
        this.networkUtilities.checkIdentity(this.identity);

        const { childKey } = this.networkUtilities.getIdentityKeys(
            this.xprivkey,
            kadence.constants.HD_KEY_DERIVATION_PATH,
            parseInt(config.child_derivation_index, 10),
        );
        this.identity = kadence.utils.toPublicKeyHash(childKey.publicKey).toString('hex');

        this.log.notify(`My identity: ${this.identity}`);
        config.identity = this.identity;
    }

    /**
     * Starts the node
     * @return {Promise<void>}
     */
    async start() {
        this.log.info('Initializing network');

        const { parentKey } = this.networkUtilities.getIdentityKeys(
            this.xprivkey,
            kadence.constants.HD_KEY_DERIVATION_PATH,
            parseInt(config.child_derivation_index, 10),
        );

        // Initialize public contact data
        const contact = {
            hostname: config.node_rpc_ip,
            protocol: 'https:',
            port: parseInt(config.node_port, 10),
            xpub: parentKey.publicExtendedKey,
            index: parseInt(config.child_derivation_index, 10),
            agent: kadence.version.protocol,
            wallet: config.node_wallet,
        };

        const key = fs.readFileSync(`${__dirname}/../keys/${config.ssl_keypath}`);
        const cert = fs.readFileSync(`${__dirname}/../keys/${config.ssl_certificate_path}`);
        const ca = config.ssl_authority_paths.map(fs.readFileSync);

        // Initialize transport adapter
        const transport = new kadence.HTTPSTransport({ key, cert, ca });

        // Initialize protocol implementation
        this.node = new kadence.KademliaNode({
            logger: this.log,
            transport,
            identity: Buffer.from(this.identity, 'hex'),
            contact,
            storage: levelup(encoding(leveldown(`${__dirname}/../data/kadence.dht`))),
        });
        this.log.info('Starting OT Node...');
        this.node.eclipse = this.node.plugin(kadence.eclipse());
        this.node.quasar = this.node.plugin(kadence.quasar());
        this.log.info('Quasar initialised');
        this.node.peercache = this.node.plugin(PeerCache(`${__dirname}/../data/${config.embedded_peercache_path}`));
        this.log.info('Peercache initialised');
        this.node.spartacus = this.node.plugin(kadence.spartacus(
            this.xprivkey,
            parseInt(config.child_derivation_index, 10),
            kadence.constants.HD_KEY_DERIVATION_PATH,
        ));
        this.log.info('Spartacus initialized');

        if (parseInt(config.onion_enabled, 10)) {
            this.enableOnion();
        }

        if (parseInt(config.traverse_nat_enabled, 10)) {
            this.enableNatTraversal();
        }

        // Use verbose logging if enabled
        if (parseInt(config.verbose_logging, 10)) {
            this.node.rpc.deserializer.append(new kadence.logger.IncomingMessage(this.log));
            this.node.rpc.serializer.prepend(new kadence.logger.OutgoingMessage(this.log));
        }
        // Cast network nodes to an array
        if (typeof config.network_bootstrap_nodes === 'string') {
            config.network_bootstrap_nodes = config.network_bootstrap_nodes.trim().split();
        }

        if (!utilities.isBootstrapNode()) {
            this._registerRoutes();
        }

        this.node.listen(parseInt(config.node_port, 10), async () => {
            this.log.notify(`OT Node listening at https://${this.node.contact.hostname}:${this.node.contact.port}`);
            this.networkUtilities.registerControlInterface(config, this.node);

            const connected = false;
            const retryPeriodSeconds = 5;
            while (!connected) {
                try {
                    // eslint-disable-next-line
                    const connected = await this._joinNetwork(contact);
                    if (connected) {
                        break;
                    }
                } catch (e) {
                    this.log.error(`Failed to join network ${e}`);
                }

                this.log.error(`Failed to join network, will retry in ${retryPeriodSeconds} seconds. Bootstrap nodes are probably not online.`);
                // eslint-disable-next-line
                await sleep.sleep(retryPeriodSeconds * 1000);
            }
        });
    }

    enableNatTraversal() {
        this.log.info('Trying NAT traversal');

        const remoteAddress = config.reverse_tunnel_address;
        const remotePort = parseInt(config.reverse_tunnel_port, 10);

        this.node.traverse = this.node.plugin(kadence.traverse([
            new kadence.traverse.ReverseTunnelStrategy({
                remotePort,
                remoteAddress,
                privateKey: this.node.spartacus.privateKey,
                secureLocalConnection: true,
                verboseLogging: false,
            }),
        ]));
    }

    /**
     * Enables Onion client
     */
    enableOnion() {
        this.log.info('Use Tor for an anonymous overlay');
        this.node.onion = this.node.plugin(kadence.onion({
            dataDirectory: `${__dirname}/../data/hidden_service`,
            virtualPort: config.onion_virtual_port,
            localMapping: `127.0.0.1:${config.node_port}`,
            torrcEntries: {
                LearnCircuitBuildTimeout: 0,
                CircuitBuildTimeout: 40,
                CircuitStreamTimeout: 30,
                MaxCircuitDirtiness: 7200,
                MaxClientCircuitsPending: 1024,
                SocksTimeout: 41,
                CloseHSClientCircuitsImmediatelyOnTimeout: 1,
                CloseHSServiceRendCircuitsImmediatelyOnTimeout: 1,
                SafeLogging: 0,
                FetchDirInfoEarly: 1,
                FetchDirInfoExtraEarly: 1,
            },
            passthroughLoggingEnabled: 1,
        }));
        this.log.info('Onion initialised');
    }

    /**
     * Try to join network
     * Note: this method tries to find possible bootstrap nodes from cache as well
     */
    async _joinNetwork(myContact) {
        const bootstrapNodes = config.network_bootstrap_nodes;
        utilities.shuffle(bootstrapNodes);

        const peercachePlugin = this.node.peercache;
        const peers = await peercachePlugin.getBootstrapCandidates();
        let nodes = _.uniq(bootstrapNodes.concat(peers));
        nodes = nodes.slice(0, 5); // take no more than 5 peers for joining

        if (utilities.isBootstrapNode()) {
            this.log.info(`Found ${bootstrapNodes.length} provided bootstrap node(s). Running as a Bootstrap node`);
            this.log.info(`Found additional ${peers.length} peers in peer cache`);
        } else {
            this.log.info(`Found ${bootstrapNodes.length} provided bootstrap node(s)`);
            this.log.info(`Found additional ${peers.length} peers in peer cache`);
        }

        this.log.info(`Sync with network from ${nodes.length} unique peers`);
        if (nodes.length === 0) {
            this.log.info('No bootstrap seeds provided and no known profiles');
            this.log.info('Running in seed mode (waiting for connections)');

            this.node.router.events.once('add', async (identity) => {
                config.network_bootstrap_nodes = [
                    kadence.utils.getContactURL([
                        identity,
                        this.node.router.getContactByNodeId(identity),
                    ]),
                ];
                await this._joinNetwork(myContact);
            });
            return true;
        }

        const func = url => new Promise((resolve, reject) => {
            try {
                this.log.info(`Syncing with peers via ${url}.`);
                const contact = kadence.utils.parseContactURL(url);

                this._join(contact, (err) => {
                    if (err) {
                        reject(err);
                        return;
                    }
                    if (this.node.router.size >= 1) {
                        resolve(url);
                    } else {
                        resolve(null);
                    }
                });
            } catch (err) {
                reject(err);
            }
        });

        let result;
        for (const node of nodes) {
            try {
                // eslint-disable-next-line
                result = await func(node);
                if (result) {
                    break;
                }
            } catch (e) {
                this.log.warn(`Failed to join via ${node}`);
            }
        }

        if (result) {
            this.log.important('Initial sync with other peers done');

            setTimeout(() => {
                this.node.refresh(this.node.router.getClosestBucket() + 1);
            }, 5000);
            return true;
        } else if (utilities.isBootstrapNode()) {
            this.log.info('Bootstrap node couldn\'t contact peers. Waiting for some peers.');
            return true;
        }
        return false;
    }

    _join([identity, contact], callback) {
        /* istanbul ignore else */
        if (callback) {
            this.node.once('join', callback);
            this.node.once('error', callback);
        }

        this.node.router.addContactByNodeId(identity, contact);
        async.series([
            next => this.node.iterativeFindNode(this.identity.toString('hex'), next),
        ], (err) => {
            if (err) {
                this.node.emit('error', err);
            } else {
                this.node.emit('join');
            }

            if (callback) {
                this.node.removeListener('join', callback);
                this.node.removeListener('error', callback);
            }
        });
    }

    /**
     * Register Kademlia routes and error handlers
     */
    _registerRoutes() {
        this.node.quasar.quasarSubscribe('kad-data-location-request', (message, err) => {
            this.log.info('New location request received');
            this.emitter.emit('kad-data-location-request', message);
        });

        // async
        this.node.use('kad-payload-request', (request, response, next) => {
            this.log.debug('kad-payload-request received');
            this.emitter.emit('kad-payload-request', request, response);
            response.send({
                status: 'RECEIVED',
            });
        });

        // async
        this.node.use('kad-replication-request', (request, response, next) => {
            this.log.debug('kad-replication-request received');
            this.emitter.emit('kad-replication-request', request, response);
            response.send({
                status: 'RECEIVED',
            });
        });

        // async
        this.node.use('kad-replication-finished', (request, response, next) => {
            this.log.debug('kad-replication-finished received');
            this.emitter.emit('kad-replication-finished', request);
            response.send({
                status: 'RECEIVED',
            });
        });

        // async
        this.node.use('kad-data-location-response', (request, response, next) => {
            this.log.debug('kad-data-location-response received');
            this.emitter.emit('kad-data-location-response', request, response);
            response.send({
                status: 'RECEIVED',
            });
        });

        // async
        this.node.use('kad-data-read-request', (request, response, next) => {
            this.log.debug('kad-data-read-request received');
            this.emitter.emit('kad-data-read-request', request, response);
            response.send({
                status: 'RECEIVED',
            });
        });

        // async
        this.node.use('kad-data-read-response', (request, response, next) => {
            this.log.debug('kad-data-read-response received');
            this.emitter.emit('kad-data-read-response', request, response);
            response.send({
                status: 'RECEIVED',
            });
        });

        // async
        this.node.use('kad-send-encrypted-key', (request, response, next) => {
            this.log.debug('kad-send-encrypted-key received');
            this.emitter.emit('kad-send-encrypted-key', request, response);
            response.send({
                status: 'RECEIVED',
            });
        });

        // async
        this.node.use('kad-encrypted-key-process-result', (request, response, next) => {
            this.log.debug('kad-encrypted-key-process-result received');
            this.emitter.emit('kad-encrypted-key-process-result', request, response);
            response.send({
                status: 'RECEIVED',
            });
        });

        // async
        this.node.use('kad-verify-import-request', (request, response, next) => {
            this.log.debug('kad-verify-import-request received');
            this.emitter.emit('kad-verify-import-request', request, response);
            response.send({
                status: 'RECEIVED',
            });
        });

        // async
        this.node.use('kad-verify-import-response', (request, response, next) => {
            this.log.debug('kad-verify-import-response received');
            this.emitter.emit('kad-verify-import-response', request, response);
            response.send({
                status: 'RECEIVED',
            });
        });

        // sync
        this.node.use('kad-challenge-request', (request, response, next) => {
            this.log.debug('kad-challenge-request received');
            this.emitter.emit('kad-challenge-request', request, response);
        });

        // error handler
        this.node.use('kad-challenge-request', (err, request, response, next) => {
            response.send({
                error: 'kad-challenge-request error',
            });
        });

        // error handler
        this.node.use('kad-payload-request', (err, request, response, next) => {
            response.send({
                error: 'kad-payload-request error',
            });
        });

        // error handler
        this.node.use('kad-replication-finished', (err, request, response, next) => {
            response.send({
                error: 'kad-replication-finished error',
            });
        });

        // creates Kadence plugin for RPC calls
        this.node.plugin((node) => {
            /**
             * Helper method for getting nearest contact (used for testing purposes only)
             * @returns {*}
             */
            node.getNearestNeighbour = () =>
                [...node.router.getClosestContactsToKey(this.identity).entries()].shift();

            /**
             * Gets contact by ID
             * @param retry Should retry to find it?
             * @param contactId Contact ID
             * @returns {{"{": Object}|Array}
             */
            node.getContact = async (contactId, retry) => {
                let contact = node.router.getContactByNodeId(contactId);
                if (contact && contact.hostname) {
                    return contact;
                }
                contact = await this.node.peercache.getExternalPeerInfo(contactId);
                if (contact) {
                    const contactInfo = KadenceUtils.parseContactURL(contact);
                    // refresh bucket
                    if (contactInfo) {
                        // eslint-disable-next-line
                        contact = contactInfo[1];
                        this.node.router.addContactByNodeId(contactId, contact);
                    }
                }
                contact = this.node.router.getContactByNodeId(contactId);
                if (contact && contact.hostname) {
                    return contact;
                }

                await node.refreshContact(contactId, retry);
                contact = this.node.router.getContactByNodeId(contactId);
                if (contact && contact.hostname) {
                    return contact;
                }
                return this.node.router.getContactByNodeId(contactId);
            };

            /**
             * Tries to refresh buckets based on contact ID
             * @param contactId
             * @param retry
             * @return {Promise}
             */
            node.refreshContact = async (contactId, retry) => new Promise(async (resolve) => {
                const _refresh = () => new Promise((resolve, reject) => {
                    this.node.iterativeFindNode(contactId, (err, res) => {
                        if (err) {
                            reject(err);
                        } else {
                            const contact = this.node.router.getContactByNodeId(contactId);
                            if (contact && contact.hostname) {
                                resolve(contact);
                            } else {
                                resolve(null);
                            }
                        }
                    });
                });

                try {
                    if (retry) {
                        for (let i = 1; i <= 3; i += 1) {
                            // eslint-disable-next-line no-await-in-loop
                            const contact = await _refresh();
                            if (contact) {
                                resolve(contact);
                                return;
                            }
                            // eslint-disable-next-line
                            await sleep.sleep((2 ** i) * 1000);
                        }
                    } else {
                        await _refresh(contactId, retry);
                    }

                    resolve(null);
                } catch (e) {
                    // failed to refresh buckets (should not happen)
                }
            });

            node.payloadRequest = async (message, contactId, callback) => {
                const contact = await node.getContact(contactId);
                node.send('kad-payload-request', { message }, [contactId, contact], callback);
            };

            node.replicationRequest = async (message, contactId, callback) => {
                // contactId = utilities.numberToHex(contactId).substring(2);
                const contact = await node.getContact(contactId);
                node.send('kad-replication-request', { message }, [contactId, contact], callback);
            };

            node.replicationFinished = async (message, contactId, callback) => {
                const contact = await node.getContact(contactId);
                node.send('kad-replication-finished', { message }, [contactId, contact], callback);
            };

            node.challengeRequest = async (message, contactId, callback) => {
                const contact = await node.getContact(contactId);
                node.send('kad-challenge-request', { message }, [contactId, contact], callback);
            };

            node.sendDataLocationResponse = async (message, contactId, callback) => {
                const contact = await node.getContact(contactId);
                node.send('kad-data-location-response', { message }, [contactId, contact], callback);
            };

            node.dataReadRequest = async (message, contactId, callback) => {
                const contact = await node.getContact(contactId);
                node.send('kad-data-read-request', { message }, [contactId, contact], callback);
            };

            node.sendDataReadResponse = async (message, contactId, callback) => {
                const contact = await node.getContact(contactId);
                node.send('kad-data-read-response', { message }, [contactId, contact], callback);
            };

            node.sendEncryptedKey = async (message, contactId, callback) => {
                const contact = await node.getContact(contactId);
                node.send('kad-send-encrypted-key', { message }, [contactId, contact], callback);
            };

            node.sendEncryptedKeyProcessResult = async (message, contactId, callback) => {
                const contact = await node.getContact(contactId);
                node.send('kad-encrypted-key-process-result', { message }, [contactId, contact], callback);
            };

            node.verifyImport = async (message, contactId, callback) => {
                const contact = await node.getContact(contactId);
                node.send('kad-verify-import-request', { message }, [contactId, contact], callback);
            };

            node.sendVerifyImportResponse = async (message, contactId, callback) => {
                const contact = await node.getContact(contactId);
                node.send('kad-verify-import-response', { message }, [contactId, contact], callback);
            };
        });
        // Define a global custom error handler rule
        this.node.use((err, request, response, next) => {
            this.log.warn(`KADemlia error. ${err}. Request: ${request}.`);
            response.send({ error: err.message });
        });
    }

    kademlia() {
        return this.node;
    }
}

module.exports = Network;<|MERGE_RESOLUTION|>--- conflicted
+++ resolved
@@ -25,11 +25,7 @@
         this.emitter = ctx.emitter;
         this.networkUtilities = ctx.networkUtilities;
 
-<<<<<<< HEAD
-        kadence.constants.T_RESPONSETIMEOUT = 40000;
-=======
         kadence.constants.T_RESPONSETIMEOUT = parseInt(config.request_timeout, 10);
->>>>>>> 107a857c
         if (parseInt(config.test_network, 10)) {
             this.log.warn('Node is running in test mode, difficulties are reduced');
             process.env.kadence_TestNetworkEnabled = config.test_network;
