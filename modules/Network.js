--- conflicted
+++ resolved
@@ -39,7 +39,6 @@
         // Initialize private extended key
 
         utilities.createPrivateExtendedKey(kadence);
-        kadence.constants.T_RESPONSETIMEOUT = 20000;
     }
 
     /**
@@ -98,30 +97,17 @@
 
         // We use Hashcash for relaying messages to prevent abuse and make large scale
         // DoS and spam attacks cost prohibitive
-<<<<<<< HEAD
-        // node.ot.hashcash = node.ot.plugin(kadence.hashcash({
-        //     methods: ['PUBLISH', 'SUBSCRIBE'],
-        //     difficulty: 2,
-        // }));
-
-        log.info('Hashcach initialised');
-=======
         node.ot.hashcash = node.ot.plugin(kadence.hashcash({
             methods: ['PUBLISH', 'SUBSCRIBE', 'FIND_NODE', 'PING'],
             difficulty: 2,
         }));
 
         log.info('Hashcash initialised');
->>>>>>> 41794e46
         // Quasar - A Probabilistic Publish-Subscribe System
         node.ot.quasar = node.ot.plugin(kadence.quasar());
 
         // Mitigate Eclipse attacks
-<<<<<<< HEAD
-        // node.ot.eclipse = node.ot.plugin(kadence.eclipse());
-=======
         node.ot.eclipse = node.ot.plugin(kadence.eclipse());
->>>>>>> 41794e46
         log.info('Eclipse protection initialised');
 
         // Mitigate Spartacus attacks - Sybil
@@ -303,17 +289,11 @@
    * @return {Promise<void>}
    */
     async joinNetwork(callback) {
-<<<<<<< HEAD
-        const peers
-        = config
-            .network_bootstrap_nodes.concat(await node.ot.rolodex.getBootstrapCandidates());
-=======
         // const peers
         // = config
         //    .network_bootstrap_nodes.concat(await node.ot.rolodex.getBootstrapCandidates());
->>>>>>> 41794e46
-
-        // const peers = config.network_bootstrap_nodes;
+
+        const peers = config.network_bootstrap_nodes;
         if (peers.length === 0) {
             log.warn('No bootstrap seeds provided and no known profiles');
             log.trace('Running in seed mode (waiting for connections)');
