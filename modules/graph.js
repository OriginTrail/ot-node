--- conflicted
+++ resolved
@@ -120,11 +120,7 @@
 		},
 
 		BFS: function (trail, start_vertex_uid, restricted = false) {
-<<<<<<< HEAD
-			
-=======
 
->>>>>>> 5f796726
 			const visited = [];
 			const traversalArray = [];
 
