--- conflicted
+++ resolved
@@ -200,8 +200,6 @@
     }
 
     /**
-<<<<<<< HEAD
-=======
      * Skips/Transforms third-party logs
      * @return {*}
      */
@@ -258,26 +256,6 @@
     }
 
     /**
-     * Get information of selected graph storage database
-     * @returns {Promise<any>}
-     */
-    static loadSelectedDatabaseInfo() {
-        return new Promise((resolve, reject) => {
-            Storage.models.node_config.findOne({
-                attributes: ['key', 'value'],
-                where: { key: 'selected_graph_database' },
-            }).then((id) => {
-                const gDBid = id.get({ plain: true });
-                Storage.models.graph_database.findById(gDBid.value)
-                    .then((gdb) => {
-                        resolve(gdb.get({ plain: true }));
-                    });
-            });
-        });
-    }
-
-    /**
->>>>>>> ae405670
      * Check if origintrail database exists, in case of arangoDB create one
      * @returns {Promise<any>}
      */
@@ -814,17 +792,10 @@
      * @param stakeAmount Stake amount in offer.
      * @returns {number} Distance
      */
-<<<<<<< HEAD
     static getImportDistance(config, price, importId, stakeAmount) {
         const wallet = new BN(config.node_wallet);
         const nodeId = new BN(`0x${config.identity}`);
         const hashWallerNodeId = new BN(Utilities.sha3(wallet + nodeId));
-=======
-    static getImportDistance(price, importId, stakeAmount) {
-        const wallet = new BN(config.wallet);
-        const nodeId = new BN(`0x${config.node_kademlia_id}`);
-        const hashWallerNodeId = new BN(Utilities.soliditySHA3(wallet + nodeId));
->>>>>>> ae405670
         const myBid = hashWallerNodeId.add(price);
         const offer = new BN(Utilities.soliditySHA3(importId)).add(stakeAmount);
         return Math.abs(myBid.sub(offer));
@@ -944,31 +915,6 @@
     }
 
     /**
-<<<<<<< HEAD
-=======
-     * Is bootstrap node?
-     * @return {number}
-     */
-    static isBootstrapNode() {
-        return parseInt(config.is_bootstrap_node, 10);
-    }
-
-    /**
-     * Enable auth token?
-     */
-    static authTokenEnabled() {
-        return parseInt(config.enable_auth_token, 10);
-    }
-
-    /**
-     * Gets Houston password (Auth token)
-     */
-    static getHoustonPassword() {
-        return config.houston_password;
-    }
-
-    /**
->>>>>>> ae405670
      * Shuffles array in place
      * @param {Array} a items An array containing the items.
      */
