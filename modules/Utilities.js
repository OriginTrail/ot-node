--- conflicted
+++ resolved
@@ -252,12 +252,6 @@
         if (msg.includes('connect etimedout')) {
             return null;
         }
-<<<<<<< HEAD
-        if (msg.includes('connect ehostunreach')) {
-            return null;
-        }
-=======
->>>>>>> 410b8ff5
         return {
             level,
             msg,
