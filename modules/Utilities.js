require('dotenv').config();

const soliditySha3 = require('solidity-sha3').default;
const pem = require('pem');
const fs = require('fs');
const ipaddr = require('ipaddr.js');
const _ = require('lodash');
const _u = require('underscore');
const randomString = require('randomstring');
const request = require('superagent');
const { Database } = require('arangojs');
const neo4j = require('neo4j-driver').v1;
const levenshtein = require('js-levenshtein');
const BN = require('bn.js');
const numberToBN = require('number-to-bn');
const sortedStringify = require('sorted-json-stringify');
const mkdirp = require('mkdirp');
const path = require('path');
const rimraf = require('rimraf');
const DataIntegrityResolver = require('./service/data-integrity/data-integrity-resolver');

const logger = require('./logger');
const { sha3_256 } = require('js-sha3');

class Utilities {
    /**
     * Creates new hash import ID.
     * @returns {*}
     */
    static createImportId(wallet) {
        return soliditySha3(Date.now().toString() + wallet);
    }

    /**
     * Saves value to configuration
     * @param property      Property name
     * @param val           Property value
     */
    static saveToConfig(config) {

    }

    /**
     * Custom sorted stringify
     * TODO think about optimization
     * @param obj - Object to be serialized
     * @param sortArrays - Sort array items
     * @return {string}
     */
    static sortedStringify(obj, sortArrays = false) {
        if (obj == null) {
            return 'null';
        }
        if (typeof obj === 'object') {
            const stringified = [];
            for (const key of Object.keys(obj)) {
                if (Array.isArray(obj)) {
                    stringified.push(this.sortedStringify(obj[key], sortArrays));
                } else {
                    stringified.push(`"${key}":${this.sortedStringify(obj[key], sortArrays)}`);
                }
                if (sortArrays) {
                    stringified.sort();
                }
            }
            if (!Array.isArray(obj)) {
                stringified.sort();
                return `{${stringified.join(',')}}`;
            }
            return `[${stringified.join(',')}]`;
        }
        return `${JSON.stringify(obj)}`;
    }

    /**
     * Optimized sort method for OTJSON 1.1
     * @param obj - Object to be serialized
     * @param inProperties - Sort array items except properties
     * @return {string}
     */
    static sortObjectRecursively(obj, inProperties = false) {
        if (obj != null && typeof obj === 'object') {
            const stringified = [];
            for (const key of Object.keys(obj)) {
                if (Array.isArray(obj)) {
                    if (obj[key] != null && typeof obj[key] === 'object') {
                        stringified.push(this.sortObjectRecursively(obj[key], inProperties));
                    } else {
                        // Added for better performance by avoiding the last level of recursion
                        // because the last level only returns JSON.stringify of the key
                        stringified.push(JSON.stringify(
                            obj[key],
                            (k, v) => (v === undefined ? null : v),
                        ));
                    }
                } else if (obj[key] != null && typeof obj[key] === 'object') {
                    if (key === 'properties') {
                        stringified.push(`"${key}":${this.sortObjectRecursively(obj[key], true)}`);
                    } else {
                        stringified.push(`"${key}":${this.sortObjectRecursively(obj[key], inProperties)}`);
                    }
                } else {
                    // Added for better performance by avoiding the last level of recursion
                    // because the last level only returns JSON.stringify of the key
                    stringified.push(`"${key}":${JSON.stringify(obj[key], (k, v) => (v === undefined ? null : v))}`);
                }
            }

            // Sort the object or sort the array if the sortArrays parameter is true
            if (!Array.isArray(obj) || inProperties === false) {
                stringified.sort();
            }

            // Return result in the format of a stringified array
            if (Array.isArray(obj)) {
                return `[${stringified.join(',')}]`;
            }
            // Return result in the format of an object
            return `{${stringified.join(',')}}`;
        }
        return JSON.stringify(obj, (k, v) => (v === undefined ? null : v));
    }

    /**
     * Check if all dependencies from package.json are installed
     * @returns {Promise<any>} containing error array:
     *   error: []            // when everything is OK, error array is empty
     *   error: array,        // if not OK, array of logged errors is returned
     */
    static checkInstalledDependencies() {
        return new Promise((resolve, reject) => {
            // eslint-disable-next-line global-require
            require('check-dependencies')({
                packageManager: 'npm',
                // eslint-disable-next-line no-template-curly-in-string
                packageDir: '${__dirname}/../',
                install: false,
                scopeList: process.env.NODE_ENV !== 'testnet' ?
                    ['dependencies', 'devDependencies'] : ['dependencies'],
                verbose: false,
            }).then((output) => {
                if (!output.depsWereOk) {
                    reject(output.error);
                }
                resolve(output.error);
            }).catch((error) => {
                reject(error);
            });
        });
    }

    /**
     * Check if origintrail database exists, in case of arangoDB create one
     * @returns {Promise<any>}
     */
    static checkDoesStorageDbExists(config) {
        return new Promise((resolve, reject) => {
            switch (config.database.provider) {
            case 'arangodb': {
                const systemDb = new Database();
                systemDb.useBasicAuth(config.database.username, config.database.password);
                systemDb.listDatabases().then((result) => {
                    let databaseAlreadyExists = false;
                    for (let i = 0; i < result.length; i += 1) {
                        if (result[i].toString() === config.database.database) {
                            databaseAlreadyExists = true;
                        }
                    }
                    if (!databaseAlreadyExists) {
                        systemDb.createDatabase(
                            config.database.database,
                            [{
                                username: config.database.username,
                                passwd: config.database.password,
                                active: true,
                            }],
                        ).then((result) => {
                            resolve();
                        }).catch((error) => {
                            reject(error);
                        });
                    }
                    resolve();
                }).catch((error) => {
                    console.log('Please make sure Arango server is up and running');
                    reject(error);
                });
            }
                break;
            case 'neo4j':
                try {
                    // TODO
                    const host = process.env.NEO_HOST;
                    const port = process.env.NEO_PORT;
                    const user = process.env.NEO_USERNAME;
                    const pass = process.env.NEO_PASSWORD;
                    const driver = neo4j.driver(`bolt://${host}:${port}`, neo4j.auth.basic(user, 'nijePASS'));
                    const session = driver.session();
                    const a = session.run('match (n) return n');
                    session.close();
                    driver.close();
                    resolve();
                } catch (error) {
                    reject(error);
                }
                break;
            default:
                logger.error(config.database.provider);
                reject(Error('Database doesn\'t exists'));
            }
        });
    }

    /**
     * Generate Self Signed SSL for Kademlia
     * @return {Promise<any>}
     */
    static generateSelfSignedCertificate(config) {
        return new Promise((resolve, reject) => {
            pem.createCertificate({
                days: 365,
                selfSigned: true,
            }, (err, keys) => {
                if (err) {
                    return reject(err);
                }
                fs.writeFileSync(
                    path.join(config.appDataPath, config.ssl_keypath),
                    keys.serviceKey,
                );
                fs.writeFileSync(
                    path.join(config.appDataPath, config.ssl_certificate_path),
                    keys.certificate,
                );
                return resolve(true);
            });
        });
    }

    /**
     * Returns solidity keccak256 hash of given data
     * @param data
     * @returns {string}
     */
    static soliditySHA3(data) {
        return soliditySha3(data);
    }

    /**
     * Checks if an object is empty
     * @param obj        Object to be checked
     * @return {boolean} Is empty or not
     */
    static isEmptyObject(obj) {
        return Object.keys(obj).length === 0 && obj.constructor === Object;
    }

    /**
     * Checks if two IPs are equal
     *
     * @param ip1
     * @param ip2
     * @return {boolean}
     */
    static isIpEqual(ip1, ip2) {
        const ip1v4 = ipaddr.process(ip1).octets.join('.');
        const ip2v4 = ipaddr.process(ip2).octets.join('.');
        return ip1v4 === ip2v4;
    }

    /**
     * Gets a random integer
     *
     * @param max
     * @return {number}
     */
    static getRandomInt(max) {
        return _.random(0, max);
    }

    /**
     * Gets a random integer in some specific range
     *
     * @param min
     * @param max
     * @return {number}
     */
    static getRandomIntRange(min, max) {
        return _.random(min, max);
    }

    /**
     * Get random string
     * @param howLong
     * @returns {void|*}
     */
    static getRandomString(howLong) {
        return randomString.generate({
            length: howLong,
            charset: 'alphabetic',
        });
    }

    /**
     * Makes a copy of object
     *
     * @param object Obj
     * @return object
     */
    static copyObject(Obj) {
        return JSON.parse(JSON.stringify(Obj));
    }

    /**
     * Execute callback
     * @param callback
     * @param callback_input
     */
    static executeCallback(callback, callback_input) {
        if (typeof callback === 'function') {
            callback(callback_input);
        } else {
            logger.info('Callback not defined!');
        }
    }

    /**
     * Sorts an object
     *
     * @param object
     * @return object
     */
    static sortObject(object) {
        if (typeof object !== 'object' || object == null) {
            return object;
        }
        const sortedObj = {};
        const keys = Object.keys(object);

        keys.sort((key1, key2) => {
            // eslint-disable-next-line no-param-reassign
            key1 = key1.toLowerCase();
            // eslint-disable-next-line no-param-reassign
            key2 = key2.toLowerCase();
            if (key1 < key2) return -1;
            if (key1 > key2) return 1;
            return 0;
        });

        for (const index in keys) {
            const key = keys[index];
            if (typeof object[key] === 'object' &&
                !(object[key] instanceof Array) &&
                !(object[key] instanceof BN)) {
                sortedObj[key] = this.sortObject(object[key]);
            } else {
                sortedObj[key] = object[key];
            }
        }

        return sortedObj;
    }

    /**
     * Checks for expected ot-node directory structure
     * @returns {void}
     */
    static checkOtNodeDirStructure() {
        // try {
        //     if (!fs.existsSync(`${__dirname}/../keys`)) {
        //         fs.mkdirSync(`${__dirname}/../keys`);
        //     }
        // } catch (error) {
        //     log.warn('Failed to create folder named keys');
        // }
        //
        // try {
        //     if (!fs.existsSync(`${__dirname}/../data`)) {
        //         fs.mkdirSync(`${__dirname}/../data`);
        //     }
        // } catch (error) {
        //     log.warn('Failed to create folder named data');
        // }
    }

    /**
     * Pings infura rinkeby api methods endpoint
     * @returns {Promise<any>}
     */
    static getInfuraRinkebyApiMethods() {
        return new Promise((resolve, reject) => {
            request
                .get('https://api.infura.io/v1/jsonrpc/rinkeby/methods')
                .query('?token=1WRiEqAQ9l4SW6fGdiDt')
                .then((res) => {
                    resolve(res);
                }).catch((err) => {
                    reject(err);
                });
        });
    }

    /**
     * Pings infura rinkeby api eth_blockNumber method endpoint
     * @returns {Promise<any>}
     */
    static getBlockNumberInfuraRinkebyApiMethod() {
        return new Promise((resolve, reject) => {
            request
                .get('https://api.infura.io/v1/jsonrpc/rinkeby/eth_blockNumber')
                .query('?token=1WRiEqAQ9l4SW6fGdiDt')
                .then((res) => {
                    resolve(res);
                }).catch((err) => {
                    reject(err);
                });
        });
    }

    static getArangoDbVersion({ database }) {
        return new Promise((resolve, reject) => {
            request
                .get(`http://${database.host}:${database.port}/_api/version`)
                .auth(database.username, database.password)
                .then((res) => {
                    if (res.status === 200) {
                        resolve(res.body);
                    } else {
                        // eslint-disable-next-line prefer-promise-reject-errors
                        reject('Failed to contact DB');
                    }
                }).catch((err) => {
                    reject(err);
                });
        });
    }

    /**
     * Web3 Hex to number
     * @param hex
     * @returns {number}
     */
    static hexToNumber(hex) {
        if (!hex) {
            return hex;
        }

        return Utilities.toBN(hex).toNumber();
    }

    /**
     * Takes an input and transforms it into an BN
     * @param number
     * @returns {Object}
     */
    static toBN(number) {
        try {
            /* eslint-disable prefer-rest-params */
            return numberToBN(...arguments);
        } catch (e) {
            throw new Error(`${e} Given value: "${number}"`);
        }
    }

    /**
     * Web3 Number to hex
     * @param num
     * @returns {string}
     */
    static numberToHex(num) {
        if (_u.isNull(num) || _u.isUndefined(num)) {
            return num;
        }
        // eslint-disable-next-line no-restricted-globals
        if (!isFinite(num) && !Utilities.isHexStrict(num)) {
            throw new Error(`Given input "${num}" is not a number.`);
        }

        const number = Utilities.toBN(num);
        const result = number.toString(16);

        return number.lt(new BN(0)) ? `-0x${result.substr(1)}` : `0x${result}`;
    }


    /**
     * Check if string is HEX, requires a 0x in front
     * @param hex
     * @returns {*|boolean}
     */
    static isHexStrict(hex) {
        return ((_u.isString(hex) || _u.isNumber(hex)) && /^(-)?0x[0-9a-f]*$/i.test(hex));
    }

    /**
     * Merge array of objects
     * @param objects   Objects to be merges
     */
    static mergeObjects(objects) {
        const out = {};

        for (let i = 0; i < objects.length; i += 1) {
            for (const p in objects[i]) {
                out[p] = objects[i][p];
            }
        }
        return out;
    }

    /**
     * Flattens object
     * @param obj
     * @param name
     * @param stem
     */
    static flattenObject(obj, name, stem) {
        if (obj == null) {
            return obj;
        }
        let out = {};
        const newStem = (typeof stem !== 'undefined' && stem !== '') ? `${stem}_${name}` : name;

        if (typeof obj !== 'object') {
            out[newStem] = obj;
            return out;
        }

        for (const p in obj) {
            const prop = Utilities.flattenObject(obj[p], p, newStem);
            out = Utilities.mergeObjects([out, prop]);
        }
        return out;
    }

    /**
     * Finds the distance between two objects
     * Note: flatten-sort-compare by keys
     * @param obj1
     * @param obj2
     * @param excludedKeys
     */
    static objectDistance(obj1, obj2, excludedKeys = []) {
        const copyObj1 = Utilities.copyObject(obj1);
        const copyObj2 = Utilities.copyObject(obj2);

        for (const key of excludedKeys) {
            delete copyObj1[key];
            delete copyObj2[key];
        }

        const normalizedObj1 = Utilities.sortObject(Utilities.flattenObject(copyObj1));
        const normalizedObj2 = Utilities.sortObject(Utilities.flattenObject(copyObj2));

        const keys = Utilities.unionArrays(
            Object.keys(normalizedObj1),
            Object.keys(normalizedObj2),
        );

        let sum = 0;
        for (const key of keys) {
            const value1 = normalizedObj1[key];
            const value2 = normalizedObj2[key];

            if (value1 == null || value2 == null) {
                // eslint-disable-next-line
                continue;
            }

            const valStr1 = `${value1}`;
            const valStr2 = `${value2}`;

            if (valStr1 === valStr2) {
                sum += 1;
            } else {
                const maxLength = Math.max(valStr1.length, valStr2.length);
                sum += (maxLength - levenshtein(`${value1}`, `${value2}`)) / maxLength;
            }
        }

        const minKeysLength = Math.min(
            Object.keys(normalizedObj1).length,
            Object.keys(normalizedObj2).length,
        );
        return (sum * 100) / minKeysLength;
    }

    /**
     * Unify two arrays
     * @param x
     * @param y
     * @return {Array}
     */
    static unionArrays(x, y) {
        const obj = {};
        for (let i = x.length - 1; i >= 0; i -= 1) { obj[x[i]] = x[i]; }
        for (let i = y.length - 1; i >= 0; i -= 1) { obj[y[i]] = y[i]; }
        const res = [];
        for (const k in obj) {
            if (obj[k] !== null) {
                res.push(obj[k]);
            }
        }
        return res;
    }

    /**
     * Calculates import distance from my node
     * @param config Configuration
     * @param price Token amount to offer
     * @param importId ID
     * @param stakeAmount Stake amount in offer.
     * @returns {number} Distance
     */
    static getImportDistance(config, price, importId, stakeAmount) {
        const wallet = new BN(config.node_wallet);
        const nodeId = new BN(`0x${config.identity}`);
        const hashWallerNodeId = new BN(Utilities.soliditySHA3(wallet + nodeId));
        const myBid = hashWallerNodeId.add(price);
        const offer = new BN(Utilities.soliditySHA3(importId)).add(stakeAmount);
        return Math.abs(myBid.sub(offer));
    }

    static generateRsvSignature(message, privateKey) {
        let sortedMessage;
        if (typeof message === 'string' || message instanceof String) {
            sortedMessage = message;
        } else {
            sortedMessage = JSON.stringify(Utilities.sortObject(message));
        }

        const dataIntegrityService = DataIntegrityResolver.getInstance().resolve();
        const signature = dataIntegrityService.sign(
            sortedMessage,
            privateKey.toLowerCase().startsWith('0x') ?
                privateKey : `0x${privateKey}`,
        );

        return { r: signature.r, s: signature.s, v: signature.v };
    }

    static isMessageSigned(message, signature) {
        let sortedMessage;
        if (typeof message === 'string' || message instanceof String) {
            sortedMessage = message;
        } else {
            sortedMessage = JSON.stringify(Utilities.sortObject(message));
        }

        const dataIntegrityService = DataIntegrityResolver.getInstance().resolve();
        return dataIntegrityService.verify(sortedMessage, signature, message.wallet);
    }

    /**
     * Normalizes hex number
     * @param number     Hex number
     * @returns {string|null} Normalized hex number
     */
    static normalizeHex(number) {
        if (number == null) {
            return null;
        }
        number = number.toLowerCase();
        if (!number.startsWith('0x')) {
            return `0x${number}`;
        }
        return number;
    }

    /**
     * Calculate SHA3 from input objects and return normalized hex string.
     * @param rest An array of input data concatenated before calculating the hash.
     * @return {string} Normalized hash string.
     * @private
     */
    static keyFrom(...rest) {
        return Utilities.normalizeHex(sha3_256([...rest].reduce(
            (acc, argument) => {
                acc += Utilities.stringify(argument, 0);
                return acc;
            },
            '',
        )));
    }

    /**
     * Denormalizes hex number
     * @param number     Hex number
     * @returns {string|null} Normalized hex number
     */
    static denormalizeHex(number) {
        if (number == null) {
            return null;
        }
        number = number.toLowerCase();
        if (number.startsWith('0x')) {
            return number.substring(2);
        }
        return number;
    }

    /**
     * Compare HEX numbers in string representation
     * @param hex1
     * @param hex2
     * @return {*}
     */
    static compareHexStrings(hex1, hex2) {
        const denormalized1 = Utilities.denormalizeHex(hex1);
        const denormalized2 = Utilities.denormalizeHex(hex2);
        return new BN(denormalized1, 16).eq(new BN(denormalized2, 16));
    }

    /**
     * Expands hex number to desired number of digits.
     *
     * For example expandHex('3', 4) or expandHex('0x3', 4) will return '0003'
     * @param number
     * @param digitCount
     */
    static expandHex(number, digitCount) {
        const hex = this.denormalizeHex(number);

        if (hex.length > digitCount) {
            throw Error(`Number ${number} has more digits than required.`);
        }

        return new Array(digitCount - hex.length).join('0') + hex;
    }

    /**
     * Validates number property type
     * @param property
     * @returns {boolean}
     */
    static validateNumberParameter(property) {
        return property == null || parseInt(property, 10) > 0;
    }

    /**
     * Validates number property type and allows zero
     * @param property
     * @returns {boolean}
     */
    static validateNumberParameterAllowZero(property) {
        return property == null || parseInt(property, 10) >= 0;
    }

    /**
     * Validates string property type
     * @param property
     * @returns {boolean}
     */
    static validateStringParameter(property) {
        return property == null || typeof property === 'string';
    }

    /**
     * Converts minutes to milliseconds
     * @param minutes
     * @returns {*}
     */
    static convertToMilliseconds(minutes) {
        if (BN.isBN(minutes)) {
            return minutes.mul(new BN(60000));
        }
        return new BN(minutes).mul(new BN(60000));
    }

    /**
     * Converts milliseconds to minutes
     * @param milliseconds
     * @returns {BN}
     */
    static convertToMinuntes(milliseconds) {
        if (BN.isBN(milliseconds)) {
            return milliseconds.div(new BN(60000));
        }
        return new BN(milliseconds).div(new BN(60000));
    }

    /**
     * Shuffles array in place
     * @param {Array} a items An array containing the items.
     */
    static shuffle(a) {
        for (let i = a.length - 1; i > 0; i -= 1) {
            const j = Math.floor(Math.random() * (i + 1));
            [a[i], a[j]] = [a[j], a[i]];
        }
        return a;
    }

    /**
     * Read file contents
     * @param file
     * @returns {Promise}
     */
    static fileContents(file) {
        return new Promise((resolve, reject) => {
            fs.readFile(file, 'utf8', (err, content) => {
                if (err) {
                    reject(err);
                } else {
                    resolve(content);
                }
            });
        });
    }

    /**
     * Loads JSON data from file
     * @returns {Promise<JSON object>}
     * @private
     */
    static loadJsonFromFile(filePath, fileName) {
        if (filePath && fileName) {
            const file = path.join(
                filePath,
                fileName,
            );
            if (fs.existsSync(file)) {
                return JSON.parse(fs.readFileSync(file));
            }
        }
        return null;
    }

    /**
     * Write contents to file
     * @param directory
     * @param filename
     * @param data
     * @returns {Promise}
     */
    static writeContentsToFile(directory, filename, data) {
        return new Promise((resolve, reject) => {
            mkdirp(directory, (err) => {
                if (err) {
                    reject(err);
                } else {
                    const fullpath = path.join(directory, filename);

                    fs.writeFile(fullpath, data, (err) => {
                        if (err) {
                            reject(err);
                        } else {
                            resolve();
                        }
                    });
                }
            });
        });
    }

    /**
     * Deletes directory recursively
     * @param directoryPath
     * @return {Promise}
     */
    static deleteDirectory(directoryPath) {
        return new Promise((resolve) => {
            rimraf(directoryPath, () => {
                resolve();
            });
        });
    }

    /**
     * Stringifies data to JSON with default parameters
     * @param data  Data to be stringified
     * @param ident JSON identification
     * @returns {*}
     */
    static stringify(data, ident = 2) {
        return sortedStringify(data, null, ident);
    }

    /**
     * Checks if hash is zero or any given hex string regardless of prefix 0x
     * @param {string} hash
     */
    static isZeroHash(hash) {
        const num = new BN(this.denormalizeHex(hash));

        return num.eqn(0);
    }

    /**
     * Strip values from config to be used for storing.
     * @param config Application config
     */
    static stripAppConfig(config) {
        const properties = [
            'node_wallet',
            'node_private_key',
            'node_port',
            'request_timeout',
            'cpus',
            'network',
            'node_rpc_port',
            'dh_min_stake_amount',
            'read_stake_factor',
            'control_port_enabled',
            'remote_control_enabled',
            'send_logs',
            'houston_password',
        ];

        const stripped = {};
        properties.forEach(prop => stripped[prop] = config[prop]);
        return stripped;
    }

    /**
     * Groups array by some criteria
     * @param list - Array of items
     * @param keyGetter - Group criteria
     * @return {Map<any, any>}
     */
    static groupBy(list, keyGetter) {
        const map = new Map();
        list.forEach((item) => {
            const key = keyGetter(item);
            const collection = map.get(key);
            if (!collection) {
                map.set(key, [item]);
            } else {
                collection.push(item);
            }
        });
        return map;
    }

    /**
     * Wrap into array if necessary
     * @return {*}
     */
    static arrayze(obj) {
        if (Array.isArray(obj)) {
            return obj;
        }
        return [obj];
    }

<<<<<<< HEAD
    static fromNumber(num) {
        const hex = num.toString(16);
        return hex.length % 2 === 0 ? `0x${hex}` : `0x0${hex}`;
    }

    static toNumber(hex) {
        return parseInt(hex.slice(2), 16);
    }

    static fromString(str) {
        const bn = `0x${(str.slice(0, 2) === '0x' ? new BN(str.slice(2), 16) : new BN(str, 10)).toString('hex')}`;
        return bn === '0x0' ? '0x' : bn;
    }

    static fromNat(bn) {
        // eslint-disable-next-line no-nested-ternary
        return bn === '0x0' ? '0x' : bn.length % 2 === 0 ? bn : `0x0${bn.slice(2)}`;
    }

    static pad(l, hex) {
        return hex.length === (l * 2) + 2 ? hex : Utilities.pad(l, `0x0${hex.slice(2)}`);
    }

    static flatten(a) {
        return `0x${a.reduce((r, s) => r + s.slice(2), '')}`;
    }

    static slice(i, j, bs) {
        return `0x${bs.slice((i * 2) + 2, (j * 2) + 2)}`;
    }

    static length(a) {
        return (a.length - 2) / 2;
=======
    /**
     * Sleeps for provided time
     * @param timeout - Timeout in milliseconds
     * @return Promise
     */
    static async sleepForMilliseconds(timeout) {
        await new Promise((resolve, reject) => {
            setTimeout(() => resolve(), timeout);
        });
>>>>>>> e8c2d19e
    }
}

module.exports = Utilities;<|MERGE_RESOLUTION|>--- conflicted
+++ resolved
@@ -942,7 +942,6 @@
         return [obj];
     }
 
-<<<<<<< HEAD
     static fromNumber(num) {
         const hex = num.toString(16);
         return hex.length % 2 === 0 ? `0x${hex}` : `0x0${hex}`;
@@ -976,7 +975,8 @@
 
     static length(a) {
         return (a.length - 2) / 2;
-=======
+    }
+
     /**
      * Sleeps for provided time
      * @param timeout - Timeout in milliseconds
@@ -986,7 +986,6 @@
         await new Promise((resolve, reject) => {
             setTimeout(() => resolve(), timeout);
         });
->>>>>>> e8c2d19e
     }
 }
 
