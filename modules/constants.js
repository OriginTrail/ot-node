exports.GS1EPCIS = 'gs1-epcis';
exports.MERKLE_TREE = 'Merkle Tree';
exports.BASIC = 'Basic';
exports.DID = 'DID';

/**
 * @constant {number} DEFAULT_COMMAND_CLEANUP_TIME_MILLS - Command cleanup interval time
 */
exports.DEFAULT_COMMAND_CLEANUP_TIME_MILLS = 4 * 24 * 60 * 60 * 1000;

/**
 * @constant {number} HANDLER_IDS_COMMAND_CLEANUP_TIME_MILLS -
 * Export command cleanup interval time 24h
 */
exports.HANDLER_IDS_COMMAND_CLEANUP_TIME_MILLS = 24 * 60 * 60 * 1000;

/**
 * @constant {Array} PERMANENT_COMMANDS - List of all permanent commands
 */
exports.PERMANENT_COMMANDS = [
    'otnodeUpdateCommand', 'sendTelemetryCommand', 'cleanerCommand',
    'handlerIdsCleanerCommand',
];

/**
 * @constant {number} MAX_COMMAND_DELAY_IN_MILLS - Maximum delay for commands
 */
exports.MAX_COMMAND_DELAY_IN_MILLS = 14400 * 60 * 1000; // 10 days

/**
 * @constant {number} DEFAULT_COMMAND_REPEAT_IN_MILLS - Default repeat interval
 */
exports.DEFAULT_COMMAND_REPEAT_INTERVAL_IN_MILLS = 5000; // 5 seconds

/**
 * @constant {number} TRIPLE_STORE_CONNECT_MAX_RETRIES
 * - Maximum retries for connecting to triple store
 */
exports.TRIPLE_STORE_CONNECT_MAX_RETRIES = 10;

/**
 * @constant {number} TRIPLE_STORE_CONNECT_RETRY_FREQUENCY
 * - Wait interval between retries for connecting to triple store
 */
exports.TRIPLE_STORE_CONNECT_RETRY_FREQUENCY = 10; // 10 seconds

/**
<<<<<<< HEAD
 * @constant {object} TRIPLE_STORE_IMPLEMENTATION -
 *  Names of available triple store implementations
 */
exports.TRIPLE_STORE_IMPLEMENTATION = {
    BLAZEGRAPH: 'Blazegraph',
    GRAPHDB: 'GraphDB',
};
=======
 * @constant {number} MAX_FILE_SIZE
 * - Max file size for publish
 */
exports.MAX_FILE_SIZE = 26214400;

/**
 * @constant {number} DID_PREFIX
 * - DID prefix for graph database
 */
exports.DID_PREFIX = 'did:dkg';
>>>>>>> 75bce1bb

/**
 * @constant {object} ERROR_TYPE -
 *  Types of errors supported
 */
exports.ERROR_TYPE = {
    INSERT_ASSERTION_ERROR: 'InsertAssertionError',
    SUBMIT_PROOFS_ERROR: 'SubmitProofsError',
    SEND_ASSERTION_ERROR: 'SendAssertionError',
    SENDING_TELEMETRY_DATA_ERROR: 'SendingDataTelemetryError',
    CHECKING_UPDATE_ERROR: 'CheckingUpdateError',
    API_ERROR_400: 'ApiError400',
    API_ERROR_500: 'ApiError500',
    PUBLISH_ROUTE_ERROR: 'PublishRouteError',
    RESOLVE_ROUTE_ERROR: 'ResolveRouteError',
    SEARCH_ASSERTIONS_ROUTE_ERROR: 'SearchAssertionsRouteError',
    SEARCH_ENTITIES_ROUTE_ERROR: 'SearchEntitiesRouteError',
    QUERY_ROUTE_ERROR: 'QueryRouteError',
    PROOFS_ROUTE_ERROR: 'ProofsRouteError',
    RESULTS_ROUTE_ERROR: 'ResultsRouteError',
    NODE_INFO_ROUTE_ERROR: 'NodeInfoRouteError',
    EXTRACT_METADATA_ERROR: 'ExtractMetadataError',
    TRIPLE_STORE_UNAVAILABLE_ERROR: 'TripleStoreUnavailableError',
    LIBP2P_HANDLE_MSG_ERROR: 'Libp2pHandleMessageError',
    VERIFY_ASSERTION_ERROR: 'VerifyAssertionError',
    BLOCKCHAIN_CHECK_ERROR: 'BlockchainCheckError',
    COMMAND_EXECUTOR_ERROR: 'CommandExecutorError',
    FAILED_COMMAND_ERROR: 'FailedCommandError',
    UPDATE_INITIALIZATION_ERROR: 'UpdateInitializationError',
    DATA_MODULE_INITIALIZATION_ERROR: 'DataModuleInitializationError',
    NETWORK_INITIALIZATION_ERROR: 'NetworkInitializationError',
    VALIDATION_INITIALIZATION_ERROR: 'ValidationInitializationError',
    BLOCKCHAIN_INITIALIZATION_ERROR: 'BlockchainInitializationError',
    COMMAND_EXECUTOR_INITIALIZATION_ERROR: 'CommandExecutorInitializationError',
    RPC_INITIALIZATION_ERROR: 'RpcInitializationError',
};<|MERGE_RESOLUTION|>--- conflicted
+++ resolved
@@ -2,6 +2,18 @@
 exports.MERKLE_TREE = 'Merkle Tree';
 exports.BASIC = 'Basic';
 exports.DID = 'DID';
+
+/**
+ * @constant {number} MAX_FILE_SIZE
+ * - Max file size for publish
+ */
+exports.MAX_FILE_SIZE = 26214400;
+
+/**
+ * @constant {number} DID_PREFIX
+ * - DID prefix for graph database
+ */
+exports.DID_PREFIX = 'did:dkg';
 
 /**
  * @constant {number} DEFAULT_COMMAND_CLEANUP_TIME_MILLS - Command cleanup interval time
@@ -45,7 +57,6 @@
 exports.TRIPLE_STORE_CONNECT_RETRY_FREQUENCY = 10; // 10 seconds
 
 /**
-<<<<<<< HEAD
  * @constant {object} TRIPLE_STORE_IMPLEMENTATION -
  *  Names of available triple store implementations
  */
@@ -53,18 +64,6 @@
     BLAZEGRAPH: 'Blazegraph',
     GRAPHDB: 'GraphDB',
 };
-=======
- * @constant {number} MAX_FILE_SIZE
- * - Max file size for publish
- */
-exports.MAX_FILE_SIZE = 26214400;
-
-/**
- * @constant {number} DID_PREFIX
- * - DID prefix for graph database
- */
-exports.DID_PREFIX = 'did:dkg';
->>>>>>> 75bce1bb
 
 /**
  * @constant {object} ERROR_TYPE -
