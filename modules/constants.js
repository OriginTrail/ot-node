/**
 * @constant {number} DEFAULT_CHALLENGE_NUMBER_OF_TESTS - Number of challenges per DH
 */
exports.DEFAULT_CHALLENGE_NUMBER_OF_TESTS = 2;

/**
 * @constant {number} DEFAULT_CHALLENGE_BLOCK_SIZE_BYTES - Block size in bytes used for Merkle tree
 */
exports.DEFAULT_CHALLENGE_BLOCK_SIZE_BYTES = 31;


/**
 * @constant {number} DEFAULT_CHALLENGE_RESPONSE_TIME_MILLS - Challenge response time
 */
exports.DEFAULT_CHALLENGE_RESPONSE_TIME_MILLS = 60000;

/**
 * @constant {number} DEFAULT_REPUTATION_UPDATE_PERIOD_MILLS - Period for updating reputation table
 */
exports.DEFAULT_REPUTATION_UPDATE_PERIOD_MILLS = 24 * 60 * 60 * 1000;

/**
 * @constant {number} DEFAULT_COMMAND_CLEANUP_TIME_MILLS - Command cleanup interval time
 */
exports.DEFAULT_COMMAND_CLEANUP_TIME_MILLS = 4 * 24 * 60 * 60 * 1000;

/**
 * @constant {number} EXPORT_COMMAND_CLEANUP_TIME_MILLS -
 * Export command cleanup interval time 1h
 */
<<<<<<< HEAD
exports.EXPORT_COMMAND_CLEANUP_TIME_MILLS = 60 * 60 * 1000;
=======
exports.EXPORT_COMMAND_CLEANUP_TIME_MILLS = 24 * 60 * 60 * 1000;
>>>>>>> e8fd5d6b

/**
 * @constant {number} HANDLER_IDS_COMMAND_CLEANUP_TIME_MILLS -
 * Export command cleanup interval time 1h
 */
<<<<<<< HEAD
exports.HANDLER_IDS_COMMAND_CLEANUP_TIME_MILLS = 60 * 60 * 1000;
=======
exports.HANDLER_IDS_COMMAND_CLEANUP_TIME_MILLS = 24 * 60 * 60 * 1000;
>>>>>>> e8fd5d6b

/**
 * @constant {Array} PERMANENT_COMMANDS - List of all permanent commands
 */
exports.PERMANENT_COMMANDS = [
    'cleanerCommand', 'dcChallengesCommand', 'dhLitigationInitiatedCommand',
    'reputationUpdateCommand', 'autoupdaterCommand', 'exportCleanerCommand',
    'handlerIdsCleanerCommand',
];

/**
 * @constant {number} MAX_COMMAND_DELAY_IN_MILLS - Maximum delay for commands
 */
exports.MAX_COMMAND_DELAY_IN_MILLS = 14400 * 60 * 1000; // 10 days


/**
 * @constant {number} DEFAULT_COMMAND_REPEAT_IN_MILLS - Default repeat interval
 */
exports.DEFAULT_COMMAND_REPEAT_INTERVAL_IN_MILLS = 5000; // 5 seconds
/**
 *
 * @constant {number} GAS_PRICE_VALIDITY_TIME_IN_MILLS - gas price maximum validity time
 */
exports.GAS_PRICE_VALIDITY_TIME_IN_MILLS = 30 * 60 * 1000; // 30 min
/**
 *
 * @constant {number} TRAC_PRICE_IN_ETH_VALIDITY_TIME_IN_MILLS - trac price maximum validity time
 */
exports.TRAC_PRICE_IN_ETH_VALIDITY_TIME_IN_MILLS = 30 * 60 * 1000; // 30 min

/**
 *
 * @constant {number} AVERAGE_GAS_PRICE_MULTIPLIER - gas price multiplier
 */
exports.AVERAGE_GAS_PRICE_MULTIPLIER = 1.2;

/**
 *
 * @constant {number} BASE_PAYOUT_GAS - Gas used for payout
 */
exports.BASE_PAYOUT_GAS = 150000;

/**
 *
 * @constant {number} BLOCKCHAIN_RETRY_DELAY_IN_MILLS - Delay length for blockchain reading
 */
exports.BLOCKCHAIN_RETRY_DELAY_IN_MILLS = 20000;

/**
 *
 * @constant {number} ANSWER_LITIGATION_COMMAND_RETRIES - dhLitigationAnswerCommand retries
 */
exports.ANSWER_LITIGATION_COMMAND_RETRIES = 2;<|MERGE_RESOLUTION|>--- conflicted
+++ resolved
@@ -28,21 +28,13 @@
  * @constant {number} EXPORT_COMMAND_CLEANUP_TIME_MILLS -
  * Export command cleanup interval time 1h
  */
-<<<<<<< HEAD
-exports.EXPORT_COMMAND_CLEANUP_TIME_MILLS = 60 * 60 * 1000;
-=======
 exports.EXPORT_COMMAND_CLEANUP_TIME_MILLS = 24 * 60 * 60 * 1000;
->>>>>>> e8fd5d6b
 
 /**
  * @constant {number} HANDLER_IDS_COMMAND_CLEANUP_TIME_MILLS -
  * Export command cleanup interval time 1h
  */
-<<<<<<< HEAD
-exports.HANDLER_IDS_COMMAND_CLEANUP_TIME_MILLS = 60 * 60 * 1000;
-=======
 exports.HANDLER_IDS_COMMAND_CLEANUP_TIME_MILLS = 24 * 60 * 60 * 1000;
->>>>>>> e8fd5d6b
 
 /**
  * @constant {Array} PERMANENT_COMMANDS - List of all permanent commands
