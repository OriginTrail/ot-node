--- conflicted
+++ resolved
@@ -96,16 +96,6 @@
 exports.ANSWER_LITIGATION_COMMAND_RETRIES = 2;
 /**
  *
-<<<<<<< HEAD
- * @constant {array} PRIVATE_DATA_OBJECT_NAMES - Names of properties which are used for private data
- */
-exports.PRIVATE_DATA_OBJECT_NAMES = ['private_data', 'claim'];
-/**
- *
- * @constant {array} PRIVATE_DATA_OBJECT_NAMES - Names of properties which are used for private data
- */
-exports.NUMBER_OF_PRIVATE_DATA_FIRST_LEVEL_BLOCKS = 256;
-=======
  * @constant {array} NUMBER_OF_PERMISSIONED_DATA_FIRST_LEVEL_BLOCKS -
  *  Minimal number of blocks which are used for creating permissioned data merkle tree
  */
@@ -150,5 +140,4 @@
  * @constant {string} PERMISSIONED_DATA_VISIBILITY_HIDE_ATTRIBUTE -
  * visibility option for storing attribute to permissioned data
  */
-exports.PERMISSIONED_DATA_VISIBILITY_HIDE_ATTRIBUTE = 'permissioned.hide_attribute';
->>>>>>> 2903a0a4
+exports.PERMISSIONED_DATA_VISIBILITY_HIDE_ATTRIBUTE = 'permissioned.hide_attribute';