--- conflicted
+++ resolved
@@ -242,7 +242,6 @@
 
 /**
  *
-<<<<<<< HEAD
  * @constant {number} MAX_NUMBER_OF_RETRIES_FOR_PAYOUT -
  * Maximum number of retries for payout command
  */
@@ -254,15 +253,15 @@
  * Retry delay for payout command in miliseconds
  */
 exports.PAYOUT_COMMAND_RETRY_DELAY_IN_MILISECONDS = 30 * 60 * 1000;
-=======
+
  * @constant {number} GET_ARANGO_DB_STATUS_MAX_RETRY -
  * Maximum number of times that arango status call should be called
  */
 exports.GET_ARANGO_DB_STATUS_MAX_RETRY = 5;
+
 /**
  *
  * @constant {number} ARANGO_DB_STATUS_TIMEOUT_IN_MILISECONDS -
  * Delay between two Arango db status checks
  */
 exports.ARANGO_DB_STATUS_TIMEOUT_IN_MILISECONDS = 5000;
->>>>>>> d9825917
