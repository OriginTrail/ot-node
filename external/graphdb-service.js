--- conflicted
+++ resolved
@@ -341,11 +341,7 @@
         } catch (e) {
             this.logger.error({
                 msg: `GraphDB not available. ${e}`,
-<<<<<<< HEAD
                 Event_name: constants.ERROR_TYPE.GRAPHDB_CHECK_ERROR,
-=======
-                Event_name: 'GraphDBCheckError',
->>>>>>> ea598e34
             });
             return false;
         }
