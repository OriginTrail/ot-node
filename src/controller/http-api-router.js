--- conflicted
+++ resolved
@@ -16,10 +16,7 @@
     async initialize() {
         await this.initializeBeforeMiddlewares();
         await this.initializeListeners();
-<<<<<<< HEAD
         await this.initializeAfterMiddlewares();
-=======
->>>>>>> da62d295
         await this.httpClientModuleManager.listen();
     }
 
@@ -82,7 +79,6 @@
             this.infoController.handleHttpApiInfoRequest(req, res);
         });
     }
-<<<<<<< HEAD
 
     async initializeBeforeMiddlewares() {
         await this.httpClientModuleManager.initializeBeforeMiddlewares();
@@ -91,8 +87,6 @@
     async initializeAfterMiddlewares() {
         await this.httpClientModuleManager.initializeAfterMiddlewares();
     }
-=======
->>>>>>> da62d295
 }
 
 module.exports = HttpApiRouter;