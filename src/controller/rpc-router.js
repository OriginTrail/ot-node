--- conflicted
+++ resolved
@@ -7,10 +7,7 @@
 
         this.publishController = ctx.publishController;
         this.resolveController = ctx.resolveController;
-<<<<<<< HEAD
         this.searchController = ctx.searchController;
-=======
->>>>>>> 4e8665b4
     }
 
     async initialize() {
@@ -36,11 +33,11 @@
                 this.searchController.handleNetworkSearchAssertionsRequest(message, remotePeerId),
         );
 
-        this.networkModuleManager.handleMessage(
-            constants.NETWORK_PROTOCOLS.SEARCH,
-            (message, remotePeerId) =>
-                this.searchController.handleNetworkSearchEntitiesRequest(message, remotePeerId),
-        );
+        // this.networkModuleManager.handleMessage(
+        //    constants.NETWORK_PROTOCOLS.SEARCH,
+        //    (message, remotePeerId) =>
+        //        this.searchController.handleNetworkSearchEntitiesRequest(message, remotePeerId),
+        // );
         //
         // this.networkModuleManager.handleMessage(
         //     constants.NETWORK_PROTOCOLS.SEARCH,
