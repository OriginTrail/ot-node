--- conflicted
+++ resolved
@@ -1,9 +1,5 @@
-const { PUBLISH_METHOD, ERROR_TYPE } = require('../../../modules/constants');
+const { PUBLISH_METHOD, ERROR_TYPE, NETWORK_MESSAGE_TYPES } = require('../../../modules/constants');
 const BaseController = require('./base-controller');
-<<<<<<< HEAD
-const { NETWORK_MESSAGE_TYPES } = require('../../../modules/constants');
-=======
->>>>>>> a4f77fe4
 
 class PublishController extends BaseController {
     constructor(ctx) {
@@ -38,33 +34,6 @@
             handlerId,
         });
 
-<<<<<<< HEAD
-        const { metadata, data, ual } = req.body;
-
-        await this.handlerIdService.cacheHandlerIdData(handlerId, { data, metadata });
-
-        const { keywords, dataRootId, issuer, visibility, type } = metadata;
-        this.logger.info(`Received assertion with ual: ${ual}`);
-        const commandData = {
-            method,
-            ual,
-            handlerId,
-            operationId,
-            keywords,
-            dataRootId,
-            issuer,
-            visibility,
-            type,
-        };
-
-        const commandSequence = [
-            'validateAssertionCommand',
-            'insertAssertionCommand',
-            'findNodesCommand',
-            'storeInitCommand',
-            'storeRequestCommand',
-        ];
-=======
         const {metadata, data, ual} = req.body;
         try {
             const metadataNquads = await this.dataService.metadataObjectToNquads(metadata);
@@ -109,7 +78,6 @@
             });
             await this.handlerIdService.updateFailedHandlerId(handlerId, 'Unable to publish data, Failed to process input data!');
         }
->>>>>>> a4f77fe4
 
     }
 
