--- conflicted
+++ resolved
@@ -236,15 +236,7 @@
     async identityIdExists() {
         const identityId = await this.getIdentityId();
 
-<<<<<<< HEAD
-        // console.log(`IdentityID: ${identityId}`);
-        // console.log(identityId != 0);
-
-        // eslint-disable-next-line eqeqeq
-        return identityId != 0;
-=======
         return identityId !== 0;
->>>>>>> 6f569e30
     }
 
     async createProfile(peerId) {
@@ -487,7 +479,6 @@
         }
     }
 
-<<<<<<< HEAD
     async getAgreementStartTime(agreementId) {
         try {
             return this.callContractFunction(
@@ -558,13 +549,6 @@
             return this.callContractFunction(
                 this.ServiceAgreementStorageContract,
                 'getAgreementProofWindowOffsetPerc',
-=======
-    async getServiceAgreement(agreementId) {
-        try {
-            return this.callContractFunction(
-                this.ServiceAgreementStorageContract,
-                'serviceAgreements',
->>>>>>> 6f569e30
                 [agreementId],
             );
         } catch (e) {
@@ -597,7 +581,6 @@
             this.logger.error(`Error on calling contract function. ${e}`);
             return false;
         }
-<<<<<<< HEAD
     }
 
     async getHashFunctionName(hashFunctionId) {
@@ -624,17 +607,11 @@
             this.logger.error(`Error on calling contract function. ${e}`);
             return false;
         }
-=======
->>>>>>> 6f569e30
     }
 
     async getR2() {
         try {
-<<<<<<< HEAD
             return await this.callContractFunction(this.ParametersStorageContract, 'R2', []);
-=======
-            return this.callContractFunction(this.ParametersStorageContract, 'R2', []);
->>>>>>> 6f569e30
         } catch (e) {
             this.logger.error(`Error on calling contract function. ${e}`);
             return false;
@@ -643,11 +620,7 @@
 
     async getR1() {
         try {
-<<<<<<< HEAD
             return await this.callContractFunction(this.ParametersStorageContract, 'R1', []);
-=======
-            return this.callContractFunction(this.ParametersStorageContract, 'R1', []);
->>>>>>> 6f569e30
         } catch (e) {
             this.logger.error(`Error on calling contract function. ${e}`);
             return false;
@@ -656,11 +629,7 @@
 
     async getR0() {
         try {
-<<<<<<< HEAD
             return await this.callContractFunction(this.ParametersStorageContract, 'R0', []);
-=======
-            return this.callContractFunction(this.ParametersStorageContract, 'R0', []);
->>>>>>> 6f569e30
         } catch (e) {
             this.logger.error(`Error on calling contract function. ${e}`);
             return false;
@@ -698,21 +667,13 @@
         }
     }
 
-<<<<<<< HEAD
     async getChallenge(assetContractAddress, tokenId, keyword, hashFunctionId) {
-=======
-    async getChallenge(assetContractAddress, tokenId, keyword, hashingAlgorithm) {
->>>>>>> 6f569e30
         try {
             return this.callContractFunction(this.ServiceAgreementStorageContract, 'getChallenge', [
                 assetContractAddress,
                 tokenId,
                 keyword,
-<<<<<<< HEAD
                 hashFunctionId,
-=======
-                hashingAlgorithm,
->>>>>>> 6f569e30
             ]);
         } catch (e) {
             this.logger.error(`Error on calling contract function. ${e}`);
@@ -734,11 +695,7 @@
                 assetContractAddress,
                 tokenId,
                 keyword,
-<<<<<<< HEAD
                 hashFunctionId,
-=======
-                hashingAlgorithm,
->>>>>>> 6f569e30
                 epoch,
                 proof,
                 chunkHash,
