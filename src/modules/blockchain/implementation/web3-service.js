import Web3 from 'web3';
import axios from 'axios';
import { createRequire } from 'module';
<<<<<<< HEAD
import {
    INIT_ASK_AMOUNT,
    INIT_STAKE_AMOUNT,
    WEBSOCKET_PROVIDER_OPTIONS,
=======
import { join } from 'path';
import appRootPath from 'app-root-path';
import { mkdir, readFile, stat, writeFile } from 'fs/promises';
import {
    INIT_ASK_AMOUNT,
    INIT_STAKE_AMOUNT,
    BLOCKCHAIN_IDENTITY_DIRECTORY,
    WEBSOCKET_PROVIDER_OPTIONS,
    DEFAULT_BLOCKCHAIN_EVENT_SYNC_PERIOD_IN_MILLS,
    MAXIMUM_NUMBERS_OF_BLOCKS_TO_FETCH,
>>>>>>> 578f52af
} from '../../../constants/constants.js';

const require = createRequire(import.meta.url);
const Hub = require('dkg-evm-module/build/contracts/Hub.json');
const AssertionRegistry = require('dkg-evm-module/build/contracts/AssertionRegistry.json');
const AssetRegistry = require('dkg-evm-module/build/contracts/AssetRegistry.json');
const ERC20Token = require('dkg-evm-module/build/contracts/ERC20Token.json');
const Identity = require('dkg-evm-module/build/contracts/Identity.json');
const Profile = require('dkg-evm-module/build/contracts/Profile.json');
const ProfileStorage = require('dkg-evm-module/build/contracts/ProfileStorage.json');
const ShardingTable = require('dkg-evm-module/build/contracts/ShardingTable.json');

class Web3Service {
    async initialize(config, logger) {
        this.config = config;
        this.logger = logger;

        this.rpcNumber = 0;
        await this.readIdentity();
        await this.initializeWeb3();
        this.currentBlock = await this.web3.eth.getBlockNumber();
        await this.initializeContracts();
    }

    async initializeWeb3() {
        let tries = 0;
        let isRpcConnected = false;
        while (!isRpcConnected) {
            if (tries >= this.config.rpcEndpoints.length) {
                throw Error('Blockchain initialisation failed');
            }

            try {
                if (this.config.rpcEndpoints[this.rpcNumber].startsWith('ws')) {
                    const provider = new Web3.providers.WebsocketProvider(
                        this.config.rpcEndpoints[this.rpcNumber],
                        WEBSOCKET_PROVIDER_OPTIONS,
                    );
                    this.web3 = new Web3(provider);
                } else {
                    this.web3 = new Web3(this.config.rpcEndpoints[this.rpcNumber]);
                }
                // eslint-disable-next-line no-await-in-loop
                isRpcConnected = await this.web3.eth.net.isListening();
            } catch (e) {
                this.logger.warn(
                    `Unable to connect to blockchain rpc : ${
                        this.config.rpcEndpoints[this.rpcNumber]
                    }.`,
                );
                tries += 1;
                this.rpcNumber = (this.rpcNumber + 1) % this.config.rpcEndpoints.length;
            }
        }
    }

    async initializeContracts() {
        // TODO encapsulate in a generic function
        this.logger.info(`Hub contract address is ${this.config.hubContractAddress}`);
        this.hubContract = new this.web3.eth.Contract(Hub.abi, this.config.hubContractAddress);

        const shardingTableAddress = await this.callContractFunction(
            this.hubContract,
            'getContractAddress',
            ['ShardingTable'],
        );
        this.ShardingTableContract = new this.web3.eth.Contract(
            ShardingTable.abi,
            shardingTableAddress,
        );

        const assertionRegistryAddress = await this.callContractFunction(
            this.hubContract,
            'getContractAddress',
            ['AssertionRegistry'],
        );
        this.AssertionRegistryContract = new this.web3.eth.Contract(
            AssertionRegistry.abi,
            assertionRegistryAddress,
        );

        const assetRegistryAddress = await this.callContractFunction(
            this.hubContract,
            'getContractAddress',
            ['AssetRegistry'],
        );
        this.AssetRegistryContract = new this.web3.eth.Contract(
            AssetRegistry.abi,
            assetRegistryAddress,
        );

        const tokenAddress = await this.callContractFunction(
            this.hubContract,
            'getContractAddress',
            ['Token'],
        );
        this.TokenContract = new this.web3.eth.Contract(ERC20Token.abi, tokenAddress);

        const profileAddress = await this.callContractFunction(
            this.hubContract,
            'getContractAddress',
            ['Profile'],
        );
        this.ProfileContract = new this.web3.eth.Contract(Profile.abi, profileAddress);

        const profileStorageAddress = await this.callContractFunction(
            this.hubContract,
            'getContractAddress',
            ['ProfileStorage'],
        );
        this.ProfileStorageContract = new this.web3.eth.Contract(
            ProfileStorage.abi,
            profileStorageAddress,
        );

        if (this.identityExists()) {
            this.identityContract = new this.web3.eth.Contract(Identity.abi, this.getIdentity());
        }

        this.logger.debug(
            `Connected to blockchain rpc : ${this.config.rpcEndpoints[this.rpcNumber]}.`,
        );

        await this.logBalances();
    }

    async readIdentity() {
        this.config.identity = await this.getIdentityFromFile();
    }

    getKeyPath() {
        let directoryPath;
        if (process.env.NODE_ENV === 'testnet' || process.env.NODE_ENV === 'mainnet') {
            directoryPath = join(
                appRootPath.path,
                '..',
                this.config.appDataPath,
                BLOCKCHAIN_IDENTITY_DIRECTORY,
            );
        } else {
            directoryPath = join(
                appRootPath.path,
                this.config.appDataPath,
                BLOCKCHAIN_IDENTITY_DIRECTORY,
            );
        }

        const fullPath = join(directoryPath, this.config.identityFileName);
        return { fullPath, directoryPath };
    }

    async getIdentityFromFile() {
        const keyPath = this.getKeyPath();
        if (await this.fileExists(keyPath.fullPath)) {
            const key = (await readFile(keyPath.fullPath)).toString();
            return key;
        }
    }

    async fileExists(filePath) {
        try {
            await stat(filePath);
            return true;
        } catch (e) {
            return false;
        }
    }

    async saveIdentityInFile() {
        if (process.env.NODE_ENV !== 'development' && process.env.NODE_ENV !== 'test') {
            const { fullPath, directoryPath } = this.getKeyPath();
            await mkdir(directoryPath, { recursive: true });
            await writeFile(fullPath, this.config.identity);
        }
    }

    async logBalances() {
        const nativeBalance = await this.getNativeTokenBalance();
        const tokenBalance = await this.getTokenBalance();
        this.logger.info(
            `Balance of ${this.getPublicKey()} is ${nativeBalance} ${
                this.baseTokenTicker
            } and ${tokenBalance} ${this.tracTicker}.`,
        );
    }

    async getNativeTokenBalance() {
        const nativeBalance = await this.web3.eth.getBalance(this.getPublicKey());
        return this.web3.utils.fromWei(nativeBalance);
    }

    async getTokenBalance() {
        const tokenBalance = await this.callContractFunction(this.TokenContract, 'balanceOf', [
            this.getPublicKey(),
        ]);
        return this.web3.utils.fromWei(tokenBalance);
    }

    identityExists() {
        return this.config.identity != null;
    }

    getIdentity() {
        return this.config.identity;
    }

    getBlockNumber() {
        return this.web3.eth.getBlockNumber();
    }

    // TODO get from blockchain
    getBlockTime() {
        return this.config.blockTime;
    }

    async deployIdentity() {
        if (!this.config.identity) {
            const transactionReceipt = await this.deployContract(Identity, [
                this.getPublicKey(),
                this.getManagementKey(),
            ]);
            this.config.identity = transactionReceipt.contractAddress;
        } else {
            this.logger.info(`Using existing identity: ${this.config.identity}`);
        }
    }

    async createProfile(peerId) {
        await this.executeContractFunction(this.TokenContract, 'increaseAllowance', [
            this.ProfileContract.options.address,
            INIT_STAKE_AMOUNT,
        ]);

        await this.executeContractFunction(this.ProfileContract, 'createProfile', [
            this.getManagementKey(),
            this.convertAsciiToHex(peerId),
            INIT_ASK_AMOUNT,
            INIT_STAKE_AMOUNT,
            this.getIdentity(),
        ]);
    }

    getEpochs(UAI) {
        return this.callContractFunction(this.AssetRegistryContract, 'getEpochs', [UAI]);
    }

    async getChallenge(UAI, epoch) {
        return this.callContractFunction(this.AssetRegistryContract, 'getChallenge', [
            UAI,
            epoch,
            this.getIdentity(),
        ]);
    }

    async answerChallenge(UAI, epoch, proof, leaf, price) {
        return this.executeContractFunction(this.AssetRegistryContract, 'answerChallenge', [
            UAI,
            epoch,
            proof,
            leaf,
            price,
            this.getIdentity(),
        ]);
    }

    async getReward(UAI, epoch) {
        return this.executeContractFunction(this.AssetRegistryContract, 'getReward', [
            UAI,
            epoch,
            this.getIdentity(),
        ]);
    }

    getPrivateKey() {
        return this.config.evmOperationalWalletPrivateKey;
    }

    getPublicKey() {
        return this.config.evmOperationalWalletPublicKey;
    }

    getManagementKey() {
        return this.config.evmManagementWalletPublicKey;
    }

    async getGasPrice() {
        try {
            const response = await axios.get(this.config.gasPriceOracleLink);
            const gasPriceRounded = Math.round(response.data.standard.maxFee * 1e9);
            return gasPriceRounded;
        } catch (error) {
            return undefined;
        }
    }

    async callContractFunction(contractInstance, functionName, args) {
        let result;
        while (!result) {
            try {
                // eslint-disable-next-line no-await-in-loop
                result = await contractInstance.methods[functionName](...args).call();
            } catch (error) {
                // eslint-disable-next-line no-await-in-loop
                await this.handleError(error, functionName);
            }
        }

        return result;
    }

    async executeContractFunction(contractInstance, functionName, args) {
        let result;
        while (!result) {
            try {
                /* eslint-disable no-await-in-loop */
                const gasPrice = await this.getGasPrice();

                const gasLimit = await contractInstance.methods[functionName](...args).estimateGas({
                    from: this.getPublicKey(),
                });

                const encodedABI = contractInstance.methods[functionName](...args).encodeABI();
                const tx = {
                    from: this.getPublicKey(),
                    to: contractInstance.options.address,
                    data: encodedABI,
                    gasPrice: gasPrice || this.web3.utils.toWei('20', 'Gwei'),
                    gas: gasLimit || this.web3.utils.toWei('900', 'Kwei'),
                };

                const createdTransaction = await this.web3.eth.accounts.signTransaction(
                    tx,
                    this.getPrivateKey(),
                );
                result = await this.web3.eth.sendSignedTransaction(
                    createdTransaction.rawTransaction,
                );
            } catch (error) {
                await this.handleError(error, functionName);
            }
        }

        return result;
    }

<<<<<<< HEAD
    async getAllPastEvents(contractName, onEventsReceived, getLastEvent) {
=======
    async getAllPastEvents(
        contractName,
        onEventsReceived,
        getLastCheckedBlock,
        updateLastCheckedBlock,
    ) {
>>>>>>> 578f52af
        const contract = this[contractName];
        if (!contract) {
            throw Error(`Error while getting all past events. Unknown contract: ${contractName}`);
        }

        const blockchainId = this.getBlockchainId();
<<<<<<< HEAD
        let fromBlock;

        const lastEvent = await getLastEvent(contractName, blockchainId);

        const currentBlock = await this.getBlockNumber();
        // TODO test and review from block offsets
        if (lastEvent) {
            fromBlock = Math.max(currentBlock - 2000, lastEvent.block + 1);
        } else {
            fromBlock = Math.max(currentBlock - 100, 0);
        }
        const events = await contract.getPastEvents('allEvents', {
            fromBlock,
            toBlock: 'latest',
        });

=======
        const lastCheckedBlockObject = await getLastCheckedBlock(blockchainId, contractName);

        let fromBlock;

        if (
            this.isOlderThan(
                lastCheckedBlockObject?.last_checked_timestamp,
                DEFAULT_BLOCKCHAIN_EVENT_SYNC_PERIOD_IN_MILLS,
            )
        ) {
            fromBlock = this.currentBlock - 10;
        } else {
            this.currentBlock = await this.getBlockNumber();
            fromBlock = lastCheckedBlockObject.last_checked_block + 1;
        }

        let events = [];
        if (this.currentBlock - fromBlock > MAXIMUM_NUMBERS_OF_BLOCKS_TO_FETCH) {
            let iteration = 1;

            while (fromBlock - MAXIMUM_NUMBERS_OF_BLOCKS_TO_FETCH > this.currentBlock) {
                events.concat(
                    await contract.getPastEvents('allEvents', {
                        fromBlock,
                        toBlock: fromBlock + MAXIMUM_NUMBERS_OF_BLOCKS_TO_FETCH * iteration,
                    }),
                );
                fromBlock += MAXIMUM_NUMBERS_OF_BLOCKS_TO_FETCH * iteration;
                iteration += 1;
            }
        } else {
            events = await contract.getPastEvents('allEvents', {
                fromBlock,
                toBlock: this.currentBlock,
            });
        }

        await updateLastCheckedBlock(blockchainId, this.currentBlock, Date.now(), contractName);
>>>>>>> 578f52af
        if (events.length > 0) {
            await onEventsReceived(
                events.map((event) => ({
                    contract: contractName,
                    event: event.event,
                    data: JSON.stringify(event.returnValues),
                    block: event.blockNumber,
                    blockchainId,
                })),
            );
        }
    }

<<<<<<< HEAD
=======
    isOlderThan(timestamp, olderThanInMills) {
        if (!timestamp) return true;
        const timestampThirtyDaysInPast = new Date().getTime() - olderThanInMills;
        return timestamp < timestampThirtyDaysInPast;
    }

>>>>>>> 578f52af
    async deployContract(contract, args) {
        let result;
        while (!result) {
            try {
                const contractInstance = new this.web3.eth.Contract(contract.abi);
                const gasPrice = await this.getGasPrice();

                const gasLimit = await contractInstance
                    .deploy({
                        data: contract.bytecode,
                        arguments: args,
                    })
                    .estimateGas({
                        from: this.getPublicKey(),
                    });

                const encodedABI = contractInstance
                    .deploy({
                        data: contract.bytecode,
                        arguments: args,
                    })
                    .encodeABI();

                const tx = {
                    from: this.getPublicKey(),
                    data: encodedABI,
                    gasPrice: gasPrice ?? this.web3.utils.toWei('20', 'Gwei'),
                    gas: gasLimit ?? this.web3.utils.toWei('900', 'Kwei'),
                };

                const createdTransaction = await this.web3.eth.accounts.signTransaction(
                    tx,
                    this.getPrivateKey(),
                );

                return this.web3.eth.sendSignedTransaction(createdTransaction.rawTransaction);
            } catch (error) {
                await this.handleError(error, 'deploy');
            }
        }

        return result;
    }

    async getLatestCommitHash(contract, tokenId) {
        try {
            return await this.callContractFunction(this.AssetRegistryContract, 'getCommitHash', [
                tokenId,
                0,
            ]);
        } catch (e) {
            this.logger.error(`Error on calling contract function. ${e}`);
            return false;
        }
    }

    async healthCheck() {
        try {
            const gasPrice = await this.web3.eth.getGasPrice();
            if (gasPrice) return true;
        } catch (e) {
            this.logger.error(`Error on checking blockchain. ${e}`);
            return false;
        }
        return false;
    }

    async handleError(error, functionName) {
        let isRpcError = false;
        try {
            await this.web3.eth.net.isListening();
        } catch (rpcError) {
            isRpcError = true;
            this.logger.warn(
                `Unable to execute smart contract function ${functionName} using blockchain rpc : ${
                    this.config.rpcEndpoints[this.rpcNumber]
                }.`,
            );
            await this.restartService();
        }
        if (!isRpcError) throw error;
    }

    async restartService() {
        this.rpcNumber = (this.rpcNumber + 1) % this.config.rpcEndpoints.length;
        this.logger.warn(
            `There was an issue with current blockchain rpc. Connecting to ${
                this.config.rpcEndpoints[this.rpcNumber]
            }`,
        );
        await this.initializeWeb3();
        await this.initializeContracts();
    }

    async getAssertionIssuer(assertionId) {
        return this.callContractFunction(this.AssertionRegistryContract, 'getIssuer', [
            assertionId,
        ]);
    }

    async getPeer(peerId) {
        try {
            return await this.callContractFunction(this.ShardingTableContract, 'getPeer', [peerId]);
        } catch (e) {
            this.logger.error(`Error on calling contract function. ${e}`);
            return false;
        }
    }

<<<<<<< HEAD
=======
    async getShardingTableHead() {
        try {
            return await this.callContractFunction(this.ShardingTableContract, 'head', []);
        } catch (e) {
            this.logger.error(`Error on calling contract function. ${e}`);
            return false;
        }
    }

    async getShardingTableLength() {
        try {
            return await this.callContractFunction(this.ShardingTableContract, 'nodesCount', []);
        } catch (e) {
            this.logger.error(`Error on calling contract function. ${e}`);
            return false;
        }
    }

>>>>>>> 578f52af
    async getShardingTablePage(startingPeerId, nodesNum) {
        try {
            return await this.callContractFunction(this.ShardingTableContract, 'getShardingTable', [
                startingPeerId,
                nodesNum,
            ]);
        } catch (e) {
            this.logger.error(`Error on calling contract function. ${e}`);
            return false;
        }
    }

    async getShardingTableFull() {
        try {
            return await this.callContractFunction(
                this.ShardingTableContract,
                'getShardingTable',
                [],
            );
        } catch (e) {
            this.logger.error(`Error on calling contract function. ${e}`);
            return false;
        }
    }

    async pushPeerBack(peerId, ask, stake) {
        try {
            return this.executeContractFunction(this.ShardingTableContract, 'pushBack', [
                peerId,
                ask,
                stake,
            ]);
        } catch (e) {
            this.logger.error(`Error on executing contract function. ${e}`);
            return false;
        }
    }

    async pushPeerFront(peerId, ask, stake) {
        try {
            return this.executeContractFunction(this.ShardingTableContract, 'pushFront', [
                peerId,
                ask,
                stake,
            ]);
        } catch (e) {
            this.logger.error(`Error on executing contract function. ${e}`);
            return false;
        }
    }

    async updatePeerParams(peerId, ask, stake) {
        try {
            return this.executeContractFunction(this.ShardingTableContract, 'updateParams', [
                peerId,
                ask,
                stake,
            ]);
        } catch (e) {
            this.logger.error(`Error on executing contract function. ${e}`);
            return false;
        }
    }

    async removePeer(peerId) {
        try {
            return this.executeContractFunction(this.ShardingTableContract, 'removePeer', [peerId]);
        } catch (e) {
            this.logger.error(`Error on executing contract function. ${e}`);
            return false;
        }
    }

    getBlockchainId() {
        throw Error('Get blockchain id not implemented');
    }

    convertAsciiToHex(peerId) {
        return Web3.utils.asciiToHex(peerId);
    }

    convertHexToAscii(peerIdHex) {
        return Web3.utils.hexToAscii(peerIdHex);
    }
}

export default Web3Service;<|MERGE_RESOLUTION|>--- conflicted
+++ resolved
@@ -1,12 +1,6 @@
 import Web3 from 'web3';
 import axios from 'axios';
 import { createRequire } from 'module';
-<<<<<<< HEAD
-import {
-    INIT_ASK_AMOUNT,
-    INIT_STAKE_AMOUNT,
-    WEBSOCKET_PROVIDER_OPTIONS,
-=======
 import { join } from 'path';
 import appRootPath from 'app-root-path';
 import { mkdir, readFile, stat, writeFile } from 'fs/promises';
@@ -17,7 +11,6 @@
     WEBSOCKET_PROVIDER_OPTIONS,
     DEFAULT_BLOCKCHAIN_EVENT_SYNC_PERIOD_IN_MILLS,
     MAXIMUM_NUMBERS_OF_BLOCKS_TO_FETCH,
->>>>>>> 578f52af
 } from '../../../constants/constants.js';
 
 const require = createRequire(import.meta.url);
@@ -363,40 +356,18 @@
         return result;
     }
 
-<<<<<<< HEAD
-    async getAllPastEvents(contractName, onEventsReceived, getLastEvent) {
-=======
     async getAllPastEvents(
         contractName,
         onEventsReceived,
         getLastCheckedBlock,
         updateLastCheckedBlock,
     ) {
->>>>>>> 578f52af
         const contract = this[contractName];
         if (!contract) {
             throw Error(`Error while getting all past events. Unknown contract: ${contractName}`);
         }
 
         const blockchainId = this.getBlockchainId();
-<<<<<<< HEAD
-        let fromBlock;
-
-        const lastEvent = await getLastEvent(contractName, blockchainId);
-
-        const currentBlock = await this.getBlockNumber();
-        // TODO test and review from block offsets
-        if (lastEvent) {
-            fromBlock = Math.max(currentBlock - 2000, lastEvent.block + 1);
-        } else {
-            fromBlock = Math.max(currentBlock - 100, 0);
-        }
-        const events = await contract.getPastEvents('allEvents', {
-            fromBlock,
-            toBlock: 'latest',
-        });
-
-=======
         const lastCheckedBlockObject = await getLastCheckedBlock(blockchainId, contractName);
 
         let fromBlock;
@@ -435,7 +406,6 @@
         }
 
         await updateLastCheckedBlock(blockchainId, this.currentBlock, Date.now(), contractName);
->>>>>>> 578f52af
         if (events.length > 0) {
             await onEventsReceived(
                 events.map((event) => ({
@@ -449,15 +419,12 @@
         }
     }
 
-<<<<<<< HEAD
-=======
     isOlderThan(timestamp, olderThanInMills) {
         if (!timestamp) return true;
         const timestampThirtyDaysInPast = new Date().getTime() - olderThanInMills;
         return timestamp < timestampThirtyDaysInPast;
     }
 
->>>>>>> 578f52af
     async deployContract(contract, args) {
         let result;
         while (!result) {
@@ -567,8 +534,6 @@
         }
     }
 
-<<<<<<< HEAD
-=======
     async getShardingTableHead() {
         try {
             return await this.callContractFunction(this.ShardingTableContract, 'head', []);
@@ -587,7 +552,6 @@
         }
     }
 
->>>>>>> 578f52af
     async getShardingTablePage(startingPeerId, nodesNum) {
         try {
             return await this.callContractFunction(this.ShardingTableContract, 'getShardingTable', [
