--- conflicted
+++ resolved
@@ -372,7 +372,7 @@
 
     async _executeContractFunction(contractInstance, functionName, args) {
         let result;
-        let gasPrice = (await this.getGasPrice()) || this.convertToWei(20, 'Gwei');
+        let gasPrice = (await this.getGasPrice()) || this.convertToWei(20, 'gwei');
         let transactionRetried = false;
         while (result === undefined) {
             try {
@@ -388,18 +388,13 @@
                 }
 
                 const encodedABI = contractInstance.methods[functionName](...args).encodeABI();
-                const gas = gasLimit || this.convertToWei(900, 'Kwei');
+                const gas = gasLimit || this.convertToWei(900, 'kwei');
                 const tx = {
                     from: this.getPublicKey(),
                     to: contractInstance.options.address,
                     data: encodedABI,
-<<<<<<< HEAD
                     gasPrice,
                     gas,
-=======
-                    gasPrice: gasPrice ?? this.convertToWei(20, 'gwei'),
-                    gas: gasLimit ?? this.convertToWei(900, 'kwei'),
->>>>>>> 49a1d9eb
                 };
 
                 const createdTransaction = await this.web3.eth.accounts.signTransaction(
