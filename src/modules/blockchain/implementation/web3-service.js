/* eslint-disable no-await-in-loop */
import { ethers, BigNumber } from 'ethers';
import axios from 'axios';
import async from 'async';
import { setTimeout as sleep } from 'timers/promises';
import { createRequire } from 'module';

import {
    SOLIDITY_ERROR_STRING_PREFIX,
    SOLIDITY_PANIC_CODE_PREFIX,
    SOLIDITY_PANIC_REASONS,
    ZERO_PREFIX,
    MAXIMUM_NUMBERS_OF_BLOCKS_TO_FETCH,
    TRANSACTION_QUEUE_CONCURRENCY,
    TRANSACTION_POLLING_TIMEOUT_MILLIS,
    TRANSACTION_CONFIRMATIONS,
    BLOCK_TIME_MILLIS,
    WS_RPC_PROVIDER_PRIORITY,
    HTTP_RPC_PROVIDER_PRIORITY,
    FALLBACK_PROVIDER_QUORUM,
    RPC_PROVIDER_STALL_TIMEOUT,
    CACHED_FUNCTIONS,
    CACHE_DATA_TYPES,
    CONTRACTS,
    CONTRACT_FUNCTION_PRIORITY,
    TRANSACTION_PRIORITY,
    CONTRACT_FUNCTION_GAS_LIMIT_INCREASE_FACTORS,
    MAX_BLOCKCHAIN_EVENT_SYNC_OF_HISTORICAL_BLOCKS_IN_MILLS,
} from '../../../constants/constants.js';
import Web3ServiceValidator from './web3-service-validator.js';

const require = createRequire(import.meta.url);

const ABIs = {
    ContentAsset: require('dkg-evm-module/abi/ContentAsset.json'),
    ContentAssetStorage: require('dkg-evm-module/abi/ContentAssetStorageV2.json'),
    AssertionStorage: require('dkg-evm-module/abi/AssertionStorage.json'),
    Staking: require('dkg-evm-module/abi/Staking.json'),
    StakingStorage: require('dkg-evm-module/abi/StakingStorage.json'),
    Token: require('dkg-evm-module/abi/Token.json'),
    HashingProxy: require('dkg-evm-module/abi/HashingProxy.json'),
    Hub: require('dkg-evm-module/abi/Hub.json'),
    IdentityStorage: require('dkg-evm-module/abi/IdentityStorage.json'),
    Log2PLDSF: require('dkg-evm-module/abi/Log2PLDSF.json'),
    ParametersStorage: require('dkg-evm-module/abi/ParametersStorage.json'),
    Profile: require('dkg-evm-module/abi/Profile.json'),
    ProfileStorage: require('dkg-evm-module/abi/ProfileStorage.json'),
    ScoringProxy: require('dkg-evm-module/abi/ScoringProxy.json'),
    ServiceAgreementV1: require('dkg-evm-module/abi/ServiceAgreementV1.json'),
    CommitManagerV1: require('dkg-evm-module/abi/CommitManagerV2.json'),
    CommitManagerV1U1: require('dkg-evm-module/abi/CommitManagerV2U1.json'),
    ProofManagerV1: require('dkg-evm-module/abi/ProofManagerV1.json'),
    ProofManagerV1U1: require('dkg-evm-module/abi/ProofManagerV1U1.json'),
    ShardingTable: require('dkg-evm-module/abi/ShardingTableV2.json'),
    ShardingTableStorage: require('dkg-evm-module/abi/ShardingTableStorageV2.json'),
    ServiceAgreementStorageProxy: require('dkg-evm-module/abi/ServiceAgreementStorageProxy.json'),
    UnfinalizedStateStorage: require('dkg-evm-module/abi/UnfinalizedStateStorage.json'),
    LinearSum: require('dkg-evm-module/abi/LinearSum.json'),
    ParanetsRegistry: require('dkg-evm-module/abi/ParanetsRegistry.json'),
    ParanetKnowledgeAssetsRegistry: require('dkg-evm-module/abi/ParanetKnowledgeAssetsRegistry.json'),
};

const SCORING_FUNCTIONS = {
    1: 'Log2PLDSF',
    2: 'LinearSum',
};

class Web3Service {
    async initialize(config, logger) {
        this.config = config;
        this.logger = logger;
        this.contractCallCache = {};
        await this.initializeWeb3();
        this.initializeTransactionQueues();
        this.startBlock = await this.getBlockNumber();
        await this.initializeContracts();

        this.initializeProviderDebugging();
    }

    initializeTransactionQueues(concurrency = TRANSACTION_QUEUE_CONCURRENCY) {
        this.transactionQueues = {};
        for (const operationalWallet of this.operationalWallets) {
            const transactionQueue = async.queue((args, cb) => {
                const { contractInstance, functionName, transactionArgs, gasPrice } = args;
                this._executeContractFunction(
                    contractInstance,
                    functionName,
                    transactionArgs,
                    gasPrice,
                    operationalWallet,
                )
                    .then((result) => {
                        cb({ result });
                    })
                    .catch((error) => {
                        cb({ error });
                    });
            }, concurrency);
            this.transactionQueues[operationalWallet.address] = transactionQueue;
        }
        this.transactionQueueOrder = Object.keys(this.transactionQueues);
    }

    queueTransaction(contractInstance, functionName, transactionArgs, callback, gasPrice) {
        const selectedQueue = this.selectTransactionQueue();
        const priority = CONTRACT_FUNCTION_PRIORITY[functionName] ?? TRANSACTION_PRIORITY.REGULAR;
        this.logger.info(`Calling ${functionName} with priority: ${priority}`);
        switch (priority) {
            case TRANSACTION_PRIORITY.HIGH:
                selectedQueue.unshift(
                    {
                        contractInstance,
                        functionName,
                        transactionArgs,
                        gasPrice,
                    },
                    callback,
                );
                break;
            case TRANSACTION_PRIORITY.REGULAR:
            default:
                selectedQueue.push(
                    {
                        contractInstance,
                        functionName,
                        transactionArgs,
                        gasPrice,
                    },
                    callback,
                );
                break;
        }
    }

    removeTransactionQueue(walletAddress) {
        delete this.transactionQueues[walletAddress];
    }

    getTotalTransactionQueueLength() {
        let totalLength = 0;
        Object.values(this.transactionQueues).forEach((queue) => {
            totalLength += queue.length();
        });
        return totalLength;
    }

    selectTransactionQueue() {
        const queues = Object.keys(this.transactionQueues).map((wallet) => ({
            wallet,
            length: this.transactionQueues[wallet].length(),
        }));
        const minLength = Math.min(...queues.map((queue) => queue.length));
        const shortestQueues = queues.filter((queue) => queue.length === minLength);
        if (shortestQueues.length === 1) {
            return this.transactionQueues[shortestQueues[0].wallet];
        }

        const selectedQueueWallet = this.transactionQueueOrder.find((roundRobinNext) =>
            shortestQueues.some((shortestQueue) => shortestQueue.wallet === roundRobinNext),
        );

        this.transactionQueueOrder.push(
            this.transactionQueueOrder
                .splice(this.transactionQueueOrder.indexOf(selectedQueueWallet), 1)
                .pop(),
        );
        return this.transactionQueues[selectedQueueWallet];
    }

    getValidOperationalWallets() {
        const wallets = [];
        this.config.operationalWallets.forEach((wallet) => {
            try {
                wallets.push(new ethers.Wallet(wallet.privateKey, this.provider));
            } catch (error) {
                this.logger.warn(
                    `Invalid evm private key, unable to create wallet instance. Wallet public key: ${wallet.evmAddress}. Error: ${error.message}`,
                );
            }
        });
        return wallets;
    }

    async initializeWeb3() {
        const providers = [];
        for (const rpcEndpoint of this.config.rpcEndpoints) {
            const isWebSocket = rpcEndpoint.startsWith('ws');
            const Provider = isWebSocket
                ? ethers.providers.WebSocketProvider
                : ethers.providers.JsonRpcProvider;
            const priority = isWebSocket ? WS_RPC_PROVIDER_PRIORITY : HTTP_RPC_PROVIDER_PRIORITY;

            try {
                const provider = new Provider(rpcEndpoint);
                // eslint-disable-next-line no-await-in-loop
                await provider.getNetwork();

                providers.push({
                    provider,
                    priority,
                    weight: 1,
                    stallTimeout: RPC_PROVIDER_STALL_TIMEOUT,
                });

                this.logger.debug(
                    `Connected to the blockchain RPC: ${this.maskRpcUrl(rpcEndpoint)}.`,
                );
            } catch (e) {
                this.logger.warn(
                    `Unable to connect to the blockchain RPC: ${this.maskRpcUrl(rpcEndpoint)}.`,
                );
            }
        }

        try {
            this.provider = new ethers.providers.FallbackProvider(
                providers,
                FALLBACK_PROVIDER_QUORUM,
            );

            // eslint-disable-next-line no-await-in-loop
            await this.providerReady();
        } catch (e) {
            throw new Error(
                `RPC Fallback Provider initialization failed. Fallback Provider quorum: ${FALLBACK_PROVIDER_QUORUM}. Error: ${e.message}.`,
            );
        }

        this.operationalWallets = this.getValidOperationalWallets();
        if (this.operationalWallets.length === 0) {
            throw Error(
                'Unable to initialize web3 service, all operational wallets provided are invalid',
            );
        }
    }

    getABIs() {
        return ABIs;
    }

    async initializeContracts() {
        this.contractAddresses = {};

        this.logger.info(
            `Initializing contracts with hub contract address: ${this.config.hubContractAddress}`,
        );
        this.HubContract = new ethers.Contract(
            this.config.hubContractAddress,
            this.getABIs().Hub,
            this.operationalWallets[0],
        );
        this.contractAddresses[this.config.hubContractAddress] = this.HubContract;

        const contractsArray = await this.callContractFunction(
            this.HubContract,
            'getAllContracts',
            [],
        );

        contractsArray.forEach(([contractName, contractAddress]) => {
            this.initializeContract(contractName, contractAddress);
        });

        this.scoringFunctionsContracts = {};
        const scoringFunctionsArray = await this.callContractFunction(
            this.ScoringProxyContract,
            'getAllScoreFunctions',
            [],
        );
        scoringFunctionsArray.forEach(([id, scoringContractAddress]) => {
            this.initializeScoringContract(id, scoringContractAddress);
        });

        this.assetStorageContracts = {};
        const assetStoragesArray = await this.callContractFunction(
            this.HubContract,
            'getAllAssetStorages',
            [],
        );
        assetStoragesArray.forEach(([, assetStorageAddress]) => {
            this.initializeAssetStorageContract(assetStorageAddress);
        });

        this.logger.info(`Contracts initialized`);

        await this.logBalances();
    }

    initializeProviderDebugging() {
        this.provider.on('debug', (info) => {
            const { method } = info.request;

            if (['call', 'estimateGas'].includes(method)) {
                const contractInstance = this.contractAddresses[info.request.params.transaction.to];
                const inputData = info.request.params.transaction.data;
                const decodedInputData = this._decodeInputData(
                    inputData,
                    contractInstance.interface,
                );
                const functionFragment = contractInstance.interface.getFunction(
                    inputData.slice(0, 10),
                );
                const functionName = functionFragment.name;
                const inputs = functionFragment.inputs
                    .map((input, i) => {
                        const argName = input.name;
                        const argValue = this._formatArgument(decodedInputData[i]);
                        return `${argName}=${argValue}`;
                    })
                    .join(', ');
                if (info.backend.error) {
                    const decodedErrorData = this._decodeErrorData(
                        info.backend.error,
                        contractInstance.interface,
                    );
                    this.logger.debug(
                        `${functionName}(${inputs})  ${method} has failed; Error: ${decodedErrorData}; ` +
                            `RPC: ${this.maskRpcUrl(info.backend.provider.connection.url)}.`,
                    );
                } else if (info.backend.result !== undefined) {
                    let message = `${functionName}(${inputs}) ${method} has been successfully executed; `;

                    if (info.backend.result !== null && method !== 'estimateGas') {
                        try {
                            const decodedResultData = this._decodeResultData(
                                inputData.slice(0, 10),
                                info.backend.result,
                                contractInstance.interface,
                            );
                            message += `Result: ${decodedResultData}; `;
                        } catch (error) {
                            this.logger.warn(
                                `Unable to decode result data for. Message: ${message}`,
                            );
                        }
                    }

                    message += `RPC: ${this.maskRpcUrl(info.backend.provider.connection.url)}.`;

                    this.logger.debug(message);
                }
            }
        });
    }

    maskRpcUrl(url) {
        if (url.includes('apiKey')) {
            return url.split('apiKey')[0];
        }
        return url;
    }

    initializeAssetStorageContract(assetStorageAddress) {
        this.assetStorageContracts[assetStorageAddress.toLowerCase()] = new ethers.Contract(
            assetStorageAddress,
            this.getABIs().ContentAssetStorage,
            this.operationalWallets[0],
        );
        this.contractAddresses[assetStorageAddress] =
            this.assetStorageContracts[assetStorageAddress.toLowerCase()];
    }

    initializeScoringContract(id, contractAddress) {
        const contractName = SCORING_FUNCTIONS[id];

        if (this.getABIs()[contractName] != null) {
            this.scoringFunctionsContracts[id] = new ethers.Contract(
                contractAddress,
                this.getABIs()[contractName],
                this.operationalWallets[0],
            );
            this.contractAddresses[contractAddress] = this.scoringFunctionsContracts[id];
        } else {
            this.logger.trace(
                `Skipping initialisation of contract with id: ${id}, address: ${contractAddress}`,
            );
        }
    }

    setContractCallCache(contractName, functionName, value) {
        if (CACHED_FUNCTIONS[contractName]?.[functionName]) {
            const type = CACHED_FUNCTIONS[contractName][functionName];
            if (!this.contractCallCache[contractName]) {
                this.contractCallCache[contractName] = {};
            }
            switch (type) {
                case CACHE_DATA_TYPES.NUMBER:
                    this.contractCallCache[contractName][functionName] = Number(value);
                    break;
                default:
                    this.contractCallCache[contractName][functionName] = value;
            }
        }
    }

    getContractCallCache(contractName, functionName) {
        if (
            CACHED_FUNCTIONS[contractName]?.[functionName] &&
            this.contractCallCache[contractName]?.[functionName]
        ) {
            return this.contractCallCache[contractName][functionName];
        }
        return null;
    }

    initializeContract(contractName, contractAddress) {
        if (this.getABIs()[contractName] != null) {
            this[`${contractName}Contract`] = new ethers.Contract(
                contractAddress,
                this.getABIs()[contractName],
                this.operationalWallets[0],
            );
            this.contractAddresses[contractAddress] = this[`${contractName}Contract`];
        } else {
            this.logger.trace(
                `Skipping initialisation of contract: ${contractName}, address: ${contractAddress}`,
            );
        }
    }

    async providerReady() {
        return this.provider.getNetwork();
    }

    getPublicKeys() {
        return this.operationalWallets.map((wallet) => wallet.address);
    }

    getManagementKey() {
        return this.config.evmManagementWalletPublicKey;
    }

    async logBalances() {
        for (const wallet of this.operationalWallets) {
            // eslint-disable-next-line no-await-in-loop
            const nativeBalance = await this.getNativeTokenBalance(wallet);
            // eslint-disable-next-line no-await-in-loop
            const tokenBalance = await this.getTokenBalance(wallet.address);
            this.logger.info(
                `Balance of ${wallet.address} is ${nativeBalance} ${this.baseTokenTicker} and ${tokenBalance} ${this.tracTicker}.`,
            );
        }
    }

    async getNativeTokenBalance(wallet) {
        const nativeBalance = await wallet.getBalance();
        return Number(ethers.utils.formatEther(nativeBalance));
    }

    async getTokenBalance(publicKey) {
        const tokenBalance = await this.callContractFunction(this.TokenContract, 'balanceOf', [
            publicKey,
        ]);
        return Number(ethers.utils.formatEther(tokenBalance));
    }

    async getBlockNumber() {
        const latestBlock = await this.provider.getBlock('latest');
        return latestBlock.number;
    }

    getBlockTimeMillis() {
        return BLOCK_TIME_MILLIS.DEFAULT;
    }

    async getIdentityId() {
        if (this.identityId) {
            return this.identityId;
        }

        const promises = this.operationalWallets.map((wallet) =>
            this.callContractFunction(
                this.IdentityStorageContract,
                'getIdentityId',
                [wallet.address],
                CONTRACTS.IDENTITY_STORAGE_CONTRACT,
            ).then((identityId) => [wallet.address, Number(identityId)]),
        );
        const results = await Promise.all(promises);

        this.identityId = 0;
        const walletWithIdentityZero = [];
        results.forEach(([publicKey, identityId]) => {
            this.logger.trace(
                `Identity id: ${identityId} found for wallet: ${publicKey} on blockchain: ${this.getBlockchainId()}`,
            );
            if (identityId !== 0) {
                if (this.identityId !== identityId && this.identityId !== 0) {
                    const index = this.operationalWallets.find(
                        (wallet) => wallet.address === publicKey,
                    );
                    this.operationalWallets.splice(index, 1);
                    this.logger.warn(
                        `Found invalid identity id. Identity id: ${identityId} found for wallet: ${publicKey}, expected identity id: ${
                            this.identityId
                        } on blockchain: ${this.getBlockchainId()}. Operational wallet will not be used for transactions.`,
                    );
                    this.removeTransactionQueue(publicKey);
                } else {
                    this.identityId = identityId;
                }
            } else {
                walletWithIdentityZero.push(publicKey);
            }
        });

        if (this.identityId !== 0) {
            walletWithIdentityZero.forEach((publicKey) => {
                const index = this.operationalWallets.find(
                    (wallet) => wallet.address === publicKey,
                );
                this.operationalWallets.splice(index, 1);
                this.logger.warn(
                    `Operational wallet: ${publicKey} don't have profile connected to it, expected identity id: ${
                        this.identityId
                    } on blockchain ${this.getBlockchainId()}`,
                );
            });
        }

        if (this.operationalWallets.length === 0) {
            throw new Error(
                `Unable to find valid operational wallets for blockchain implementation: ${this.getBlockchainId()}`,
            );
        }

        return this.identityId;
    }

    async identityIdExists() {
        const identityId = await this.getIdentityId();

        return !!identityId;
    }

    async createProfile(peerId) {
        if (!this.config.sharesTokenName || !this.config.sharesTokenSymbol) {
            throw new Error(
                'Missing sharesTokenName and sharesTokenSymbol in blockchain configuration. Please add it and start the node again.',
            );
        }

        const maxNumberOfRetries = 3;
        let retryCount = 0;
        let profileCreated = false;
        const retryDelayInSec = 12;
        while (retryCount + 1 <= maxNumberOfRetries && !profileCreated) {
            try {
                // eslint-disable-next-line no-await-in-loop
                await this._executeContractFunction(
                    this.ProfileContract,
                    'createProfile',
                    [
                        this.getManagementKey(),
                        this.getPublicKeys().slice(1),
                        this.convertAsciiToHex(peerId),
                        this.config.sharesTokenName,
                        this.config.sharesTokenSymbol,
                        this.config.operatorFee,
                    ],
                    null,
                    this.operationalWallets[0],
                );
                this.logger.info(
                    `Profile created with name: ${this.config.sharesTokenName} and symbol: ${
                        this.config.sharesTokenSymbol
                    }, wallet: ${
                        this.operationalWallets[0].address
                    }, on blockchain ${this.getBlockchainId()}`,
                );
                profileCreated = true;
            } catch (error) {
                if (error.message.includes('Profile already exists')) {
                    this.logger.info(
                        `Skipping profile creation, already exists on blockchain ${this.getBlockchainId()}.`,
                    );
                    profileCreated = true;
                } else if (retryCount + 1 < maxNumberOfRetries) {
                    retryCount += 1;
                    this.logger.warn(
                        `Unable to create profile. Will retry in ${retryDelayInSec}s. Retries left: ${
                            maxNumberOfRetries - retryCount
                        } on blockchain ${this.getBlockchainId()}. Error: ${error}`,
                    );
                    // eslint-disable-next-line no-await-in-loop
                    await sleep(retryDelayInSec * 1000);
                } else {
                    throw error;
                }
            }
        }
    }

    async getGasPrice() {
        try {
            const response = await axios.get(this.config.gasPriceOracleLink);
            const gasPriceRounded = Math.round(response.data.standard.maxFee * 1e9);
            return gasPriceRounded;
        } catch (error) {
            return undefined;
        }
    }

    async callContractFunction(contractInstance, functionName, args, contractName = null) {
        const maxNumberOfRetries = 3;
        const retryDelayInSec = 12;
        let retryCount = 0;
        let result = this.getContractCallCache(contractName, functionName);
        try {
            if (!result) {
                while (retryCount < maxNumberOfRetries) {
                    result = await contractInstance[functionName](...args);
                    const resultIsValid = Web3ServiceValidator.validateResult(
                        functionName,
                        contractName,
                        result,
                        this.logger,
                    );
                    if (resultIsValid) {
                        this.setContractCallCache(contractName, functionName, result);
                        return result;
                    }
                    if (retryCount === maxNumberOfRetries - 1) {
                        return null;
                    }
                    await sleep(retryDelayInSec * 1000);
                    retryCount += 1;
                }
            }
        } catch (error) {
            this._decodeContractCallError(contractInstance, functionName, error, args);
        }
        return result;
    }

    async _executeContractFunction(
        contractInstance,
        functionName,
        args,
        predefinedGasPrice,
        operationalWallet,
    ) {
        let result;
        const gasPrice = predefinedGasPrice ?? (await this.getGasPrice());
        let gasLimit;

        try {
            /* eslint-disable no-await-in-loop */
            gasLimit = await contractInstance.estimateGas[functionName](...args);
        } catch (error) {
            this._decodeEstimateGasError(contractInstance, functionName, error, args);
        }

        gasLimit = gasLimit ?? this.convertToWei(900, 'kwei');

        const gasLimitMultiplier = CONTRACT_FUNCTION_GAS_LIMIT_INCREASE_FACTORS[functionName] ?? 1;

        gasLimit = gasLimit.mul(gasLimitMultiplier * 100).div(100);

        this.logger.debug(
            `Sending signed transaction ${functionName} to the blockchain ${this.getBlockchainId()}` +
                ` with gas limit: ${gasLimit.toString()} and gasPrice ${gasPrice.toString()}. ` +
                `Transaction queue length: ${this.getTotalTransactionQueueLength()}. Wallet used: ${
                    operationalWallet.address
                }`,
        );

        const tx = await contractInstance.connect(operationalWallet)[functionName](...args, {
            gasPrice,
            gasLimit,
        });

        try {
            result = await this.provider.waitForTransaction(
                tx.hash,
                TRANSACTION_CONFIRMATIONS,
                TRANSACTION_POLLING_TIMEOUT_MILLIS,
            );

            if (result.status === 0) {
                await this.provider.call(tx, tx.blockNumber);
            }
        } catch (error) {
            this._decodeWaitForTxError(contractInstance, functionName, error, args);
        }
        return result;
    }

    _decodeEstimateGasError(contractInstance, functionName, error, args) {
        try {
            const decodedErrorData = this._decodeErrorData(error, contractInstance.interface);

            if (error.transaction === undefined) {
                throw new Error(
                    `Gas estimation for ${functionName} has failed, reason: ${decodedErrorData}`,
                );
            }

            const functionFragment = contractInstance.interface.getFunction(
                error.transaction.data.slice(0, 10),
            );
            const inputs = functionFragment.inputs
                .map((input, i) => {
                    const argName = input.name;
                    const argValue = this._formatArgument(args[i]);
                    return `${argName}=${argValue}`;
                })
                .join(', ');

            throw new Error(
                `Gas estimation for ${functionName}(${inputs}) has failed, reason: ${decodedErrorData}`,
            );
        } catch (decodeError) {
            this.logger.warn(`Unable to decode estimate gas error: ${decodeError}`);
            throw error;
        }
    }

    _decodeWaitForTxError(contractInstance, functionName, error, args) {
        try {
            const decodedErrorData = this._decodeErrorData(error, contractInstance.interface);

            let sigHash;
            if (error.transaction) {
                sigHash = error.transaction.data.slice(0, 10);
            } else {
                sigHash = this._getFunctionSighash(contractInstance, functionName, args);
            }

            const functionFragment = contractInstance.interface.getFunction(sigHash);
            const inputs = functionFragment.inputs
                .map((input, i) => {
                    const argName = input.name;
                    const argValue = this._formatArgument(args[i]);
                    return `${argName}=${argValue}`;
                })
                .join(', ');

            throw new Error(
                `Transaction ${functionName}(${inputs}) has been reverted, reason: ${decodedErrorData}`,
            );
        } catch (decodeError) {
            this.logger.warn(`Unable to decode wait for transaction error: ${decodeError}`);
            throw error;
        }
    }

    _decodeContractCallError(contractInstance, functionName, error, args) {
        try {
            const decodedErrorData = this._decodeErrorData(error, contractInstance.interface);

            const functionFragment = contractInstance.interface.getFunction(
                error.transaction.data.slice(0, 10),
            );
            const inputs = functionFragment.inputs
                .map((input, i) => {
                    const argName = input.name;
                    const argValue = this._formatArgument(args[i]);
                    return `${argName}=${argValue}`;
                })
                .join(', ');

            throw new Error(`Call ${functionName}(${inputs}) failed, reason: ${decodedErrorData}`);
        } catch (decodeError) {
            this.logger.warn(`Unable to decode contract call error: ${decodeError}`);
            throw error;
        }
    }

    _getFunctionSighash(contractInstance, functionName, args) {
        const functions = Object.keys(contractInstance.interface.functions)
            .filter((key) => contractInstance.interface.functions[key].name === functionName)
            .map((key) => ({ signature: key, ...contractInstance.interface.functions[key] }));

        for (const func of functions) {
            try {
                // Checks if given arguments can be encoded with function ABI inputs
                // may be useful for overloaded functions as it would help to find
                // needed function fragment
                ethers.utils.defaultAbiCoder.encode(func.inputs, args);

                const sighash = ethers.utils.hexDataSlice(
                    ethers.utils.keccak256(ethers.utils.toUtf8Bytes(func.signature)),
                    0,
                    4,
                );

                return sighash;
            } catch (error) {
                continue;
            }
        }

        throw new Error('No matching function signature found');
    }

    _getErrorData(error) {
        let nestedError = error;
        while (nestedError && nestedError.error) {
            nestedError = nestedError.error;
        }
        const errorData = nestedError.data;

        if (errorData === undefined) {
            throw error;
        }

        let returnData = typeof errorData === 'string' ? errorData : errorData.data;

        if (typeof returnData === 'object' && returnData.data) {
            returnData = returnData.data;
        }

        if (returnData === undefined || typeof returnData !== 'string') {
            throw error;
        }

        return returnData;
    }

    _decodeInputData(inputData, contractInterface) {
        if (inputData === ZERO_PREFIX) {
            return 'Empty input data.';
        }

        return contractInterface.decodeFunctionData(inputData.slice(0, 10), inputData);
    }

    _decodeErrorData(evmError, contractInterface) {
        let errorData;

        try {
            errorData = this._getErrorData(evmError);
        } catch (error) {
            return error.message;
        }

        // Handle empty error data
        if (errorData === ZERO_PREFIX) {
            return 'Empty error data.';
        }

        // Handle standard solidity string error
        if (errorData.startsWith(SOLIDITY_ERROR_STRING_PREFIX)) {
            const encodedReason = errorData.slice(SOLIDITY_ERROR_STRING_PREFIX.length);
            try {
                return ethers.utils.defaultAbiCoder.decode(['string'], `0x${encodedReason}`)[0];
            } catch (error) {
                return error.message;
            }
        }

        // Handle solidity panic code
        if (errorData.startsWith(SOLIDITY_PANIC_CODE_PREFIX)) {
            const encodedReason = errorData.slice(SOLIDITY_PANIC_CODE_PREFIX.length);
            let code;
            try {
                [code] = ethers.utils.defaultAbiCoder.decode(['uint256'], `0x${encodedReason}`);
            } catch (error) {
                return error.message;
            }

            return SOLIDITY_PANIC_REASONS[code] ?? 'Unknown Solidity panic code.';
        }

        // Try parsing a custom error using the contract ABI
        try {
            const decodedCustomError = contractInterface.parseError(errorData);
            const formattedArgs = decodedCustomError.errorFragment.inputs
                .map((input, i) => {
                    const argName = input.name;
                    const argValue = this._formatArgument(decodedCustomError.args[i]);
                    return `${argName}=${argValue}`;
                })
                .join(', ');
            return `custom error ${decodedCustomError.name}(${formattedArgs})`;
        } catch (error) {
            return `Failed to decode custom error data. Error: ${error}`;
        }
    }

    _decodeResultData(fragment, resultData, contractInterface) {
        if (resultData === ZERO_PREFIX) {
            return 'Empty input data.';
        }

        return contractInterface.decodeFunctionResult(fragment, resultData);
    }

    _formatArgument(value) {
        if (value === null || value === undefined) {
            return 'null';
        }

        if (typeof value === 'string') {
            return value;
        }

        if (typeof value === 'number' || BigNumber.isBigNumber(value)) {
            return value.toString();
        }

        if (Array.isArray(value)) {
            return `[${value.map((v) => this._formatArgument(v)).join(', ')}]`;
        }

        if (typeof value === 'object') {
            const formattedEntries = Object.entries(value).map(
                ([k, v]) => `${k}: ${this._formatArgument(v)}`,
            );
            return `{${formattedEntries.join(', ')}}`;
        }

        return value.toString();
    }

    async getTransaction(transactionHash) {
        return this.provider.getTransaction(transactionHash);
    }

    async getAllPastEvents(
        blockchainId,
        contractName,
        eventsToFilter,
        lastCheckedBlock,
        lastCheckedTimestamp,
        currentBlock,
    ) {
        const contract = this[contractName];
        if (!contract) {
            // this will happen when we have different set of contracts on different blockchains
            // eg LinearSum contract is available on gnosis but not on NeuroWeb, so the node should not fetch events
            // from LinearSum contract on NeuroWeb blockchain
            return {
                events: [],
                lastCheckedBlock: currentBlock,
                eventsMissed: false,
            };
        }

        let fromBlock;
        let eventsMissed = false;
        if (this.startBlock - lastCheckedBlock > this.getMaxNumberOfHistoricalBlocksForSync()) {
            fromBlock = this.startBlock;
            eventsMissed = true;
        } else {
            fromBlock = lastCheckedBlock + 1;
        }

        const topics = [];
        for (const filterName in contract.filters) {
            if (!eventsToFilter.includes(filterName)) continue;
            const filter = contract.filters[filterName]().topics[0];
            topics.push(filter);
        }

        const events = [];
        let toBlock = currentBlock;
        try {
            while (fromBlock <= currentBlock) {
                toBlock = Math.min(
                    fromBlock + MAXIMUM_NUMBERS_OF_BLOCKS_TO_FETCH - 1,
                    currentBlock,
                );
                const newEvents = await this.processBlockRange(
                    fromBlock,
                    toBlock,
                    contract,
                    topics,
                );
                newEvents.forEach((e) => events.push(...e));
                fromBlock = toBlock + 1;
            }
        } catch (error) {
            this.logger.warn(
                `Unable to process block range from: ${fromBlock} to: ${toBlock} for contract ${contractName} on blockchain: ${blockchainId}. Error: ${error.message}`,
            );
        }

        return {
            events: events.map((event) => ({
                contract: contractName,
                event: event.event,
                data: JSON.stringify(
                    Object.fromEntries(
                        Object.entries(event.args).map(([k, v]) => [
                            k,
                            ethers.BigNumber.isBigNumber(v) ? v.toString() : v,
                        ]),
                    ),
                ),
                block: event.blockNumber,
                blockchainId,
            })),
            lastCheckedBlock: toBlock,
            eventsMissed,
        };
    }

    getMaxNumberOfHistoricalBlocksForSync() {
        if (!this.maxNumberOfHistoricalBlocksForSync) {
            this.maxNumberOfHistoricalBlocksForSync = Math.round(
                MAX_BLOCKCHAIN_EVENT_SYNC_OF_HISTORICAL_BLOCKS_IN_MILLS / this.getBlockTimeMillis(),
            );
        }
        return this.maxNumberOfHistoricalBlocksForSync;
    }

    async processBlockRange(fromBlock, toBlock, contract, topics) {
        const newEvents = await Promise.all(
            topics.map((topic) => contract.queryFilter(topic, fromBlock, toBlock)),
        );
        return newEvents;
    }

    isOlderThan(timestamp, olderThanInMills) {
        if (!timestamp) return true;
        const timestampThirtyDaysInPast = new Date().getTime() - olderThanInMills;
        return timestamp < timestampThirtyDaysInPast;
    }

    async isAssetStorageContract(contractAddress) {
        return this.callContractFunction(this.HubContract, 'isAssetStorage(address)', [
            contractAddress,
        ]);
    }

    async getMinProofWindowOffsetPerc() {
        return this.callContractFunction(
            this.ParametersStorageContract,
            'minProofWindowOffsetPerc',
            [],
            CONTRACTS.PARAMETERS_STORAGE_CONTRACT,
        );
    }

    async getMaxProofWindowOffsetPerc() {
        return this.callContractFunction(
            this.ParametersStorageContract,
            'maxProofWindowOffsetPerc',
            [],
            CONTRACTS.PARAMETERS_STORAGE_CONTRACT,
        );
    }

    async generatePseudorandomUint8(assetCreator, blockNumber, blockTimestamp, limit) {
        const encodedData = ethers.utils.encodePacked(
            ['uint256', 'address', 'uint256'],
            [blockTimestamp, assetCreator, blockNumber],
        );
        const hash = ethers.utils.keccak256(encodedData);
        const hashBigNumber = BigNumber.from(hash);
        const hashModulo = hashBigNumber.mod(limit);

        return hashModulo.mod(256);
    }

    async getAssertionIdByIndex(assetContractAddress, tokenId, index) {
        const assetStorageContractInstance =
            this.assetStorageContracts[assetContractAddress.toLowerCase()];
        if (!assetStorageContractInstance)
            throw new Error('Unknown asset storage contract address');

        return this.callContractFunction(assetStorageContractInstance, 'getAssertionIdByIndex', [
            tokenId,
            index,
        ]);
    }

    async getLatestAssertionId(assetContractAddress, tokenId) {
        const assetStorageContractInstance =
            this.assetStorageContracts[assetContractAddress.toString().toLowerCase()];
        if (!assetStorageContractInstance)
            throw new Error('Unknown asset storage contract address');

        return this.callContractFunction(assetStorageContractInstance, 'getLatestAssertionId', [
            tokenId,
        ]);
    }

    async getLatestTokenId(assetContractAddress) {
        const assetStorageContractInstance =
            this.assetStorageContracts[assetContractAddress.toString().toLowerCase()];
        if (!assetStorageContractInstance)
            throw new Error('Unknown asset storage contract address');

        const lastTokenId = await this.callContractFunction(
            assetStorageContractInstance,
            'lastTokenId',
            [],
        );
        return lastTokenId;
    }

    getAssetStorageContractAddresses() {
        return Object.keys(this.assetStorageContracts);
    }

    async getAssertionIds(assetContractAddress, tokenId) {
        const assetStorageContractInstance =
            this.assetStorageContracts[assetContractAddress.toString().toLowerCase()];
        if (!assetStorageContractInstance)
            throw new Error('Unknown asset storage contract address');

        return this.callContractFunction(assetStorageContractInstance, 'getAssertionIds', [
            tokenId,
        ]);
    }

    async getKnowledgeAssetOwner(assetContractAddress, tokenId) {
        const assetStorageContractInstance =
            this.assetStorageContracts[assetContractAddress.toString().toLowerCase()];
        if (!assetStorageContractInstance)
            throw new Error('Unknown asset storage contract address');

        return this.callContractFunction(assetStorageContractInstance, 'ownerOf', [tokenId]);
    }

    async getUnfinalizedState(tokenId) {
        return this.callContractFunction(
            this.UnfinalizedStateStorageContract,
            'getUnfinalizedState',
            [tokenId],
        );
    }

    async getAgreementData(agreementId) {
        const result = await this.callContractFunction(
            this.ServiceAgreementStorageProxyContract,
            'getAgreementData',
            [agreementId],
        );
        if (!result) {
            return null;
        }
        return {
            startTime: result['0'].toNumber(),
            epochsNumber: result['1'],
            epochLength: result['2'].toNumber(),
            tokenAmount: result['3'][0],
            updateTokenAmount: result['3'][1],
            scoreFunctionId: result['4'][0],
            proofWindowOffsetPerc: result['4'][1],
        };
    }

    async getAssertionSize(assertionId) {
        const assertionSize = await this.callContractFunction(
            this.AssertionStorageContract,
            'getAssertionSize',
            [assertionId],
        );
        return Number(assertionSize);
    }

    async getAssertionTriplesNumber(assertionId) {
        const assertionTriplesNumber = await this.callContractFunction(
            this.AssertionStorageContract,
            'getAssertionTriplesNumber',
            [assertionId],
        );
        return Number(assertionTriplesNumber);
    }

    async getAssertionChunksNumber(assertionId) {
        const assertionChunksNumber = await this.callContractFunction(
            this.AssertionStorageContract,
            'getAssertionChunksNumber',
            [assertionId],
        );
        return Number(assertionChunksNumber);
    }

    async getAssertionData(assertionId) {
        const assertionData = await this.callContractFunction(
            this.AssertionStorageContract,
            'getAssertion',
            [assertionId],
        );
        return {
            timestamp: Number(assertionData.timestamp),
            size: Number(assertionData.size),
            triplesNumber: Number(assertionData.triplesNumber),
            chunksNumber: Number(assertionData.chunksNumber),
        };
    }

    selectCommitManagerContract(latestStateIndex) {
        return latestStateIndex === 0
            ? this.CommitManagerV1Contract
            : this.CommitManagerV1U1Contract;
    }

    async isCommitWindowOpen(agreementId, epoch, latestStateIndex) {
        return this.callContractFunction(
            this.selectCommitManagerContract(latestStateIndex),
            'isCommitWindowOpen',
            [agreementId, epoch],
        );
    }

    async isUpdateCommitWindowOpen(agreementId, epoch, stateIndex) {
        return this.callContractFunction(
            this.CommitManagerV1U1Contract,
            'isUpdateCommitWindowOpen',
            [agreementId, epoch, stateIndex],
        );
    }

    async getTopCommitSubmissions(agreementId, epoch, latestStateIndex) {
        const args =
            latestStateIndex === 0 ? [agreementId, epoch] : [agreementId, epoch, latestStateIndex];

        const commits = await this.callContractFunction(
            this.selectCommitManagerContract(latestStateIndex),
            'getTopCommitSubmissions',
            args,
        );

        return commits
            .filter((commit) => commit.identityId !== '0')
            .map((commit) => ({
                prevIdentityId: commit.prevIdentityId,
                identityId: commit.identityId,
                nextIdentityId: commit.nextIdentityId,
                score: commit.score,
            }));
    }

    async getMinimumStake() {
        const minimumStake = await this.callContractFunction(
            this.ParametersStorageContract,
            'minimumStake',
            [],
            CONTRACTS.PARAMETERS_STORAGE_CONTRACT,
        );

        return Number(ethers.utils.formatEther(minimumStake));
    }

    async getMaximumStake() {
        const maximumStake = await this.callContractFunction(
            this.ParametersStorageContract,
            'maximumStake',
            [],
            CONTRACTS.PARAMETERS_STORAGE_CONTRACT,
        );

        return Number(ethers.utils.formatEther(maximumStake));
    }

    async getR2() {
        const r2 = await this.callContractFunction(
            this.ParametersStorageContract,
            'r2',
            [],
            CONTRACTS.PARAMETERS_STORAGE_CONTRACT,
        );
        return r2;
    }

    async getR1() {
        const r1 = await this.callContractFunction(
            this.ParametersStorageContract,
            'r1',
            [],
            CONTRACTS.PARAMETERS_STORAGE_CONTRACT,
        );
        return r1;
    }

    async getR0() {
        const r0 = await this.callContractFunction(
            this.ParametersStorageContract,
            'r0',
            [],
            CONTRACTS.PARAMETERS_STORAGE_CONTRACT,
        );
        return r0;
    }

    async getFinalizationCommitsNumber() {
        const finalizationCommitsNumber = await this.callContractFunction(
            this.ParametersStorageContract,
            'finalizationCommitsNumber',
            [],
            CONTRACTS.PARAMETERS_STORAGE_CONTRACT,
        );
        return finalizationCommitsNumber;
    }

    submitCommit(
        assetContractAddress,
        tokenId,
        keyword,
        hashFunctionId,
        closestNode,
        leftNeighborhoodEdge,
        rightNeighborhoodEdge,
        epoch,
        latestStateIndex,
        callback,
        gasPrice,
    ) {
        const submitCommitArgs = [assetContractAddress, tokenId, keyword, hashFunctionId, epoch];
        let functionName = 'submitCommit((address,uint256,bytes,uint8,uint16))';
        if (
            closestNode !== undefined &&
            leftNeighborhoodEdge !== undefined &&
            rightNeighborhoodEdge !== undefined
        ) {
            submitCommitArgs.push(closestNode, leftNeighborhoodEdge, rightNeighborhoodEdge);
            functionName =
                'submitCommit((address,uint256,bytes,uint8,uint16,uint72,uint72,uint72))';
        }
        return this.queueTransaction(
            this.selectCommitManagerContract(latestStateIndex),
            functionName,
            [submitCommitArgs],
            callback,
            gasPrice,
        );
    }

    submitUpdateCommit(
        assetContractAddress,
        tokenId,
        keyword,
        hashFunctionId,
        closestNode,
        leftNeighborhoodEdge,
        rightNeighborhoodEdge,
        epoch,
        callback,
        gasPrice,
    ) {
        const submitCommitArgs = [assetContractAddress, tokenId, keyword, hashFunctionId, epoch];
        let functionName = 'submitUpdateCommit((address,uint256,bytes,uint8,uint16))';
        if (
            closestNode !== undefined &&
            leftNeighborhoodEdge !== undefined &&
            rightNeighborhoodEdge !== undefined
        ) {
            submitCommitArgs.push(closestNode, leftNeighborhoodEdge, rightNeighborhoodEdge);
            functionName =
                'submitUpdateCommit((address,uint256,bytes,uint8,uint16,uint72,uint72,uint72))';
        }
        return this.queueTransaction(
            this.CommitManagerV1U1Contract,
            functionName,
            [submitCommitArgs],
            callback,
            gasPrice,
        );
    }

    selectProofManagerContract(latestStateIndex) {
        return latestStateIndex === 0 ? this.ProofManagerV1Contract : this.ProofManagerV1U1Contract;
    }

    async isProofWindowOpen(agreementId, epoch, latestStateIndex) {
        return this.callContractFunction(
            this.selectProofManagerContract(latestStateIndex),
            'isProofWindowOpen',
            [agreementId, epoch],
        );
    }

    async getChallenge(assetContractAddress, tokenId, epoch, latestStateIndex) {
        const args =
            latestStateIndex === 0
                ? [this.getPublicKeys()[0], assetContractAddress, tokenId, epoch]
                : [assetContractAddress, tokenId, epoch];

        const result = await this.callContractFunction(
            this.selectProofManagerContract(latestStateIndex),
            'getChallenge',
            args,
        );

        return { assertionId: result['0'], challenge: result['1'] };
    }

    sendProof(
        assetContractAddress,
        tokenId,
        keyword,
        hashFunctionId,
        epoch,
        proof,
        chunkHash,
        latestStateIndex,
        callback,
        gasPrice,
    ) {
        return this.queueTransaction(
            this.selectProofManagerContract(latestStateIndex),
            'sendProof',
            [[assetContractAddress, tokenId, keyword, hashFunctionId, epoch, proof, chunkHash]],
            callback,
            gasPrice,
        );
    }

    async getShardingTableHead() {
        return this.callContractFunction(this.ShardingTableStorageContract, 'head', []);
    }

    async getShardingTableLength() {
        const nodesCount = await this.callContractFunction(
            this.ShardingTableStorageContract,
            'nodesCount',
            [],
        );
        return Number(nodesCount);
    }

    async getShardingTablePage(startingIdentityId, nodesNum) {
        return this.callContractFunction(
            this.ShardingTableContract,
            'getShardingTable(uint72,uint72)',
            [startingIdentityId, nodesNum],
        );
    }

    getBlockchainId() {
        return this.getImplementationName();
    }

    toBigNumber(value) {
        return ethers.BigNumber.from(value);
    }

    keccak256(bytesLikeData) {
        return ethers.utils.keccak256(bytesLikeData);
    }

    sha256(bytesLikeData) {
        return ethers.utils.sha256(bytesLikeData);
    }

    encodePacked(types, values) {
        return ethers.utils.solidityPack(types, values);
    }

    convertUint8ArrayToHex(uint8Array) {
        return ethers.utils.hexlify(uint8Array);
    }

    convertAsciiToHex(string) {
        return this.convertUint8ArrayToHex(ethers.utils.toUtf8Bytes(string));
    }

    convertHexToAscii(hexString) {
        return ethers.utils.toUtf8String(hexString);
    }

    convertBytesToUint8Array(bytesLikeData) {
        return ethers.utils.arrayify(bytesLikeData);
    }

    convertToWei(value, fromUnit = 'ether') {
        return ethers.utils.parseUnits(value.toString(), fromUnit);
    }

    convertFromWei(value, toUnit = 'ether') {
        return ethers.utils.formatUnits(value, toUnit);
    }

    async healthCheck() {
        try {
            const gasPrice = await this.operationalWallets[0].getGasPrice();
            if (gasPrice) return true;
        } catch (e) {
            this.logger.error(`Error on checking blockchain. ${e}`);
            return false;
        }
        return false;
    }

    async restartService() {
        await this.initializeWeb3();
        await this.initializeContracts();
    }

    async getUpdateCommitWindowDuration() {
        const commitWindowDurationPerc = await this.callContractFunction(
            this.ParametersStorageContract,
            'updateCommitWindowDuration',
            [],
            CONTRACTS.PARAMETERS_STORAGE_CONTRACT,
        );
        return Number(commitWindowDurationPerc);
    }

    async getCommitWindowDurationPerc() {
        const commitWindowDurationPerc = await this.callContractFunction(
            this.ParametersStorageContract,
            'commitWindowDurationPerc',
            [],
            CONTRACTS.PARAMETERS_STORAGE_CONTRACT,
        );
        return Number(commitWindowDurationPerc);
    }

    async getProofWindowDurationPerc() {
        return this.callContractFunction(
            this.ParametersStorageContract,
            'proofWindowDurationPerc',
            [],
            CONTRACTS.PARAMETERS_STORAGE_CONTRACT,
        );
    }

    async getEpochLength() {
        const epochLength = await this.callContractFunction(
            this.ParametersStorageContract,
            'epochLength',
            [],
            CONTRACTS.PARAMETERS_STORAGE_CONTRACT,
        );
        return Number(epochLength);
    }

    async isHashFunction(hashFunctionId) {
        return this.callContractFunction(this.HashingProxyContract, 'isHashFunction(uint8)', [
            hashFunctionId,
        ]);
    }

    getScoreFunctionIds() {
        return Object.keys(this.scoringFunctionsContracts);
    }

    async getLog2PLDSFParams() {
        const log2pldsfParams = await this.callContractFunction(
            this.scoringFunctionsContracts[1],
            'getParameters',
            [],
            CONTRACTS.LOG2PLDSF_CONTRACT,
        );

        const params = {};
        params.distanceMappingCoefficient = log2pldsfParams['0'];
        params.stakeMappingCoefficient = log2pldsfParams['1'];

        const paramNames = [
            'multiplier',
            'logArgumentConstant',
            'a',
            'stakeExponent',
            'b',
            'c',
            'distanceExponent',
            'd',
        ];
        log2pldsfParams['2'].forEach((val, index) => {
            params[paramNames[index]] = val;
        });

        return params;
    }

    async getBlockchainTimestamp() {
        return Math.floor(Date.now() / 1000);
    }

    async getLatestBlock() {
        const currentBlock = await this.provider.getBlockNumber();
        const blockTimestamp = await this.provider.getBlock(currentBlock);
        return blockTimestamp;
    }

    async hasPendingUpdate(tokenId) {
        return this.callContractFunction(this.UnfinalizedStateStorageContract, 'hasPendingUpdate', [
            tokenId,
        ]);
    }

    async getAgreementScoreFunctionId(agreementId) {
        return this.callContractFunction(
            this.ServiceAgreementStorageProxyContract,
            'getAgreementScoreFunctionId',
            [agreementId],
        );
    }

    async getLinearSumParams() {
        const linearSumParams = await this.callContractFunction(
            this.scoringFunctionsContracts[2],
            'getParameters',
            [],
            CONTRACTS.LINEAR_SUM_CONTRACT,
        );
        return {
            distanceScaleFactor: BigNumber.from(linearSumParams[0]),
            stakeScaleFactor: BigNumber.from(linearSumParams[1]),
            w1: Number(linearSumParams[2]),
            w2: Number(linearSumParams[3]),
        };
    }

    async getParanetKnowledgeAssetsCount(paranetId) {
        return this.callContractFunction(
            this.ParanetsRegistryContract,
            'getKnowledgeAssetsCount',
            [paranetId],
            CONTRACTS.PARANETS_REGISTRY_CONTRACT,
        );
    }

    async getParanetKnowledgeAssetsWithPagination(paranetId, offset, limit) {
        return this.callContractFunction(
            this.ParanetsRegistryContract,
            'getKnowledgeAssetsWithPagination',
            [paranetId, offset, limit],
            CONTRACTS.PARANETS_REGISTRY_CONTRACT,
        );
    }

    async getParanetMetadata(paranetId) {
        return this.callContractFunction(
            this.ParanetsRegistryContract,
            'getParanetMetadata',
            [paranetId],
            CONTRACTS.PARANETS_REGISTRY_CONTRACT,
        );
    }

    async getName(paranetId) {
        return this.callContractFunction(
            this.ParanetsRegistryContract,
            'getName',
            [paranetId],
            CONTRACTS.PARANETS_REGISTRY_CONTRACT,
        );
    }

    async getDescription(paranetId) {
        return this.callContractFunction(
            this.ParanetsRegistryContract,
            'getDescription',
            [paranetId],
            CONTRACTS.PARANETS_REGISTRY_CONTRACT,
        );
    }

    async getParanetKnowledgeAssetLocator(knowledgeAssetId) {
        const [knowledgeAssetStorageContract, kaTokenId] = await this.callContractFunction(
            this.ParanetKnowledgeAssetsRegistryContract,
            'getKnowledgeAssetLocator',
            [knowledgeAssetId],
        );
        const tokenId = kaTokenId.toNumber();
        const knowledgeAssetLocator = { knowledgeAssetStorageContract, tokenId };
        return knowledgeAssetLocator;
    }

    async getKnowledgeAssetLocatorFromParanetId(paranetId) {
        const [paranetKAStorageContract, paranetKATokenId] = await this.callContractFunction(
            this.ParanetsRegistryContract,
            'getParanetKnowledgeAssetLocator',
            [paranetId],
        );
        const tokenId = paranetKATokenId.toNumber();
        const knowledgeAssetLocator = { paranetKAStorageContract, tokenId };
        return knowledgeAssetLocator;
    }

    async paranetExists(paranetId) {
        return this.callContractFunction(
            this.ParanetsRegistryContract,
            'paranetExists',
            [paranetId],
            CONTRACTS.PARANETS_REGISTRY_CONTRACT,
        );
    }

    async getParanetId(knowledgeAssetId) {
        return this.callContractFunction(
            this.ParanetKnowledgeAssetsRegistryContract,
            'getParanetId',
            [knowledgeAssetId],
        );
    }

    async isParanetKnowledgeAsset(knowledgeAssetId) {
        return this.callContractFunction(
            this.ParanetKnowledgeAssetsRegistryContract,
            'isParanetKnowledgeAsset',
            [knowledgeAssetId],
        );
    }

<<<<<<< HEAD
    async isCuratedNode(paranetId, identityId) {
        return this.callContractFunction(this.ParanetsRegistryContract, 'isCuratedNode', [
            paranetId,
            identityId,
        ]);
    }

    async getNodesAccessPolicy(paranetId) {
        return this.callContractFunction(this.ParanetsRegistryContract, 'getNodesAccessPolicy', [
            paranetId,
        ]);
=======
    async getParanetCuratedNodes(paranetId) {
        return this.callContractFunction(
            this.ParanetsRegistryContract,
            'getCuratedNodes',
            [paranetId],
            CONTRACTS.PARANETS_REGISTRY_CONTRACT,
        );
>>>>>>> 9d2030df
    }
}

export default Web3Service;<|MERGE_RESOLUTION|>--- conflicted
+++ resolved
@@ -1693,7 +1693,7 @@
         );
     }
 
-<<<<<<< HEAD
+
     async isCuratedNode(paranetId, identityId) {
         return this.callContractFunction(this.ParanetsRegistryContract, 'isCuratedNode', [
             paranetId,
@@ -1705,7 +1705,7 @@
         return this.callContractFunction(this.ParanetsRegistryContract, 'getNodesAccessPolicy', [
             paranetId,
         ]);
-=======
+
     async getParanetCuratedNodes(paranetId) {
         return this.callContractFunction(
             this.ParanetsRegistryContract,
@@ -1713,7 +1713,6 @@
             [paranetId],
             CONTRACTS.PARANETS_REGISTRY_CONTRACT,
         );
->>>>>>> 9d2030df
     }
 }
 
