--- conflicted
+++ resolved
@@ -262,18 +262,16 @@
         return this.callImplementationFunction(blockchain, 'signMessage', [messageHash]);
     }
 
-<<<<<<< HEAD
     async getStakeWeightedAverageAsk(blockchain) {
         return this.callImplementationFunction(blockchain, 'getStakeWeightedAverageAsk', []);
-=======
+    }
+  
     // SUPPORT FOR OLD CONTRACTS
-
     async getLatestAssertionId(blockchain, assetContractAddress, tokenId) {
         return this.callImplementationFunction(blockchain, 'getLatestAssertionId', [
             assetContractAddress,
             tokenId,
         ]);
->>>>>>> a14f1ba8
     }
 }
 
