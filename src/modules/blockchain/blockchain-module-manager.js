import BaseModuleManager from '../base-module-manager.js';

class BlockchainModuleManager extends BaseModuleManager {
    getName() {
        return 'blockchain';
    }

    async initializeContracts(blockchain) {
        if (this.getImplementation(blockchain)) {
            return this.getImplementation(blockchain).module.initializeContracts();
        }
    }

    async increaseGanacheTime(blockchain, seconds) {
        if (this.getImplementation(blockchain)) {
            return this.getImplementation(blockchain).module.increaseGanacheTime(seconds);
        }
    }

    getPrivateKey(blockchain) {
        if (this.getImplementation(blockchain)) {
            return this.getImplementation(blockchain).module.getPrivateKey();
        }
    }

    getPublicKey(blockchain) {
        if (this.getImplementation(blockchain)) {
            return this.getImplementation(blockchain).module.getPublicKey();
        }
    }

    getManagementKey(blockchain) {
        if (this.getImplementation(blockchain)) {
            return this.getImplementation(blockchain).module.getManagementKey();
        }
    }

    async getIdentityId(blockchain) {
        if (this.getImplementation(blockchain)) {
            return this.getImplementation(blockchain).module.getIdentityId();
        }
    }

    async identityIdExists(blockchain) {
        if (this.getImplementation(blockchain)) {
            return this.getImplementation(blockchain).module.identityIdExists();
        }
    }

    async createProfile(blockchain, peerId) {
        if (this.getImplementation(blockchain)) {
            return this.getImplementation(blockchain).module.createProfile(peerId);
        }
    }

    async getBlockNumber(blockchain) {
        if (this.getImplementation(blockchain)) {
            return this.getImplementation(blockchain).module.getBlockNumber();
        }
    }

    getBlockTime(blockchain) {
        if (this.getImplementation(blockchain)) {
            return this.getImplementation(blockchain).module.getBlockTime();
        }
    }

    async healthCheck(blockchain) {
        if (this.getImplementation(blockchain)) {
            return this.getImplementation(blockchain).module.healthCheck();
        }
    }

    async restartService(blockchain) {
        if (this.getImplementation(blockchain)) {
            return this.getImplementation(blockchain).module.restartService();
        }
    }

    async getAssertionsLength(blockchain, assetContractAddress, tokenId) {
        if (this.getImplementation(blockchain)) {
            return this.getImplementation(blockchain).module.getAssertionsLength(
                assetContractAddress,
                tokenId,
            );
        }
    }

    async getAssertionByIndex(blockchain, assetContractAddress, tokenId, index) {
        if (this.getImplementation(blockchain)) {
            return this.getImplementation(blockchain).module.getAssertionByIndex(
                assetContractAddress,
                tokenId,
                index,
            );
        }
    }

    async getLatestAssertion(blockchain, assetContractAddress, tokenId) {
        if (this.getImplementation(blockchain)) {
            return this.getImplementation(blockchain).module.getLatestAssertion(
                assetContractAddress,
                tokenId,
            );
        }
    }

    async getAssertionIssuer(blockchain, assertionId) {
        if (this.getImplementation(blockchain)) {
            return this.getImplementation(blockchain).module.getAssertionIssuer(assertionId);
        }
    }

    async getShardingTableHead(blockchain) {
        if (this.getImplementation(blockchain)) {
            return this.getImplementation(blockchain).module.getShardingTableHead();
        }
    }

    async getShardingTableLength(blockchain) {
        if (this.getImplementation(blockchain)) {
            return this.getImplementation(blockchain).module.getShardingTableLength();
        }
    }

    async getShardingTablePage(blockchain, startingPeerId, nodesNum) {
        if (this.getImplementation(blockchain)) {
            return this.getImplementation(blockchain).module.getShardingTablePage(
                startingPeerId,
                nodesNum,
            );
        }
    }

    async getShardingTableFull(blockchain) {
        if (this.getImplementation(blockchain)) {
            return this.getImplementation(blockchain).module.getShardingTableFull();
        }
    }

    async getAllPastEvents(
        contractName,
        onEventsReceived,
        getLastCheckedBlock,
        updateLastCheckedBlock,
    ) {
        const blockchainIds = this.getImplementationNames();
        const getEventsPromises = [];
        for (const blockchainId of blockchainIds) {
            getEventsPromises.push(
                this.getImplementation(blockchainId).module.getAllPastEvents(
                    contractName,
                    onEventsReceived,
                    getLastCheckedBlock,
                    updateLastCheckedBlock,
                ),
            );
        }
        return Promise.all(getEventsPromises);
    }

    convertAsciiToHex(blockchain, peerId) {
        if (this.getImplementation(blockchain)) {
            return this.getImplementation(blockchain).module.convertAsciiToHex(peerId);
        }
    }

    convertHexToAscii(blockchain, peerIdHex) {
        if (this.getImplementation(blockchain)) {
            return this.getImplementation(blockchain).module.convertHexToAscii(peerIdHex);
        }
    }

    async isCommitWindowOpen(blockchain, agreementId, epoch) {
        if (this.getImplementation(blockchain)) {
            return this.getImplementation(blockchain).module.isCommitWindowOpen(agreementId, epoch);
        }
    }

    async getCommitSubmissions(blockchain, agreementId, epoch) {
        if (this.getImplementation(blockchain)) {
            return this.getImplementation(blockchain).module.getCommitSubmissions(
                agreementId,
                epoch,
            );
        }
    }

<<<<<<< HEAD
    async getAgreementData(blockchain, agreementId) {
        if (this.getImplementation(blockchain)) {
            return this.getImplementation(blockchain).module.getAgreementData(agreementId);
=======
    async getAssertionSize(blockchain, assertionid) {
        if (this.getImplementation(blockchain)) {
            return this.getImplementation(blockchain).module.getAssertionSize(assertionid);
        }
    }

    async getAssertionTriplesNumber(blockchain, assertionid) {
        if (this.getImplementation(blockchain)) {
            return this.getImplementation(blockchain).module.getAssertionTriplesNumber(assertionid);
        }
    }

    async getAssertionChunksNumber(blockchain, assertionid) {
        if (this.getImplementation(blockchain)) {
            return this.getImplementation(blockchain).module.getAssertionChunksNumber(assertionid);
>>>>>>> 1ffa1cb2
        }
    }

    async getAgreementStartTime(blockchain, agreementId) {
        if (this.getImplementation(blockchain)) {
            return this.getImplementation(blockchain).module.getAgreementStartTime(agreementId);
        }
    }

    async getAgreementEpochsNumber(blockchain, agreementId) {
        if (this.getImplementation(blockchain)) {
            return this.getImplementation(blockchain).module.getAgreementEpochsNumber(agreementId);
        }
    }

    async getAgreementEpochLength(blockchain, agreementId) {
        if (this.getImplementation(blockchain)) {
            return this.getImplementation(blockchain).module.getAgreementEpochLength(agreementId);
        }
    }

    async getAgreementTokenAmount(blockchain, agreementId) {
        if (this.getImplementation(blockchain)) {
            return this.getImplementation(blockchain).module.getAgreementTokenAmount(agreementId);
        }
    }

    async getAgreementScoreFunctionId(blockchain, agreementId) {
        if (this.getImplementation(blockchain)) {
            return this.getImplementation(blockchain).module.getAgreementScoreFunctionId(
                agreementId,
            );
        }
    }

    async getAgreementProofWindowOffsetPerc(blockchain, agreementId) {
        if (this.getImplementation(blockchain)) {
            return this.getImplementation(blockchain).module.getAgreementProofWindowOffsetPerc(
                agreementId,
            );
        }
    }

    async submitCommit(blockchain, assetContractAddress, tokenId, keyword, hashFunctionId, epoch) {
        if (this.getImplementation(blockchain)) {
            return this.getImplementation(blockchain).module.submitCommit(
                assetContractAddress,
                tokenId,
                keyword,
                hashFunctionId,
                epoch,
            );
        }
    }

    async isProofWindowOpen(blockchain, agreementId, epoch) {
        if (this.getImplementation(blockchain)) {
            return this.getImplementation(blockchain).module.isProofWindowOpen(agreementId, epoch);
        }
    }

    async getChallenge(blockchain, assetContractAddress, tokenId, epoch) {
        if (this.getImplementation(blockchain)) {
            return this.getImplementation(blockchain).module.getChallenge(
                assetContractAddress,
                tokenId,
                epoch,
            );
        }
    }

    async sendProof(
        blockchain,
        assetContractAddress,
        tokenId,
        keyword,
        hashFunctionId,
        epoch,
        proof,
        chunkHash,
    ) {
        if (this.getImplementation(blockchain)) {
            return this.getImplementation(blockchain).module.sendProof(
                assetContractAddress,
                tokenId,
                keyword,
                hashFunctionId,
                epoch,
                proof,
                chunkHash,
            );
        }
    }

    async getHashFunctionName(blockchain, hashFunctionId) {
        if (this.getImplementation(blockchain)) {
            return this.getImplementation(blockchain).module.getHashFunctionName(hashFunctionId);
        }
    }

    async callHashFunction(blockchain, hashFunctionId, data) {
        if (this.getImplementation(blockchain)) {
            return this.getImplementation(blockchain).module.callHashFunction(hashFunctionId, data);
        }
    }

    async getR2(blockchain) {
        if (this.getImplementation(blockchain)) {
            return this.getImplementation(blockchain).module.getR2();
        }
    }

    async getR1(blockchain) {
        if (this.getImplementation(blockchain)) {
            return this.getImplementation(blockchain).module.getR1();
        }
    }

    async getR0(blockchain) {
        if (this.getImplementation(blockchain)) {
            return this.getImplementation(blockchain).module.getR0();
        }
    }

    async getCommitWindowDuration(blockchain) {
        if (this.getImplementation(blockchain)) {
            return this.getImplementation(blockchain).module.getCommitWindowDuration();
        }
    }

    async getProofWindowDurationPerc(blockchain) {
        if (this.getImplementation(blockchain)) {
            return this.getImplementation(blockchain).module.getProofWindowDurationPerc();
        }
    }

    async getLog2PLDSFParams(blockchain) {
        if (this.getImplementation(blockchain)) {
            return this.getImplementation(blockchain).module.getLog2PLDSFParams();
        }
    }
}

export default BlockchainModuleManager;<|MERGE_RESOLUTION|>--- conflicted
+++ resolved
@@ -186,11 +186,12 @@
         }
     }
 
-<<<<<<< HEAD
     async getAgreementData(blockchain, agreementId) {
         if (this.getImplementation(blockchain)) {
             return this.getImplementation(blockchain).module.getAgreementData(agreementId);
-=======
+        }
+    }
+
     async getAssertionSize(blockchain, assertionid) {
         if (this.getImplementation(blockchain)) {
             return this.getImplementation(blockchain).module.getAssertionSize(assertionid);
@@ -206,7 +207,6 @@
     async getAssertionChunksNumber(blockchain, assertionid) {
         if (this.getImplementation(blockchain)) {
             return this.getImplementation(blockchain).module.getAssertionChunksNumber(assertionid);
->>>>>>> 1ffa1cb2
         }
     }
 
