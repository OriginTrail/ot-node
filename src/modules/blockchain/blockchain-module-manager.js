import BaseModuleManager from '../base-module-manager.js';

class BlockchainModuleManager extends BaseModuleManager {
    getName() {
        return 'blockchain';
    }

    initializeTransactionQueues(blockchain, concurrency) {
        return this.callImplementationFunction(blockchain, 'getTotalTransactionQueueLength', [
            concurrency,
        ]);
    }

    getTotalTransactionQueueLength(blockchain) {
        return this.callImplementationFunction(blockchain, 'getTotalTransactionQueueLength');
    }

    async initializeContracts(blockchain) {
        return this.callImplementationFunction(blockchain, 'initializeContracts');
    }

    initializeAssetStorageContract(blockchain, contractAddress) {
        return this.callImplementationFunction(blockchain, 'initializeAssetStorageContract', [
            contractAddress,
        ]);
    }

    initializeContract(blockchain, contractName, contractAddress) {
        return this.callImplementationFunction(blockchain, 'initializeContract', [
            contractName,
            contractAddress,
        ]);
    }

    setContractCallCache(blockchain, contractName, functionName, value) {
        return this.callImplementationFunction(blockchain, 'setContractCallCache', [
            contractName,
            functionName,
            value,
        ]);
    }

    getPublicKeys(blockchain) {
        return this.callImplementationFunction(blockchain, 'getPublicKeys');
    }

    getManagementKey(blockchain) {
        return this.callImplementationFunction(blockchain, 'getManagementKey');
    }

    async isAssetStorageContract(blockchain, contractAddress) {
        return this.callImplementationFunction(blockchain, 'isAssetStorageContract', [
            contractAddress,
        ]);
    }

    async getBlockNumber(blockchain) {
        return this.callImplementationFunction(blockchain, 'getBlockNumber');
    }

    async getIdentityId(blockchain) {
        return this.callImplementationFunction(blockchain, 'getIdentityId');
    }

    async identityIdExists(blockchain) {
        return this.callImplementationFunction(blockchain, 'identityIdExists');
    }

    async createProfile(blockchain, peerId) {
        return this.callImplementationFunction(blockchain, 'createProfile', [peerId]);
    }

    async getGasPrice(blockchain) {
        return this.callImplementationFunction(blockchain, 'getGasPrice');
    }

    async healthCheck(blockchain) {
        return this.callImplementationFunction(blockchain, 'healthCheck');
    }

    async restartService(blockchain) {
        return this.callImplementationFunction(blockchain, 'restartService');
    }

    async getMinProofWindowOffsetPerc(blockchain) {
        return this.callImplementationFunction(blockchain, 'getMinProofWindowOffsetPerc');
    }

    async getMaxProofWindowOffsetPerc(blockchain) {
        return this.callImplementationFunction(blockchain, 'getMaxProofWindowOffsetPerc');
    }

    async generatePseudorandomUint8(blockchain, assetCreator, blockNumber, blockTimestamp, limit) {
        return this.callImplementationFunction(blockchain, 'generatePseudorandomUint8', [
            assetCreator,
            blockNumber,
            blockTimestamp,
            limit,
        ]);
    }

    async getAssertionIdByIndex(blockchain, assetContractAddress, tokenId, index) {
        return this.callImplementationFunction(blockchain, 'getAssertionIdByIndex', [
            assetContractAddress,
            tokenId,
            index,
        ]);
    }

    async getLatestAssertionId(blockchain, assetContractAddress, tokenId) {
        return this.callImplementationFunction(blockchain, 'getLatestAssertionId', [
            assetContractAddress,
            tokenId,
        ]);
    }

    async getLatestTokenId(blockchain, assetContractAddress) {
        return this.callImplementationFunction(blockchain, 'getLatestTokenId', [
            assetContractAddress,
        ]);
    }

    getAssetStorageContractAddresses(blockchain) {
        return this.callImplementationFunction(blockchain, 'getAssetStorageContractAddresses');
    }

    async getAssertionIds(blockchain, assetContractAddress, tokenId) {
        return this.callImplementationFunction(blockchain, 'getAssertionIds', [
            assetContractAddress,
            tokenId,
        ]);
    }

    async getKnowledgeAssetOwner(blockchain, assetContractAddress, tokenId) {
        return this.callImplementationFunction(blockchain, 'getKnowledgeAssetOwner', [
            assetContractAddress,
            tokenId,
        ]);
    }

    async getUnfinalizedAssertionId(blockchain, tokenId) {
        return this.callImplementationFunction(blockchain, 'getUnfinalizedState', [tokenId]);
    }

    async getShardingTableHead(blockchain) {
        return this.callImplementationFunction(blockchain, 'getShardingTableHead');
    }

    async getShardingTableLength(blockchain) {
        return this.callImplementationFunction(blockchain, 'getShardingTableLength');
    }

    async getShardingTablePage(blockchain, startingIdentityId, nodesNum) {
        return this.callImplementationFunction(blockchain, 'getShardingTablePage', [
            startingIdentityId,
            nodesNum,
        ]);
    }

    async getTransaction(blockchain, transactionHash) {
        return this.callImplementationFunction(blockchain, 'getTransaction', [transactionHash]);
    }

    async getAllPastEvents(
        blockchain,
        contractName,
        eventsToFilter,
        lastCheckedBlock,
        lastCheckedTimestamp,
        currentBlock,
    ) {
        return this.callImplementationFunction(blockchain, 'getAllPastEvents', [
            blockchain,
            contractName,
            eventsToFilter,
            lastCheckedBlock,
            lastCheckedTimestamp,
            currentBlock,
        ]);
    }

    toBigNumber(blockchain, value) {
        return this.callImplementationFunction(blockchain, 'toBigNumber', [value]);
    }

    keccak256(blockchain, bytesLikeData) {
        return this.callImplementationFunction(blockchain, 'keccak256', [bytesLikeData]);
    }

    sha256(blockchain, bytesLikeData) {
        return this.callImplementationFunction(blockchain, 'sha256', [bytesLikeData]);
    }

    encodePacked(blockchain, types, values) {
        return this.callImplementationFunction(blockchain, 'encodePacked', [types, values]);
    }

    convertAsciiToHex(blockchain, string) {
        return this.callImplementationFunction(blockchain, 'convertAsciiToHex', [string]);
    }

    convertHexToAscii(blockchain, hexString) {
        return this.callImplementationFunction(blockchain, 'convertHexToAscii', [hexString]);
    }

    convertBytesToUint8Array(blockchain, bytesLikeData) {
        return this.callImplementationFunction(blockchain, 'convertBytesToUint8Array', [
            bytesLikeData,
        ]);
    }

    convertToWei(blockchain, value, fromUnit) {
        return this.callImplementationFunction(blockchain, 'convertToWei', [value, fromUnit]);
    }

    convertFromWei(blockchain, value, toUnit) {
        return this.callImplementationFunction(blockchain, 'convertFromWei', [value, toUnit]);
    }

    async isCommitWindowOpen(blockchain, agreementId, epoch, stateIndex) {
        return this.callImplementationFunction(blockchain, 'isCommitWindowOpen', [
            agreementId,
            epoch,
            stateIndex,
        ]);
    }

    async isUpdateCommitWindowOpen(blockchain, agreementId, epoch, latestStateIndex) {
        return this.callImplementationFunction(blockchain, 'isUpdateCommitWindowOpen', [
            agreementId,
            epoch,
            latestStateIndex,
        ]);
    }

    async getTopCommitSubmissions(blockchain, agreementId, epoch, latestStateIndex) {
        return this.callImplementationFunction(blockchain, 'getTopCommitSubmissions', [
            agreementId,
            epoch,
            latestStateIndex,
        ]);
    }

    async getAgreementData(blockchain, agreementId) {
        return this.callImplementationFunction(blockchain, 'getAgreementData', [agreementId]);
    }

    async getAssertionSize(blockchain, assertionid) {
        return this.callImplementationFunction(blockchain, 'getAssertionSize', [assertionid]);
    }

    async getAssertionTriplesNumber(blockchain, assertionid) {
        return this.callImplementationFunction(blockchain, 'getAssertionTriplesNumber', [
            assertionid,
        ]);
    }

    async getAssertionChunksNumber(blockchain, assertionid) {
        return this.callImplementationFunction(blockchain, 'getAssertionChunksNumber', [
            assertionid,
        ]);
    }

    async getParanetKnowledgeAssetsCount(blockchain, paranetId) {
        return this.callImplementationFunction(blockchain, 'getParanetKnowledgeAssetsCount', [
            paranetId,
        ]);
    }

    async getParanetKnowledgeAssetsWithPagination(blockchain, paranetId, offset, limit) {
        return this.callImplementationFunction(
            blockchain,
            'getParanetKnowledgeAssetsWithPagination',
            [paranetId, offset, limit],
        );
    }

    async getAssertionData(blockchain, assertionid) {
        return this.callImplementationFunction(blockchain, 'getAssertionData', [assertionid]);
    }

    submitCommit(
        blockchain,
        assetContractAddress,
        tokenId,
        keyword,
        hashFunctionId,
        closestNode,
        leftNeighborhoodEdge,
        rightNeighborhoodEdge,
        epoch,
        latestStateIndex,
        callback,
        gasPrice,
    ) {
        return this.callImplementationFunction(blockchain, 'submitCommit', [
            assetContractAddress,
            tokenId,
            keyword,
            hashFunctionId,
            closestNode,
            leftNeighborhoodEdge,
            rightNeighborhoodEdge,
            epoch,
            latestStateIndex,
            callback,
            gasPrice,
        ]);
    }

    submitUpdateCommit(
        blockchain,
        assetContractAddress,
        tokenId,
        keyword,
        hashFunctionId,
        closestNode,
        leftNeighborhoodEdge,
        rightNeighborhoodEdge,
        epoch,
        callback,
        gasPrice,
    ) {
        return this.callImplementationFunction(blockchain, 'submitUpdateCommit', [
            assetContractAddress,
            tokenId,
            keyword,
            hashFunctionId,
            closestNode,
            leftNeighborhoodEdge,
            rightNeighborhoodEdge,
            epoch,
            callback,
            gasPrice,
        ]);
    }

    async isProofWindowOpen(blockchain, agreementId, epoch, latestStateIndex) {
        return this.callImplementationFunction(blockchain, 'isProofWindowOpen', [
            agreementId,
            epoch,
            latestStateIndex,
        ]);
    }

    async getChallenge(blockchain, assetContractAddress, tokenId, epoch, latestStateIndex) {
        return this.callImplementationFunction(blockchain, 'getChallenge', [
            assetContractAddress,
            tokenId,
            epoch,
            latestStateIndex,
        ]);
    }

    sendProof(
        blockchain,
        assetContractAddress,
        tokenId,
        keyword,
        hashFunctionId,
        epoch,
        proof,
        chunkHash,
        latestStateIndex,
        callback,
        gasPrice,
    ) {
        return this.callImplementationFunction(blockchain, 'sendProof', [
            assetContractAddress,
            tokenId,
            keyword,
            hashFunctionId,
            epoch,
            proof,
            chunkHash,
            latestStateIndex,
            callback,
            gasPrice,
        ]);
    }

    async getMinimumStake(blockchain) {
        return this.callImplementationFunction(blockchain, 'getMinimumStake');
    }

    async getMaximumStake(blockchain) {
        return this.callImplementationFunction(blockchain, 'getMaximumStake');
    }

    async getR2(blockchain) {
        return this.callImplementationFunction(blockchain, 'getR2');
    }

    async getR1(blockchain) {
        return this.callImplementationFunction(blockchain, 'getR1');
    }

    async getR0(blockchain) {
        return this.callImplementationFunction(blockchain, 'getR0');
    }

    async getFinalizationCommitsNumber(blockchain) {
        return this.callImplementationFunction(blockchain, 'getFinalizationCommitsNumber');
    }

    async getUpdateCommitWindowDuration(blockchain) {
        return this.callImplementationFunction(blockchain, 'getUpdateCommitWindowDuration');
    }

    async getCommitWindowDurationPerc(blockchain) {
        return this.callImplementationFunction(blockchain, 'getCommitWindowDurationPerc');
    }

    async getEpochLength(blockchain) {
        return this.callImplementationFunction(blockchain, 'getEpochLength');
    }

    async getProofWindowDurationPerc(blockchain) {
        return this.callImplementationFunction(blockchain, 'getProofWindowDurationPerc');
    }

    async isHashFunction(blockchain, hashFunctionId) {
        return this.callImplementationFunction(blockchain, 'isHashFunction', [hashFunctionId]);
    }

    getScoreFunctionIds(blockchain) {
        return this.callImplementationFunction(blockchain, 'getScoreFunctionIds');
    }

    async getLog2PLDSFParams(blockchain) {
        return this.callImplementationFunction(blockchain, 'getLog2PLDSFParams');
    }

    callImplementationFunction(blockchain, functionName, args = []) {
        if (blockchain) {
            if (this.getImplementation(blockchain)) {
                return this.getImplementation(blockchain).module[functionName](...args);
            }
        } else {
            return this.getImplementation().module[functionName](...args);
        }
    }

    async getLatestBlock(blockchain) {
        return this.callImplementationFunction(blockchain, 'getLatestBlock');
    }

    async getBlockchainTimestamp(blockchain) {
        return this.callImplementationFunction(blockchain, 'getBlockchainTimestamp');
    }

    getBlockTimeMillis(blockchain) {
        return this.callImplementationFunction(blockchain, 'getBlockTimeMillis');
    }

    async hasPendingUpdate(blockchain, tokenId) {
        return this.callImplementationFunction(blockchain, 'hasPendingUpdate', [tokenId]);
    }

    async getAgreementScoreFunctionId(blockchain, agreementId) {
        return this.callImplementationFunction(blockchain, 'getAgreementScoreFunctionId', [
            agreementId,
        ]);
    }

    convertUint8ArrayToHex(blockchain, uint8Array) {
        return this.callImplementationFunction(blockchain, 'convertUint8ArrayToHex', [uint8Array]);
    }

    async getLinearSumParams(blockchain) {
        return this.callImplementationFunction(blockchain, 'getLinearSumParams');
    }

    async getParanetMetadata(blockchain, paranetId) {
        return this.callImplementationFunction(blockchain, 'getParanetMetadata', [paranetId]);
    }

    async getParanetName(blockchain, paranetId) {
        return this.callImplementationFunction(blockchain, 'getName', [paranetId]);
    }

    async getDescription(blockchain, paranetId) {
        return this.callImplementationFunction(blockchain, 'getDescription', [paranetId]);
    }

    async getParanetKnowledgeAssetLocator(blockchain, knowledgeAssetId) {
        return this.callImplementationFunction(blockchain, 'getParanetKnowledgeAssetLocator', [
            knowledgeAssetId,
        ]);
    }

    async getKnowledgeAssetLocatorFromParanetId(blockchain, paranetId) {
        return this.callImplementationFunction(
            blockchain,
            'getKnowledgeAssetLocatorFromParanetId',
            [paranetId],
        );
    }

    async paranetExists(blockchain, paranetId) {
        return this.callImplementationFunction(blockchain, 'paranetExists', [paranetId]);
    }

    async isParanetKnowledgeAsset(blockchain, knowledgeAssetId) {
        return this.callImplementationFunction(blockchain, 'isParanetKnowledgeAsset', [
            knowledgeAssetId,
        ]);
    }

    async getParanetId(blockchain, knowledgeAssetId) {
        return this.callImplementationFunction(blockchain, 'getParanetId', [knowledgeAssetId]);
    }

<<<<<<< HEAD
    async isCuratedNode(blockchain, paranetId, identityId) {
        return this.callImplementationFunction(blockchain, 'isCuratedNode', [
            paranetId,
            identityId,
        ]);
    }

    async getNodesAccessPolicy(blockchain, paranetId) {
        return this.callImplementationFunction(blockchain, 'getNodesAccessPolicy', [paranetId]);
=======
    async getParanetCuratedNodes(blockchain, paranetId) {
        return this.callImplementationFunction(blockchain, 'getParanetCuratedNodes', [paranetId]);
>>>>>>> 9d2030df
    }
}

export default BlockchainModuleManager;<|MERGE_RESOLUTION|>--- conflicted
+++ resolved
@@ -511,7 +511,6 @@
         return this.callImplementationFunction(blockchain, 'getParanetId', [knowledgeAssetId]);
     }
 
-<<<<<<< HEAD
     async isCuratedNode(blockchain, paranetId, identityId) {
         return this.callImplementationFunction(blockchain, 'isCuratedNode', [
             paranetId,
@@ -521,10 +520,10 @@
 
     async getNodesAccessPolicy(blockchain, paranetId) {
         return this.callImplementationFunction(blockchain, 'getNodesAccessPolicy', [paranetId]);
-=======
+
     async getParanetCuratedNodes(blockchain, paranetId) {
         return this.callImplementationFunction(blockchain, 'getParanetCuratedNodes', [paranetId]);
->>>>>>> 9d2030df
+
     }
 }
 
