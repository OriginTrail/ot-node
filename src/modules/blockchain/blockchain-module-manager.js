import BaseModuleManager from '../base-module-manager.js';

class BlockchainModuleManager extends BaseModuleManager {
    getName() {
        return 'blockchain';
    }

    getPrivateKey(blockchain) {
        if (this.getImplementation(blockchain)) {
            return this.getImplementation(blockchain).module.getPrivateKey();
        }
    }

    getPublicKey(blockchain) {
        if (this.getImplementation(blockchain)) {
            return this.getImplementation(blockchain).module.getPublicKey();
        }
    }

    getManagementKey(blockchain) {
        if (this.getImplementation(blockchain)) {
            return this.getImplementation(blockchain).module.getManagementKey();
        }
    }

    async deployIdentity(blockchain) {
        if (this.getImplementation(blockchain)) {
            return this.getImplementation(blockchain).module.deployIdentity();
        }
    }

    identityExists(blockchain) {
        if (this.getImplementation(blockchain)) {
            return this.getImplementation(blockchain).module.identityExists();
        }
    }

    getIdentity(blockchain) {
        if (this.getImplementation(blockchain)) {
            return this.getImplementation(blockchain).module.getIdentity();
        }
    }

    async createProfile(blockchain, peerId) {
        if (this.getImplementation(blockchain)) {
            return this.getImplementation(blockchain).module.createProfile(peerId);
        }
    }

    async saveIdentityInFile(blockchain) {
        if (this.getImplementation(blockchain)) {
            return this.getImplementation(blockchain).module.saveIdentityInFile();
        }
    }

    async getEpochs(blockchain, UAI) {
        if (this.getImplementation(blockchain)) {
            return this.getImplementation(blockchain).module.getEpochs(UAI);
        }
    }

    async getBlockNumber(blockchain) {
        if (this.getImplementation(blockchain)) {
            return this.getImplementation(blockchain).module.getBlockNumber();
        }
    }

    getBlockTime(blockchain) {
        if (this.getImplementation(blockchain)) {
            return this.getImplementation(blockchain).module.getBlockTime();
        }
    }

    async getChallenge(blockchain, UAI, epoch) {
        if (this.getImplementation(blockchain)) {
            return this.getImplementation(blockchain).module.getChallenge(UAI, epoch);
        }
    }

    async answerChallenge(blockchain, UAI, epoch, proof, leaf, price) {
        if (this.getImplementation(blockchain)) {
            return this.getImplementation(blockchain).module.answerChallenge(
                UAI,
                epoch,
                proof,
                leaf,
                price,
            );
        }
    }

    async getReward(blockchain, UAI, epoch) {
        if (this.getImplementation(blockchain)) {
            return this.getImplementation(blockchain).module.getReward(UAI, epoch);
        }
    }

    async getLatestCommitHash(blockchain, contract, tokenId) {
        if (this.getImplementation(blockchain)) {
            return this.getImplementation(blockchain).module.getLatestCommitHash(contract, tokenId);
        }
    }

    async healthCheck(blockchain) {
        if (this.getImplementation(blockchain)) {
            return this.getImplementation(blockchain).module.healthCheck();
        }
    }

    async restartService(blockchain) {
        if (this.getImplementation(blockchain)) {
            return this.getImplementation(blockchain).module.restartService();
        }
    }

    async getAssertionIssuer(blockchain, assertionId) {
        if (this.getImplementation(blockchain)) {
            return this.getImplementation(blockchain).module.getAssertionIssuer(assertionId);
        }
    }

    async getPeer(blockchain, peerId) {
        if (this.getImplementation(blockchain)) {
            return this.getImplementation(blockchain).module.getPeer(peerId);
        }
    }

<<<<<<< HEAD
=======
    async getShardingTableHead(blockchain) {
        if (this.getImplementation(blockchain)) {
            return this.getImplementation(blockchain).module.getShardingTableHead();
        }
    }

    async getShardingTableLength(blockchain) {
        if (this.getImplementation(blockchain)) {
            return this.getImplementation(blockchain).module.getShardingTableLength();
        }
    }

>>>>>>> 578f52af
    async getShardingTablePage(blockchain, startingPeerId, nodesNum) {
        if (this.getImplementation(blockchain)) {
            return this.getImplementation(blockchain).module.getShardingTablePage(
                startingPeerId,
                nodesNum,
            );
        }
    }

    async getShardingTableFull(blockchain) {
        if (this.getImplementation(blockchain)) {
            return this.getImplementation(blockchain).module.getShardingTableFull();
        }
    }

    async pushPeerBack(blockchain, peerId, ask, stake) {
        if (this.getImplementation(blockchain)) {
            await this.getImplementation(blockchain).module.pushPeerBack(peerId, ask, stake);
        }
    }

    async pushPeerFront(blockchain, peerId, ask, stake) {
        if (this.getImplementation(blockchain)) {
            await this.getImplementation(blockchain).module.pushPeerFront(peerId, ask, stake);
        }
    }

    async updatePeerParams(blockchain, peerId, ask, stake) {
        if (this.getImplementation(blockchain)) {
            await this.getImplementation(blockchain).module.updatePeerParams(peerId, ask, stake);
        }
    }

    async removePeer(blockchain, peerId) {
        if (this.getImplementation(blockchain)) {
            await this.getImplementation(blockchain).module.removePeer(peerId);
        }
    }

<<<<<<< HEAD
    async getAllPastEvents(contractName, onEventsReceived, getLastEvent) {
=======
    async getAllPastEvents(
        contractName,
        onEventsReceived,
        getLastCheckedBlock,
        updateLastCheckedBlock,
    ) {
>>>>>>> 578f52af
        const blockchainIds = this.getImplementationNames();
        const getEventsPromises = [];
        for (const blockchainId of blockchainIds) {
            getEventsPromises.push(
                this.getImplementation(blockchainId).module.getAllPastEvents(
                    contractName,
                    onEventsReceived,
<<<<<<< HEAD
                    getLastEvent,
=======
                    getLastCheckedBlock,
                    updateLastCheckedBlock,
>>>>>>> 578f52af
                ),
            );
        }
        return Promise.all(getEventsPromises);
    }

    convertAsciiToHex(blockchain, peerId) {
        if (this.getImplementation(blockchain)) {
            return this.getImplementation(blockchain).module.convertAsciiToHex(peerId);
        }
    }

    convertHexToAscii(blockchain, peerIdHex) {
        if (this.getImplementation(blockchain)) {
            return this.getImplementation(blockchain).module.convertHexToAscii(peerIdHex);
        }
    }
}

export default BlockchainModuleManager;<|MERGE_RESOLUTION|>--- conflicted
+++ resolved
@@ -125,8 +125,6 @@
         }
     }
 
-<<<<<<< HEAD
-=======
     async getShardingTableHead(blockchain) {
         if (this.getImplementation(blockchain)) {
             return this.getImplementation(blockchain).module.getShardingTableHead();
@@ -139,7 +137,6 @@
         }
     }
 
->>>>>>> 578f52af
     async getShardingTablePage(blockchain, startingPeerId, nodesNum) {
         if (this.getImplementation(blockchain)) {
             return this.getImplementation(blockchain).module.getShardingTablePage(
@@ -179,16 +176,12 @@
         }
     }
 
-<<<<<<< HEAD
-    async getAllPastEvents(contractName, onEventsReceived, getLastEvent) {
-=======
     async getAllPastEvents(
         contractName,
         onEventsReceived,
         getLastCheckedBlock,
         updateLastCheckedBlock,
     ) {
->>>>>>> 578f52af
         const blockchainIds = this.getImplementationNames();
         const getEventsPromises = [];
         for (const blockchainId of blockchainIds) {
@@ -196,12 +189,8 @@
                 this.getImplementation(blockchainId).module.getAllPastEvents(
                     contractName,
                     onEventsReceived,
-<<<<<<< HEAD
-                    getLastEvent,
-=======
                     getLastCheckedBlock,
                     updateLastCheckedBlock,
->>>>>>> 578f52af
                 ),
             );
         }
