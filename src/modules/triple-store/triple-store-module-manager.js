--- conflicted
+++ resolved
@@ -42,15 +42,12 @@
     }
 
     async select(query) {
-<<<<<<< HEAD
-=======
         if (this.initialized) {
             return this.getImplementation().module.select(query);
         }
     }
 
     async findAssertions(nquads) {
->>>>>>> 7d0c830e
         if (this.initialized) {
             return this.getImplementation().module.findAssertions(nquads);
         }
