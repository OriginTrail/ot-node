<<<<<<< HEAD
import { QueryEngine as Engine } from '@comunica/query-sparql';
import { setTimeout } from 'timers/promises';
import {
    SCHEMA_CONTEXT,
    TRIPLE_STORE_CONNECT_MAX_RETRIES,
    TRIPLE_STORE_CONNECT_RETRY_FREQUENCY,
} from '../../../constants/constants.js';
=======
const Engine = require('@comunica/query-sparql').QueryEngine;
const { setTimeout } = require('timers/promises');
const { SCHEMA_CONTEXT } = require('../../../constants/constants');
const constants = require('./triple-store-constants');
const { MEDIA_TYPES } = require('./triple-store-constants');
>>>>>>> b234ce46

class OtTripleStore {
    async initialize(config, logger) {
        this.config = config;
        this.logger = logger;
        this.initializeSparqlEndpoints(this.config.url, this.config.repository);

        let ready = await this.healthCheck();
        let retries = 0;
        while (!ready && retries < TRIPLE_STORE_CONNECT_MAX_RETRIES) {
            retries += 1;
            this.logger.warn(
                `Cannot connect to Triple store (${this.getName()}), retry number: ${retries}/${TRIPLE_STORE_CONNECT_MAX_RETRIES}. Retrying in ${TRIPLE_STORE_CONNECT_RETRY_FREQUENCY} seconds.`,
            );
            /* eslint-disable no-await-in-loop */
            await setTimeout(TRIPLE_STORE_CONNECT_RETRY_FREQUENCY * 1000);
            ready = await this.healthCheck();
        }
        if (retries === TRIPLE_STORE_CONNECT_MAX_RETRIES) {
            this.logger.error(
                `Triple Store (${this.getName()}) not available, max retries reached.`,
            );
            process.exit(1);
        }

        this.queryEngine = new Engine();
        this.filtertype = {
            KEYWORD: 'keyword',
            KEYWORDPREFIX: 'keywordPrefix',
            TYPES: 'types',
            ISSUERS: 'issuers',
        };
        const sources = [
            {
                type: 'sparql',
                value: `${this.sparqlEndpoint}`,
            },
        ];

        this.insertContext = {
            sources,
            destination: {
                type: 'sparql',
                value: `${this.sparqlEndpointUpdate}`,
            },
        };
        this.queryContext = {
            sources,
        };
    }

    initializeSparqlEndpoints() {
        // overridden by subclasses
        return true;
    }

    async insertAsset(ual, assetNquads) {
        const insertion = `
            PREFIX schema: <${SCHEMA_CONTEXT}>
            DELETE {<${ual}> schema:latestAssertion ?o}
            WHERE {
                GRAPH <assets:graph> {
                    ?s ?p ?o .
                    <${ual}> schema:latestAssertion ?o .
                }
            };
            INSERT DATA {
                GRAPH <assets:graph> { 
                    ${assetNquads} 
                }
            }`;
        await this.queryEngine.queryVoid(insertion, this.insertContext);
    }

    async insertIndex(keyword, indexNquads, assetNquads) {
        const insertion = `
            PREFIX schema: <${SCHEMA_CONTEXT}>
            INSERT DATA {
                GRAPH <assets:graph> { 
                    ${assetNquads} 
                }
                GRAPH <keyword:${keyword}> {
                    ${indexNquads}
                }
            }`;
        await this.queryEngine.queryVoid(insertion, this.insertContext);
    }

    async insertAssertion(assertionId, assertionNquads) {
        const exists = await this.assertionExists(assertionId);

        if (!exists) {
            const insertion = `
            PREFIX schema: <${SCHEMA_CONTEXT}>
            INSERT DATA {
                GRAPH <assertion:${assertionId}> { 
                    ${assertionNquads} 
                } 
            }`;
            await this.queryEngine.queryVoid(insertion, this.insertContext);
        }
    }

    async construct(query) {
        const result = await this._executeQuery(query, MEDIA_TYPES.N_QUADS);
        return result;
    }

    async select(query) {
        // todo: add media type once bug is fixed
        // no media type is passed because of comunica bug
        // https://github.com/comunica/comunica/issues/1034
        const result = await this._executeQuery(query);
        return JSON.parse(result);
    }

    async ask(query) {
        const result = await this.queryEngine.queryBoolean(query, this.queryContext);
        return result;
    }

    async assertionExists(graphName) {
        const escapedGraphName = this.cleanEscapeCharacter(graphName);
        const query = `ASK WHERE { GRAPH <assertion:${escapedGraphName}> { ?s ?p ?o } }`;

        return this.ask(query);
    }

    async get(graphName) {
        const escapedGraphName = this.cleanEscapeCharacter(graphName);

        const query = `PREFIX schema: <${SCHEMA_CONTEXT}>
                    CONSTRUCT { ?s ?p ?o }
                    WHERE {
                        {
                            GRAPH <assertion:${escapedGraphName}>
                            {
                                ?s ?p ?o .
                            }
                        }
                    }`;
        return this.construct(query);
    }

    async healthCheck() {
        return true;
    }

    async _executeQuery(query, mediaType) {
        const result = await this.queryEngine.query(query, this.queryContext);
        const { data } = await this.queryEngine.resultToString(result, mediaType);

        let response = '';

        for await (const chunk of data) {
            response += chunk;
        }

        return response;
    }

    cleanEscapeCharacter(query) {
        return query.replace(/['|[\]\\]/g, '\\$&');
    }

    createFilterParameter(queryParameter, type) {
        const queryParam = this.cleanEscapeCharacter(queryParameter);

        switch (type) {
            case this.filtertype.KEYWORD:
                return `FILTER (lcase(?keyword) = '${queryParam}')`;
            case this.filtertype.KEYWORDPREFIX:
                return `FILTER contains(lcase(?keyword),'${queryParam}')`;
            case this.filtertype.ISSUERS:
                return `FILTER (?issuer IN (${JSON.stringify(queryParam).slice(1, -1)}))`;
            case this.filtertype.TYPES:
                return `FILTER (?type IN (${JSON.stringify(queryParam).slice(1, -1)}))`;
            default:
                return '';
        }
    }

    createLimitQuery(options) {
        if (!options.limit) {
            return '';
        }
        const queryLimit = Number(options.limit);
        if (Number.isNaN(queryLimit) || !Number.isInteger(queryLimit)) {
            this.logger.error(`Failed creating Limit query: ${options.limit} is not a number`);
            throw new Error('Limit is not a number');
        } else if (Number.isInteger(options.limit) && options.limit < 0) {
            this.logger.error(`Failed creating Limit query: ${options.limit} is negative number`);
            throw new Error('Limit is not a number');
        }
        return `LIMIT ${queryLimit}`;
    }

    isBoolean(param) {
        return typeof param === 'boolean' || ['true', 'false'].includes(param);
    }

    async reinitialize() {
        const ready = await this.healthCheck();
        if (!ready) {
            this.logger.warn(
                `Cannot connect to Triple store (${this.getName()}), check if your triple store is running.`,
            );
        } else {
            this.implementation.initialize(this.logger);
        }
    }
}

export default OtTripleStore;<|MERGE_RESOLUTION|>--- conflicted
+++ resolved
@@ -1,18 +1,11 @@
-<<<<<<< HEAD
 import { QueryEngine as Engine } from '@comunica/query-sparql';
 import { setTimeout } from 'timers/promises';
 import {
     SCHEMA_CONTEXT,
     TRIPLE_STORE_CONNECT_MAX_RETRIES,
     TRIPLE_STORE_CONNECT_RETRY_FREQUENCY,
+    MEDIA_TYPES,
 } from '../../../constants/constants.js';
-=======
-const Engine = require('@comunica/query-sparql').QueryEngine;
-const { setTimeout } = require('timers/promises');
-const { SCHEMA_CONTEXT } = require('../../../constants/constants');
-const constants = require('./triple-store-constants');
-const { MEDIA_TYPES } = require('./triple-store-constants');
->>>>>>> b234ce46
 
 class OtTripleStore {
     async initialize(config, logger) {
