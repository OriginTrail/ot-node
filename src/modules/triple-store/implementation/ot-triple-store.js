const Engine = require('@comunica/query-sparql').QueryEngine;
const { setTimeout } = require('timers/promises');
const { SCHEMA_CONTEXT } = require('../../../constants/constants');
const constants = require('./triple-store-constants');

class OtTripleStore {
    async initialize(config, logger) {
        this.config = config;
        this.logger = logger;
        this.initializeSparqlEndpoints(this.config.url, this.config.repository);

        let ready = await this.healthCheck();
        let retries = 0;
        while (!ready && retries < constants.TRIPLE_STORE_CONNECT_MAX_RETRIES) {
            retries += 1;
            this.logger.warn(
                `Cannot connect to Triple store (${this.getName()}), retry number: ${retries}/${
                    constants.TRIPLE_STORE_CONNECT_MAX_RETRIES
                }. Retrying in ${constants.TRIPLE_STORE_CONNECT_RETRY_FREQUENCY} seconds.`,
            );
            /* eslint-disable no-await-in-loop */
            await setTimeout(constants.TRIPLE_STORE_CONNECT_RETRY_FREQUENCY * 1000);
            ready = await this.healthCheck();
        }
        if (retries === constants.TRIPLE_STORE_CONNECT_MAX_RETRIES) {
            this.logger.error(
                `Triple Store (${this.getName()}) not available, max retries reached.`,
            );
            process.exit(1);
        }

        this.queryEngine = new Engine();
        this.filtertype = {
            KEYWORD: 'keyword',
            KEYWORDPREFIX: 'keywordPrefix',
            TYPES: 'types',
            ISSUERS: 'issuers',
        };
        const sources = [
            {
                type: 'sparql',
                value: `${this.sparqlEndpoint}`,
            },
        ];

        this.insertContext = {
            sources,
            destination: {
                type: 'sparql',
                value: `${this.sparqlEndpointUpdate}`,
            },
        };
        this.queryContext = {
            sources,
        };
    }

    initializeSparqlEndpoints() {
        // overridden by subclasses
        return true;
    }

<<<<<<< HEAD
    async insertAsset(assertionNquads, assertionId, assetNquads, ual) {
=======
    async updateAssetsGraph(ual, assetNquads) {
>>>>>>> e0f015a4
        const insertion = `
            PREFIX schema: <${SCHEMA_CONTEXT}>
            DELETE {<${ual}> schema:latestAssertion ?o}
            WHERE {
                GRAPH <assets:graph> {
                    ?s ?p ?o .
                    <${ual}> schema:latestAssertion ?o .
                }
            };
            INSERT DATA {
                GRAPH <assets:graph> { 
                    ${assetNquads} 
<<<<<<< HEAD
                }
                
                GRAPH <assertion:${assertionId}> { 
                    ${assertionNquads} 
                } 
            }`;
        await this.queryEngine.queryVoid(insertion, this.insertContext);
    }

    async insertAssertion(assertionNquads, assertionId) {
        const insertion = `
            PREFIX schema: <${SCHEMA_CONTEXT}>
            INSERT DATA {
                GRAPH <assertion:${assertionId}> { 
                    ${assertionNquads} 
                } 
            }`;
        await this.queryEngine.queryVoid(insertion, this.insertContext);
    }

    async insertIndex(assertionNquads, assertionId, indexNquads, keyword, assetNquads) {
        const insertion = `
            PREFIX schema: <${SCHEMA_CONTEXT}>
            INSERT DATA {
                GRAPH <assets:graph> { 
                    ${assetNquads} 
                }
                GRAPH <keyword:${keyword}> {
                    ${indexNquads}
                }
                GRAPH <assertion:${assertionId}> { 
                    ${assertionNquads} 
=======
>>>>>>> e0f015a4
                } 
            }`;
        await this.queryEngine.queryVoid(insertion, this.insertContext);
    }

    async insertAssertion(assertionId, assertionNquads) {
        const exists = await this.assertionExists(assertionId);

        if (!exists) {
            const insertion = `
            PREFIX schema: <${SCHEMA_CONTEXT}>
            INSERT DATA {
                GRAPH <assertion:${assertionId}> { 
                    ${assertionNquads} 
                } 
            }`;
            await this.queryEngine.queryVoid(insertion, this.insertContext);
        }
    }

    async construct(query) {
        const result = await this.executeQuery(query);
        return result;
    }

    async ask(query) {
        const result = await this.queryEngine.queryBoolean(query, this.queryContext);
        return result;
    }

    async assertionExists(graphName) {
        const escapedGraphName = this.cleanEscapeCharacter(graphName);
        const query = `ASK WHERE { GRAPH <assertion:${escapedGraphName}> { ?s ?p ?o } }`;

        return this.ask(query);
    }

    async get(graphName) {
        const escapedGraphName = this.cleanEscapeCharacter(graphName);

        const query = `PREFIX schema: <${SCHEMA_CONTEXT}>
                    CONSTRUCT { ?s ?p ?o }
                    WHERE {
                        {
                            GRAPH <assertion:${escapedGraphName}>
                            {
                                ?s ?p ?o .
                            }
                        }
                    }`;
        return this.construct(query);
    }

    async healthCheck() {
        return true;
    }

    async executeQuery(query) {
        const result = await this.queryEngine.query(query, this.queryContext);
        const { data } = await this.queryEngine.resultToString(
            result,
            'application/n-quads',
            this.queryContext,
        );
        let nquads = '';
        for await (const nquad of data) {
            nquads += nquad;
        }
        return nquads;
    }

    async execute(query) {
        const result = await this.queryEngine.query(query, this.queryContext);
        const { data } = await this.queryEngine.resultToString(result);
        let response = '';
        for await (const chunk of data) {
            response += chunk;
        }
        return JSON.parse(response);
    }

    cleanEscapeCharacter(query) {
        return query.replace(/['|[\]\\]/g, '\\$&');
    }

    createFilterParameter(queryParameter, type) {
        const queryParam = this.cleanEscapeCharacter(queryParameter);

        switch (type) {
            case this.filtertype.KEYWORD:
                return `FILTER (lcase(?keyword) = '${queryParam}')`;
            case this.filtertype.KEYWORDPREFIX:
                return `FILTER contains(lcase(?keyword),'${queryParam}')`;
            case this.filtertype.ISSUERS:
                return `FILTER (?issuer IN (${JSON.stringify(queryParam).slice(1, -1)}))`;
            case this.filtertype.TYPES:
                return `FILTER (?type IN (${JSON.stringify(queryParam).slice(1, -1)}))`;
            default:
                return '';
        }
    }

    createLimitQuery(options) {
        if (!options.limit) {
            return '';
        }
        const queryLimit = Number(options.limit);
        if (Number.isNaN(queryLimit) || !Number.isInteger(queryLimit)) {
            this.logger.error(`Failed creating Limit query: ${options.limit} is not a number`);
            throw new Error('Limit is not a number');
        } else if (Number.isInteger(options.limit) && options.limit < 0) {
            this.logger.error(`Failed creating Limit query: ${options.limit} is negative number`);
            throw new Error('Limit is not a number');
        }
        return `LIMIT ${queryLimit}`;
    }

    isBoolean(param) {
        return typeof param === 'boolean' || ['true', 'false'].includes(param);
    }

    async reinitialize() {
        const ready = await this.healthCheck();
        if (!ready) {
            this.logger.warn(
                `Cannot connect to Triple store (${this.getName()}), check if your triple store is running.`,
            );
        } else {
            this.implementation.initialize(this.logger);
        }
    }
}

module.exports = OtTripleStore;<|MERGE_RESOLUTION|>--- conflicted
+++ resolved
@@ -60,11 +60,8 @@
         return true;
     }
 
-<<<<<<< HEAD
     async insertAsset(assertionNquads, assertionId, assetNquads, ual) {
-=======
-    async updateAssetsGraph(ual, assetNquads) {
->>>>>>> e0f015a4
+
         const insertion = `
             PREFIX schema: <${SCHEMA_CONTEXT}>
             DELETE {<${ual}> schema:latestAssertion ?o}
@@ -77,7 +74,6 @@
             INSERT DATA {
                 GRAPH <assets:graph> { 
                     ${assetNquads} 
-<<<<<<< HEAD
                 }
                 
                 GRAPH <assertion:${assertionId}> { 
@@ -87,17 +83,6 @@
         await this.queryEngine.queryVoid(insertion, this.insertContext);
     }
 
-    async insertAssertion(assertionNquads, assertionId) {
-        const insertion = `
-            PREFIX schema: <${SCHEMA_CONTEXT}>
-            INSERT DATA {
-                GRAPH <assertion:${assertionId}> { 
-                    ${assertionNquads} 
-                } 
-            }`;
-        await this.queryEngine.queryVoid(insertion, this.insertContext);
-    }
-
     async insertIndex(assertionNquads, assertionId, indexNquads, keyword, assetNquads) {
         const insertion = `
             PREFIX schema: <${SCHEMA_CONTEXT}>
@@ -110,8 +95,6 @@
                 }
                 GRAPH <assertion:${assertionId}> { 
                     ${assertionNquads} 
-=======
->>>>>>> e0f015a4
                 } 
             }`;
         await this.queryEngine.queryVoid(insertion, this.insertContext);
