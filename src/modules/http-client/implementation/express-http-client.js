const express = require('express');
const https = require('https');
const fs = require('fs-extra');
const fileUpload = require('express-fileupload');
<<<<<<< HEAD
const { Validator } = require('express-json-validator-middleware');
const RequestValidationErrorMiddleware = require('./request-validation-error-middleware');
const authenticationMiddleware = require('./middleware/authentication-middleware');
const authorizationMiddleware = require('./middleware/authorization-middleware');

const { validate } = new Validator();
=======
const cors = require('cors');
const requestValidationMiddleware = require('./request-validation-middleware');
const rateLimiterMiddleware = require('./rate-limiter-middleware');
>>>>>>> da62d295

class ExpressHttpClient {
    async initialize(config, logger) {
        this.config = config;
        this.logger = logger;
        this.app = express();
<<<<<<< HEAD
=======

        this.app.use(
            fileUpload({
                createParentPath: true,
            }),
        );

        this.app.use(cors());

        this.app.use(express.json());

        this.app.use((req, res, next) => {
            this.logger.api(`${req.method}: ${req.url} request received`);
            return next();
        });
>>>>>>> da62d295
    }

    async get(route, callback, options) {
        this.app.get(route, ...this.selectMiddlewares(options), callback);
    }

    async post(route, callback, options) {
        this.app.post(route, ...this.selectMiddlewares(options), callback);
    }

    sendResponse(res, status, returnObject) {
        res.status(status);
        res.send(returnObject);
    }

    async listen() {
        if (this.config.useSsl) {
            this.httpsServer = https.createServer(
                {
                    key: fs.readFileSync(this.config.sslKeyPath),
                    cert: fs.readFileSync(this.config.sslCertificatePath),
                },
                this.app,
            );
            this.httpsServer.listen(this.config.port);
        } else {
            this.app.listen(this.config.port);
        }
        this.logger.info(`Node listening on port: ${this.config.port}`);
    }

<<<<<<< HEAD
    async initializeBeforeMiddlewares(authService) {
        this.app.use(authenticationMiddleware(authService));
        this.app.use(authorizationMiddleware(authService));
        this._initializeBaseMiddlewares();
    }

    async initializeAfterMiddlewares() {
        this.app.use(RequestValidationErrorMiddleware);
=======
    selectMiddlewares(options) {
        const middlewares = [];
        if (options.rateLimit) middlewares.push(rateLimiterMiddleware(this.config.rateLimiter));
        if (options.requestSchema)
            middlewares.push(requestValidationMiddleware(options.requestSchema));

        return middlewares;
>>>>>>> da62d295
    }

    _initializeBaseMiddlewares() {
        this.app.use(
            fileUpload({
                createParentPath: true,
            }),
        );

        this.app.use(express.json());

        this.app.use((req, res, next) => {
            this.logger.api(`${req.method}: ${req.url} request received`);
            return next();
        });
    }
}

module.exports = ExpressHttpClient;<|MERGE_RESOLUTION|>--- conflicted
+++ resolved
@@ -2,42 +2,17 @@
 const https = require('https');
 const fs = require('fs-extra');
 const fileUpload = require('express-fileupload');
-<<<<<<< HEAD
-const { Validator } = require('express-json-validator-middleware');
-const RequestValidationErrorMiddleware = require('./request-validation-error-middleware');
-const authenticationMiddleware = require('./middleware/authentication-middleware');
-const authorizationMiddleware = require('./middleware/authorization-middleware');
-
-const { validate } = new Validator();
-=======
 const cors = require('cors');
 const requestValidationMiddleware = require('./request-validation-middleware');
 const rateLimiterMiddleware = require('./rate-limiter-middleware');
->>>>>>> da62d295
+const authenticationMiddleware = require('./middleware/authentication-middleware');
+const authorizationMiddleware = require('./middleware/authorization-middleware');
 
 class ExpressHttpClient {
     async initialize(config, logger) {
         this.config = config;
         this.logger = logger;
         this.app = express();
-<<<<<<< HEAD
-=======
-
-        this.app.use(
-            fileUpload({
-                createParentPath: true,
-            }),
-        );
-
-        this.app.use(cors());
-
-        this.app.use(express.json());
-
-        this.app.use((req, res, next) => {
-            this.logger.api(`${req.method}: ${req.url} request received`);
-            return next();
-        });
->>>>>>> da62d295
     }
 
     async get(route, callback, options) {
@@ -69,7 +44,15 @@
         this.logger.info(`Node listening on port: ${this.config.port}`);
     }
 
-<<<<<<< HEAD
+    selectMiddlewares(options) {
+        const middlewares = [];
+        if (options.rateLimit) middlewares.push(rateLimiterMiddleware(this.config.rateLimiter));
+        if (options.requestSchema)
+            middlewares.push(requestValidationMiddleware(options.requestSchema));
+
+        return middlewares;
+    }
+
     async initializeBeforeMiddlewares(authService) {
         this.app.use(authenticationMiddleware(authService));
         this.app.use(authorizationMiddleware(authService));
@@ -78,15 +61,6 @@
 
     async initializeAfterMiddlewares() {
         this.app.use(RequestValidationErrorMiddleware);
-=======
-    selectMiddlewares(options) {
-        const middlewares = [];
-        if (options.rateLimit) middlewares.push(rateLimiterMiddleware(this.config.rateLimiter));
-        if (options.requestSchema)
-            middlewares.push(requestValidationMiddleware(options.requestSchema));
-
-        return middlewares;
->>>>>>> da62d295
     }
 
     _initializeBaseMiddlewares() {
@@ -96,8 +70,8 @@
             }),
         );
 
+        this.app.use(cors());
         this.app.use(express.json());
-
         this.app.use((req, res, next) => {
             this.logger.api(`${req.method}: ${req.url} request received`);
             return next();
