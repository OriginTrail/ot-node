--- conflicted
+++ resolved
@@ -17,15 +17,6 @@
         }
     }
 
-<<<<<<< HEAD
-    async sendMessage(protocol, remotePeerId, messageType, operationId, keyword, message, timeout) {
-=======
-    getPeers() {
-        if (this.initialized) {
-            return this.getImplementation().module.getPeers();
-        }
-    }
-
     async sendMessage(
         protocol,
         remotePeerId,
@@ -35,7 +26,6 @@
         message,
         timeout,
     ) {
->>>>>>> 4e00d406
         if (this.initialized) {
             return this.getImplementation().module.sendMessage(
                 protocol,
