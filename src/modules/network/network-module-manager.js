import BaseModuleManager from '../base-module-manager.js';

class NetworkModuleManager extends BaseModuleManager {
    getName() {
        return 'network';
    }

    async onPeerConnected(listener) {
        if (this.initialized) {
            return this.getImplementation().module.onPeerConnected(listener);
        }
    }

    getMultiaddrs() {
        if (this.initialized) {
            return this.getImplementation().module.getMultiaddrs();
        }
    }

    async sendMessage(
        protocol,
        remotePeerId,
        messageType,
        operationId,
        keywordUuid,
        message,
        timeout,
    ) {
        if (this.initialized) {
            return this.getImplementation().module.sendMessage(
                protocol,
                remotePeerId,
                messageType,
                operationId,
                keywordUuid,
                message,
                timeout,
            );
        }
    }

    async sendMessageResponse(protocol, remotePeerId, messageType, operationId, keyword, message) {
        if (this.initialized) {
            return this.getImplementation().module.sendMessageResponse(
                protocol,
                remotePeerId,
                messageType,
                operationId,
                keyword,
                message,
            );
        }
    }

    handleMessageRequest(protocol, handler, options) {
        if (this.initialized) {
<<<<<<< HEAD
            this.getImplementation().module.handleMessageRequest(protocol, handler, options);
=======
            this.getImplementation().module.handleMessage(protocol, handler, options);
        }
    }

    getPeerId() {
        if (this.initialized) {
            return this.getImplementation().module.getPeerId();
>>>>>>> 1fcd4bb7
        }
    }

    getPeerIdString() {
        if (this.initialized) {
            return this.getImplementation().module.getPeerIdString();
        }
    }

    async healthCheck() {
        if (this.initialized) {
            return this.getImplementation().module.healthCheck();
        }
    }

    async findPeer(peerId) {
        if (this.initialized) {
            return this.getImplementation().module.findPeer(peerId);
        }
    }

    async dial(peerId) {
        if (this.initialized) {
            return this.getImplementation().module.dial(peerId);
        }
    }

    async getPeerInfo(peerId) {
        if (this.initialized) {
            return this.getImplementation().module.getPeerInfo(peerId);
        }
    }

    removeCachedSession(operationId, keywordUuid, remotePeerId) {
        if (this.initialized) {
            this.getImplementation().module.removeCachedSession(
                operationId,
                keywordUuid,
                remotePeerId,
            );
        }
    }
}

export default NetworkModuleManager;<|MERGE_RESOLUTION|>--- conflicted
+++ resolved
@@ -54,17 +54,7 @@
 
     handleMessageRequest(protocol, handler, options) {
         if (this.initialized) {
-<<<<<<< HEAD
             this.getImplementation().module.handleMessageRequest(protocol, handler, options);
-=======
-            this.getImplementation().module.handleMessage(protocol, handler, options);
-        }
-    }
-
-    getPeerId() {
-        if (this.initialized) {
-            return this.getImplementation().module.getPeerId();
->>>>>>> 1fcd4bb7
         }
     }
 
