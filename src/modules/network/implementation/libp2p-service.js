--- conflicted
+++ resolved
@@ -14,11 +14,6 @@
 import { encode, decode } from 'it-length-prefixed';
 import { fromString as uint8ArrayFromString, toString as uint8ArrayToString } from 'uint8arrays';
 import toobusy from 'toobusy-js';
-<<<<<<< HEAD
-import { v5 as uuidv5 } from 'uuid';
-=======
-import { mkdir, writeFile, readFile, stat } from 'fs/promises';
->>>>>>> 1fcd4bb7
 import ip from 'ip';
 import RateLimiter from './rate-limiter.js';
 import SessionManager from './session-manager.js';
@@ -94,12 +89,11 @@
 
         this.node.handle(protocol, async (handlerProps) => {
             const { stream } = handlerProps;
-<<<<<<< HEAD
-            const remotePeerId = handlerProps.connection.remotePeer.toString();
+            const peerIdString = handlerProps.connection.remotePeer.toString();
 
             let message;
             try {
-                message = await this._readMessageFromStream(stream, remotePeerId, true);
+                message = await this._readMessageFromStream(stream, peerIdString, true);
             } catch (error) {
                 let response;
                 switch (error.message) {
@@ -111,176 +105,60 @@
                     default:
                         response = NETWORK_MESSAGE_TYPES.RESPONSES.NACK;
                 }
-=======
-            const peerIdString = handlerProps.connection.remotePeer.toString();
-            const { message, valid, busy } = await this._readMessageFromStream(
-                stream,
-                this.isRequestValid.bind(this),
-                peerIdString,
-            );
-
-            this.updateSessionStream(
-                message.header.operationId,
-                message.header.keywordUuid,
-                peerIdString,
-                stream,
-            );
->>>>>>> 1fcd4bb7
 
                 await this.sendMessageResponse(
                     protocol,
-<<<<<<< HEAD
-                    remotePeerId,
+                    peerIdString,
                     response,
                     message?.header.operationId,
                     message?.header.keywordUuid,
                     { errorMessage: error.message },
                 );
                 return;
-=======
-                    peerIdString,
-                    NETWORK_MESSAGE_TYPES.RESPONSES.NACK,
-                    message.header.operationId,
-                    message.header.keywordUuid,
-                    { errorMessage: 'Invalid request message' },
-                );
-                this.removeCachedSession(
-                    message.header.operationId,
-                    message.header.keywordUuid,
-                    peerIdString,
-                );
-            } else if (busy) {
-                await this.sendMessageResponse(
-                    protocol,
-                    peerIdString,
-                    NETWORK_MESSAGE_TYPES.RESPONSES.BUSY,
-                    message.header.operationId,
-                    message.header.keywordUuid,
-                    {},
-                );
-                this.removeCachedSession(
-                    message.header.operationId,
-                    message.header.keywordUuid,
-                    peerIdString,
-                );
-            } else {
-                this.logger.debug(
-                    `Receiving message from ${peerIdString} to ${this.config.id}: protocol: ${protocol}, messageType: ${message.header.messageType};`,
-                );
-                await handler(message, peerIdString);
->>>>>>> 1fcd4bb7
             }
 
-<<<<<<< HEAD
             this.sessionManager.updateSessionStream(
                 message.header.operationId,
                 message.header.keywordUuid,
-                remotePeerId,
-=======
-    updateSessionStream(operationId, keywordUuid, peerIdString, stream) {
-        this.logger.trace(
-            `Storing new session stream for remotePeerId: ${peerIdString} with operation id: ${operationId}`,
-        );
-        if (!this.sessions[peerIdString]) {
-            this.sessions[peerIdString] = {
-                [operationId]: {
-                    [keywordUuid]: {
-                        stream,
-                    },
-                },
-            };
-        } else if (!this.sessions[peerIdString][operationId]) {
-            this.sessions[peerIdString][operationId] = {
-                [keywordUuid]: {
-                    stream,
-                },
-            };
-        } else {
-            this.sessions[peerIdString][operationId][keywordUuid] = {
->>>>>>> 1fcd4bb7
+                peerIdString,
                 stream,
             );
 
-<<<<<<< HEAD
             this.logger.debug(
-                `Receiving message from ${remotePeerId} to ${this.peerIdString}: protocol: ${protocol}, messageType: ${message.header.messageType};`,
-            );
-=======
-    getSessionStream(operationId, keywordUuid, peerIdString) {
-        if (
-            this.sessions[peerIdString] &&
-            this.sessions[peerIdString][operationId] &&
-            this.sessions[peerIdString][operationId][keywordUuid]
-        ) {
-            this.logger.trace(
-                `Session found remotePeerId: ${peerIdString}, operation id: ${operationId}`,
-            );
-            return this.sessions[peerIdString][operationId][keywordUuid].stream;
-        }
-        return null;
-    }
->>>>>>> 1fcd4bb7
-
-            await handler(message, remotePeerId);
+                `Receiving message from ${peerIdString} to ${this.peerIdString}: protocol: ${protocol}, messageType: ${message.header.messageType};`,
+            );
+
+            await handler(message, peerIdString);
         });
     }
 
-<<<<<<< HEAD
-    async getPublicIp(peerId) {
-        return ((await this.node.peerStore.get(peerId)).addresses ?? [])
-=======
+    async getPublicIp(peerIdObject) {
+        return ((await this.node.peerStore.get(peerIdObject)).addresses ?? [])
+            .map((addr) => addr.multiaddr)
+            .filter((addr) => addr.isThinWaistAddress())
+            .map((addr) => addr.toString().split('/'))
+            .filter((splittedAddr) => !ip.isPrivate(splittedAddr[2]))[0]?.[2];
+    }
+
     async sendMessage(
         protocol,
         peerIdString,
         messageType,
         operationId,
         keywordUuid,
-        message,
-        timeout,
-    ) {
-        const nackMessage = {
-            header: { messageType: NETWORK_MESSAGE_TYPES.RESPONSES.NACK },
-            data: {
-                errorMessage: '',
-            },
-        };
-        const peerIdObject = peerIdFromString(peerIdString);
-
-        // const sessionStream = this.getSessionStream(operationId, remotePeerId.toB58String());
-        // if (!sessionStream) {
-        // } else {
-        //     stream = sessionStream;
-        // }
-
-        const publicIp = ((await this.node.peerStore.get(peerIdObject)).addresses ?? [])
->>>>>>> 1fcd4bb7
-            .map((addr) => addr.multiaddr)
-            .filter((addr) => addr.isThinWaistAddress())
-            .map((addr) => addr.toString().split('/'))
-            .filter((splittedAddr) => !ip.isPrivate(splittedAddr[2]))[0]?.[2];
-    }
-
-<<<<<<< HEAD
-    async sendMessage(
-        protocol,
-        remotePeerId,
-        messageType,
-        operationId,
-        keyword,
         messageData,
         timeout,
     ) {
-        const keywordUuid = uuidv5(keyword, uuidv5.URL);
-        const peerId = peerIdFromString(remotePeerId);
-        const publicIp = await this.getPublicIp(peerId);
-
-        const sendMessageInfo = `peer: ${remotePeerId}, protocol: ${protocol}, messageType: ${messageType} , operationId: ${operationId}, public ip: ${publicIp}`;
+        const peerIdObject = peerIdFromString(peerIdString);
+        const publicIp = await this.getPublicIp(peerIdObject);
+
+        const sendMessageInfo = `peer: ${peerIdString}, protocol: ${protocol}, messageType: ${messageType} , operationId: ${operationId}, public ip: ${publicIp}`;
 
         this.logger.trace(`Dialing ${sendMessageInfo}`);
         let stream;
         const dialStart = Date.now();
         try {
-            stream = await this.node.dialProtocol(peerId, protocol);
+            stream = await this.node.dialProtocol(peerIdObject, protocol);
         } catch (error) {
             return this.messageManager.createMessage(
                 NETWORK_MESSAGE_TYPES.RESPONSES.NACK,
@@ -295,37 +173,10 @@
         this.logger.trace(
             `Created stream for ${sendMessageInfo}, dial execution time: ${
                 Date.now() - dialStart
-=======
-        this.logger.trace(
-            `Dialing remotePeerId: ${peerIdString} with public ip: ${publicIp}: protocol: ${protocol}, messageType: ${messageType} , operationId: ${operationId}`,
-        );
-        let dialResult;
-        let dialStart;
-        let dialEnd;
-        try {
-            dialStart = Date.now();
-            dialResult = await this.node.dialProtocol(peerIdObject, protocol);
-            dialEnd = Date.now();
-        } catch (error) {
-            dialEnd = Date.now();
-            nackMessage.data.errorMessage = `Unable to dial peer: ${peerIdString}. protocol: ${protocol}, messageType: ${messageType} , operationId: ${operationId}, dial execution time: ${
-                dialEnd - dialStart
-            } ms. Error: ${error.message}`;
-
-            return nackMessage;
-        }
-        this.logger.trace(
-            `Created stream for peer: ${peerIdString}. protocol: ${protocol}, messageType: ${messageType} , operationId: ${operationId}, dial execution time: ${
-                dialEnd - dialStart
->>>>>>> 1fcd4bb7
             } ms.`,
         );
 
-<<<<<<< HEAD
-        this.sessionManager.updateSessionStream(operationId, keywordUuid, peerId, stream);
-=======
-        this.updateSessionStream(operationId, keywordUuid, peerIdString, stream);
->>>>>>> 1fcd4bb7
+        this.sessionManager.updateSessionStream(operationId, keywordUuid, peerIdString, stream);
 
         const request = this.messageManager.createMessage(
             messageType,
@@ -334,19 +185,12 @@
             messageData,
         );
 
-<<<<<<< HEAD
         this.logger.trace(`Sending message to ${sendMessageInfo}`);
-=======
-        this.logger.trace(
-            `Sending message to ${peerIdString}. protocol: ${protocol}, messageType: ${messageType}, operationId: ${operationId}`,
-        );
->>>>>>> 1fcd4bb7
 
         const sendMessageStart = Date.now();
         try {
             await this._sendMessageToStream(stream, request);
         } catch (error) {
-<<<<<<< HEAD
             return this.messageManager.createMessage(
                 NETWORK_MESSAGE_TYPES.RESPONSES.NACK,
                 operationId,
@@ -358,18 +202,6 @@
             );
         }
 
-=======
-            sendMessageEnd = Date.now();
-            nackMessage.data.errorMessage = `Unable to send message to peer: ${peerIdString}. protocol: ${protocol}, messageType: ${messageType}, operationId: ${operationId}, execution time: ${
-                sendMessageEnd - sendMessageStart
-            } ms. Error: ${error.message}`;
-
-            return nackMessage;
-        }
-
-        let readResponseStart;
-        let readResponseEnd;
->>>>>>> 1fcd4bb7
         let response;
         const timeoutSignal = AbortSignal.timeout(timeout);
         const onAbort = async () => {
@@ -380,15 +212,7 @@
         try {
             timeoutSignal.addEventListener('abort', onAbort, { once: true });
 
-<<<<<<< HEAD
-            response = await this._readMessageFromStream(stream, peerId);
-=======
-            response = await this._readMessageFromStream(
-                stream,
-                this.isResponseValid.bind(this),
-                peerIdString,
-            );
->>>>>>> 1fcd4bb7
+            response = await this._readMessageFromStream(stream, peerIdString);
 
             timeoutSignal.removeEventListener('abort', onAbort);
 
@@ -398,7 +222,6 @@
         } catch (error) {
             timeoutSignal.removeEventListener('abort', onAbort);
 
-<<<<<<< HEAD
             return this.messageManager.createMessage(
                 NETWORK_MESSAGE_TYPES.RESPONSES.NACK,
                 operationId,
@@ -411,25 +234,9 @@
         }
 
         this.logger.trace(
-            `Receiving response from ${remotePeerId}. protocol: ${protocol}, messageType: ${
+            `Receiving response from ${peerIdString}. protocol: ${protocol}, messageType: ${
                 response?.header?.messageType
             }, operationId: ${operationId}, execution time: ${Date.now() - readResponseStart} ms.`,
-=======
-            readResponseEnd = Date.now();
-            nackMessage.data.errorMessage = `Unable to read response from peer ${peerIdString}. protocol: ${protocol}, messageType: ${messageType} , operationId: ${operationId}, execution time: ${
-                readResponseEnd - readResponseStart
-            } ms. Error: ${error.message}`;
-
-            return nackMessage;
-        }
-
-        this.logger.trace(
-            `Receiving response from ${peerIdString}. protocol: ${protocol}, messageType: ${
-                response.message?.header?.messageType
-            }, operationId: ${operationId}, execution time: ${
-                readResponseEnd - readResponseStart
-            } ms.`,
->>>>>>> 1fcd4bb7
         );
 
         return response;
@@ -444,15 +251,9 @@
         messageData,
     ) {
         this.logger.debug(
-<<<<<<< HEAD
-            `Sending response from ${this.peerIdString} to ${remotePeerId}: protocol: ${protocol}, messageType: ${messageType};`,
-        );
-        const stream = this.sessionManager.getSessionStream(operationId, keywordUuid, remotePeerId);
-=======
-            `Sending response from ${this.config.id} to ${peerIdString}: protocol: ${protocol}, messageType: ${messageType};`,
-        );
-        const stream = this.getSessionStream(operationId, keywordUuid, peerIdString);
->>>>>>> 1fcd4bb7
+            `Sending response from ${this.peerIdString} to ${peerIdString}: protocol: ${protocol}, messageType: ${messageType};`,
+        );
+        const stream = this.sessionManager.getSessionStream(operationId, keywordUuid, peerIdString);
 
         if (!stream) {
             throw Error(`Unable to find opened stream for remotePeerId: ${peerIdString}`);
@@ -480,11 +281,7 @@
         );
     }
 
-<<<<<<< HEAD
-    async _readMessageFromStream(stream, remotePeerId, isRequest) {
-=======
-    async _readMessageFromStream(stream, isMessageValid, peerIdString) {
->>>>>>> 1fcd4bb7
+    async _readMessageFromStream(stream, peerIdString, isRequest) {
         return pipe(
             // Read from the stream (the source)
             stream.source,
@@ -493,25 +290,15 @@
             // Turn buffers into strings
             (source) => map(source, (buf) => uint8ArrayToString(buf.subarray())),
             // Sink function
-<<<<<<< HEAD
             async (source) => {
-                const header = await this.readHeader(source, remotePeerId, isRequest);
+                const header = await this.readHeader(source, peerIdString, isRequest);
                 const data = await this.readMessageData(source);
                 return { header, data };
             },
         );
     }
 
-    async readHeader(source, remotePeerId, isRequest) {
-=======
-            (source) => this.readMessageSink(source, isMessageValid, peerIdString),
-        );
-    }
-
-    async readMessageSink(source, isMessageValid, peerIdString) {
-        const message = { header: { operationId: '', keywordUuid: '' }, data: {} };
-        // we expect first buffer to be header
->>>>>>> 1fcd4bb7
+    async readHeader(source, peerIdString, isRequest) {
         const stringifiedHeader = (await source.next()).value;
 
         if (!stringifiedHeader?.length) {
@@ -520,14 +307,7 @@
 
         const header = JSON.parse(stringifiedHeader);
 
-<<<<<<< HEAD
-        this.validateHeader(header, remotePeerId, isRequest);
-=======
-        // validate request / response
-        if (!(await isMessageValid(message.header, peerIdString))) {
-            return { message, valid: false };
-        }
->>>>>>> 1fcd4bb7
+        await this.validateHeader(header, peerIdString, isRequest);
 
         return header;
     }
@@ -540,9 +320,9 @@
         return JSON.parse(stringifiedData);
     }
 
-    async validateHeader(header, remotePeerId, isRequest) {
+    async validateHeader(header, peerIdString, isRequest) {
         if (isRequest) {
-            if (!(await this.isRequestValid(header, remotePeerId))) {
+            if (!(await this.isRequestValid(header, peerIdString))) {
                 throw new Error('Invalid request');
             }
             if (
@@ -556,17 +336,9 @@
         }
     }
 
-<<<<<<< HEAD
-    async isRequestValid(header, remotePeerId) {
-=======
     async isRequestValid(header, peerIdString) {
-        // filter spam requests
-        if (await this.limitRequest(header, peerIdString)) return false;
-
-        // header well formed
->>>>>>> 1fcd4bb7
         if (
-            (await this.rateLimiter.limitRequest(remotePeerId)) ||
+            (await this.rateLimiter.limitRequest(peerIdString)) ||
             !this.messageManager.isRequestValid(header)
         )
             return false;
@@ -575,73 +347,17 @@
             return true;
         }
 
-<<<<<<< HEAD
         return this.sessionManager.sessionExists(
-            remotePeerId,
+            peerIdString,
             header.operationId,
             header.keywordUuid,
         );
-=======
-        return this.sessionExists(peerIdString, header.operationId, header.keywordUuid);
-    }
-
-    sessionExists() {
-        return true;
-    }
-
-    async isResponseValid() {
-        return true;
->>>>>>> 1fcd4bb7
     }
 
     healthCheck() {
         // TODO: broadcast ping or sent msg to yourself
-<<<<<<< HEAD
         const connections = this.node.getConnections().length;
         return connections > 0;
-=======
-        const connectedNodes = this.node.connectionManager.size;
-        if (connectedNodes > 0) return true;
-        return false;
-    }
-
-    async limitRequest(header, peerIdString) {
-        // if (header.sessionId && this.sessions.receiver[header.sessionId]) return false;
-
-        if (this.blackList[peerIdString]) {
-            const remainingMinutes = Math.floor(
-                NETWORK_API_BLACK_LIST_TIME_WINDOW_MINUTES -
-                    (Date.now() - this.blackList[peerIdString]) / (1000 * 60),
-            );
-
-            if (remainingMinutes > 0) {
-                this.logger.debug(
-                    `Blocking request from ${peerIdString}. Node is blacklisted for ${remainingMinutes} minutes.`,
-                );
-
-                return true;
-            }
-            delete this.blackList[peerIdString];
-        }
-
-        if (await this.rateLimiter.spamDetection.limit(peerIdString)) {
-            this.blackList[peerIdString] = Date.now();
-            this.logger.debug(
-                `Blocking request from ${peerIdString}. Spammer detected and blacklisted for ${NETWORK_API_BLACK_LIST_TIME_WINDOW_MINUTES} minutes.`,
-            );
-
-            return true;
-        }
-        if (await this.rateLimiter.basicRateLimiter.limit(peerIdString)) {
-            this.logger.debug(
-                `Blocking request from ${peerIdString}. Max number of requests exceeded.`,
-            );
-
-            return true;
-        }
-
-        return false;
->>>>>>> 1fcd4bb7
     }
 
     isBusy() {
