import appRootPath from 'app-root-path';
import libp2p from 'libp2p';
import KadDHT from 'libp2p-kad-dht';
import { join } from 'path';
import Bootstrap, { tag } from 'libp2p-bootstrap';
import { NOISE } from 'libp2p-noise';
import MPLEX from 'libp2p-mplex';
import TCP from 'libp2p-tcp';
import pipe from 'it-pipe';
import map from 'it-map';
import { encode, decode } from 'it-length-prefixed';
import { create as _create, createFromPrivKey, createFromB58String } from 'peer-id';
import { InMemoryRateLimiter } from 'rolling-rate-limiter';
import toobusy from 'toobusy-js';
import { v5 as uuidv5 } from 'uuid';
import { mkdir, writeFile, readFile, stat } from 'fs/promises';
import ip from 'ip';
import { TimeoutController } from 'timeout-abort-controller';
import {
    NETWORK_API_RATE_LIMIT,
    NETWORK_API_SPAM_DETECTION,
    NETWORK_MESSAGE_TYPES,
    NETWORK_API_BLACK_LIST_TIME_WINDOW_MINUTES,
    LIBP2P_KEY_DIRECTORY,
    LIBP2P_KEY_FILENAME,
<<<<<<< HEAD
    NODE_ENVIRONMENTS,
=======
    BYTES_IN_MEGABYTE,
>>>>>>> cc538ef0
} from '../../../constants/constants.js';

const devEnvironment =
    process.env.NODE_ENV === NODE_ENVIRONMENTS.DEVELOPMENT ||
    process.env.NODE_ENV === NODE_ENVIRONMENTS.TEST;

const initializationObject = {
    addresses: {
        listen: ['/ip4/0.0.0.0/tcp/9000'],
    },
    modules: {
        transport: [TCP],
        streamMuxer: [MPLEX],
        connEncryption: [NOISE],
        dht: KadDHT,
    },
};

class Libp2pService {
    async initialize(config, logger) {
        this.config = config;
        this.logger = logger;

        initializationObject.peerRouting = this.config.peerRouting;
        initializationObject.config = {
            dht: {
                enabled: true,
                ...this.config.dht,
            },
        };
        initializationObject.dialer = this.config.connectionManager;

        if (this.config.bootstrap.length > 0) {
            initializationObject.modules.peerDiscovery = [Bootstrap];
            initializationObject.config.peerDiscovery = {
                autoDial: true,
                [tag]: {
                    enabled: true,
                    list: this.config.bootstrap,
                },
            };
        }
        initializationObject.addresses = {
            listen: [`/ip4/0.0.0.0/tcp/${this.config.port}`], // for production
            // announce: ['/dns4/auto-relay.libp2p.io/tcp/443/wss/p2p/QmWDn2LY8nannvSWJzruUYoLZ4vV83vfCBwd8DipvdgQc3']
        };
        let id;
        if (!this.config.peerId) {
            if (!devEnvironment || !this.config.privateKey) {
                this.config.privateKey = await this.readPrivateKeyFromFile();
            }

            if (!this.config.privateKey) {
                id = await _create({ bits: 1024, keyType: 'RSA' });
                this.config.privateKey = id.toJSON().privKey;
                await this.savePrivateKeyInFile(this.config.privateKey);
            } else {
                id = await createFromPrivKey(this.config.privateKey);
            }
            this.config.peerId = id;
        }

        initializationObject.peerId = this.config.peerId;
        this._initializeRateLimiters();
        /**
         * sessions = {
         *     [peerId]: {
         *         [operationId]: {
         *             [keywordUuid] : {
         *                  stream
         *              }
         *         }
         *     }
         * }
         */
        this.sessions = {};
        this.node = await libp2p.create(initializationObject);
        await this.node.start();
        const port = parseInt(this.node.multiaddrs.toString().split('/')[4], 10);
        const peerId = this.node.peerId.toB58String();
        this.config.id = peerId;
        this.logger.info(`Network ID is ${peerId}, connection port is ${port}`);
    }

    async onPeerConnected(listener) {
        this.node.connectionManager.on('peer:connect', listener);
    }

    async savePrivateKeyInFile(privateKey) {
        const { fullPath, directoryPath } = this.getKeyPath();
        await mkdir(directoryPath, { recursive: true });
        await writeFile(fullPath, privateKey);
    }

    getKeyPath() {
        let directoryPath;
        if (process.env.NODE_ENV === 'testnet' || process.env.NODE_ENV === 'mainnet') {
            directoryPath = join(
                appRootPath.path,
                '..',
                this.config.appDataPath,
                LIBP2P_KEY_DIRECTORY,
            );
        } else {
            directoryPath = join(appRootPath.path, this.config.appDataPath, LIBP2P_KEY_DIRECTORY);
        }

        const fullPath = join(directoryPath, LIBP2P_KEY_FILENAME);
        return { fullPath, directoryPath };
    }

    async readPrivateKeyFromFile() {
        const keyPath = this.getKeyPath();
        if (await this.fileExists(keyPath.fullPath)) {
            const key = (await readFile(keyPath.fullPath)).toString();
            return key;
        }
    }

    async fileExists(filePath) {
        try {
            await stat(filePath);
            return true;
        } catch (e) {
            return false;
        }
    }

    _initializeRateLimiters() {
        const basicRateLimiter = new InMemoryRateLimiter({
            interval: NETWORK_API_RATE_LIMIT.TIME_WINDOW_MILLS,
            maxInInterval: NETWORK_API_RATE_LIMIT.MAX_NUMBER,
        });

        const spamDetection = new InMemoryRateLimiter({
            interval: NETWORK_API_SPAM_DETECTION.TIME_WINDOW_MILLS,
            maxInInterval: NETWORK_API_SPAM_DETECTION.MAX_NUMBER,
        });

        this.rateLimiter = {
            basicRateLimiter,
            spamDetection,
        };

        this.blackList = {};
    }

    getMultiaddrs() {
        return this.node.multiaddrs;
    }

    getProtocols(peerId) {
        return this.node.peerStore.protoBook.get(peerId);
    }

    getAddresses(peerId) {
        return this.node.peerStore.addressBook.get(peerId);
    }

    getPeers() {
        return this.node.connectionManager.connections;
    }

    getPeerId() {
        return this.node.peerId;
    }

    async handleMessage(protocol, handler) {
        this.logger.info(`Enabling network protocol: ${protocol}`);

        this.node.handle(protocol, async (handlerProps) => {
            const { stream } = handlerProps;
            const remotePeerId = handlerProps.connection.remotePeer.toB58String();
            const { message, valid, busy } = await this._readMessageFromStream(
                stream,
                this.isRequestValid.bind(this),
                remotePeerId,
            );

            this.updateSessionStream(
                message.header.operationId,
                message.header.keywordUuid,
                remotePeerId,
                stream,
            );

            if (!valid) {
                await this.sendMessageResponse(
                    protocol,
                    remotePeerId,
                    NETWORK_MESSAGE_TYPES.RESPONSES.NACK,
                    message.header.operationId,
                    message.header.keywordUuid,
                    { errorMessage: 'Invalid request message' },
                );
            } else if (busy) {
                await this.sendMessageResponse(
                    protocol,
                    remotePeerId,
                    NETWORK_MESSAGE_TYPES.RESPONSES.BUSY,
                    message.header.operationId,
                    message.header.keywordUuid,
                    {},
                );
            } else {
                this.logger.debug(
                    `Receiving message from ${remotePeerId} to ${this.config.id}: protocol: ${protocol}, messageType: ${message.header.messageType};`,
                );
                await handler(message, remotePeerId);
            }
        });
    }

    updateSessionStream(operationId, keywordUuid, remotePeerId, stream) {
        this.logger.trace(
            `Storing new session stream for remotePeerId: ${remotePeerId} with operation id: ${operationId}`,
        );
        if (!this.sessions[remotePeerId]) {
            this.sessions[remotePeerId] = {
                [operationId]: {
                    [keywordUuid]: {
                        stream,
                    },
                },
            };
        } else if (!this.sessions[remotePeerId][operationId]) {
            this.sessions[remotePeerId][operationId] = {
                [keywordUuid]: {
                    stream,
                },
            };
        } else {
            this.sessions[remotePeerId][operationId][keywordUuid] = {
                stream,
            };
        }
    }

    getSessionStream(operationId, keywordUuid, remotePeerId) {
        if (
            this.sessions[remotePeerId] &&
            this.sessions[remotePeerId][operationId] &&
            this.sessions[remotePeerId][operationId][keywordUuid]
        ) {
            this.logger.trace(
                `Session found remotePeerId: ${remotePeerId}, operation id: ${operationId}`,
            );
            return this.sessions[remotePeerId][operationId][keywordUuid].stream;
        }
        return null;
    }

    createStreamMessage(message, operationId, keywordUuid, messageType) {
        return {
            header: {
                messageType,
                operationId,
                keywordUuid,
            },
            data: message,
        };
    }

    async sendMessage(protocol, peerId, messageType, operationId, keyword, message, timeout) {
        const nackMessage = {
            header: { messageType: NETWORK_MESSAGE_TYPES.RESPONSES.NACK },
            data: {
                errorMessage: '',
            },
        };
        const keywordUuid = uuidv5(keyword, uuidv5.URL);

        // const sessionStream = this.getSessionStream(operationId, remotePeerId.toB58String());
        // if (!sessionStream) {
        // } else {
        //     stream = sessionStream;
        // }

        const remotePeerId = createFromB58String(peerId);

        const publicIp = (this.getAddresses(remotePeerId) ?? [])
            .map((addr) => addr.multiaddr)
            .filter((addr) => addr.isThinWaistAddress())
            .map((addr) => addr.toString().split('/'))
            .filter((splittedAddr) => !ip.isPrivate(splittedAddr[2]))[0]?.[2];

        this.logger.trace(
            `Dialing remotePeerId: ${remotePeerId.toB58String()} with public ip: ${publicIp}: protocol: ${protocol}, messageType: ${messageType} , operationId: ${operationId}`,
        );
        let dialResult;
        let dialStart;
        let dialEnd;
        try {
            dialStart = Date.now();
            dialResult = await this.node.dialProtocol(remotePeerId, protocol);
            dialEnd = Date.now();
        } catch (error) {
            dialEnd = Date.now();
            nackMessage.data.errorMessage = `Unable to dial peer: ${remotePeerId.toB58String()}. protocol: ${protocol}, messageType: ${messageType} , operationId: ${operationId}, dial execution time: ${
                dialEnd - dialStart
            } ms. Error: ${error.message}`;

            return nackMessage;
        }
        this.logger.trace(
            `Created stream for peer: ${remotePeerId.toB58String()}. protocol: ${protocol}, messageType: ${messageType} , operationId: ${operationId}, dial execution time: ${
                dialEnd - dialStart
            } ms.`,
        );
        const { stream } = dialResult;

        this.updateSessionStream(operationId, keywordUuid, remotePeerId.toB58String(), stream);

        const streamMessage = this.createStreamMessage(
            message,
            operationId,
            keywordUuid,
            messageType,
        );

        this.logger.trace(
            `Sending message to ${remotePeerId.toB58String()}. protocol: ${protocol}, messageType: ${messageType}, operationId: ${operationId}`,
        );

        let sendMessageStart;
        let sendMessageEnd;
        try {
            sendMessageStart = Date.now();
            await this._sendMessageToStream(stream, streamMessage);
            sendMessageEnd = Date.now();
        } catch (error) {
            sendMessageEnd = Date.now();
            nackMessage.data.errorMessage = `Unable to send message to peer: ${remotePeerId.toB58String()}. protocol: ${protocol}, messageType: ${messageType}, operationId: ${operationId}, execution time: ${
                sendMessageEnd - sendMessageStart
            } ms. Error: ${error.message}`;

            return nackMessage;
        }

        // if (!this.sessions[remotePeerId.toB58String()]) {
        //     this.sessions[remotePeerId.toB58String()] = {
        //         [operationId]: {
        //             stream
        //         }
        //     }
        // } else {
        //     this.sessions[remotePeerId.toB58String()][operationId] = {
        //             stream
        //     }
        // }
        // if (!this.sessions.sender[message.header.sessionId]) {
        //     this.sessions.sender[message.header.sessionId] = {};
        // }
        let readResponseStart;
        let readResponseEnd;
        let response;
        const timeoutController = new TimeoutController(timeout);
        try {
            readResponseStart = Date.now();

            timeoutController.signal.addEventListener(
                'abort',
                async () => {
                    stream.abort();
                    response = null;
                },
                { once: true },
            );

            response = await this._readMessageFromStream(
                stream,
                this.isResponseValid.bind(this),
                remotePeerId.toB58String(),
            );

            if (timeoutController.signal.aborted) {
                throw Error('Message timed out!');
            }

            timeoutController.signal.removeEventListener('abort');
            timeoutController.clear();

            readResponseEnd = Date.now();
        } catch (error) {
            timeoutController.signal.removeEventListener('abort');
            timeoutController.clear();

            readResponseEnd = Date.now();
            nackMessage.data.errorMessage = `Unable to read response from peer ${remotePeerId.toB58String()}. protocol: ${protocol}, messageType: ${messageType} , operationId: ${operationId}, execution time: ${
                readResponseEnd - readResponseStart
            } ms. Error: ${error.message}`;

            return nackMessage;
        }

        this.logger.trace(
            `Receiving response from ${remotePeerId.toB58String()}. protocol: ${protocol}, messageType: ${
                response.message?.header?.messageType
            }, operationId: ${operationId}, execution time: ${
                readResponseEnd - readResponseStart
            } ms.`,
        );

        if (!response.valid) {
            nackMessage.data.errorMessage = 'Invalid response';

            return nackMessage;
        }

        return response.message;
    }

    async sendMessageResponse(
        protocol,
        remotePeerId,
        messageType,
        operationId,
        keywordUuid,
        message,
    ) {
        this.logger.debug(
            `Sending response from ${this.config.id} to ${remotePeerId}: protocol: ${protocol}, messageType: ${messageType};`,
        );
        const stream = this.getSessionStream(operationId, keywordUuid, remotePeerId);

        if (!stream) {
            throw Error(`Unable to find opened stream for remotePeerId: ${remotePeerId}`);
        }

        const response = this.createStreamMessage(message, operationId, keywordUuid, messageType);

        await this._sendMessageToStream(stream, response);
    }

    // updateReceiverSession(header) {
    //     // if BUSY we expect same request, so don't update session
    //     if (header.messageType === constants.NETWORK_MESSAGE_TYPES.RESPONSES.BUSY) return;
    //     // if NACK we don't expect other requests, so delete session
    //     if (header.messageType === constants.NETWORK_MESSAGE_TYPES.RESPONSES.NACK) {
    //         if (header.sessionId) delete this.sessions.receiver[header.sessionId];
    //         return;
    //     }
    //
    //     // if session is new, initialise array of expected message types
    //     if (!this.sessions.receiver[header.sessionId].expectedMessageTypes) {
    //         this.sessions.receiver[header.sessionId].expectedMessageTypes = Object.keys(
    //             constants.NETWORK_MESSAGE_TYPES.REQUESTS,
    //         );
    //     }
    //
    //     // subroutine completed
    //     if (header.messageType === constants.NETWORK_MESSAGE_TYPES.RESPONSES.ACK) {
    //         // protocol operation completed, delete session
    //         if (this.sessions.receiver[header.sessionId].expectedMessageTypes.length <= 1) {
    //             this.removeSession(header.sessionId);
    //         } else {
    //             // operation not completed, update array of expected message types
    //             this.sessions.receiver[header.sessionId].expectedMessageTypes =
    //                 this.sessions.receiver[header.sessionId].expectedMessageTypes.slice(1);
    //         }
    //     }
    // }

    async _sendMessageToStream(stream, message) {
        const stringifiedHeader = JSON.stringify(message.header);
        const stringifiedData = JSON.stringify(message.data);

        const chunks = [stringifiedHeader];
        const chunkSize = BYTES_IN_MEGABYTE; // 1 MB

        // split data into 1 MB chunks
        for (let i = 0; i < stringifiedData.length; i += chunkSize) {
            chunks.push(stringifiedData.slice(i, i + chunkSize));
        }

        await pipe(
            chunks,
            // turn strings into buffers
            (source) => map(source, (string) => Buffer.from(string)),
            // Encode with length prefix (so receiving side knows how much data is coming)
            encode(),
            // Write to the stream (the sink)
            stream.sink,
        );
    }

    async _readMessageFromStream(stream, isMessageValid, remotePeerId) {
        return pipe(
            // Read from the stream (the source)
            stream.source,
            // Decode length-prefixed data
            decode(),
            // Turn buffers into strings
            (source) => map(source, (buf) => buf.toString()),
            // Sink function
            (source) => this.readMessageSink(source, isMessageValid, remotePeerId),
        );
    }

    async readMessageSink(source, isMessageValid, remotePeerId) {
        const message = { header: { operationId: '', keywordUuid: '' }, data: {} };
        // we expect first buffer to be header
        const stringifiedHeader = (await source.next()).value;

        if (!stringifiedHeader?.length) {
            return { message, valid: false, busy: false };
        }

        message.header = JSON.parse(stringifiedHeader);

        // validate request / response
        if (!(await isMessageValid(message.header, remotePeerId))) {
            return { message, valid: false };
        }

        // business check if PROTOCOL_INIT message
        if (
            message.header.messageType === NETWORK_MESSAGE_TYPES.REQUESTS.PROTOCOL_INIT &&
            this.isBusy()
        ) {
            return { message, valid: true, busy: true };
        }

        let stringifiedData = '';
        // read data the data
        for await (const chunk of source) {
            stringifiedData += chunk;
        }
        message.data = JSON.parse(stringifiedData);

        return { message, valid: true, busy: false };
    }

    async isRequestValid(header, remotePeerId) {
        // filter spam requests
        if (await this.limitRequest(header, remotePeerId)) return false;

        // header well formed
        if (
            !header.operationId ||
            !header.keywordUuid ||
            !header.messageType ||
            !Object.keys(NETWORK_MESSAGE_TYPES.REQUESTS).includes(header.messageType)
        )
            return false;
        if (header.messageType === NETWORK_MESSAGE_TYPES.REQUESTS.PROTOCOL_INIT) {
            return true;
        }

        return this.sessionExists(remotePeerId, header.operationId, header.keywordUuid);
    }

    sessionExists() {
        return true;
        // return this.sessions[remotePeerId.toB58String()] && this.sessions[remotePeerId.toB58String()][operationId];
    }

    async isResponseValid() {
        return true;
        // return (
        //     header.operationId &&
        //     header.messageType &&
        //     this.sessions[remotePeerId][header.operationId] &&
        //     Object.keys(constants.NETWORK_MESSAGE_TYPES.RESPONSES).includes(header.messageType)
        // );
    }

    removeSession(sessionId) {
        if (this.sessions.sender[sessionId]) {
            delete this.sessions.sender[sessionId];
        } else if (this.sessions.receiver[sessionId]) {
            delete this.sessions.receiver[sessionId];
        }
    }

    healthCheck() {
        // TODO: broadcast ping or sent msg to yourself
        const connectedNodes = this.node.connectionManager.size;
        if (connectedNodes > 0) return true;
        return false;
    }

    async limitRequest(header, remotePeerId) {
        // if (header.sessionId && this.sessions.receiver[header.sessionId]) return false;

        if (this.blackList[remotePeerId]) {
            const remainingMinutes = Math.floor(
                NETWORK_API_BLACK_LIST_TIME_WINDOW_MINUTES -
                    (Date.now() - this.blackList[remotePeerId]) / (1000 * 60),
            );

            if (remainingMinutes > 0) {
                this.logger.debug(
                    `Blocking request from ${remotePeerId}. Node is blacklisted for ${remainingMinutes} minutes.`,
                );

                return true;
            }
            delete this.blackList[remotePeerId];
        }

        if (await this.rateLimiter.spamDetection.limit(remotePeerId)) {
            this.blackList[remotePeerId] = Date.now();
            this.logger.debug(
                `Blocking request from ${remotePeerId}. Spammer detected and blacklisted for ${NETWORK_API_BLACK_LIST_TIME_WINDOW_MINUTES} minutes.`,
            );

            return true;
        }
        if (await this.rateLimiter.basicRateLimiter.limit(remotePeerId)) {
            this.logger.debug(
                `Blocking request from ${remotePeerId}. Max number of requests exceeded.`,
            );

            return true;
        }

        return false;
    }

    isBusy() {
        const distinctOperations = new Set();
        for (const peerId in this.sessions) {
            for (const operationId in Object.keys(this.sessions[peerId])) {
                distinctOperations.add(operationId);
            }
        }
        return toobusy(); // || distinctOperations.size > constants.MAX_OPEN_SESSIONS;
    }

    getPrivateKey() {
        return this.config.privateKey;
    }

    getName() {
        return 'Libp2p';
    }

    async findPeer(peerId) {
        return this.node.peerRouting.findPeer(createFromB58String(peerId));
    }

    async dial(peerId) {
        return this.node.dial(createFromB58String(peerId));
    }

    async getPeerInfo(peerId) {
        return this.node.peerStore.get(createFromB58String(peerId));
    }
}

export default Libp2pService;<|MERGE_RESOLUTION|>--- conflicted
+++ resolved
@@ -23,11 +23,8 @@
     NETWORK_API_BLACK_LIST_TIME_WINDOW_MINUTES,
     LIBP2P_KEY_DIRECTORY,
     LIBP2P_KEY_FILENAME,
-<<<<<<< HEAD
     NODE_ENVIRONMENTS,
-=======
     BYTES_IN_MEGABYTE,
->>>>>>> cc538ef0
 } from '../../../constants/constants.js';
 
 const devEnvironment =
