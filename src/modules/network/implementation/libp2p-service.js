/* eslint-disable import/no-unresolved */
import { createLibp2p } from 'libp2p';
import { sha256 } from 'multiformats/hashes/sha2';
import { Multiaddr } from '@multiformats/multiaddr';
import { Bootstrap } from '@libp2p/bootstrap';
import { Mplex } from '@libp2p/mplex';
import { Noise } from '@chainsafe/libp2p-noise';
import { KadDHT } from '@libp2p/kad-dht';
import { TCP } from '@libp2p/tcp';
import { pipe } from 'it-pipe';
import * as lp from 'it-length-prefixed';
import { unmarshalPrivateKey } from '@libp2p/crypto/keys';
import { toString as uint8ArrayToString } from 'uint8arrays/to-string';
import { fromString as uint8ArrayFromString } from 'uint8arrays/from-string';
import { xor as uint8ArrayXor } from 'uint8arrays/xor';
import { compare as uint8ArrayCompare } from 'uint8arrays/compare';
import map from 'it-map';
import { createFromPrivKey, createRSAPeerId } from '@libp2p/peer-id-factory';
import { peerIdFromString } from '@libp2p/peer-id';
import { InMemoryRateLimiter } from 'rolling-rate-limiter';
import toobusy from 'toobusy-js';
import { v5 as uuidv5 } from 'uuid';
import { PeerSet } from '@libp2p/peer-collections';
import filter from 'it-filter';
import merge from 'it-merge';
import all from 'it-all';
import each from 'it-foreach';
import sort from 'it-sort';
import take from 'it-take';

import ip from 'ip';
import os from 'os';
import {
    NETWORK_API_RATE_LIMIT,
    NETWORK_API_SPAM_DETECTION,
    NETWORK_MESSAGE_TYPES,
    NETWORK_API_BLACK_LIST_TIME_WINDOW_MINUTES,
    DHT_TYPES,
} from '../../../constants/constants.js';

const initializationObject = {
    addresses: {
        listen: ['/ip4/0.0.0.0/tcp/9000'],
    },
    streamMuxers: [new Mplex()],
    connectionEncryption: [new Noise()],
};

class Libp2pService {
    async initialize(config, logger) {
        this.config = config;
        this.logger = logger;

        initializationObject.transports = [this._initializeTCP(this.config.publicIp)];
        initializationObject.dht = this._initializeDHT(this.config.dht);
        initializationObject.peerRouting = this.config.peerRouting;
        initializationObject.connectionManager = this.config.connectionManager;

        if (this.config.bootstrap.length > 0) {
            initializationObject.peerDiscovery = [
                new Bootstrap({
                    interval: 60e3,
                    list: this.config.bootstrap,
                }),
            ];
        }
        initializationObject.addresses = {
            listen: [`/ip4/0.0.0.0/tcp/${this.config.port}`], // for production
            // announce: ['/dns4/auto-relay.libp2p.io/tcp/443/wss/p2p/QmWDn2LY8nannvSWJzruUYoLZ4vV83vfCBwd8DipvdgQc3']
        };
        let id;
        if (!this.config.peerId) {
            if (!this.config.privateKey) {
                id = await createRSAPeerId({ bits: 1024 });
                this.config.privateKey = uint8ArrayToString(id.privateKey, 'base64pad');
            } else {
                const encoded = uint8ArrayFromString(this.config.privateKey, 'base64pad');
                id = await createFromPrivKey(await unmarshalPrivateKey(encoded));
            }
            this.config.peerId = id;
        }

        initializationObject.peerId = this.config.peerId;
        this._initializeRateLimiters();
        /**
         * sessions = {
         *     [peerId]: {
         *         [operationId]: {
         *             [keywordUuid] : {
         *                  stream
         *              }
         *         }
         *     }
         * }
         */
        this.sessions = {};
        this.node = await createLibp2p(initializationObject);
        this._initializeNodeListeners();
        await this.node.start();
        const port = parseInt(this.node.getMultiaddrs().toString().split('/')[4], 10);

        this.config.id = this.node.peerId.toString();
        this.logger.info(
            `Network ID is ${this.node.peerId.toString()}, connection port is ${port}`,
        );
    }

    _initializeNodeListeners() {
        this.node.connectionManager.addEventListener('peer:connect', async (connection) => {
            this.logger.trace(
                `Node ${this.node.peerId.toString()} connected to ${connection.detail.remotePeer.toString()}`,
            );
        });
    }

    _initializeRateLimiters() {
        const basicRateLimiter = new InMemoryRateLimiter({
            interval: NETWORK_API_RATE_LIMIT.TIME_WINDOW_MILLS,
            maxInInterval: NETWORK_API_RATE_LIMIT.MAX_NUMBER,
        });

        const spamDetection = new InMemoryRateLimiter({
            interval: NETWORK_API_SPAM_DETECTION.TIME_WINDOW_MILLS,
            maxInInterval: NETWORK_API_SPAM_DETECTION.MAX_NUMBER,
        });

        this.rateLimiter = {
            basicRateLimiter,
            spamDetection,
        };

        this.blackList = {};
    }

    _initializeDHT(dhtConfig) {
        const dhtTypes = Object.values(DHT_TYPES);

        if (
            !dhtConfig?.type ||
            typeof dhtConfig.type !== 'string' ||
            !dhtTypes.includes(dhtConfig.type)
        )
            throw Error(`Invalid dht type found in config. Allowed dht types: ${dhtTypes}`);

        const dualKadDht = new KadDHT({ kBucketSize: dhtConfig?.kBucketSize, clientMode: false });
        this.dhtType = dhtConfig.type.toLowerCase();

        if (this.dhtType === DHT_TYPES.WAN) return dualKadDht.wan;
        if (this.dhtType === DHT_TYPES.LAN) return dualKadDht.lan;
        return dualKadDht;
    }

    _initializeTCP(publicIp) {
        if (process.env.NODE_ENV !== 'testnet') return new TCP();

        for (const [, netAddrs] of Object.entries(os.networkInterfaces())) {
            if (netAddrs != null) {
                for (const netAddr of netAddrs) {
                    if (netAddr.family === 'IPv4') {
                        if (!ip.isPrivate(netAddr.address)) {
                            return new TCP();
                        }
                    }
                }
            }
        }

        if (!publicIp) {
            throw Error(
                "Public Ip not found. Please specify your node's public ip in the config file.",
            );
        }
        if (!ip.isV4Format(publicIp)) {
            throw Error('Specified Ip must be in v4 format.');
        }
        if (!ip.isPublic(publicIp)) {
            throw Error('Specified Ip must be public.');
        }

        return new TCP({ publicIp });
    }

    async serializePeer(peerId) {
        const [multiaddrs, protocols] = await Promise.all([
            this.node.peerStore.addressBook.get(peerId),
            this.node.peerStore.protoBook.get(peerId),
        ]);

        return {
            id: peerId.toString(),
            multiaddrs: (multiaddrs ?? []).map((addr) => addr.multiaddr),
            protocols: protocols ?? [],
        };
    }

    async serializePeers(peerIds) {
        return Promise.all(peerIds.map((peerId) => this.serializePeer(peerId)));
    }

    async deserializePeer(serializedPeer) {
        const peerId = peerIdFromString(serializedPeer.id);
        const multiaddrs = serializedPeer.multiaddrs.map((addr) => new Multiaddr(addr));

        await Promise.all([
            this.node.peerStore.addressBook.add(peerId, multiaddrs),
            this.node.peerStore.protoBook.add(peerId, serializedPeer.protocols),
        ]);

        return {
            id: peerId,
            multiaddrs: serializedPeer.multiaddrs ?? [],
            protocols: serializedPeer.protocols ?? [],
        };
    }

    async deserializePeers(serializedPeers) {
        return Promise.all(serializedPeers.map((peer) => this.deserializePeer(peer)));
    }

    async sortPeerIds(key, peerIds, count = this.config.kBucketSize) {
        const keyHash = await this.toHash(new TextEncoder().encode(key));
        const sorted = pipe(
            peerIds,
            (source) =>
                map(source, async (peerId) => ({
                    peerId,
                    distance: uint8ArrayXor(keyHash, await this.toHash(peerId.toBytes())),
                })),
            (source) => sort(source, (a, b) => uint8ArrayCompare(a.distance, b.distance)),
            (source) => take(source, count),
            (source) => map(source, (pd) => pd.peerId),
        );

        return all(sorted);
    }

    async toHash(encodedKey) {
        return Buffer.from((await sha256.digest(encodedKey)).digest);
    }

    async findNodesLocal(key) {
        const encodedKey = new TextEncoder().encode(key);
        const keyHash = Buffer.from((await sha256.digest(encodedKey)).digest);

        if (this.dhtType === DHT_TYPES.DUAL) {
            const peers = await all(
                merge(
                    this.node.dht.wan.routingTable.closestPeers(keyHash, this.config.kBucketSize),
                    this.node.dht.lan.routingTable.closestPeers(keyHash, this.config.kBucketSize),
                ),
            );

            return this.sortPeerIds(key, new PeerSet(peers));
        }

        return this.node.dht.routingTable.closestPeers(keyHash, this.config.kBucketSize);
    }

    async findNodes(key) {
        const encodedKey = new TextEncoder().encode(key);
        const self = this;
        const peers = await all(
            pipe(
                self.node.dht.getClosestPeers(encodedKey),
                (source) => filter(source, (event) => event.name === 'FINAL_PEER'),
                (source) =>
                    each(source, async (event) => {
                        await self.node.peerStore.addressBook.add(
                            event.peer.id,
                            event.peer.multiaddrs,
                        );
                    }),
                (source) => map(source, async (event) => event.peer.id),
            ),
        );

<<<<<<< HEAD
        return this.dhtType === DHT_TYPES.DUAL ? this.sortPeerIds(key, new PeerSet(peers)) : peers;
=======
        const keyHash = Buffer.from((await sha256.digest(encodedKey)).digest);
        const peersSeen = new PeerSet();
        const unsortedPeerDistances = [];
        for await (const finalPeerId of finalPeerIds) {
            if (!peersSeen.has(finalPeerId)) {
                peersSeen.add(finalPeerId);
                const peerHash = Buffer.from((await sha256.digest(finalPeerId.toBytes())).digest);

                unsortedPeerDistances.push({
                    peerId: finalPeerId,
                    distance: uint8ArrayXor(keyHash, peerHash),
                });
            }
        }

        const finalPeers = unsortedPeerDistances
            .sort((a, b) => uint8ArrayCompare(a.distance, b.distance))
            .map((pd) => pd.peerId)
            .slice(0, this.config.kBucketSize);

        const localPeers = this.node.dht.routingTable
            .closestPeers(keyHash, this.config.kBucketSize)
            .map((peer) => peer.toString());

        let differences = 0;
        for (const finalPeer of finalPeers) {
            if (!localPeers.includes(finalPeer.toString())) {
                differences += 1;
            }
        }

        return {
            differences,
            nodes: finalPeers,
            routingTableSize: this.node.dht.routingTable.size,
        };
>>>>>>> e6d450b5
    }

    getPeers() {
        return this.node.connectionManager.connections;
    }

    getPeerId() {
        return this.node.peerId;
    }

    getMultiAddrs() {
        return this.node.getMultiaddrs();
    }

    async handleMessage(protocol, handler) {
        this.logger.info(`Enabling network protocol: ${protocol}`);

        await this.node.handle(protocol, async (handlerProps) => {
            const { stream } = handlerProps;
            const remotePeerId = handlerProps.connection.remotePeer.toString();
            const { message, valid, busy } = await this._readMessageFromStream(
                stream,
                this.isRequestValid.bind(this),
                remotePeerId,
            );

            this.updateSessionStream(
                message.header.operationId,
                message.header.keywordUuid,
                remotePeerId,
                stream,
            );

            if (!valid) {
                await this.sendMessageResponse(
                    protocol,
                    remotePeerId,
                    NETWORK_MESSAGE_TYPES.RESPONSES.NACK,
                    message.header.operationId,
                    message.header.keywordUuid,
                    {},
                );
            } else if (busy) {
                await this.sendMessageResponse(
                    protocol,
                    remotePeerId,
                    NETWORK_MESSAGE_TYPES.RESPONSES.BUSY,
                    message.header.operationId,
                    message.header.keywordUuid,
                    {},
                );
            } else {
                this.logger.debug(
                    `Receiving message from ${remotePeerId} to ${this.config.id}: event=${protocol}, messageType=${message.header.messageType};`,
                );
                await handler(message, remotePeerId);
            }
        });
    }

    updateSessionStream(operationId, keywordUuid, remotePeerId, stream) {
        this.logger.trace(
            `Storing new session stream for remotePeerId: ${remotePeerId} with operation id: ${operationId}, keywordUuid: ${keywordUuid}`,
        );
        if (!this.sessions[remotePeerId]) {
            this.sessions[remotePeerId] = {
                [operationId]: {
                    [keywordUuid]: {
                        stream,
                    },
                },
            };
        } else if (!this.sessions[remotePeerId][operationId]) {
            this.sessions[remotePeerId][operationId] = {
                [keywordUuid]: {
                    stream,
                },
            };
        } else {
            this.sessions[remotePeerId][operationId][keywordUuid] = {
                stream,
            };
        }
    }

    getSessionStream(operationId, keywordUuid, remotePeerId) {
        if (
            this.sessions[remotePeerId] &&
            this.sessions[remotePeerId][operationId] &&
            this.sessions[remotePeerId][operationId][keywordUuid]
        ) {
            this.logger.trace(
                `Session found remotePeerId: ${remotePeerId}, operation id: ${operationId}, keywordUuid: ${keywordUuid}`,
            );
            return this.sessions[remotePeerId][operationId][keywordUuid].stream;
        }
        return null;
    }

    createStreamMessage(message, operationId, keywordUuid, messageType) {
        return {
            header: {
                messageType,
                operationId,
                keywordUuid,
            },
            data: message,
        };
    }

    async sendMessage(protocol, remotePeerId, messageType, operationId, keyword, message) {
        const keywordUuid = uuidv5(keyword, uuidv5.URL);

        this.logger.trace(
            `Sending message to ${remotePeerId.toString()}: event=${protocol}, messageType=${messageType}, operationId: ${operationId}, keywordUuid: ${keywordUuid}`,
        );

        // const sessionStream = this.getSessionStream(operationId, remotePeerId.toString());
        // if (!sessionStream) {
        this.logger.trace(
            `Dialing remotePeerId: ${remotePeerId.toString()} for protocol: ${protocol}`,
        );
        let stream;
        try {
            stream = await this.node.dialProtocol(remotePeerId, protocol);
        } catch (error) {
            throw Error(
                `Unable to dial peer: ${remotePeerId.toString()} with protocol: ${protocol}. Error: ${
                    error.message
                }`,
            );
        }
        // } else {
        //     stream = sessionStream;
        // }

        this.updateSessionStream(operationId, keywordUuid, remotePeerId.toString(), stream);

        const streamMessage = this.createStreamMessage(
            message,
            operationId,
            keywordUuid,
            messageType,
        );
        await this._sendMessageToStream(stream, streamMessage);
        // if (!this.sessions[remotePeerId.toString()]) {
        //     this.sessions[remotePeerId.toString()] = {
        //         [operationId]: {
        //             stream
        //         }
        //     }
        // } else {
        //     this.sessions[remotePeerId.toString()][operationId] = {
        //             stream
        //     }
        // }
        // if (!this.sessions.sender[message.header.sessionId]) {
        //     this.sessions.sender[message.header.sessionId] = {};
        // }
        const { message: response, valid } = await this._readMessageFromStream(
            stream,
            this.isResponseValid.bind(this),
            remotePeerId.toString(),
        );

        this.logger.trace(
            `Receiving response from ${remotePeerId.toString()} : event=${protocol}, messageType=${
                response.header.messageType
            };`,
        );

        return valid ? response : null;
    }

    async sendMessageResponse(
        protocol,
        remotePeerId,
        messageType,
        operationId,
        keywordUuid,
        message,
    ) {
        this.logger.debug(
            `Sending response from ${this.config.id} to ${remotePeerId}: event=${protocol}, messageType=${messageType};`,
        );
        const stream = this.getSessionStream(operationId, keywordUuid, remotePeerId);

        if (!stream) {
            throw Error(`Unable to find opened stream for remotePeerId: ${remotePeerId}`);
        }

        const response = this.createStreamMessage(message, operationId, keywordUuid, messageType);

        await this._sendMessageToStream(stream, response);
    }

    // updateReceiverSession(header) {
    //     // if BUSY we expect same request, so don't update session
    //     if (header.messageType === constants.NETWORK_MESSAGE_TYPES.RESPONSES.BUSY) return;
    //     // if NACK we don't expect other requests, so delete session
    //     if (header.messageType === constants.NETWORK_MESSAGE_TYPES.RESPONSES.NACK) {
    //         if (header.sessionId) delete this.sessions.receiver[header.sessionId];
    //         return;
    //     }
    //
    //     // if session is new, initialise array of expected message types
    //     if (!this.sessions.receiver[header.sessionId].expectedMessageTypes) {
    //         this.sessions.receiver[header.sessionId].expectedMessageTypes = Object.keys(
    //             constants.NETWORK_MESSAGE_TYPES.REQUESTS,
    //         );
    //     }
    //
    //     // subroutine completed
    //     if (header.messageType === constants.NETWORK_MESSAGE_TYPES.RESPONSES.ACK) {
    //         // protocol operation completed, delete session
    //         if (this.sessions.receiver[header.sessionId].expectedMessageTypes.length <= 1) {
    //             this.removeSession(header.sessionId);
    //         } else {
    //             // operation not completed, update array of expected message types
    //             this.sessions.receiver[header.sessionId].expectedMessageTypes =
    //                 this.sessions.receiver[header.sessionId].expectedMessageTypes.slice(1);
    //         }
    //     }
    // }

    async _sendMessageToStream(stream, message) {
        const stringifiedHeader = JSON.stringify(message.header);
        const stringifiedData = JSON.stringify(message.data);

        const chunks = [stringifiedHeader];
        const chunkSize = 1024 * 1024; // 1 MB

        // split data into 1 MB chunks
        for (let i = 0; i < stringifiedData.length; i += chunkSize) {
            chunks.push(stringifiedData.slice(i, i + chunkSize));
        }

        await pipe(
            chunks,
            // turn strings into buffers
            (source) => map(source, (string) => uint8ArrayFromString(string)),
            // Encode with length prefix (so receiving side knows how much data is coming)
            lp.encode(),
            // Write to the stream (the sink)
            stream.sink,
        );
    }

    async _readMessageFromStream(stream, isMessageValid, remotePeerId) {
        return pipe(
            // Read from the stream (the source)
            stream.source,
            // Decode length-prefixed data
            lp.decode(),
            // Turn buffers into strings
            (source) => map(source, (buf) => uint8ArrayToString(buf.subarray())),
            // Sink function
            (source) => this.readMessageSink(source, isMessageValid, remotePeerId),
        );
    }

    async readMessageSink(source, isMessageValid, remotePeerId) {
        const message = {};
        let stringifiedData = '';
        // we expect first buffer to be header
        const stringifiedHeader = (await source.next()).value;
        message.header = JSON.parse(stringifiedHeader);

        // validate request / response
        if (!(await isMessageValid(message.header, remotePeerId))) {
            return { message, valid: false };
        }

        // business check if PROTOCOL_INIT message
        if (
            message.header.messageType === NETWORK_MESSAGE_TYPES.REQUESTS.PROTOCOL_INIT &&
            this.isBusy()
        ) {
            return { message, valid: true, busy: true };
        }

        // read data the data
        for await (const chunk of source) {
            stringifiedData += chunk;
        }
        message.data = JSON.parse(stringifiedData);

        return { message, valid: true, busy: false };
    }

    async isRequestValid(header, remotePeerId) {
        // filter spam requests
        if (await this.limitRequest(header, remotePeerId)) return false;

        // header well formed
        if (
            !header.operationId ||
            !header.keywordUuid ||
            !header.messageType ||
            !Object.keys(NETWORK_MESSAGE_TYPES.REQUESTS).includes(header.messageType)
        )
            return false;
        if (header.messageType === NETWORK_MESSAGE_TYPES.REQUESTS.PROTOCOL_INIT) {
            return true;
        }

        return this.sessionExists(remotePeerId, header.operationId, header.keywordUuid);
    }

    sessionExists() {
        return true;
        // return this.sessions[remotePeerId.toString()] && this.sessions[remotePeerId.toString()][operationId];
    }

    async isResponseValid() {
        return true;
        // return (
        //     header.operationId &&
        //     header.messageType &&
        //     this.sessions[remotePeerId][header.operationId] &&
        //     Object.keys(constants.NETWORK_MESSAGE_TYPES.RESPONSES).includes(header.messageType)
        // );
    }

    removeSession(sessionId) {
        if (this.sessions.sender[sessionId]) {
            delete this.sessions.sender[sessionId];
        } else if (this.sessions.receiver[sessionId]) {
            delete this.sessions.receiver[sessionId];
        }
    }

    healthCheck() {
        // TODO: broadcast ping or sent msg to yourself
        const connectedNodes = this.node.connectionManager.size;
        if (connectedNodes > 0) return true;
        return false;
    }

    async limitRequest(header, remotePeerId) {
        // if (header.sessionId && this.sessions.receiver[header.sessionId]) return false;

        if (this.blackList[remotePeerId]) {
            const remainingMinutes = Math.floor(
                NETWORK_API_BLACK_LIST_TIME_WINDOW_MINUTES -
                    (Date.now() - this.blackList[remotePeerId]) / (1000 * 60),
            );

            if (remainingMinutes > 0) {
                this.logger.debug(
                    `Blocking request from ${remotePeerId}. Node is blacklisted for ${remainingMinutes} minutes.`,
                );

                return true;
            }
            delete this.blackList[remotePeerId];
        }

        if (await this.rateLimiter.spamDetection.limit(remotePeerId)) {
            this.blackList[remotePeerId] = Date.now();
            this.logger.debug(
                `Blocking request from ${remotePeerId}. Spammer detected and blacklisted for ${NETWORK_API_BLACK_LIST_TIME_WINDOW_MINUTES} minutes.`,
            );

            return true;
        }
        if (await this.rateLimiter.basicRateLimiter.limit(remotePeerId)) {
            this.logger.debug(
                `Blocking request from ${remotePeerId}. Max number of requests exceeded.`,
            );

            return true;
        }

        return false;
    }

    isBusy() {
        const distinctOperations = new Set();
        for (const peerId in this.sessions) {
            for (const operationId in Object.keys(this.sessions[peerId])) {
                distinctOperations.add(operationId);
            }
        }
        return toobusy(); // || distinctOperations.size > constants.MAX_OPEN_SESSIONS;
    }

    getPrivateKey() {
        return this.config.privateKey;
    }

    getName() {
        return 'Libp2p';
    }
}

export default Libp2pService;<|MERGE_RESOLUTION|>--- conflicted
+++ resolved
@@ -274,33 +274,9 @@
             ),
         );
 
-<<<<<<< HEAD
-        return this.dhtType === DHT_TYPES.DUAL ? this.sortPeerIds(key, new PeerSet(peers)) : peers;
-=======
-        const keyHash = Buffer.from((await sha256.digest(encodedKey)).digest);
-        const peersSeen = new PeerSet();
-        const unsortedPeerDistances = [];
-        for await (const finalPeerId of finalPeerIds) {
-            if (!peersSeen.has(finalPeerId)) {
-                peersSeen.add(finalPeerId);
-                const peerHash = Buffer.from((await sha256.digest(finalPeerId.toBytes())).digest);
-
-                unsortedPeerDistances.push({
-                    peerId: finalPeerId,
-                    distance: uint8ArrayXor(keyHash, peerHash),
-                });
-            }
-        }
-
-        const finalPeers = unsortedPeerDistances
-            .sort((a, b) => uint8ArrayCompare(a.distance, b.distance))
-            .map((pd) => pd.peerId)
-            .slice(0, this.config.kBucketSize);
-
-        const localPeers = this.node.dht.routingTable
-            .closestPeers(keyHash, this.config.kBucketSize)
-            .map((peer) => peer.toString());
-
+        const finalPeers = this.dhtType === DHT_TYPES.DUAL ? this.sortPeerIds(key, new PeerSet(peers)) : peers;
+        const localPeers = this.findNodesLocal(key).map((peer) => peer.toString());
+        
         let differences = 0;
         for (const finalPeer of finalPeers) {
             if (!localPeers.includes(finalPeer.toString())) {
@@ -313,7 +289,7 @@
             nodes: finalPeers,
             routingTableSize: this.node.dht.routingTable.size,
         };
->>>>>>> e6d450b5
+
     }
 
     getPeers() {
