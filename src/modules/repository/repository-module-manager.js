import BaseModuleManager from '../base-module-manager.js';

class RepositoryModuleManager extends BaseModuleManager {
    getName() {
        return 'repository';
    }

    getRepository(repoName) {
        if (!this.initialized) {
            throw new Error('RepositoryModuleManager not initialized');
        }
        return this.getImplementation().module.getRepository(repoName);
    }

    async transaction(execFn) {
        if (this.initialized) {
            return this.getImplementation().module.transaction(execFn);
        }
    }

    async dropDatabase() {
        if (this.initialized) {
            return this.getImplementation().module.dropDatabase();
        }
    }

    async query(query, options = {}) {
        if (this.initialized) {
            return this.getImplementation().module.query(query, options);
        }
    }

    async destroyAllRecords(table, options = {}) {
        if (this.initialized) {
            return this.getImplementation().module.destroyAllRecords(table, options);
        }
    }

    async updateCommand(update, options = {}) {
        return this.getRepository('command').updateCommand(update, options);
    }

    async destroyCommand(name, options = {}) {
        return this.getRepository('command').destroyCommand(name, options);
    }

    async createCommand(command, options = {}) {
        return this.getRepository('command').createCommand(command, options);
    }

    async getCommandsWithStatus(statusArray, excludeNameArray = [], options = {}) {
        return this.getRepository('command').getCommandsWithStatus(
            statusArray,
            excludeNameArray,
            options,
        );
    }

    async getCommandWithId(id, options = {}) {
        return this.getRepository('command').getCommandWithId(id, options);
    }

    async removeCommands(ids, options = {}) {
        return this.getRepository('command').removeCommands(ids, options);
    }

    async findFinalizedCommands(timestamp, limit, options = {}) {
        return this.getRepository('command').findFinalizedCommands(timestamp, limit, options);
    }

    async findUnfinalizedCommandsByName(limit, options = {}) {
        return this.getRepository('command').findUnfinalizedCommandsByName(limit, options);
    }

    async createOperationIdRecord(handlerData, options = {}) {
        return this.getRepository('operation_id').createOperationIdRecord(handlerData, options);
    }

    async updateOperationIdRecord(data, operationId, options = {}) {
        return this.getRepository('operation_id').updateOperationIdRecord(
            data,
            operationId,
            options,
        );
    }

    async getOperationIdRecord(operationId, options = {}) {
        return this.getRepository('operation_id').getOperationIdRecord(operationId, options);
    }

    async removeOperationIdRecord(timeToBeDeleted, statuses, options = {}) {
        return this.getRepository('operation_id').removeOperationIdRecord(
            timeToBeDeleted,
            statuses,
            options,
        );
    }

    async createOperationRecord(operation, operationId, status, options = {}) {
        return this.getRepository('operation').createOperationRecord(
            operation,
            operationId,
            status,
            options,
        );
    }

    async removeOperationRecords(operation, ids, options = {}) {
        return this.getRepository('operation').removeOperationRecords(operation, ids, options);
    }

    async findProcessedOperations(operation, timestamp, limit, options = {}) {
        return this.getRepository('operation').findProcessedOperations(
            operation,
            timestamp,
            limit,
            options,
        );
    }

    async getOperationStatus(operation, operationId, options = {}) {
        return this.getRepository('operation').getOperationStatus(operation, operationId, options);
    }

    async updateOperationStatus(operation, operationId, status, options = {}) {
        return this.getRepository('operation').updateOperationStatus(
            operation,
            operationId,
            status,
            options,
        );
    }

    async createOperationResponseRecord(status, operation, operationId, errorMessage, options) {
        return this.getRepository('operation_response').createOperationResponseRecord(
            status,
            operation,
            operationId,
            errorMessage,
            options,
        );
    }

    async getOperationResponsesStatuses(operation, operationId, options = {}) {
        return this.getRepository('operation_response').getOperationResponsesStatuses(
            operation,
            operationId,
            options,
        );
    }

    async findProcessedOperationResponse(timestamp, limit, operation, options = {}) {
        return this.getRepository('operation_response').findProcessedOperationResponse(
            timestamp,
            limit,
            operation,
            options,
        );
    }

    async removeOperationResponse(ids, operation, options = {}) {
        return this.getRepository('operation_response').removeOperationResponse(
            ids,
            operation,
            options,
        );
    }

    async createManyPeerRecords(peers, options = {}) {
        return this.getRepository('shard').createManyPeerRecords(peers, options);
    }

    async removeShardingTablePeerRecords(blockchain, options = {}) {
        return this.getRepository('shard').removeShardingTablePeerRecords(blockchain, options);
    }

    async createPeerRecord(peerId, blockchain, ask, stake, lastSeen, sha256, options = {}) {
        return this.getRepository('shard').createPeerRecord(
            peerId,
            blockchain,
            ask,
            stake,
            lastSeen,
            sha256,
            options,
        );
    }

    async getPeerRecord(peerId, blockchain, options = {}) {
        return this.getRepository('shard').getPeerRecord(peerId, blockchain, options);
    }

    async getAllPeerRecords(blockchain, options = {}) {
        return this.getRepository('shard').getAllPeerRecords(blockchain, options);
    }

    async getPeerRecordsByIds(blockchain, peerIds, options = {}) {
        return this.getRepository('shard').getPeerRecordsByIds(blockchain, peerIds, options);
    }

    async getPeersCount(blockchain, options = {}) {
        return this.getRepository('shard').getPeersCount(blockchain, options);
    }

    async getPeersToDial(limit, dialFrequencyMillis, options = {}) {
        return this.getRepository('shard').getPeersToDial(limit, dialFrequencyMillis, options);
    }

    async removePeerRecord(blockchain, peerId, options = {}) {
        return this.getRepository('shard').removePeerRecord(blockchain, peerId, options);
    }

    async updatePeerRecordLastDialed(peerId, timestamp, options = {}) {
        return this.getRepository('shard').updatePeerRecordLastDialed(peerId, timestamp, options);
    }

    async updatePeerRecordLastSeenAndLastDialed(peerId, timestamp, options = {}) {
        return this.getRepository('shard').updatePeerRecordLastSeenAndLastDialed(
            peerId,
            timestamp,
            options,
        );
    }

    async updatePeerAsk(peerId, blockchainId, ask, options = {}) {
        return this.getRepository('shard').updatePeerAsk(peerId, blockchainId, ask, options);
    }

    async updatePeerStake(peerId, blockchainId, stake, options = {}) {
        return this.getRepository('shard').updatePeerStake(peerId, blockchainId, stake, options);
    }

    async getNeighbourhood(assertionId, r2, options = {}) {
        return this.getRepository('shard').getNeighbourhood(assertionId, r2, options);
    }

    async cleanShardingTable(blockchainId, options = {}) {
        return this.getRepository('shard').cleanShardingTable(blockchainId, options);
    }

    async isNodePartOfShard(blockchainId, peerId, options = {}) {
        return this.getRepository('shard').isNodePartOfShard(blockchainId, peerId, options);
    }

<<<<<<< HEAD
    async getUnpublishedEvents() {
        return this.getRepository('event').getUnpublishedEvents();
=======
    async createEventRecord(
        operationId,
        blockchainId,
        name,
        timestamp,
        value1 = null,
        value2 = null,
        value3 = null,
        options = {},
    ) {
        return this.getRepository('event').createEventRecord(
            operationId,
            blockchainId,
            name,
            timestamp,
            value1,
            value2,
            value3,
            options,
        );
    }

    async getUnpublishedEvents(options = {}) {
        return this.getRepository('event').getUnpublishedEvents(options);
>>>>>>> 465534c3
    }

    async destroyEvents(ids, options = {}) {
        return this.getRepository('event').destroyEvents(ids, options);
    }

    async getUser(username, options = {}) {
        return this.getRepository('user').getUser(username, options);
    }

    async saveToken(tokenId, userId, tokenName, expiresAt, options = {}) {
        return this.getRepository('token').saveToken(
            tokenId,
            userId,
            tokenName,
            expiresAt,
            options,
        );
    }

    async isTokenRevoked(tokenId, options = {}) {
        return this.getRepository('token').isTokenRevoked(tokenId, options);
    }

    async getTokenAbilities(tokenId, options = {}) {
        return this.getRepository('token').getTokenAbilities(tokenId, options);
    }

    async insertBlockchainEvents(events, options = {}) {
        return this.getRepository('blockchain_event').insertBlockchainEvents(events, options);
    }

    async getAllUnprocessedBlockchainEvents(blockchain, eventNames, options = {}) {
        return this.getRepository('blockchain_event').getAllUnprocessedBlockchainEvents(
            blockchain,
            eventNames,
            options,
        );
    }

    async markAllBlockchainEventsAsProcessed(blockchain, options = {}) {
        return this.getRepository('blockchain_event').markAllBlockchainEventsAsProcessed(
            blockchain,
            options,
        );
    }

    async removeEvents(ids, options = {}) {
        return this.getRepository('blockchain_event').removeEvents(ids, options);
    }

    async removeContractEventsAfterBlock(
        blockchain,
        contract,
        contractAddress,
        blockNumber,
        transactionIndex,
        options = {},
    ) {
        return this.getRepository('blockchain_event').removeContractEventsAfterBlock(
            blockchain,
            contract,
            contractAddress,
            blockNumber,
            transactionIndex,
            options,
        );
    }

    async findProcessedEvents(timestamp, limit, options = {}) {
        return this.getRepository('blockchain_event').findProcessedEvents(
            timestamp,
            limit,
            options,
        );
    }

    async getLastCheckedBlock(blockchain, options = {}) {
        return this.getRepository('blockchain').getLastCheckedBlock(blockchain, options);
    }

    async updateLastCheckedBlock(blockchain, currentBlock, timestamp, options = {}) {
        return this.getRepository('blockchain').updateLastCheckedBlock(
            blockchain,
            currentBlock,
            timestamp,
            options,
        );
    }

    async addToParanetKaCount(paranetId, blockchainId, kaCount, options = {}) {
        return this.getRepository('paranet').addToParanetKaCount(
            paranetId,
            blockchainId,
            kaCount,
            options,
        );
    }

    async createParanetRecord(name, description, paranetId, blockchainId, options = {}) {
        this.getRepository('paranet').createParanetRecord(
            name,
            description,
            paranetId,
            blockchainId,
            options,
        );
    }

    async paranetExists(paranetId, blockchainId, options = {}) {
        return this.getRepository('paranet').paranetExists(paranetId, blockchainId, options);
    }

    async getParanet(paranetId, blockchainId, options = {}) {
        return this.getRepository('paranet').getParanet(paranetId, blockchainId, options);
    }

    async getParanetKnowledgeAssetsCount(paranetId, blockchainId, options = {}) {
        return this.getRepository('paranet').getParanetKnowledgeAssetsCount(
            paranetId,
            blockchainId,
            options,
        );
    }

    async createMissedParanetAssetRecord(missedParanetAssset, options = {}) {
        return this.getRepository('missed_paranet_asset').createMissedParanetAssetRecord(
            missedParanetAssset,
            options,
        );
    }

    async getMissedParanetAssetRecords(blockchainId, options = {}) {
        return this.getRepository('missed_paranet_asset').getMissedParanetAssetRecords(
            blockchainId,
            options,
        );
    }

    async missedParanetAssetRecordExists(ual, options = {}) {
        return this.getRepository('missed_paranet_asset').missedParanetAssetRecordExists(
            ual,
            options,
        );
    }

    async removeMissedParanetAssetRecordsByUAL(ual, options = {}) {
        return this.getRepository('missed_paranet_asset').removeMissedParanetAssetRecordsByUAL(
            ual,
            options,
        );
    }

    async getMissedParanetAssetsRecordsWithRetryCount(
        paranetUal,
        retryCountLimit,
        retryDelayInMs,
        limit = null,
        options = {},
    ) {
        return this.getRepository(
            'missed_paranet_asset',
        ).getMissedParanetAssetsRecordsWithRetryCount(
            paranetUal,
            retryCountLimit,
            retryDelayInMs,
            limit,
            options,
        );
    }

    async getCountOfMissedAssetsOfParanet(ual, options = {}) {
        return this.getRepository('missed_paranet_asset').getCountOfMissedAssetsOfParanet(
            ual,
            options,
        );
    }

    async getFilteredCountOfMissedAssetsOfParanet(
        ual,
        retryCountLimit,
        retryDelayInMs,
        options = {},
    ) {
        return this.getRepository('missed_paranet_asset').getFilteredCountOfMissedAssetsOfParanet(
            ual,
            retryCountLimit,
            retryDelayInMs,
            options,
        );
    }

    async getParanetsBlockchains(options = {}) {
        return this.getRepository('paranet').getParanetsBlockchains(options);
    }

    async createParanetSyncedAssetRecord(
        blockchainId,
        ual,
        paranetUal,
        publicAssertionId,
        privateAssertionId,
        sender,
        transactionHash,
        dataSource,
        options = {},
    ) {
        return this.getRepository('paranet_synced_asset').createParanetSyncedAssetRecord(
            blockchainId,
            ual,
            paranetUal,
            publicAssertionId,
            privateAssertionId,
            sender,
            transactionHash,
            dataSource,
            options,
        );
    }

    async getParanetSyncedAssetRecordByUAL(ual, options = {}) {
        return this.getRepository('paranet_synced_asset').getParanetSyncedAssetRecordByUAL(
            ual,
            options,
        );
    }

    async getParanetSyncedAssetRecordsCountByDataSource(paranetUal, dataSource, options = {}) {
        return this.getRepository(
            'paranet_synced_asset',
        ).getParanetSyncedAssetRecordsCountByDataSource(paranetUal, dataSource, options);
    }

    async paranetSyncedAssetRecordExists(ual, options = {}) {
        return this.getRepository('paranet_synced_asset').paranetSyncedAssetRecordExists(
            ual,
            options,
        );
    }

    async incrementParanetKaCount(paranetId, blockchainId, options = {}) {
        return this.getRepository('paranet').incrementParanetKaCount(
            paranetId,
            blockchainId,
            options,
        );
    }
}

export default RepositoryModuleManager;<|MERGE_RESOLUTION|>--- conflicted
+++ resolved
@@ -240,37 +240,6 @@
 
     async isNodePartOfShard(blockchainId, peerId, options = {}) {
         return this.getRepository('shard').isNodePartOfShard(blockchainId, peerId, options);
-    }
-
-<<<<<<< HEAD
-    async getUnpublishedEvents() {
-        return this.getRepository('event').getUnpublishedEvents();
-=======
-    async createEventRecord(
-        operationId,
-        blockchainId,
-        name,
-        timestamp,
-        value1 = null,
-        value2 = null,
-        value3 = null,
-        options = {},
-    ) {
-        return this.getRepository('event').createEventRecord(
-            operationId,
-            blockchainId,
-            name,
-            timestamp,
-            value1,
-            value2,
-            value3,
-            options,
-        );
-    }
-
-    async getUnpublishedEvents(options = {}) {
-        return this.getRepository('event').getUnpublishedEvents(options);
->>>>>>> 465534c3
     }
 
     async destroyEvents(ids, options = {}) {
