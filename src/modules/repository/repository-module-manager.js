import BaseModuleManager from '../base-module-manager.js';

class RepositoryModuleManager extends BaseModuleManager {
    getName() {
        return 'repository';
    }

    transaction(execFn) {
        if (this.initialized) {
            return this.getImplementation().module.transaction(execFn);
        }
    }

    // COMMANDS
    async updateCommand(update, opts) {
        if (this.initialized) {
            return this.getImplementation().module.updateCommand(update, opts);
        }
    }

    async destroyCommand(name) {
        if (this.initialized) {
            return this.getImplementation().module.destroyCommand(name);
        }
    }

    async createCommand(command, opts) {
        if (this.initialized) {
            return this.getImplementation().module.createCommand(command, opts);
        }
    }

    async getCommandsWithStatus(statusArray, excludeNameArray = []) {
        if (this.initialized) {
            return this.getImplementation().module.getCommandsWithStatus(
                statusArray,
                excludeNameArray,
            );
        }
    }

    async getCommandWithId(id) {
        if (this.initialized) {
            return this.getImplementation().module.getCommandWithId(id);
        }
    }

    async removeFinalizedCommands(finalizedStatuses) {
        if (this.initialized) {
            return this.getImplementation().module.removeFinalizedCommands(finalizedStatuses);
        }
    }

    // OPERATION ID TABLE
    async createOperationIdRecord(handlerData) {
        if (this.initialized) {
            return this.getImplementation().module.createOperationIdRecord(handlerData);
        }
    }

    async updateOperationIdRecord(data, operationId) {
        if (this.initialized) {
            return this.getImplementation().module.updateOperationIdRecord(data, operationId);
        }
    }

    async getOperationIdRecord(operationId) {
        if (this.initialized) {
            return this.getImplementation().module.getOperationIdRecord(operationId);
        }
    }

    async removeOperationIdRecord(timeToBeDeleted, statuses) {
        if (this.initialized) {
            return this.getImplementation().module.removeOperationIdRecord(
                timeToBeDeleted,
                statuses,
            );
        }
    }

    // publish table
    async createOperationRecord(operation, operationId, status) {
        if (this.initialized) {
            return this.getImplementation().module.createOperationRecord(
                operation,
                operationId,
                status,
            );
        }
    }

    async getOperationStatus(operation, operationId) {
        if (this.initialized) {
            return this.getImplementation().module.getOperationStatus(operation, operationId);
        }
    }

    async updateOperationStatus(operation, operationId, status) {
        if (this.initialized) {
            return this.getImplementation().module.updateOperationStatus(
                operation,
                operationId,
                status,
            );
        }
    }

    async createOperationResponseRecord(status, operation, operationId, keyword, errorMessage) {
        if (this.initialized) {
            return this.getImplementation().module.createOperationResponseRecord(
                status,
                operation,
                operationId,
                keyword,
                errorMessage,
            );
        }
    }

    async getNumberOfOperationResponses(operation, operationId) {
        if (this.initialized) {
            return this.getImplementation().module.getNumberOfOperationResponses(
                operation,
                operationId,
            );
        }
    }

    async getOperationResponsesStatuses(operation, operationId) {
        if (this.initialized) {
            return this.getImplementation().module.getOperationResponsesStatuses(
                operation,
                operationId,
            );
        }
    }

    async countOperationResponseStatuses(operation, operationId) {
        if (this.initialized) {
            return this.getImplementation().module.countOperationResponseStatuses(
                operation,
                operationId,
            );
        }
    }

    // Sharding Table
    async createManyPeerRecords(peers) {
        if (this.initialized) {
            return this.getImplementation().module.createManyPeerRecords(peers);
        }
    }

    async createPeerRecord(peerId, blockchain, ask, stake, lastSeen, sha256) {
        if (this.initialized) {
            return this.getImplementation().module.createPeerRecord(
                peerId,
                blockchain,
                ask,
                stake,
                lastSeen,
                sha256,
            );
        }
    }

    async getAllPeerRecords(blockchain) {
        if (this.initialized) {
            return this.getImplementation().module.getAllPeerRecords(blockchain);
        }
    }

    async getPeersToDial(limit) {
        if (this.initialized) {
            return this.getImplementation().module.getPeersToDial(limit);
        }
    }

    async removePeerRecord(peerId) {
        if (this.initialized) {
            return this.getImplementation().module.removePeerRecord(peerId);
        }
    }

    async updatePeerRecordLastDialed(peerId) {
        if (this.initialized) {
            return this.getImplementation().module.updatePeerRecordLastDialed(peerId);
        }
    }

    async updatePeerRecordLastSeenAndLastDialed(peerId) {
        if (this.initialized) {
            return this.getImplementation().module.updatePeerRecordLastSeenAndLastDialed(peerId);
        }
    }

    async updatePeerAsk(peerId, ask) {
        if (this.initialized) {
            return this.getImplementation().module.updatePeerAsk(peerId, ask);
        }
    }

    async updatePeerStake(peerId, stake) {
        if (this.initialized) {
            return this.getImplementation().module.updatePeerStake(peerId, stake);
        }
    }

    async getNeighbourhood(assertionId, r2) {
        if (this.initialized) {
            return this.getImplementation().module.getNeighbourhood(assertionId, r2);
        }
    }

    async updatePeerLastSeen(peerId, lastSeen) {
        if (this.initialized) {
            return this.getImplementation().module.updatePeerLastSeen(peerId, lastSeen);
        }
    }

    // EVENT
    async createEventRecord(
        operationId,
        name,
        timestamp,
        value1 = null,
        value2 = null,
        value3 = null,
    ) {
        if (this.initialized) {
            return this.getImplementation().module.createEventRecord(
                operationId,
                name,
                timestamp,
                value1,
                value2,
                value3,
            );
        }
    }

    async getUnpublishedEvents() {
        if (this.initialized) {
            return this.getImplementation().module.getUnpublishedEvents();
        }
    }

    async destroyEvents(ids) {
        if (this.initialized) {
            return this.getImplementation().module.destroyEvents(ids);
        }
    }

    async getUser(username) {
        if (this.initialized) {
            return this.getImplementation().module.getUser(username);
        }
    }

    async saveToken(tokenId, userId, tokenName, expiresAt) {
        if (this.initialized) {
            return this.getImplementation().module.saveToken(tokenId, userId, tokenName, expiresAt);
        }
    }

    async isTokenRevoked(tokenId) {
        if (this.initialized) {
            return this.getImplementation().module.isTokenRevoked(tokenId);
        }
    }

    async getTokenAbilities(tokenId) {
        if (this.initialized) {
            return this.getImplementation().module.getTokenAbilities(tokenId);
        }
    }

    async insertBlockchainEvents(events) {
        if (this.initialized) {
            return this.getImplementation().module.insertBlockchainEvents(events);
        }
    }

    async getLastEvent(contractName, blockchainId) {
        if (this.initialized) {
            return this.getImplementation().module.getLastEvent(contractName, blockchainId);
        }
    }

    async markBlockchainEventAsProcessed() {
        if (this.initialized) {
            return this.getImplementation().module.markBlockchainEventAsProcessed();
        }
    }
<<<<<<< HEAD
=======

    async getLastCheckedBlock(blockchainId, contract) {
        if (this.initialized) {
            return this.getImplementation().module.getLastCheckedBlock(blockchainId, contract);
        }
    }

    async updateLastCheckedBlock(blockchainId, currentBlock, timestamp, contract) {
        if (this.initialized) {
            return this.getImplementation().module.updateLastCheckedBlock(
                blockchainId,
                currentBlock,
                timestamp,
                contract,
            );
        }
    }
>>>>>>> 578f52af
}

export default RepositoryModuleManager;<|MERGE_RESOLUTION|>--- conflicted
+++ resolved
@@ -293,8 +293,6 @@
             return this.getImplementation().module.markBlockchainEventAsProcessed();
         }
     }
-<<<<<<< HEAD
-=======
 
     async getLastCheckedBlock(blockchainId, contract) {
         if (this.initialized) {
@@ -312,7 +310,6 @@
             );
         }
     }
->>>>>>> 578f52af
 }
 
 export default RepositoryModuleManager;