--- conflicted
+++ resolved
@@ -62,8 +62,6 @@
 
     async findFinalizedCommands(timestamp, limit) {
         return this.getRepository('command').findFinalizedCommands(timestamp, limit);
-<<<<<<< HEAD
-=======
     }
 
     async findProcessedOperationResponse(timestamp, limit, operation) {
@@ -84,7 +82,6 @@
 
     async findProcessedEvents(timestamp, limit) {
         return this.getRepository('blockchain_event').findProcessedEvents(timestamp, limit);
->>>>>>> 367b950a
     }
 
     async createOperationIdRecord(handlerData) {
