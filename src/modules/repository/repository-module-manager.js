const BaseModuleManager = require('../base-module-manager');

class RepositoryModuleManager extends BaseModuleManager {
    getName() {
        return 'repository';
    }

    // HANDLER ID TABLE
    async createHandlerIdRecord(handlerData) {
        if (this.initialized) {
            return this.getImplementation().module.createHandlerIdRecord(handlerData);
        }
    }

    async updateHandlerIdRecord(data, handlerId) {
        if (this.initialized) {
            return this.getImplementation().module.updateHandlerIdRecord(data, handlerId);
        }
    }

    async getHandlerIdRecord(handlerId) {
        if (this.initialized) {
            return this.getImplementation().module.getHandlerIdRecord(handlerId);
        }
    }

<<<<<<< HEAD
    // publish TABLE
    async createPublishRecord(status) {
        if (this.initialized) {
            return this.getImplementation().module.createPublishRecord(status);
        }
    }

    // resolve table
    async createResolveRecord(status) {
        if (this.initialized) {
            return this.getImplementation().module.createResolveRecord(status);
        }
    }

    async updatePublishRecord(data, publishId) {
        if (this.initialized) {
            return this.getImplementation().module.updatePublishRecord(data, publishId);
        }
    }

    async getNumberOfNodesFoundForPublish(publishId) {
=======
    // PUBLISH REQUEST TABLE
    async createPublishResponseRecord(status, handlerId, message = null) {
>>>>>>> 3e0a079a
        if (this.initialized) {
            return this.getImplementation().module.createPublishResponseRecord(
                status,
                handlerId,
                message,
            );
        }
    }

    async updatePublishResponseRecord(data, condition) {
        if (this.initialized) {
<<<<<<< HEAD
            return this.getImplementation().module.createPublishRequestRecord(
                status,
                publishId,
                message,
            );
        }
    }

    async createResolveResponseRecord(status, resolveId, message = null) {
        if (this.initialized) {
            return this.getImplementation().module.createResolveRequestRecord(
                status,
                resolveId,
                message,
            );
=======
            return this.getImplementation().module.updatePublishResponseRecord(data, condition);
>>>>>>> 3e0a079a
        }
    }

    async getNumberOfPublishResponses(handlerId) {
        if (this.initialized) {
            return this.getImplementation().module.getNumberOfPublishResponses(handlerId);
        }
    }

    async getPublishResponsesStatuses(handlerId) {
        if (this.initialized) {
            return this.getImplementation().module.getPublishResponsesStatuses(handlerId);
        }
    }

    async getNumberOfResolveResponses(resolveId) {
        if (this.initialized) {
            return this.getImplementation().module.getNumberOfResolveResponses(resolveId);
        }
    }
}

module.exports = RepositoryModuleManager;<|MERGE_RESOLUTION|>--- conflicted
+++ resolved
@@ -24,7 +24,6 @@
         }
     }
 
-<<<<<<< HEAD
     // publish TABLE
     async createPublishRecord(status) {
         if (this.initialized) {
@@ -46,10 +45,6 @@
     }
 
     async getNumberOfNodesFoundForPublish(publishId) {
-=======
-    // PUBLISH REQUEST TABLE
-    async createPublishResponseRecord(status, handlerId, message = null) {
->>>>>>> 3e0a079a
         if (this.initialized) {
             return this.getImplementation().module.createPublishResponseRecord(
                 status,
@@ -61,7 +56,6 @@
 
     async updatePublishResponseRecord(data, condition) {
         if (this.initialized) {
-<<<<<<< HEAD
             return this.getImplementation().module.createPublishRequestRecord(
                 status,
                 publishId,
@@ -77,9 +71,6 @@
                 resolveId,
                 message,
             );
-=======
-            return this.getImplementation().module.updatePublishResponseRecord(data, condition);
->>>>>>> 3e0a079a
         }
     }
 
