import BaseModuleManager from '../base-module-manager.js';

class RepositoryModuleManager extends BaseModuleManager {
    getName() {
        return 'repository';
    }

    transaction(execFn) {
        if (this.initialized) {
            return this.getImplementation().module.transaction(execFn);
        }
    }

    async dropDatabase() {
        if (this.initialized) {
            return this.getImplementation().module.dropDatabase();
        }
    }

    async updateServiceAgreementRecord(
        blockchainId,
        contract,
        tokenId,
        agreementId,
        startTime,
        epochsNumber,
        epochLength,
        scoreFunctionId,
        proofWindowOffsetPerc,
        hashFunctionId,
        keyword,
        assertionId,
        stateIndex,
        lastCommitEpoch,
        lastProofEpoch,
    ) {
        if (this.initialized) {
            return this.getImplementation().module.updateServiceAgreementRecord(
                blockchainId,
                contract,
                tokenId,
                agreementId,
                startTime,
                epochsNumber,
                epochLength,
                scoreFunctionId,
                proofWindowOffsetPerc,
                hashFunctionId,
                keyword,
                assertionId,
                stateIndex,
                lastCommitEpoch,
                lastProofEpoch,
            );
        }
    }

    async removeServiceAgreementRecord(blockchainId, contract, tokenId) {
        if (this.initialized) {
            return this.getImplementation().module.removeServiceAgreementRecord(
                blockchainId,
                contract,
                tokenId,
            );
        }
    }

    // COMMANDS
    async updateCommand(update, opts) {
        if (this.initialized) {
            return this.getImplementation().module.updateCommand(update, opts);
        }
    }

    async destroyCommand(name) {
        if (this.initialized) {
            return this.getImplementation().module.destroyCommand(name);
        }
    }

    async createCommand(command, opts) {
        if (this.initialized) {
            return this.getImplementation().module.createCommand(command, opts);
        }
    }

    async getCommandsWithStatus(statusArray, excludeNameArray = []) {
        if (this.initialized) {
            return this.getImplementation().module.getCommandsWithStatus(
                statusArray,
                excludeNameArray,
            );
        }
    }

    async getCommandWithId(id) {
        if (this.initialized) {
            return this.getImplementation().module.getCommandWithId(id);
        }
    }

    async removeFinalizedCommands(finalizedStatuses) {
        if (this.initialized) {
            return this.getImplementation().module.removeFinalizedCommands(finalizedStatuses);
        }
    }

    // OPERATION ID TABLE
    async createOperationIdRecord(handlerData) {
        if (this.initialized) {
            return this.getImplementation().module.createOperationIdRecord(handlerData);
        }
    }

    async updateOperationIdRecord(data, operationId) {
        if (this.initialized) {
            return this.getImplementation().module.updateOperationIdRecord(data, operationId);
        }
    }

    async getOperationIdRecord(operationId) {
        if (this.initialized) {
            return this.getImplementation().module.getOperationIdRecord(operationId);
        }
    }

    async removeOperationIdRecord(timeToBeDeleted, statuses) {
        if (this.initialized) {
            return this.getImplementation().module.removeOperationIdRecord(
                timeToBeDeleted,
                statuses,
            );
        }
    }

    // publish table
    async createOperationRecord(operation, operationId, status) {
        if (this.initialized) {
            return this.getImplementation().module.createOperationRecord(
                operation,
                operationId,
                status,
            );
        }
    }

    async getOperationStatus(operation, operationId) {
        if (this.initialized) {
            return this.getImplementation().module.getOperationStatus(operation, operationId);
        }
    }

    async updateOperationStatus(operation, operationId, status) {
        if (this.initialized) {
            return this.getImplementation().module.updateOperationStatus(
                operation,
                operationId,
                status,
            );
        }
    }

    async createOperationResponseRecord(status, operation, operationId, keyword, errorMessage) {
        if (this.initialized) {
            return this.getImplementation().module.createOperationResponseRecord(
                status,
                operation,
                operationId,
                keyword,
                errorMessage,
            );
        }
    }

    async getOperationResponsesStatuses(operation, operationId) {
        if (this.initialized) {
            return this.getImplementation().module.getOperationResponsesStatuses(
                operation,
                operationId,
            );
        }
    }

    // Sharding Table
    async createManyPeerRecords(peers) {
        if (this.initialized) {
            return this.getImplementation().module.createManyPeerRecords(peers);
        }
    }

    async removeShardingTablePeerRecords(blockchain) {
        if (this.initialized) {
            return this.getImplementation().module.removeShardingTablePeerRecords(blockchain);
        }
    }

    async createPeerRecord(peerId, blockchain, ask, stake, lastSeen, sha256) {
        if (this.initialized) {
            return this.getImplementation().module.createPeerRecord(
                peerId,
                blockchain,
                ask,
                stake,
                lastSeen,
                sha256,
            );
        }
    }

    async getPeerRecord(peerId, blockchain) {
        if (this.initialized) {
            return this.getImplementation().module.getPeerRecord(peerId, blockchain);
        }
    }

    async getAllPeerRecords(blockchain, filterLastSeen) {
        if (this.initialized) {
            return this.getImplementation().module.getAllPeerRecords(blockchain, filterLastSeen);
        }
    }

    async getPeersCount(blockchain) {
        if (this.initialized) {
            return this.getImplementation().module.getPeersCount(blockchain);
        }
    }

    async getPeersToDial(limit, dialFrequencyMillis) {
        if (this.initialized) {
            return this.getImplementation().module.getPeersToDial(limit, dialFrequencyMillis);
        }
    }

    async query(query) {
        if (this.initialized) {
            return this.getImplementation().module.query(query);
        }
    }

    async removePeerRecords(peerRecords) {
        if (this.initialized) {
            return this.getImplementation().module.removePeerRecords(peerRecords);
        }
    }

    async updatePeerRecordLastDialed(peerId, timestamp) {
        if (this.initialized) {
            return this.getImplementation().module.updatePeerRecordLastDialed(peerId, timestamp);
        }
    }

    async updatePeerRecordLastSeenAndLastDialed(peerId, timestamp) {
        if (this.initialized) {
            return this.getImplementation().module.updatePeerRecordLastSeenAndLastDialed(
                peerId,
                timestamp,
            );
        }
    }

    async updatePeersAsk(peerRecords) {
        if (this.initialized) {
            return this.getImplementation().module.updatePeersAsk(peerRecords);
        }
    }

    async updatePeersStake(peerRecords) {
        if (this.initialized) {
            return this.getImplementation().module.updatePeersStake(peerRecords);
        }
    }

    async getNeighbourhood(assertionId, r2) {
        if (this.initialized) {
            return this.getImplementation().module.getNeighbourhood(assertionId, r2);
        }
    }

    async cleanShardingTable(blockchainId) {
        if (this.initialized) {
            return this.getImplementation().module.cleanShardingTable(blockchainId);
        }
    }

    // EVENT
    async createEventRecord(
        operationId,
        name,
        timestamp,
        value1 = null,
        value2 = null,
        value3 = null,
    ) {
        if (this.initialized) {
            return this.getImplementation().module.createEventRecord(
                operationId,
                name,
                timestamp,
                value1,
                value2,
                value3,
            );
        }
    }

    async getUnpublishedEvents() {
        if (this.initialized) {
            return this.getImplementation().module.getUnpublishedEvents();
        }
    }

    async destroyEvents(ids) {
        if (this.initialized) {
            return this.getImplementation().module.destroyEvents(ids);
        }
    }

    async getUser(username) {
        if (this.initialized) {
            return this.getImplementation().module.getUser(username);
        }
    }

    async saveToken(tokenId, userId, tokenName, expiresAt) {
        if (this.initialized) {
            return this.getImplementation().module.saveToken(tokenId, userId, tokenName, expiresAt);
        }
    }

    async isTokenRevoked(tokenId) {
        if (this.initialized) {
            return this.getImplementation().module.isTokenRevoked(tokenId);
        }
    }

    async getTokenAbilities(tokenId) {
        if (this.initialized) {
            return this.getImplementation().module.getTokenAbilities(tokenId);
        }
    }

    async insertBlockchainEvents(events) {
        if (this.initialized) {
            return this.getImplementation().module.insertBlockchainEvents(events);
        }
    }

    async getAllUnprocessedBlockchainEvents(eventNames) {
        if (this.initialized) {
            return this.getImplementation().module.getAllUnprocessedBlockchainEvents(eventNames);
        }
    }

    async markBlockchainEventsAsProcessed(events) {
        if (this.initialized) {
            return this.getImplementation().module.markBlockchainEventsAsProcessed(events);
        }
    }

    async removeBlockchainEvents(contract) {
        if (this.initialized) {
            return this.getImplementation().module.removeBlockchainEvents(contract);
        }
    }

    async removeLastCheckedBlockForContract(contract) {
        if (this.initialized) {
            return this.getImplementation().module.removeLastCheckedBlockForContract(contract);
        }
    }

    async getLastCheckedBlock(blockchainId, contract) {
        if (this.initialized) {
            return this.getImplementation().module.getLastCheckedBlock(blockchainId, contract);
        }
    }

    async updateLastCheckedBlock(blockchainId, currentBlock, timestamp, contract) {
        if (this.initialized) {
            return this.getImplementation().module.updateLastCheckedBlock(
                blockchainId,
                currentBlock,
                timestamp,
                contract,
            );
        }
    }

<<<<<<< HEAD
    async updateServiceAgreementRecord(
        blockchainId,
        contract,
        tokenId,
        agreementId,
        startTime,
        epochsNumber,
        epochLength,
        scoreFunctionId,
        proofWindowOffsetPerc,
        hashFunctionId,
        keyword,
        assertionId,
        stateIndex,
        lastCommitEpoch,
        lastProofEpoch,
    ) {
        if (this.initialized) {
            return this.getImplementation().module.updateServiceAgreementRecord(
                blockchainId,
                contract,
                tokenId,
                agreementId,
                startTime,
                epochsNumber,
                epochLength,
                scoreFunctionId,
                proofWindowOffsetPerc,
                hashFunctionId,
                keyword,
                assertionId,
                stateIndex,
                lastCommitEpoch,
                lastProofEpoch,
            );
        }
    }

    async bulkCreateServiceAgreementRecords(records) {
        if (this.initialized) {
            return this.getImplementation().module.bulkCreateServiceAgreementRecords(records);
        }
    }

    async updateServiceAgreementLastCommitEpoch(agreementId, lastCommitEpoch) {
        if (this.initialized) {
            return this.getImplementation().module.updateServiceAgreementLastCommitEpoch(
                agreementId,
                lastCommitEpoch,
            );
        }
    }

    async updateServiceAgreementLastProofEpoch(agreementId, lastProofEpoch) {
        if (this.initialized) {
            return this.getImplementation().module.updateServiceAgreementLastProofEpoch(
                agreementId,
                lastProofEpoch,
            );
        }
    }

    async removeServiceAgreementRecord(blockchainId, contract, tokenId) {
        if (this.initialized) {
            return this.getImplementation().module.removeServiceAgreementRecord(
                blockchainId,
                contract,
                tokenId,
            );
        }
    }

    async getEligibleAgreementsForSubmitCommit(
        timestampSeconds,
        blockchain,
        commitWindowDurationPerc,
    ) {
        if (this.initialized) {
            return this.getImplementation().module.getEligibleAgreementsForSubmitCommit(
                timestampSeconds,
                blockchain,
                commitWindowDurationPerc,
            );
        }
    }

    async getEligibleAgreementsForSubmitProof(
        timestampSeconds,
        blockchain,
        proofWindowDurationPerc,
    ) {
        if (this.initialized) {
            return this.getImplementation().module.getEligibleAgreementsForSubmitProof(
                timestampSeconds,
                blockchain,
                proofWindowDurationPerc,
            );
        }
    }

    async destroyAllRecords(table) {
        if (this.initialized) {
            return this.getImplementation().module.destroyAllRecords(table);
        }
    }
=======
    async getEligibleSubmitCommits() {
        if (this.initialized) {
            return this.getImplementation().module.getEligibleSubmitCommits();
        }
    }

    async removeServiceAgreements(agreementIds) {
        if (this.initialized) {
            return this.getImplementation().module.removeServiceAgreements(agreementIds);
        }
    }

    async updateServiceAgreementEpochsNumber(agreementId, epochsNumber) {
        if (this.initialized) {
            return this.getImplementation().module.updateServiceAgreementEpochsNumber(
                agreementId,
                epochsNumber,
            );
        }
    }
>>>>>>> becd7002
}

export default RepositoryModuleManager;<|MERGE_RESOLUTION|>--- conflicted
+++ resolved
@@ -14,6 +14,327 @@
     async dropDatabase() {
         if (this.initialized) {
             return this.getImplementation().module.dropDatabase();
+        }
+    }
+
+    // COMMANDS
+    async updateCommand(update, opts) {
+        if (this.initialized) {
+            return this.getImplementation().module.updateCommand(update, opts);
+        }
+    }
+
+    async destroyCommand(name) {
+        if (this.initialized) {
+            return this.getImplementation().module.destroyCommand(name);
+        }
+    }
+
+    async createCommand(command, opts) {
+        if (this.initialized) {
+            return this.getImplementation().module.createCommand(command, opts);
+        }
+    }
+
+    async getCommandsWithStatus(statusArray, excludeNameArray = []) {
+        if (this.initialized) {
+            return this.getImplementation().module.getCommandsWithStatus(
+                statusArray,
+                excludeNameArray,
+            );
+        }
+    }
+
+    async getCommandWithId(id) {
+        if (this.initialized) {
+            return this.getImplementation().module.getCommandWithId(id);
+        }
+    }
+
+    async removeFinalizedCommands(finalizedStatuses) {
+        if (this.initialized) {
+            return this.getImplementation().module.removeFinalizedCommands(finalizedStatuses);
+        }
+    }
+
+    // OPERATION ID TABLE
+    async createOperationIdRecord(handlerData) {
+        if (this.initialized) {
+            return this.getImplementation().module.createOperationIdRecord(handlerData);
+        }
+    }
+
+    async updateOperationIdRecord(data, operationId) {
+        if (this.initialized) {
+            return this.getImplementation().module.updateOperationIdRecord(data, operationId);
+        }
+    }
+
+    async getOperationIdRecord(operationId) {
+        if (this.initialized) {
+            return this.getImplementation().module.getOperationIdRecord(operationId);
+        }
+    }
+
+    async removeOperationIdRecord(timeToBeDeleted, statuses) {
+        if (this.initialized) {
+            return this.getImplementation().module.removeOperationIdRecord(
+                timeToBeDeleted,
+                statuses,
+            );
+        }
+    }
+
+    // publish table
+    async createOperationRecord(operation, operationId, status) {
+        if (this.initialized) {
+            return this.getImplementation().module.createOperationRecord(
+                operation,
+                operationId,
+                status,
+            );
+        }
+    }
+
+    async getOperationStatus(operation, operationId) {
+        if (this.initialized) {
+            return this.getImplementation().module.getOperationStatus(operation, operationId);
+        }
+    }
+
+    async updateOperationStatus(operation, operationId, status) {
+        if (this.initialized) {
+            return this.getImplementation().module.updateOperationStatus(
+                operation,
+                operationId,
+                status,
+            );
+        }
+    }
+
+    async createOperationResponseRecord(status, operation, operationId, keyword, errorMessage) {
+        if (this.initialized) {
+            return this.getImplementation().module.createOperationResponseRecord(
+                status,
+                operation,
+                operationId,
+                keyword,
+                errorMessage,
+            );
+        }
+    }
+
+    async getOperationResponsesStatuses(operation, operationId) {
+        if (this.initialized) {
+            return this.getImplementation().module.getOperationResponsesStatuses(
+                operation,
+                operationId,
+            );
+        }
+    }
+
+    // Sharding Table
+    async createManyPeerRecords(peers) {
+        if (this.initialized) {
+            return this.getImplementation().module.createManyPeerRecords(peers);
+        }
+    }
+
+    async removeShardingTablePeerRecords(blockchain) {
+        if (this.initialized) {
+            return this.getImplementation().module.removeShardingTablePeerRecords(blockchain);
+        }
+    }
+
+    async createPeerRecord(peerId, blockchain, ask, stake, lastSeen, sha256) {
+        if (this.initialized) {
+            return this.getImplementation().module.createPeerRecord(
+                peerId,
+                blockchain,
+                ask,
+                stake,
+                lastSeen,
+                sha256,
+            );
+        }
+    }
+
+    async getPeerRecord(peerId, blockchain) {
+        if (this.initialized) {
+            return this.getImplementation().module.getPeerRecord(peerId, blockchain);
+        }
+    }
+
+    async getAllPeerRecords(blockchain, filterLastSeen) {
+        if (this.initialized) {
+            return this.getImplementation().module.getAllPeerRecords(blockchain, filterLastSeen);
+        }
+    }
+
+    async getPeersCount(blockchain) {
+        if (this.initialized) {
+            return this.getImplementation().module.getPeersCount(blockchain);
+        }
+    }
+
+    async getPeersToDial(limit, dialFrequencyMillis) {
+        if (this.initialized) {
+            return this.getImplementation().module.getPeersToDial(limit, dialFrequencyMillis);
+        }
+    }
+
+    async query(query) {
+        if (this.initialized) {
+            return this.getImplementation().module.query(query);
+        }
+    }
+
+    async removePeerRecords(peerRecords) {
+        if (this.initialized) {
+            return this.getImplementation().module.removePeerRecords(peerRecords);
+        }
+    }
+
+    async updatePeerRecordLastDialed(peerId, timestamp) {
+        if (this.initialized) {
+            return this.getImplementation().module.updatePeerRecordLastDialed(peerId, timestamp);
+        }
+    }
+
+    async updatePeerRecordLastSeenAndLastDialed(peerId, timestamp) {
+        if (this.initialized) {
+            return this.getImplementation().module.updatePeerRecordLastSeenAndLastDialed(
+                peerId,
+                timestamp,
+            );
+        }
+    }
+
+    async updatePeersAsk(peerRecords) {
+        if (this.initialized) {
+            return this.getImplementation().module.updatePeersAsk(peerRecords);
+        }
+    }
+
+    async updatePeersStake(peerRecords) {
+        if (this.initialized) {
+            return this.getImplementation().module.updatePeersStake(peerRecords);
+        }
+    }
+
+    async getNeighbourhood(assertionId, r2) {
+        if (this.initialized) {
+            return this.getImplementation().module.getNeighbourhood(assertionId, r2);
+        }
+    }
+
+    async cleanShardingTable(blockchainId) {
+        if (this.initialized) {
+            return this.getImplementation().module.cleanShardingTable(blockchainId);
+        }
+    }
+
+    // EVENT
+    async createEventRecord(
+        operationId,
+        name,
+        timestamp,
+        value1 = null,
+        value2 = null,
+        value3 = null,
+    ) {
+        if (this.initialized) {
+            return this.getImplementation().module.createEventRecord(
+                operationId,
+                name,
+                timestamp,
+                value1,
+                value2,
+                value3,
+            );
+        }
+    }
+
+    async getUnpublishedEvents() {
+        if (this.initialized) {
+            return this.getImplementation().module.getUnpublishedEvents();
+        }
+    }
+
+    async destroyEvents(ids) {
+        if (this.initialized) {
+            return this.getImplementation().module.destroyEvents(ids);
+        }
+    }
+
+    async getUser(username) {
+        if (this.initialized) {
+            return this.getImplementation().module.getUser(username);
+        }
+    }
+
+    async saveToken(tokenId, userId, tokenName, expiresAt) {
+        if (this.initialized) {
+            return this.getImplementation().module.saveToken(tokenId, userId, tokenName, expiresAt);
+        }
+    }
+
+    async isTokenRevoked(tokenId) {
+        if (this.initialized) {
+            return this.getImplementation().module.isTokenRevoked(tokenId);
+        }
+    }
+
+    async getTokenAbilities(tokenId) {
+        if (this.initialized) {
+            return this.getImplementation().module.getTokenAbilities(tokenId);
+        }
+    }
+
+    async insertBlockchainEvents(events) {
+        if (this.initialized) {
+            return this.getImplementation().module.insertBlockchainEvents(events);
+        }
+    }
+
+    async getAllUnprocessedBlockchainEvents(eventNames) {
+        if (this.initialized) {
+            return this.getImplementation().module.getAllUnprocessedBlockchainEvents(eventNames);
+        }
+    }
+
+    async markBlockchainEventsAsProcessed(events) {
+        if (this.initialized) {
+            return this.getImplementation().module.markBlockchainEventsAsProcessed(events);
+        }
+    }
+
+    async removeBlockchainEvents(contract) {
+        if (this.initialized) {
+            return this.getImplementation().module.removeBlockchainEvents(contract);
+        }
+    }
+
+    async removeLastCheckedBlockForContract(contract) {
+        if (this.initialized) {
+            return this.getImplementation().module.removeLastCheckedBlockForContract(contract);
+        }
+    }
+
+    async getLastCheckedBlock(blockchainId, contract) {
+        if (this.initialized) {
+            return this.getImplementation().module.getLastCheckedBlock(blockchainId, contract);
+        }
+    }
+
+    async updateLastCheckedBlock(blockchainId, currentBlock, timestamp, contract) {
+        if (this.initialized) {
+            return this.getImplementation().module.updateLastCheckedBlock(
+                blockchainId,
+                currentBlock,
+                timestamp,
+                contract,
+            );
         }
     }
 
@@ -55,376 +376,6 @@
         }
     }
 
-    async removeServiceAgreementRecord(blockchainId, contract, tokenId) {
-        if (this.initialized) {
-            return this.getImplementation().module.removeServiceAgreementRecord(
-                blockchainId,
-                contract,
-                tokenId,
-            );
-        }
-    }
-
-    // COMMANDS
-    async updateCommand(update, opts) {
-        if (this.initialized) {
-            return this.getImplementation().module.updateCommand(update, opts);
-        }
-    }
-
-    async destroyCommand(name) {
-        if (this.initialized) {
-            return this.getImplementation().module.destroyCommand(name);
-        }
-    }
-
-    async createCommand(command, opts) {
-        if (this.initialized) {
-            return this.getImplementation().module.createCommand(command, opts);
-        }
-    }
-
-    async getCommandsWithStatus(statusArray, excludeNameArray = []) {
-        if (this.initialized) {
-            return this.getImplementation().module.getCommandsWithStatus(
-                statusArray,
-                excludeNameArray,
-            );
-        }
-    }
-
-    async getCommandWithId(id) {
-        if (this.initialized) {
-            return this.getImplementation().module.getCommandWithId(id);
-        }
-    }
-
-    async removeFinalizedCommands(finalizedStatuses) {
-        if (this.initialized) {
-            return this.getImplementation().module.removeFinalizedCommands(finalizedStatuses);
-        }
-    }
-
-    // OPERATION ID TABLE
-    async createOperationIdRecord(handlerData) {
-        if (this.initialized) {
-            return this.getImplementation().module.createOperationIdRecord(handlerData);
-        }
-    }
-
-    async updateOperationIdRecord(data, operationId) {
-        if (this.initialized) {
-            return this.getImplementation().module.updateOperationIdRecord(data, operationId);
-        }
-    }
-
-    async getOperationIdRecord(operationId) {
-        if (this.initialized) {
-            return this.getImplementation().module.getOperationIdRecord(operationId);
-        }
-    }
-
-    async removeOperationIdRecord(timeToBeDeleted, statuses) {
-        if (this.initialized) {
-            return this.getImplementation().module.removeOperationIdRecord(
-                timeToBeDeleted,
-                statuses,
-            );
-        }
-    }
-
-    // publish table
-    async createOperationRecord(operation, operationId, status) {
-        if (this.initialized) {
-            return this.getImplementation().module.createOperationRecord(
-                operation,
-                operationId,
-                status,
-            );
-        }
-    }
-
-    async getOperationStatus(operation, operationId) {
-        if (this.initialized) {
-            return this.getImplementation().module.getOperationStatus(operation, operationId);
-        }
-    }
-
-    async updateOperationStatus(operation, operationId, status) {
-        if (this.initialized) {
-            return this.getImplementation().module.updateOperationStatus(
-                operation,
-                operationId,
-                status,
-            );
-        }
-    }
-
-    async createOperationResponseRecord(status, operation, operationId, keyword, errorMessage) {
-        if (this.initialized) {
-            return this.getImplementation().module.createOperationResponseRecord(
-                status,
-                operation,
-                operationId,
-                keyword,
-                errorMessage,
-            );
-        }
-    }
-
-    async getOperationResponsesStatuses(operation, operationId) {
-        if (this.initialized) {
-            return this.getImplementation().module.getOperationResponsesStatuses(
-                operation,
-                operationId,
-            );
-        }
-    }
-
-    // Sharding Table
-    async createManyPeerRecords(peers) {
-        if (this.initialized) {
-            return this.getImplementation().module.createManyPeerRecords(peers);
-        }
-    }
-
-    async removeShardingTablePeerRecords(blockchain) {
-        if (this.initialized) {
-            return this.getImplementation().module.removeShardingTablePeerRecords(blockchain);
-        }
-    }
-
-    async createPeerRecord(peerId, blockchain, ask, stake, lastSeen, sha256) {
-        if (this.initialized) {
-            return this.getImplementation().module.createPeerRecord(
-                peerId,
-                blockchain,
-                ask,
-                stake,
-                lastSeen,
-                sha256,
-            );
-        }
-    }
-
-    async getPeerRecord(peerId, blockchain) {
-        if (this.initialized) {
-            return this.getImplementation().module.getPeerRecord(peerId, blockchain);
-        }
-    }
-
-    async getAllPeerRecords(blockchain, filterLastSeen) {
-        if (this.initialized) {
-            return this.getImplementation().module.getAllPeerRecords(blockchain, filterLastSeen);
-        }
-    }
-
-    async getPeersCount(blockchain) {
-        if (this.initialized) {
-            return this.getImplementation().module.getPeersCount(blockchain);
-        }
-    }
-
-    async getPeersToDial(limit, dialFrequencyMillis) {
-        if (this.initialized) {
-            return this.getImplementation().module.getPeersToDial(limit, dialFrequencyMillis);
-        }
-    }
-
-    async query(query) {
-        if (this.initialized) {
-            return this.getImplementation().module.query(query);
-        }
-    }
-
-    async removePeerRecords(peerRecords) {
-        if (this.initialized) {
-            return this.getImplementation().module.removePeerRecords(peerRecords);
-        }
-    }
-
-    async updatePeerRecordLastDialed(peerId, timestamp) {
-        if (this.initialized) {
-            return this.getImplementation().module.updatePeerRecordLastDialed(peerId, timestamp);
-        }
-    }
-
-    async updatePeerRecordLastSeenAndLastDialed(peerId, timestamp) {
-        if (this.initialized) {
-            return this.getImplementation().module.updatePeerRecordLastSeenAndLastDialed(
-                peerId,
-                timestamp,
-            );
-        }
-    }
-
-    async updatePeersAsk(peerRecords) {
-        if (this.initialized) {
-            return this.getImplementation().module.updatePeersAsk(peerRecords);
-        }
-    }
-
-    async updatePeersStake(peerRecords) {
-        if (this.initialized) {
-            return this.getImplementation().module.updatePeersStake(peerRecords);
-        }
-    }
-
-    async getNeighbourhood(assertionId, r2) {
-        if (this.initialized) {
-            return this.getImplementation().module.getNeighbourhood(assertionId, r2);
-        }
-    }
-
-    async cleanShardingTable(blockchainId) {
-        if (this.initialized) {
-            return this.getImplementation().module.cleanShardingTable(blockchainId);
-        }
-    }
-
-    // EVENT
-    async createEventRecord(
-        operationId,
-        name,
-        timestamp,
-        value1 = null,
-        value2 = null,
-        value3 = null,
-    ) {
-        if (this.initialized) {
-            return this.getImplementation().module.createEventRecord(
-                operationId,
-                name,
-                timestamp,
-                value1,
-                value2,
-                value3,
-            );
-        }
-    }
-
-    async getUnpublishedEvents() {
-        if (this.initialized) {
-            return this.getImplementation().module.getUnpublishedEvents();
-        }
-    }
-
-    async destroyEvents(ids) {
-        if (this.initialized) {
-            return this.getImplementation().module.destroyEvents(ids);
-        }
-    }
-
-    async getUser(username) {
-        if (this.initialized) {
-            return this.getImplementation().module.getUser(username);
-        }
-    }
-
-    async saveToken(tokenId, userId, tokenName, expiresAt) {
-        if (this.initialized) {
-            return this.getImplementation().module.saveToken(tokenId, userId, tokenName, expiresAt);
-        }
-    }
-
-    async isTokenRevoked(tokenId) {
-        if (this.initialized) {
-            return this.getImplementation().module.isTokenRevoked(tokenId);
-        }
-    }
-
-    async getTokenAbilities(tokenId) {
-        if (this.initialized) {
-            return this.getImplementation().module.getTokenAbilities(tokenId);
-        }
-    }
-
-    async insertBlockchainEvents(events) {
-        if (this.initialized) {
-            return this.getImplementation().module.insertBlockchainEvents(events);
-        }
-    }
-
-    async getAllUnprocessedBlockchainEvents(eventNames) {
-        if (this.initialized) {
-            return this.getImplementation().module.getAllUnprocessedBlockchainEvents(eventNames);
-        }
-    }
-
-    async markBlockchainEventsAsProcessed(events) {
-        if (this.initialized) {
-            return this.getImplementation().module.markBlockchainEventsAsProcessed(events);
-        }
-    }
-
-    async removeBlockchainEvents(contract) {
-        if (this.initialized) {
-            return this.getImplementation().module.removeBlockchainEvents(contract);
-        }
-    }
-
-    async removeLastCheckedBlockForContract(contract) {
-        if (this.initialized) {
-            return this.getImplementation().module.removeLastCheckedBlockForContract(contract);
-        }
-    }
-
-    async getLastCheckedBlock(blockchainId, contract) {
-        if (this.initialized) {
-            return this.getImplementation().module.getLastCheckedBlock(blockchainId, contract);
-        }
-    }
-
-    async updateLastCheckedBlock(blockchainId, currentBlock, timestamp, contract) {
-        if (this.initialized) {
-            return this.getImplementation().module.updateLastCheckedBlock(
-                blockchainId,
-                currentBlock,
-                timestamp,
-                contract,
-            );
-        }
-    }
-
-<<<<<<< HEAD
-    async updateServiceAgreementRecord(
-        blockchainId,
-        contract,
-        tokenId,
-        agreementId,
-        startTime,
-        epochsNumber,
-        epochLength,
-        scoreFunctionId,
-        proofWindowOffsetPerc,
-        hashFunctionId,
-        keyword,
-        assertionId,
-        stateIndex,
-        lastCommitEpoch,
-        lastProofEpoch,
-    ) {
-        if (this.initialized) {
-            return this.getImplementation().module.updateServiceAgreementRecord(
-                blockchainId,
-                contract,
-                tokenId,
-                agreementId,
-                startTime,
-                epochsNumber,
-                epochLength,
-                scoreFunctionId,
-                proofWindowOffsetPerc,
-                hashFunctionId,
-                keyword,
-                assertionId,
-                stateIndex,
-                lastCommitEpoch,
-                lastProofEpoch,
-            );
-        }
-    }
-
     async bulkCreateServiceAgreementRecords(records) {
         if (this.initialized) {
             return this.getImplementation().module.bulkCreateServiceAgreementRecords(records);
@@ -492,12 +443,6 @@
             return this.getImplementation().module.destroyAllRecords(table);
         }
     }
-=======
-    async getEligibleSubmitCommits() {
-        if (this.initialized) {
-            return this.getImplementation().module.getEligibleSubmitCommits();
-        }
-    }
 
     async removeServiceAgreements(agreementIds) {
         if (this.initialized) {
@@ -513,7 +458,6 @@
             );
         }
     }
->>>>>>> becd7002
 }
 
 export default RepositoryModuleManager;