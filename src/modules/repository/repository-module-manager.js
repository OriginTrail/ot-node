--- conflicted
+++ resolved
@@ -24,16 +24,18 @@
         }
     }
 
-<<<<<<< HEAD
-    // COMMANDS
-=======
     async query(query) {
         if (this.initialized) {
             return this.getImplementation().module.query(query);
         }
     }
 
->>>>>>> 8995896a
+    async destroyAllRecords(table) {
+        if (this.initialized) {
+            return this.getImplementation().module.destroyAllRecords(table);
+        }
+    }
+
     async updateCommand(update, opts) {
         return this.getRepository('command').updateCommand(update, opts);
     }
@@ -270,9 +272,8 @@
         lastCommitEpoch,
         lastProofEpoch,
     ) {
-<<<<<<< HEAD
-        if (this.initialized) {
-            return this.getImplementation().module.updateServiceAgreementRecord(
+        if (this.initialized) {
+            return this.getRepository('service_agreement').updateServiceAgreementRecord(
                 blockchainId,
                 contract,
                 tokenId,
@@ -294,13 +295,15 @@
 
     async bulkCreateServiceAgreementRecords(records) {
         if (this.initialized) {
-            return this.getImplementation().module.bulkCreateServiceAgreementRecords(records);
+            return this.getRepository('service_agreement').bulkCreateServiceAgreementRecords(
+                records,
+            );
         }
     }
 
     async updateServiceAgreementLastCommitEpoch(agreementId, lastCommitEpoch) {
         if (this.initialized) {
-            return this.getImplementation().module.updateServiceAgreementLastCommitEpoch(
+            return this.getRepository('service_agreement').updateServiceAgreementLastCommitEpoch(
                 agreementId,
                 lastCommitEpoch,
             );
@@ -309,7 +312,7 @@
 
     async updateServiceAgreementLastProofEpoch(agreementId, lastProofEpoch) {
         if (this.initialized) {
-            return this.getImplementation().module.updateServiceAgreementLastProofEpoch(
+            return this.getRepository('service_agreement').updateServiceAgreementLastProofEpoch(
                 agreementId,
                 lastProofEpoch,
             );
@@ -318,7 +321,7 @@
 
     async removeServiceAgreementRecord(blockchainId, contract, tokenId) {
         if (this.initialized) {
-            return this.getImplementation().module.removeServiceAgreementRecord(
+            return this.getRepository('service_agreement').removeServiceAgreementRecord(
                 blockchainId,
                 contract,
                 tokenId,
@@ -332,7 +335,7 @@
         commitWindowDurationPerc,
     ) {
         if (this.initialized) {
-            return this.getImplementation().module.getEligibleAgreementsForSubmitCommit(
+            return this.getRepository('service_agreement').getEligibleAgreementsForSubmitCommit(
                 timestampSeconds,
                 blockchain,
                 commitWindowDurationPerc,
@@ -346,45 +349,12 @@
         proofWindowDurationPerc,
     ) {
         if (this.initialized) {
-            return this.getImplementation().module.getEligibleAgreementsForSubmitProof(
+            return this.getRepository('service_agreement').getEligibleAgreementsForSubmitProof(
                 timestampSeconds,
                 blockchain,
                 proofWindowDurationPerc,
             );
         }
-    }
-
-    async destroyAllRecords(table) {
-        if (this.initialized) {
-            return this.getImplementation().module.destroyAllRecords(table);
-        }
-=======
-        return this.getRepository('service_agreement').updateServiceAgreementRecord(
-            blockchainId,
-            contract,
-            tokenId,
-            agreementId,
-            startTime,
-            epochsNumber,
-            epochLength,
-            scoreFunctionId,
-            proofWindowOffsetPerc,
-            hashFunctionId,
-            keyword,
-            assertionId,
-            stateIndex,
-            lastCommitEpoch,
-            lastProofEpoch,
-        );
-    }
-
-    async removeServiceAgreementRecord(blockchainId, contract, tokenId) {
-        return this.getRepository('service_agreement').removeServiceAgreementRecord(
-            blockchainId,
-            contract,
-            tokenId,
-        );
->>>>>>> 8995896a
     }
 
     async removeServiceAgreements(agreementIds) {
