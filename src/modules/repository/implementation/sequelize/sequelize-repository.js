--- conflicted
+++ resolved
@@ -115,7 +115,6 @@
         });
     }
 
-<<<<<<< HEAD
     // PUBLISH
     async createPublishRecord(status) {
         return this.models.publish.create({status});
@@ -143,8 +142,6 @@
         })
     }
 
-=======
->>>>>>> 3e0a079a
     // PUBLISH RESPONSE
     async createPublishResponseRecord(status, handlerId, message) {
         await this.models.publish_response.create({
@@ -154,7 +151,6 @@
         });
     }
 
-<<<<<<< HEAD
     // RESOLVE RESPONSE
     async createResolveResponseRecord(status, resolveId, message) {
         await this.models.resolve_response.create({
@@ -165,9 +161,6 @@
     }
 
     async getNumberOfPublishResponses(publishId) {
-=======
-    async getNumberOfPublishResponses(handlerId) {
->>>>>>> 3e0a079a
         return this.models.publish_response.count({
             where: {
                 handler_id: handlerId,
