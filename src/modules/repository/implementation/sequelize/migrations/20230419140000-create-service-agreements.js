export const up = async ({ context: { queryInterface, Sequelize } }) => {
    await queryInterface.createTable('service_agreement', {
        blockchain_id: {
            type: Sequelize.STRING,
            primaryKey: true,
        },
        asset_storage_contract_address: {
            type: Sequelize.STRING(42),
            primaryKey: true,
        },
        token_id: {
            type: Sequelize.INTEGER.UNSIGNED,
            primaryKey: true,
        },
        agreement_id: {
            type: Sequelize.STRING,
            primaryKey: true,
        },
        start_time: {
            type: Sequelize.INTEGER.UNSIGNED,
            allowNull: false,
        },
        epochs_number: {
            type: Sequelize.SMALLINT.UNSIGNED,
            allowNull: false,
        },
        epoch_length: {
            type: Sequelize.INTEGER.UNSIGNED,
            allowNull: false,
        },
        score_function_id: {
            type: Sequelize.TINYINT.UNSIGNED,
            allowNull: false,
        },
        state_index: {
<<<<<<< HEAD
            type: Sequelize.TINYINT.UNSIGNED,
=======
            type: Sequelize.SMALLINT.UNSIGNED,
>>>>>>> e9da6dc5
            allowNull: false,
        },
        assertion_id: {
            type: Sequelize.STRING,
            primaryKey: true,
        },
        hash_function_id: {
            type: Sequelize.TINYINT.UNSIGNED,
            allowNull: false,
        },
        keyword: {
            type: Sequelize.STRING,
            primaryKey: true,
        },
        proof_window_offset_perc: {
            type: Sequelize.TINYINT.UNSIGNED,
            allowNull: false,
        },
        last_commit_epoch: {
            type: Sequelize.SMALLINT.UNSIGNED,
        },
        last_proof_epoch: {
            type: Sequelize.SMALLINT.UNSIGNED,
        },
    });
};

export const down = async ({ context: { queryInterface } }) => {
    await queryInterface.dropTable('service_agreement');
};<|MERGE_RESOLUTION|>--- conflicted
+++ resolved
@@ -33,11 +33,7 @@
             allowNull: false,
         },
         state_index: {
-<<<<<<< HEAD
-            type: Sequelize.TINYINT.UNSIGNED,
-=======
             type: Sequelize.SMALLINT.UNSIGNED,
->>>>>>> e9da6dc5
             allowNull: false,
         },
         assertion_id: {
