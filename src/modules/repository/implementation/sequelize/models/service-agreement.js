--- conflicted
+++ resolved
@@ -35,11 +35,7 @@
                 allowNull: false,
             },
             state_index: {
-<<<<<<< HEAD
-                type: DataTypes.TINYINT.UNSIGNED,
-=======
                 type: DataTypes.SMALLINT.UNSIGNED,
->>>>>>> e9da6dc5
                 allowNull: false,
             },
             assertion_id: {
