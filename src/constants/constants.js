--- conflicted
+++ resolved
@@ -140,11 +140,8 @@
     'operationIdCleanerCommand',
     'commandsCleanerCommand',
     'dialPeersCommand',
-<<<<<<< HEAD
     'assetSyncCommand',
-=======
     'epochCheckCommand',
->>>>>>> 2c685372
 ];
 
 export const MAX_COMMAND_DELAY_IN_MILLS = 14400 * 60 * 1000; // 10 days
@@ -426,11 +423,7 @@
     PROFILE_CONTRACT: 'ProfileContract',
     HUB_CONTRACT: 'HubContract',
     COMMIT_MANAGER_V1_U1_CONTRACT: 'CommitManagerV1U1Contract',
-<<<<<<< HEAD
-    CONTENT_ASSET: 'ContentAssetContract',
-=======
     SERVICE_AGREEMENT_V1_CONTRACT: 'ServiceAgreementV1Contract',
->>>>>>> 2c685372
 };
 
 export const CONTRACT_EVENTS = {
@@ -454,14 +447,9 @@
     COMMIT_MANAGER_V1: {
         STATE_FINALIZED: 'StateFinalized',
     },
-<<<<<<< HEAD
-    CONTENT_ASSET: {
-        ASSET_STATE_UPDATE: 'AssetStateUpdated',
-=======
     SERVICE_AGREEMENT_V1: {
         SERVICE_AGREEMENT_V1_EXTENDED: 'ServiceAgreementV1Extended',
         SERVICE_AGREEMENT_V1_TERMINATED: 'ServiceAgreementV1Terminated',
->>>>>>> 2c685372
     },
 };
 
