export const SCHEMA_CONTEXT = 'http://schema.org/';

export const LIBP2P_KEY_DIRECTORY = 'libp2p';

export const LIBP2P_KEY_FILENAME = 'privateKey';

export const TRIPLE_STORE_CONNECT_MAX_RETRIES = 10;

export const DEFAULT_BLOCKCHAIN_EVENT_SYNC_PERIOD_IN_MILLS = 15 * 24 * 60 * 60 * 1000;

export const MAXIMUM_NUMBERS_OF_BLOCKS_TO_FETCH = 500;

export const TRIPLE_STORE_CONNECT_RETRY_FREQUENCY = 10;

export const MAX_FILE_SIZE = 2621440;

export const PUBLISH_TYPES = { ASSERTION: 'assertion', ASSET: 'asset', INDEX: 'index' };

export const DHT_TYPES = { DUAL: 'dual', WAN: 'wan', LAN: 'lan' };

export const PEER_OFFLINE_LIMIT = 24 * 60 * 60 * 1000;

/**
 * Triple store media types
 * @type {{APPLICATION_JSON: string, N_QUADS: string, SPARQL_RESULTS_JSON: string, LD_JSON: string}}
 */
export const MEDIA_TYPES = {
    LD_JSON: 'application/ld+json',
    N_QUADS: 'application/n-quads',
    SPARQL_RESULTS_JSON: 'application/sparql-results+json',
};

/**
 * XML data types
 * @type {{FLOAT: string, DECIMAL: string, DOUBLE: string, BOOLEAN: string, INTEGER: string}}
 */
export const XML_DATA_TYPES = {
    DECIMAL: 'http://www.w3.org/2001/XMLSchema#decimal',
    FLOAT: 'http://www.w3.org/2001/XMLSchema#float',
    DOUBLE: 'http://www.w3.org/2001/XMLSchema#double',
    INTEGER: 'http://www.w3.org/2001/XMLSchema#integer',
    BOOLEAN: 'http://www.w3.org/2001/XMLSchema#boolean',
};

export const MIN_NODE_VERSION = 16;

<<<<<<< HEAD
export const INIT_ASK_AMOUNT = '5'; // TODO: Change value
=======
export const INIT_ASK_AMOUNT = '2';
>>>>>>> 6f569e30

export const INIT_STAKE_AMOUNT = '50000';

export const NETWORK_API_RATE_LIMIT = {
    TIME_WINDOW_MILLS: 1 * 60 * 1000,
    MAX_NUMBER: 20,
};

export const NETWORK_API_SPAM_DETECTION = {
    TIME_WINDOW_MILLS: 1 * 60 * 1000,
    MAX_NUMBER: 40,
};

export const NETWORK_API_BLACK_LIST_TIME_WINDOW_MINUTES = 60;

export const HIGH_TRAFFIC_OPERATIONS_NUMBER_PER_HOUR = 16000;

export const SEND_TELEMETRY_COMMAND_FREQUENCY_MINUTES = 15;

export const DEFAULT_COMMAND_CLEANUP_TIME_MILLS = 4 * 24 * 60 * 60 * 1000;

export const REMOVE_SESSION_COMMAND_DELAY = 2 * 60 * 1000;

export const OPERATION_IDS_COMMAND_CLEANUP_TIME_MILLS = 24 * 60 * 60 * 1000;

export const DIAL_PEERS_COMMAND_FREQUENCY_MILLS = 30 * 1000;

export const DIAL_PEERS_CONCURRENCY = 10;

export const MIN_DIAL_FREQUENCY_MILLIS = 60 * 60 * 1000;

export const PERMANENT_COMMANDS = [
    'otnodeUpdateCommand',
    'sendTelemetryCommand',
    'operationIdCleanerCommand',
    'commandsCleanerCommand',
    'dialPeersCommand',
];

export const MAX_COMMAND_DELAY_IN_MILLS = 14400 * 60 * 1000; // 10 days

export const DEFAULT_COMMAND_REPEAT_INTERVAL_IN_MILLS = 5000; // 5 seconds

export const DEFAULT_COMMAND_DELAY_IN_MILLS = 60 * 1000; // 60 seconds

export const WEBSOCKET_PROVIDER_OPTIONS = {
    reconnect: {
        auto: true,
        delay: 1000, // ms
        maxAttempts: 3,
    },
    clientConfig: {
        keepalive: true,
        keepaliveInterval: 30 * 1000, // ms
    },
};

export const TRIPLE_STORE_IMPLEMENTATION = {
    BLAZEGRAPH: 'Blazegraph',
    GRAPHDB: 'GraphDB',
    FUSEKI: 'Fuseki',
};

export const NETWORK_MESSAGE_TYPES = {
    REQUESTS: {
        PROTOCOL_INIT: 'PROTOCOL_INIT',
        PROTOCOL_REQUEST: 'PROTOCOL_REQUEST',
    },
    RESPONSES: {
        ACK: 'ACK',
        NACK: 'NACK',
        BUSY: 'BUSY',
    },
};

export const MAX_OPEN_SESSIONS = 10;

export const ERROR_TYPE = {
    DIAL_PROTOCOL_ERROR: 'DialProtocolError',
    PUBLISH: {
        PUBLISH_START_ERROR: 'PublishStartError',
        PUBLISH_ROUTE_ERROR: 'PublishRouteError',
        PUBLISH_VALIDATE_ASSERTION_ERROR: 'PublishValidateAssertionError',
        PUBLISH_VALIDATE_ASSERTION_REMOTE_ERROR: 'PublishValidateAssertionRemoteError',
        PUBLISH_LOCAL_STORE_ERROR: 'PublishLocalStoreError',
        PUBLISH_LOCAL_STORE_REMOTE_ERROR: 'PublishLocalStoreRemoteError',
        PUBLISH_FIND_NODES_ERROR: 'PublishFindNodesError',
        PUBLISH_STORE_INIT_ERROR: 'PublishStoreInitError',
        PUBLISH_STORE_REQUEST_ERROR: 'PublishStoreRequestError',
        PUBLISH_ERROR: 'PublishError',
        PUBLISH_REMOTE_ERROR: 'PublishRemoteError',
    },
    GET: {
        GET_ASSERTION_ID_ERROR: 'GetAssertionIdError',
        GET_LOCAL_ERROR: 'GetLocalError',
        GET_NETWORK_ERROR: 'GetNetworkError',
        GET_START_ERROR: 'GetStartError',
        GET_INIT_ERROR: 'GetInitError',
        GET_REQUEST_ERROR: 'GetRequestError',
        GET_INIT_REMOTE_ERROR: 'GetInitRemoteError',
        GET_REQUEST_REMOTE_ERROR: 'GetRequestRemoteError',
        GET_ERROR: 'GetError',
    },
    QUERY: {
        LOCAL_QUERY_ERROR: 'LocalQueryError',
    },
};
export const OPERATION_ID_STATUS = {
    PENDING: 'PENDING',
    FAILED: 'FAILED',
    COMPLETED: 'COMPLETED',
    FIND_NODES_START: 'FIND_NODES_START',
    FIND_NODES_END: 'FIND_NODES_END',
    FIND_NODES_LOCAL_START: 'FIND_NODES_LOCAL_START',
    FIND_NODES_LOCAL_END: 'FIND_NODES_LOCAL_END',
    FIND_NODES_OPEN_CONNECTION_START: 'FIND_NODES_OPEN_CONNECTION_START',
    FIND_NODES_OPEN_CONNECTION_END: 'FIND_NODES_OPEN_CONNECTION_END',
    FIND_NODES_CREATE_STREAM_START: 'FIND_NODES_CREATE_STREAM_START',
    FIND_NODES_CREATE_STREAM_END: 'FIND_NODES_CREATE_STREAM_END',
    FIND_NODES_SEND_MESSAGE_START: 'FIND_NODES_SEND_MESSAGE_START',
    FIND_NODES_SEND_MESSAGE_END: 'FIND_NODES_SEND_MESSAGE_END',
    DIAL_PROTOCOL_START: 'DIAL_PROTOCOL_START',
    DIAL_PROTOCOL_END: 'DIAL_PROTOCOL_END',
    PUBLISH: {
        VALIDATING_ASSERTION_START: 'VALIDATING_ASSERTION_START',
        VALIDATING_ASSERTION_END: 'VALIDATING_ASSERTION_END',
        VALIDATING_ASSERTION_REMOTE_START: 'VALIDATING_ASSERTION_REMOTE_START',
        VALIDATING_ASSERTION_REMOTE_END: 'VALIDATING_ASSERTION_REMOTE_END',
        INSERTING_ASSERTION: 'INSERTING_ASSERTION',
        PUBLISHING_ASSERTION: 'PUBLISHING_ASSERTION',
        PUBLISH_START: 'PUBLISH_START',
        PUBLISH_INIT_START: 'PUBLISH_INIT_START',
        PUBLISH_INIT_END: 'PUBLISH_INIT_END',
        PUBLISH_LOCAL_STORE_START: 'PUBLISH_LOCAL_STORE_START',
        PUBLISH_LOCAL_STORE_END: 'PUBLISH_LOCAL_STORE_END',
        PUBLISH_REPLICATE_START: 'PUBLISH_REPLICATE_START',
        PUBLISH_REPLICATE_END: 'PUBLISH_REPLICATE_END',
        PUBLISH_END: 'PUBLISH_END',
    },
    GET: {
        ASSERTION_EXISTS_LOCAL_START: 'ASSERTION_EXISTS_LOCAL_START',
        ASSERTION_EXISTS_LOCAL_END: 'ASSERTION_EXISTS_LOCAL_END',
        GET_START: 'GET_START',
        GET_INIT_START: 'GET_INIT_START',
        GET_INIT_END: 'GET_INIT_END',
        GET_LOCAL_START: 'GET_LOCAL_START',
        GET_LOCAL_END: 'GET_LOCAL_END',
        GET_REMOTE_START: 'GET_REMOTE_START',
        GET_REMOTE_END: 'GET_REMOTE_END',
        GET_FETCH_FROM_NODES_START: 'GET_FETCH_FROM_NODES_START',
        GET_FETCH_FROM_NODES_END: 'GET_FETCH_FROM_NODES_END',
        GET_END: 'GET_END',
    },
    SEARCH_ASSERTIONS: {
        VALIDATING_QUERY: 'VALIDATING_QUERY',
        SEARCHING_ASSERTIONS: 'SEARCHING_ASSERTIONS',
        FAILED: 'FAILED',
        COMPLETED: 'COMPLETED',
        SEARCH_START: 'SEARCH_START',
        SEARCH_END: 'SEARCH_END',
    },
    SEARCH_ENTITIES: {
        VALIDATING_QUERY: 'VALIDATING_QUERY',
        SEARCHING_ENTITIES: 'SEARCHING_ENTITIES',
    },

    QUERY: {
        QUERY_INIT_START: 'QUERY_INIT_START',
        QUERY_INIT_END: 'QUERY_INIT_END',
        QUERY_START: 'QUERY_START',
        QUERY_END: 'QUERY_END',
    },
};

export const OPERATIONS = {
    PUBLISH: 'publish',
    GET: 'get',
    SEARCH: 'search',
};

/**
 * @constant {number} OPERATION_ID_COMMAND_CLEANUP_TIME_MILLS -
 * operation id command cleanup interval time 24h
 */
export const OPERATION_ID_COMMAND_CLEANUP_TIME_MILLS = 24 * 60 * 60 * 1000;
/**
 * @constant {number} FINALIZED_COMMAND_CLEANUP_TIME_MILLS - Command cleanup interval time
 * finalized commands command cleanup interval time 24h
 */
export const FINALIZED_COMMAND_CLEANUP_TIME_MILLS = 24 * 60 * 60 * 1000;
/**
 * @constant {number} COMMAND_STATUS -
 * Status for commands
 */
export const COMMAND_STATUS = {
    FAILED: 'FAILED',
    EXPIRED: 'EXPIRED',
    UNKNOWN: 'UNKNOWN',
    STARTED: 'STARTED',
    PENDING: 'PENDING',
    COMPLETED: 'COMPLETED',
    REPEATING: 'REPEATING',
};

/**
 * @constant {object} NETWORK_PROTOCOLS -
 *  Network protocols
 */
export const NETWORK_PROTOCOLS = {
    STORE: ['/store/1.0.2', '/store/1.0.1', '/store/1.0.0'],
    GET: ['/get/1.0.0'],
};

export const OPERATION_STATUS = {
    IN_PROGRESS: 'IN_PROGRESS',
    FAILED: 'FAILED',
    COMPLETED: 'COMPLETED',
};

export const AGREEMENT_STATUS = {
    ACTIVE: 'ACTIVE',
    EXPIRED: 'EXPIRED',
};

export const OPERATION_REQUEST_STATUS = {
    FAILED: 'FAILED',
    COMPLETED: 'COMPLETED',
};

/**
 * Local query types
 * @type {{CONSTRUCT: string, SELECT: string}}
 */
export const QUERY_TYPES = {
    SELECT: 'SELECT',
    CONSTRUCT: 'CONSTRUCT',
};

/**
 * Contract names
 * @type {{SHARDING_TABLE_CONTRACT: string}}
 */
export const CONTRACTS = {
    SHARDING_TABLE_CONTRACT: 'ShardingTableContract',
    PROFILE_CONTRACT: 'ProfileContract',
};<|MERGE_RESOLUTION|>--- conflicted
+++ resolved
@@ -44,11 +44,7 @@
 
 export const MIN_NODE_VERSION = 16;
 
-<<<<<<< HEAD
-export const INIT_ASK_AMOUNT = '5'; // TODO: Change value
-=======
 export const INIT_ASK_AMOUNT = '2';
->>>>>>> 6f569e30
 
 export const INIT_STAKE_AMOUNT = '50000';
 
