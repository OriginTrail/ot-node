exports.SCHEMA_CONTEXT = 'http://schema.org/';

/**
 * @constant {number} MAX_FILE_SIZE
 * - Max file size for publish
 */
module.exports.MAX_FILE_SIZE = 2621440;

/**
 * @constant {object} PUBLISH_TYPES
 * - Different types of publish
 */
exports.PUBLISH_TYPES = { ASSERTION: 'assertion', ASSET: 'asset', INDEX: 'index' };

/**
 * @constant {number} MIN_NODE_VERSION
 * - Required node.js version to run the ot-node
 */
exports.MIN_NODE_VERSION = 16;

// TODO retrieve from the blockchain
/**
 * @constant {number} INIT_STAKE_AMOUNT
 * - Initial stake amount for profile creation
 */
exports.INIT_STAKE_AMOUNT = 3000;

/**
 * @constant {object} NETWORK_API_RATE_LIMIT
 * - Network (Libp2p) rate limiter configuration constants
 */
exports.NETWORK_API_RATE_LIMIT = {
    TIME_WINDOW_MILLS: 1 * 60 * 1000,
    MAX_NUMBER: 20,
};

/**
 * @constant {object} NETWORK_API_SPAM_DETECTION
 * - Network (Libp2p) spam detection rate limiter configuration constants
 */
exports.NETWORK_API_SPAM_DETECTION = {
    TIME_WINDOW_MILLS: 1 * 60 * 1000,
    MAX_NUMBER: 40,
};

/**
 * @constant {object} NETWORK_API_BLACK_LIST_TIME_WINDOW_MINUTES
 * - Network (Libp2p) black list time window in minutes
 */
exports.NETWORK_API_BLACK_LIST_TIME_WINDOW_MINUTES = 60;

/**
 * @constant {number} HIGH_TRAFFIC_EVENTS_NUMBER_PER_HOUR - Maximum expected number of events per hour
 */
exports.HIGH_TRAFFIC_OPERATIONS_NUMBER_PER_HOUR = 16000;

/**
 * @constant {number} SEND_TELEMETRY_COMMAND_FREQUENCY_MINUTES
 * - Interval between sending of telemetry events
 */
exports.SEND_TELEMETRY_COMMAND_FREQUENCY_MINUTES = 15;

/**
 * @constant {number} DEFAULT_COMMAND_CLEANUP_TIME_MILLS - Command cleanup interval time
 */
exports.DEFAULT_COMMAND_CLEANUP_TIME_MILLS = 4 * 24 * 60 * 60 * 1000;

/**
 * @constant {number} REMOVE_SESSION_COMMAND_DELAY - Remove session comand delay
 */
exports.REMOVE_SESSION_COMMAND_DELAY = 2 * 60 * 1000;

/**
 * @constant {number} OPERATION_IDS_COMMAND_CLEANUP_TIME_MILLS -
 * Export command cleanup interval time 24h
 */
exports.OPERATION_IDS_COMMAND_CLEANUP_TIME_MILLS = 24 * 60 * 60 * 1000;

/**
 * @constant {Array} PERMANENT_COMMANDS - List of all permanent commands
 */
exports.PERMANENT_COMMANDS = [
    'otnodeUpdateCommand',
    'sendTelemetryCommand',
    'operationIdCleanerCommand',
    'commandsCleanerCommand',
];

/**
 * @constant {number} MAX_COMMAND_DELAY_IN_MILLS - Maximum delay for commands
 */
exports.MAX_COMMAND_DELAY_IN_MILLS = 14400 * 60 * 1000; // 10 days

/**
 * @constant {number} DEFAULT_COMMAND_REPEAT_IN_MILLS - Default repeat interval
 */
exports.DEFAULT_COMMAND_REPEAT_INTERVAL_IN_MILLS = 5000; // 5 seconds

/**
 * @constant {number} DEFAULT_COMMAND_DELAY_IN_MILLS - Delay for default commands
 */
exports.DEFAULT_COMMAND_DELAY_IN_MILLS = 60 * 1000; // 60 seconds

/**
 * @constant {number} WEBSOCKET_PROVIDER_OPTIONS
 * - Websocket provider options
 */
module.exports.WEBSOCKET_PROVIDER_OPTIONS = {
    reconnect: {
        auto: true,
        delay: 1000, // ms
        maxAttempts: 3,
    },
    clientConfig: {
        keepalive: true,
        keepaliveInterval: 30 * 1000, // ms
    },
};

/**
 * @constant {object} TRIPLE_STORE_IMPLEMENTATION -
 *  Names of available triple store implementations
 */
exports.TRIPLE_STORE_IMPLEMENTATION = {
    BLAZEGRAPH: 'Blazegraph',
    GRAPHDB: 'GraphDB',
    FUSEKI: 'Fuseki',
};

/**
 * @constant {number} NETWORK_MESSAGE_TYPES -
 * Network message types
 */
exports.NETWORK_MESSAGE_TYPES = {
    REQUESTS: {
        PROTOCOL_INIT: 'PROTOCOL_INIT',
        PROTOCOL_REQUEST: 'PROTOCOL_REQUEST',
    },
    RESPONSES: {
        ACK: 'ACK',
        NACK: 'NACK',
        BUSY: 'BUSY',
    },
};

/**
 * @constant {number} MAX_OPEN_SESSIONS -
 * Max number of open sessions
 */
exports.MAX_OPEN_SESSIONS = 10;

/**
 * @constant {object} ERROR_TYPE -
 *  Types of errors supported
 */
exports.ERROR_TYPE = {
    PUBLISH: {
        PUBLISH_START_ERROR: 'PublishStartError',
        PUBLISH_ROUTE_ERROR: 'PublishRouteError',
        PUBLISH_VALIDATE_ASSERTION_ERROR: 'PublishValidateAssertionError',
        PUBLISH_VALIDATE_ASSERTION_REMOTE_ERROR: 'PublishValidateAssertionRemoteError',
        PUBLISH_LOCAL_STORE_ERROR: 'PublishLocalStoreError',
        PUBLISH_LOCAL_STORE_REMOTE_ERROR: 'PublishLocalStoreRemoteError',
        PUBLISH_FIND_NODES_ERROR: 'PublishFindNodesError',
        PUBLISH_STORE_INIT_ERROR: 'PublishStoreInitError',
        PUBLISH_STORE_REQUEST_ERROR: 'PublishStoreRequestError',
        PUBLISH_ERROR: 'PublishError',
        PUBLISH_REMOTE_ERROR: 'PublishRemoteError',
    },
    GET: {
        GET_ASSERTION_ID_ERROR: 'GetAssertionIdError',
        GET_LOCAL_ERROR: 'GetLocalError',
        GET_NETWORK_ERROR: 'GetNetworkError',
        GET_START_ERROR: 'GetStartError',
        GET_INIT_ERROR: 'GetInitError',
        GET_REQUEST_ERROR: 'GetRequestError',
        GET_INIT_REMOTE_ERROR: 'GetInitRemoteError',
        GET_REQUEST_REMOTE_ERROR: 'GetRequestRemoteError',
        GET_ERROR: 'GetError',
    },
    QUERY: {
        LOCAL_QUERY_ERROR: 'LocalQueryError',
    },
};
/**
 * @constant {object} OPERATION_ID_STATUS -
 *  Possible statuses for operation id
 */
exports.OPERATION_ID_STATUS = {
    PENDING: 'PENDING',
    FAILED: 'FAILED',
    COMPLETED: 'COMPLETED',
    FIND_NODES_START: 'FIND_NODES_START',
    FIND_NODES_END: 'FIND_NODES_END',
    PUBLISH: {
        VALIDATING_ASSERTION_START: 'VALIDATING_ASSERTION_START',
        VALIDATING_ASSERTION_END: 'VALIDATING_ASSERTION_END',
        VALIDATING_ASSERTION_REMOTE_START: 'VALIDATING_ASSERTION_REMOTE_START',
        VALIDATING_ASSERTION_REMOTE_END: 'VALIDATING_ASSERTION_REMOTE_END',
        INSERTING_ASSERTION: 'INSERTING_ASSERTION',
        PUBLISHING_ASSERTION: 'PUBLISHING_ASSERTION',
        PUBLISH_START: 'PUBLISH_START',
        PUBLISH_INIT_START: 'PUBLISH_INIT_START',
        PUBLISH_INIT_END: 'PUBLISH_INIT_END',
        PUBLISH_LOCAL_STORE_START: 'PUBLISH_LOCAL_STORE_START',
        PUBLISH_LOCAL_STORE_END: 'PUBLISH_LOCAL_STORE_END',
        PUBLISH_REPLICATE_START: 'PUBLISH_REPLICATE_START',
        PUBLISH_REPLICATE_END: 'PUBLISH_REPLICATE_END',
        PUBLISH_END: 'PUBLISH_END',
    },
    GET: {
        ASSERTION_EXISTS_LOCAL_START: 'ASSERTION_EXISTS_LOCAL_START',
        ASSERTION_EXISTS_LOCAL_END: 'ASSERTION_EXISTS_LOCAL_END',
        GET_START: 'GET_START',
        GET_INIT_START: 'GET_INIT_START',
        GET_INIT_END: 'GET_INIT_END',
        GET_LOCAL_START: 'GET_LOCAL_START',
        GET_LOCAL_END: 'GET_LOCAL_END',
        GET_REMOTE_START: 'GET_REMOTE_START',
        GET_REMOTE_END: 'GET_REMOTE_END',
        GET_FETCH_FROM_NODES_START: 'GET_FETCH_FROM_NODES_START',
        GET_FETCH_FROM_NODES_END: 'GET_FETCH_FROM_NODES_START',
        GET_END: 'GET_END',
    },
    SEARCH_ASSERTIONS: {
        VALIDATING_QUERY: 'VALIDATING_QUERY',
        SEARCHING_ASSERTIONS: 'SEARCHING_ASSERTIONS',
        FAILED: 'FAILED',
        COMPLETED: 'COMPLETED',
        SEARCH_START: 'SEARCH_START',
        SEARCH_END: 'SEARCH_END',
    },
    SEARCH_ENTITIES: {
        VALIDATING_QUERY: 'VALIDATING_QUERY',
        SEARCHING_ENTITIES: 'SEARCHING_ENTITIES',
    },

    QUERY: {
        QUERY_INIT_START: 'QUERY_INIT_START',
        QUERY_INIT_END: 'QUERY_INIT_END',
        QUERY_START: 'QUERY_START',
        QUERY_END: 'QUERY_END',
    },
};

/**
 * @constant {object} OPERATIONS -
 *  Operations
 */
exports.OPERATIONS = {
    PUBLISH: 'publish',
    GET: 'get',
    SEARCH: 'search',
};

/**
 * @constant {number} OPERATION_ID_COMMAND_CLEANUP_TIME_MILLS -
 * operation id command cleanup interval time 24h
 */
exports.OPERATION_ID_COMMAND_CLEANUP_TIME_MILLS = 24 * 60 * 60 * 1000;
/**
 * @constant {number} FINALIZED_COMMAND_CLEANUP_TIME_MILLS - Command cleanup interval time
 * finalized commands command cleanup interval time 24h
 */
exports.FINALIZED_COMMAND_CLEANUP_TIME_MILLS = 24 * 60 * 60 * 1000;
/**
 * @constant {number} COMMAND_STATUS -
 * Status for commands
 */
exports.COMMAND_STATUS = {
    FAILED: 'FAILED',
    EXPIRED: 'EXPIRED',
    STARTED: 'STARTED',
    PENDING: 'PENDING',
    COMPLETED: 'COMPLETED',
    REPEATING: 'REPEATING',
};

/**
 * @constant {object} NETWORK_PROTOCOLS -
 *  Network protocols
 */
exports.NETWORK_PROTOCOLS = {
    STORE: '/store/1.0.0',
    GET: '/get/1.0.0',
    SEARCH: '/search/1.0.0',
};

/**
 * @constant {object} PUBLISH_STATUS -
 *  Possible statuses for publish procedure
 */
exports.PUBLISH_STATUS = {
    IN_PROGRESS: 'IN_PROGRESS',
    FAILED: 'FAILED',
    COMPLETED: 'COMPLETED',
};

/**
 * @constant {object} GET_STATUS -
 *  Possible statuses for get procedure
 */
exports.GET_STATUS = {
    IN_PROGRESS: 'IN_PROGRESS',
    FAILED: 'FAILED',
    COMPLETED: 'COMPLETED',
};

/**
 * @constant {object} PUBLISH_STATUS -
 *  Possible statuses for publish procedure
 */
exports.PUBLISH_REQUEST_STATUS = {
    FAILED: 'FAILED',
    COMPLETED: 'COMPLETED',
};

/**
 * @constant {object} GET_REQUEST_STATUS -
 *  Possible statuses for get request
 */
exports.GET_REQUEST_STATUS = {
    FAILED: 'FAILED',
    COMPLETED: 'COMPLETED',
<<<<<<< HEAD
=======
};

/**
 * @constant {object} PUBLISH_METHOD -
 *  Possible methods for publish
 */
exports.PUBLISH_METHOD = {
    PUBLISH: 'PUBLISH',
    PROVISION: 'PROVISION',
    UPDATE: 'UPDATE',
};

/**
 * Local query types
 * @type {{CONSTRUCT: string, SELECT: string}}
 */
exports.QUERY_TYPES = {
    SELECT: 'SELECT',
    CONSTRUCT: 'CONSTRUCT',
>>>>>>> de883125
};<|MERGE_RESOLUTION|>--- conflicted
+++ resolved
@@ -322,18 +322,6 @@
 exports.GET_REQUEST_STATUS = {
     FAILED: 'FAILED',
     COMPLETED: 'COMPLETED',
-<<<<<<< HEAD
-=======
-};
-
-/**
- * @constant {object} PUBLISH_METHOD -
- *  Possible methods for publish
- */
-exports.PUBLISH_METHOD = {
-    PUBLISH: 'PUBLISH',
-    PROVISION: 'PROVISION',
-    UPDATE: 'UPDATE',
 };
 
 /**
@@ -343,5 +331,4 @@
 exports.QUERY_TYPES = {
     SELECT: 'SELECT',
     CONSTRUCT: 'CONSTRUCT',
->>>>>>> de883125
 };