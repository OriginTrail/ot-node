--- conflicted
+++ resolved
@@ -50,14 +50,6 @@
 exports.NETWORK_API_BLACK_LIST_TIME_WINDOW_MINUTES = 60;
 
 /**
-<<<<<<< HEAD
-=======
- * @constant {number} DID_PREFIX
- * - DID prefix for graph database
- */
-exports.DID_PREFIX = 'did:dkg';
-
-/**
  * @constant {number} HIGH_TRAFFIC_EVENTS_NUMBER_PER_HOUR - Maximum expected number of events per hour
  */
 exports.HIGH_TRAFFIC_OPERATIONS_NUMBER_PER_HOUR = 16000;
@@ -69,7 +61,6 @@
 exports.SEND_TELEMETRY_COMMAND_FREQUENCY_MINUTES = 15;
 
 /**
->>>>>>> 574f72b1
  * @constant {number} DEFAULT_COMMAND_CLEANUP_TIME_MILLS - Command cleanup interval time
  */
 exports.DEFAULT_COMMAND_CLEANUP_TIME_MILLS = 4 * 24 * 60 * 60 * 1000;
