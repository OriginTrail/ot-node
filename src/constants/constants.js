export const SCHEMA_CONTEXT = 'http://schema.org/';

export const TRIPLE_STORE_CONNECT_MAX_RETRIES = 10;

export const TRIPLE_STORE_CONNECT_RETRY_FREQUENCY = 10;

export const MAX_FILE_SIZE = 2621440;

export const PUBLISH_TYPES = { ASSERTION: 'assertion', ASSET: 'asset', INDEX: 'index' };

export const MIN_NODE_VERSION = 16;

export const INIT_STAKE_AMOUNT = 3000;

export const NETWORK_API_RATE_LIMIT = {
    TIME_WINDOW_MILLS: 1 * 60 * 1000,
    MAX_NUMBER: 20,
};

export const NETWORK_API_SPAM_DETECTION = {
    TIME_WINDOW_MILLS: 1 * 60 * 1000,
    MAX_NUMBER: 40,
};

export const NETWORK_API_BLACK_LIST_TIME_WINDOW_MINUTES = 60;

export const HIGH_TRAFFIC_OPERATIONS_NUMBER_PER_HOUR = 16000;

export const SEND_TELEMETRY_COMMAND_FREQUENCY_MINUTES = 15;

export const DEFAULT_COMMAND_CLEANUP_TIME_MILLS = 4 * 24 * 60 * 60 * 1000;

export const REMOVE_SESSION_COMMAND_DELAY = 2 * 60 * 1000;

export const OPERATION_IDS_COMMAND_CLEANUP_TIME_MILLS = 24 * 60 * 60 * 1000;

<<<<<<< HEAD
export const PERMANENT_COMMANDS = ['otnodeUpdateCommand', 'sendTelemetryCommand'];
=======
/**
 * @constant {Array} PERMANENT_COMMANDS - List of all permanent commands
 */
exports.PERMANENT_COMMANDS = [
    'otnodeUpdateCommand',
    'sendTelemetryCommand',
    'operationIdCleanerCommand',
    'commandsCleanerCommand',
];
>>>>>>> b234ce46

export const MAX_COMMAND_DELAY_IN_MILLS = 14400 * 60 * 1000; // 10 days

export const DEFAULT_COMMAND_REPEAT_INTERVAL_IN_MILLS = 5000; // 5 seconds

export const DEFAULT_COMMAND_DELAY_IN_MILLS = 60 * 1000; // 60 seconds

export const WEBSOCKET_PROVIDER_OPTIONS = {
    reconnect: {
        auto: true,
        delay: 1000, // ms
        maxAttempts: 3,
    },
    clientConfig: {
        keepalive: true,
        keepaliveInterval: 30 * 1000, // ms
    },
};

export const TRIPLE_STORE_IMPLEMENTATION = {
    BLAZEGRAPH: 'Blazegraph',
    GRAPHDB: 'GraphDB',
    FUSEKI: 'Fuseki',
};

export const NETWORK_MESSAGE_TYPES = {
    REQUESTS: {
        PROTOCOL_INIT: 'PROTOCOL_INIT',
        PROTOCOL_REQUEST: 'PROTOCOL_REQUEST',
    },
    RESPONSES: {
        ACK: 'ACK',
        NACK: 'NACK',
        BUSY: 'BUSY',
    },
};

export const MAX_OPEN_SESSIONS = 10;

export const ERROR_TYPE = {
    PUBLISH: {
        PUBLISH_START_ERROR: 'PublishStartError',
        PUBLISH_ROUTE_ERROR: 'PublishRouteError',
        PUBLISH_VALIDATE_ASSERTION_ERROR: 'PublishValidateAssertionError',
        PUBLISH_VALIDATE_ASSERTION_REMOTE_ERROR: 'PublishValidateAssertionRemoteError',
        PUBLISH_LOCAL_STORE_ERROR: 'PublishLocalStoreError',
        PUBLISH_LOCAL_STORE_REMOTE_ERROR: 'PublishLocalStoreRemoteError',
        PUBLISH_FIND_NODES_ERROR: 'PublishFindNodesError',
        PUBLISH_STORE_INIT_ERROR: 'PublishStoreInitError',
        PUBLISH_STORE_REQUEST_ERROR: 'PublishStoreRequestError',
        PUBLISH_ERROR: 'PublishError',
        PUBLISH_REMOTE_ERROR: 'PublishRemoteError',
    },
    GET: {
        GET_ASSERTION_ID_ERROR: 'GetAssertionIdError',
        GET_LOCAL_ERROR: 'GetLocalError',
        GET_NETWORK_ERROR: 'GetNetworkError',
        GET_START_ERROR: 'GetStartError',
        GET_INIT_ERROR: 'GetInitError',
        GET_REQUEST_ERROR: 'GetRequestError',
        GET_INIT_REMOTE_ERROR: 'GetInitRemoteError',
        GET_REQUEST_REMOTE_ERROR: 'GetRequestRemoteError',
        GET_ERROR: 'GetError',
    },
    QUERY: {
        LOCAL_QUERY_ERROR: 'LocalQueryError',
    },
};
export const OPERATION_ID_STATUS = {
    PENDING: 'PENDING',
    FAILED: 'FAILED',
    COMPLETED: 'COMPLETED',
    FIND_NODES_START: 'FIND_NODES_START',
    FIND_NODES_END: 'FIND_NODES_END',
    PUBLISH: {
        VALIDATING_ASSERTION_START: 'VALIDATING_ASSERTION_START',
        VALIDATING_ASSERTION_END: 'VALIDATING_ASSERTION_END',
        VALIDATING_ASSERTION_REMOTE_START: 'VALIDATING_ASSERTION_REMOTE_START',
        VALIDATING_ASSERTION_REMOTE_END: 'VALIDATING_ASSERTION_REMOTE_END',
        INSERTING_ASSERTION: 'INSERTING_ASSERTION',
        PUBLISHING_ASSERTION: 'PUBLISHING_ASSERTION',
        PUBLISH_START: 'PUBLISH_START',
        PUBLISH_INIT_START: 'PUBLISH_INIT_START',
        PUBLISH_INIT_END: 'PUBLISH_INIT_END',
        PUBLISH_LOCAL_STORE_START: 'PUBLISH_LOCAL_STORE_START',
        PUBLISH_LOCAL_STORE_END: 'PUBLISH_LOCAL_STORE_END',
        PUBLISH_REPLICATE_START: 'PUBLISH_REPLICATE_START',
        PUBLISH_REPLICATE_END: 'PUBLISH_REPLICATE_END',
        PUBLISH_END: 'PUBLISH_END',
    },
    GET: {
        ASSERTION_EXISTS_LOCAL_START: 'ASSERTION_EXISTS_LOCAL_START',
        ASSERTION_EXISTS_LOCAL_END: 'ASSERTION_EXISTS_LOCAL_END',
        GET_START: 'GET_START',
        GET_INIT_START: 'GET_INIT_START',
        GET_INIT_END: 'GET_INIT_END',
        GET_LOCAL_START: 'GET_LOCAL_START',
        GET_LOCAL_END: 'GET_LOCAL_END',
        GET_REMOTE_START: 'GET_REMOTE_START',
        GET_REMOTE_END: 'GET_REMOTE_END',
        GET_FETCH_FROM_NODES_START: 'GET_FETCH_FROM_NODES_START',
        GET_FETCH_FROM_NODES_END: 'GET_FETCH_FROM_NODES_START',
        GET_END: 'GET_END',
    },
    SEARCH_ASSERTIONS: {
        VALIDATING_QUERY: 'VALIDATING_QUERY',
        SEARCHING_ASSERTIONS: 'SEARCHING_ASSERTIONS',
        FAILED: 'FAILED',
        COMPLETED: 'COMPLETED',
        SEARCH_START: 'SEARCH_START',
        SEARCH_END: 'SEARCH_END',
    },
    SEARCH_ENTITIES: {
        VALIDATING_QUERY: 'VALIDATING_QUERY',
        SEARCHING_ENTITIES: 'SEARCHING_ENTITIES',
    },

    QUERY: {
        QUERY_INIT_START: 'QUERY_INIT_START',
        QUERY_INIT_END: 'QUERY_INIT_END',
        QUERY_START: 'QUERY_START',
        QUERY_END: 'QUERY_END',
    },
};

export const OPERATIONS = {
    PUBLISH: 'publish',
    GET: 'get',
    SEARCH: 'search',
};

<<<<<<< HEAD
export const NETWORK_PROTOCOLS = {
=======
/**
 * @constant {number} OPERATION_ID_COMMAND_CLEANUP_TIME_MILLS -
 * operation id command cleanup interval time 24h
 */
exports.OPERATION_ID_COMMAND_CLEANUP_TIME_MILLS = 24 * 60 * 60 * 1000;
/**
 * @constant {number} FINALIZED_COMMAND_CLEANUP_TIME_MILLS - Command cleanup interval time
 * finalized commands command cleanup interval time 24h
 */
exports.FINALIZED_COMMAND_CLEANUP_TIME_MILLS = 24 * 60 * 60 * 1000;
/**
 * @constant {number} COMMAND_STATUS -
 * Status for commands
 */
exports.COMMAND_STATUS = {
    FAILED: 'FAILED',
    EXPIRED: 'EXPIRED',
    STARTED: 'STARTED',
    PENDING: 'PENDING',
    COMPLETED: 'COMPLETED',
    REPEATING: 'REPEATING',
};

/**
 * @constant {object} NETWORK_PROTOCOLS -
 *  Network protocols
 */
exports.NETWORK_PROTOCOLS = {
>>>>>>> b234ce46
    STORE: '/store/1.0.0',
    GET: '/get/1.0.0',
    SEARCH: '/search/1.0.0',
};

export const PUBLISH_STATUS = {
    IN_PROGRESS: 'IN_PROGRESS',
    FAILED: 'FAILED',
    COMPLETED: 'COMPLETED',
};

export const GET_STATUS = {
    IN_PROGRESS: 'IN_PROGRESS',
    FAILED: 'FAILED',
    COMPLETED: 'COMPLETED',
};

export const PUBLISH_REQUEST_STATUS = {
    FAILED: 'FAILED',
    COMPLETED: 'COMPLETED',
};

export const GET_REQUEST_STATUS = {
    FAILED: 'FAILED',
    COMPLETED: 'COMPLETED',
};

<<<<<<< HEAD
export const PUBLISH_METHOD = {
    PUBLISH: 'PUBLISH',
    PROVISION: 'PROVISION',
    UPDATE: 'UPDATE',
=======
/**
 * Local query types
 * @type {{CONSTRUCT: string, SELECT: string}}
 */
exports.QUERY_TYPES = {
    SELECT: 'SELECT',
    CONSTRUCT: 'CONSTRUCT',
>>>>>>> b234ce46
};<|MERGE_RESOLUTION|>--- conflicted
+++ resolved
@@ -7,6 +7,28 @@
 export const MAX_FILE_SIZE = 2621440;
 
 export const PUBLISH_TYPES = { ASSERTION: 'assertion', ASSET: 'asset', INDEX: 'index' };
+
+/**
+ * Triple store media types
+ * @type {{APPLICATION_JSON: string, N_QUADS: string, SPARQL_RESULTS_JSON: string, LD_JSON: string}}
+ */
+export const MEDIA_TYPES = {
+    LD_JSON: 'application/ld+json',
+    N_QUADS: 'application/n-quads',
+    SPARQL_RESULTS_JSON: 'application/sparql-results+json',
+};
+
+/**
+ * XML data types
+ * @type {{FLOAT: string, DECIMAL: string, DOUBLE: string, BOOLEAN: string, INTEGER: string}}
+ */
+export const XML_DATA_TYPES = {
+    DECIMAL: 'http://www.w3.org/2001/XMLSchema#decimal',
+    FLOAT: 'http://www.w3.org/2001/XMLSchema#float',
+    DOUBLE: 'http://www.w3.org/2001/XMLSchema#double',
+    INTEGER: 'http://www.w3.org/2001/XMLSchema#integer',
+    BOOLEAN: 'http://www.w3.org/2001/XMLSchema#boolean',
+};
 
 export const MIN_NODE_VERSION = 16;
 
@@ -34,19 +56,12 @@
 
 export const OPERATION_IDS_COMMAND_CLEANUP_TIME_MILLS = 24 * 60 * 60 * 1000;
 
-<<<<<<< HEAD
-export const PERMANENT_COMMANDS = ['otnodeUpdateCommand', 'sendTelemetryCommand'];
-=======
-/**
- * @constant {Array} PERMANENT_COMMANDS - List of all permanent commands
- */
-exports.PERMANENT_COMMANDS = [
+export const PERMANENT_COMMANDS = [
     'otnodeUpdateCommand',
     'sendTelemetryCommand',
     'operationIdCleanerCommand',
     'commandsCleanerCommand',
 ];
->>>>>>> b234ce46
 
 export const MAX_COMMAND_DELAY_IN_MILLS = 14400 * 60 * 1000; // 10 days
 
@@ -178,24 +193,21 @@
     SEARCH: 'search',
 };
 
-<<<<<<< HEAD
-export const NETWORK_PROTOCOLS = {
-=======
 /**
  * @constant {number} OPERATION_ID_COMMAND_CLEANUP_TIME_MILLS -
  * operation id command cleanup interval time 24h
  */
-exports.OPERATION_ID_COMMAND_CLEANUP_TIME_MILLS = 24 * 60 * 60 * 1000;
+export const OPERATION_ID_COMMAND_CLEANUP_TIME_MILLS = 24 * 60 * 60 * 1000;
 /**
  * @constant {number} FINALIZED_COMMAND_CLEANUP_TIME_MILLS - Command cleanup interval time
  * finalized commands command cleanup interval time 24h
  */
-exports.FINALIZED_COMMAND_CLEANUP_TIME_MILLS = 24 * 60 * 60 * 1000;
+export const FINALIZED_COMMAND_CLEANUP_TIME_MILLS = 24 * 60 * 60 * 1000;
 /**
  * @constant {number} COMMAND_STATUS -
  * Status for commands
  */
-exports.COMMAND_STATUS = {
+export const COMMAND_STATUS = {
     FAILED: 'FAILED',
     EXPIRED: 'EXPIRED',
     STARTED: 'STARTED',
@@ -208,8 +220,7 @@
  * @constant {object} NETWORK_PROTOCOLS -
  *  Network protocols
  */
-exports.NETWORK_PROTOCOLS = {
->>>>>>> b234ce46
+export const NETWORK_PROTOCOLS = {
     STORE: '/store/1.0.0',
     GET: '/get/1.0.0',
     SEARCH: '/search/1.0.0',
@@ -237,18 +248,11 @@
     COMPLETED: 'COMPLETED',
 };
 
-<<<<<<< HEAD
-export const PUBLISH_METHOD = {
-    PUBLISH: 'PUBLISH',
-    PROVISION: 'PROVISION',
-    UPDATE: 'UPDATE',
-=======
 /**
  * Local query types
  * @type {{CONSTRUCT: string, SELECT: string}}
  */
-exports.QUERY_TYPES = {
+export const QUERY_TYPES = {
     SELECT: 'SELECT',
     CONSTRUCT: 'CONSTRUCT',
->>>>>>> b234ce46
 };