--- conflicted
+++ resolved
@@ -356,11 +356,6 @@
  */
 export const FINALIZED_COMMAND_CLEANUP_TIME_MILLS = 24 * 60 * 60 * 1000;
 
-<<<<<<< HEAD
-export const COMMANDS_FOR_REMOVAL_MAX_NUMBER = 1000;
-
-export const ARCHIVE_COMMANDS_FOLDER = 'commands';
-=======
 export const GET_RESPONSE_CLEANUP_TIME_MILLS = 24 * 60 * 60 * 1000;
 
 export const GET_RESPONSE_CLEANUP_TIME_DELAY = 24 * 60 * 60 * 1000;
@@ -376,7 +371,6 @@
 export const PROCESSED_BLOCKCHAIN_EVENTS_CLEANUP_TIME_MILLS = 24 * 60 * 60 * 1000;
 
 export const PROCESSED_BLOCKCHAIN_EVENTS_CLEANUP_TIME_DELAY = 24 * 60 * 60 * 1000;
->>>>>>> 367b950a
 /**
  * @constant {number} COMMAND_STATUS -
  * Status for commands
