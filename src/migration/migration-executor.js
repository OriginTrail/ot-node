import path from 'path';
import { NODE_ENVIRONMENTS } from '../constants/constants.js';
import PullBlockchainShardingTableMigration from './pull-sharding-table-migration.js';
import PrivateAssetsMetadataMigration from './private-assets-metadata-migration.js';
import TelemetryModuleUserConfigurationMigration from './telemetry-module-user-configuration-migration.js';
import TripleStoreUserConfigurationMigration from './triple-store-user-configuration-migration.js';
import ServiceAgreementsMetadataMigration from './service-agreements-metadata-migration.js';
import RemoveAgreementStartEndTimeMigration from './remove-agreement-start-end-time-migration.js';
import TripleStoreMetadataMigration from './triple-store-metadata-migration.js';
import RemoveOldEpochCommandsMigration from './remove-old-epoch-commands-migration.js';
import PendingStorageMigration from './pending-storage-migration.js';
import MarkOldBlockchainEventsAsProcessedMigration from './mark-old-blockchain-events-as-processed-migration.js';
import ServiceAgreementsDataInspector from './service-agreements-data-inspector.js';
import ServiceAgreementsInvalidDataMigration from './service-agreements-invalid-data-migration.js';
import UalExtensionUserConfigurationMigration from './ual-extension-user-configuration-migration.js';
import UalExtensionTripleStoreMigration from './ual-extension-triple-store-migration.js';
import MarkStakingEventsAsProcessedMigration from './mark-staking-events-as-processed-migration.js';
import RemoveServiceAgreementsForChiadoMigration from './remove-service-agreements-for-chiado-migration.js';
import MultipleOpWalletsUserConfigurationMigration from './multiple-op-wallets-user-configuration-migration.js';
import GetOldServiceAgreementsMigration from './get-old-service-agreements-migration.js';
<<<<<<< HEAD
import ServiceAgreementPruningMigration from './service-agreement-pruning-migration.js';
=======
import RemoveDuplicateServiceAgreementMigration from './remove-duplicate-service-agreement-migration.js';
>>>>>>> 8e1d5055

class MigrationExecutor {
    static async executePullShardingTableMigration(container, logger, config) {
        if (
            process.env.NODE_ENV === NODE_ENVIRONMENTS.DEVELOPMENT ||
            process.env.NODE_ENV === NODE_ENVIRONMENTS.TEST
        )
            return;

        const blockchainModuleManager = container.resolve('blockchainModuleManager');
        const repositoryModuleManager = container.resolve('repositoryModuleManager');
        const validationModuleManager = container.resolve('validationModuleManager');

        const migration = new PullBlockchainShardingTableMigration(
            'pullShardingTableMigrationV620Hotfix11',
            logger,
            config,
            repositoryModuleManager,
            blockchainModuleManager,
            validationModuleManager,
        );
        if (!(await migration.migrationAlreadyExecuted())) {
            await migration.migrate();
        }
    }

    static async executePrivateAssetsMetadataMigration(container, logger, config) {
        if (
            process.env.NODE_ENV === NODE_ENVIRONMENTS.DEVELOPMENT ||
            process.env.NODE_ENV === NODE_ENVIRONMENTS.TEST
        )
            return;
        const blockchainModuleManager = container.resolve('blockchainModuleManager');
        const tripleStoreService = container.resolve('tripleStoreService');
        const serviceAgreementService = container.resolve('serviceAgreementService');
        const ualService = container.resolve('ualService');
        const dataService = container.resolve('dataService');

        const migration = new PrivateAssetsMetadataMigration(
            'privateAssetsMetadataMigration',
            logger,
            config,
            tripleStoreService,
            blockchainModuleManager,
            serviceAgreementService,
            ualService,
            dataService,
        );

        if (!(await migration.migrationAlreadyExecuted())) {
            await migration.migrate();
            logger.info('Node will now restart!');
            MigrationExecutor.exitNode(1);
        }
    }

    static async executeTelemetryModuleUserConfigurationMigration(logger, config) {
        if (
            process.env.NODE_ENV === NODE_ENVIRONMENTS.DEVELOPMENT ||
            process.env.NODE_ENV === NODE_ENVIRONMENTS.TEST
        )
            return;

        const migration = new TelemetryModuleUserConfigurationMigration(
            'telemetryModuleUserConfigurationMigration',
            logger,
            config,
        );
        if (!(await migration.migrationAlreadyExecuted())) {
            await migration.migrate();
            logger.info('Node will now restart!');
            MigrationExecutor.exitNode(1);
        }
    }

    static async executeTripleStoreUserConfigurationMigration(logger, config) {
        if (
            process.env.NODE_ENV === NODE_ENVIRONMENTS.DEVELOPMENT ||
            process.env.NODE_ENV === NODE_ENVIRONMENTS.TEST
        )
            return;

        const migration = new TripleStoreUserConfigurationMigration(
            'tripleStoreUserConfigurationMigration',
            logger,
            config,
        );
        if (!(await migration.migrationAlreadyExecuted())) {
            await migration.migrate();
            logger.info('Node will now restart!');
            MigrationExecutor.exitNode(1);
        }
    }

    static async executeServiceAgreementsMetadataMigration(container, logger, config) {
        if (
            process.env.NODE_ENV === NODE_ENVIRONMENTS.DEVELOPMENT ||
            process.env.NODE_ENV === NODE_ENVIRONMENTS.TEST
        )
            return;

        const blockchainModuleManager = container.resolve('blockchainModuleManager');
        const repositoryModuleManager = container.resolve('repositoryModuleManager');
        const tripleStoreService = container.resolve('tripleStoreService');
        const serviceAgreementService = container.resolve('serviceAgreementService');
        const ualService = container.resolve('ualService');

        const migration = new ServiceAgreementsMetadataMigration(
            'serviceAgreementsMetadataMigration',
            logger,
            config,
            tripleStoreService,
            blockchainModuleManager,
            repositoryModuleManager,
            serviceAgreementService,
            ualService,
        );
        if (!(await migration.migrationAlreadyExecuted())) {
            await migration.migrate();
        }
    }

    static async executeRemoveAgreementStartEndTimeMigration(container, logger, config) {
        if (
            process.env.NODE_ENV === NODE_ENVIRONMENTS.DEVELOPMENT ||
            process.env.NODE_ENV === NODE_ENVIRONMENTS.TEST
        )
            return;

        const tripleStoreService = container.resolve('tripleStoreService');

        const migration = new RemoveAgreementStartEndTimeMigration(
            'removeAgreementStartEndTimeMigration',
            logger,
            config,
            tripleStoreService,
        );
        if (!(await migration.migrationAlreadyExecuted())) {
            await migration.migrate();
        }
    }

    static async executeTripleStoreMetadataMigration(container, logger, config) {
        if (
            process.env.NODE_ENV === NODE_ENVIRONMENTS.DEVELOPMENT ||
            process.env.NODE_ENV === NODE_ENVIRONMENTS.TEST
        )
            return;
        const blockchainModuleManager = container.resolve('blockchainModuleManager');
        const tripleStoreService = container.resolve('tripleStoreService');
        const serviceAgreementService = container.resolve('serviceAgreementService');
        const ualService = container.resolve('ualService');
        const dataService = container.resolve('dataService');

        const migration = new TripleStoreMetadataMigration(
            'tripleStoreMetadataMigration',
            logger,
            config,
            tripleStoreService,
            blockchainModuleManager,
            serviceAgreementService,
            ualService,
            dataService,
        );

        if (!(await migration.migrationAlreadyExecuted())) {
            await migration.migrate();
        }
    }

    static async executeRemoveOldEpochCommandsMigration(container, logger, config) {
        if (
            process.env.NODE_ENV === NODE_ENVIRONMENTS.DEVELOPMENT ||
            process.env.NODE_ENV === NODE_ENVIRONMENTS.TEST
        )
            return;

        const repositoryModuleManager = container.resolve('repositoryModuleManager');

        const migration = new RemoveOldEpochCommandsMigration(
            'removeOldEpochCommandsMigration',
            logger,
            config,
            repositoryModuleManager,
        );
        if (!(await migration.migrationAlreadyExecuted())) {
            await migration.migrate();
        }
    }

    static async executePendingStorageMigration(logger, config) {
        if (
            process.env.NODE_ENV === NODE_ENVIRONMENTS.DEVELOPMENT ||
            process.env.NODE_ENV === NODE_ENVIRONMENTS.TEST
        )
            return;

        const migration = new PendingStorageMigration('pendingStorageMigration', logger, config);
        if (!(await migration.migrationAlreadyExecuted())) {
            await migration.migrate();
        }
    }

    static async executeMarkOldBlockchainEventsAsProcessedMigration(container, logger, config) {
        if (
            process.env.NODE_ENV === NODE_ENVIRONMENTS.DEVELOPMENT ||
            process.env.NODE_ENV === NODE_ENVIRONMENTS.TEST
        )
            return;

        const repositoryModuleManager = container.resolve('repositoryModuleManager');

        const migration = new MarkOldBlockchainEventsAsProcessedMigration(
            'markOldBlockchainEventsAsProcessedMigration',
            logger,
            config,
            repositoryModuleManager,
        );
        if (!(await migration.migrationAlreadyExecuted())) {
            await migration.migrate();
        }
    }

    static async executeServiceAgreementsDataInspector(container, logger, config) {
        if (
            process.env.NODE_ENV === NODE_ENVIRONMENTS.DEVELOPMENT ||
            process.env.NODE_ENV === NODE_ENVIRONMENTS.TEST
        )
            return;

        const blockchainModuleManager = container.resolve('blockchainModuleManager');
        const repositoryModuleManager = container.resolve('repositoryModuleManager');
        const tripleStoreService = container.resolve('tripleStoreService');
        const ualService = container.resolve('ualService');
        const serviceAgreementService = container.resolve('serviceAgreementService');

        const migration = new ServiceAgreementsDataInspector(
            'serviceAgreementsDataInspector',
            logger,
            config,
            blockchainModuleManager,
            repositoryModuleManager,
            tripleStoreService,
            ualService,
            serviceAgreementService,
        );
        if (!(await migration.migrationAlreadyExecuted())) {
            await migration.migrate();
            logger.info('Node will now restart!');
            MigrationExecutor.exitNode(1);
        }
    }

    static async executeServiceAgreementsInvalidDataMigration(container, logger, config) {
        if (
            process.env.NODE_ENV === NODE_ENVIRONMENTS.DEVELOPMENT ||
            process.env.NODE_ENV === NODE_ENVIRONMENTS.TEST
        )
            return;

        const repositoryModuleManager = container.resolve('repositoryModuleManager');
        const tripleStoreService = container.resolve('tripleStoreService');

        const migration = new ServiceAgreementsInvalidDataMigration(
            'serviceAgreementsInvalidDataMigration',
            logger,
            config,
            repositoryModuleManager,
            tripleStoreService,
        );
        if (
            (await migration.migrationAlreadyExecuted('serviceAgreementsDataInspector')) &&
            !(await migration.migrationAlreadyExecuted())
        ) {
            await migration.migrate();
        }
    }

    static async executeUalExtensionUserConfigurationMigration(logger, config) {
        if (
            process.env.NODE_ENV === NODE_ENVIRONMENTS.DEVELOPMENT ||
            process.env.NODE_ENV === NODE_ENVIRONMENTS.TEST
        )
            return;

        const migration = new UalExtensionUserConfigurationMigration(
            'ualExtensionUserConfigurationMigration',
            logger,
            config,
        );
        if (!(await migration.migrationAlreadyExecuted())) {
            await migration.migrate();
            logger.info('Node will now restart!');
            this.exitNode(1);
        }
    }

    static async executeUalExtensionTripleStoreMigration(container, logger, config) {
        if (
            process.env.NODE_ENV === NODE_ENVIRONMENTS.DEVELOPMENT ||
            process.env.NODE_ENV === NODE_ENVIRONMENTS.TEST
        )
            return;

        const tripleStoreService = container.resolve('tripleStoreService');

        const migration = new UalExtensionTripleStoreMigration(
            'ualExtensionTripleStoreMigration',
            logger,
            config,
            tripleStoreService,
        );
        if (!(await migration.migrationAlreadyExecuted())) {
            try {
                await migration.migrate();
            } catch (error) {
                logger.error(
                    `Unable to execute ual extension triple store migration. Error: ${error.message}`,
                );
                this.exitNode(1);
            }
        }
    }

    static async executeMarkStakingEventsAsProcessedMigration(container, logger, config) {
        if (process.env.NODE_ENV !== NODE_ENVIRONMENTS.MAINNET) return;

        const repositoryModuleManager = container.resolve('repositoryModuleManager');
        const blockchainModuleManager = container.resolve('blockchainModuleManager');

        const migration = new MarkStakingEventsAsProcessedMigration(
            'markStakingEventsAsProcessedMigration',
            logger,
            config,
            repositoryModuleManager,
            blockchainModuleManager,
        );
        if (!(await migration.migrationAlreadyExecuted())) {
            try {
                await migration.migrate();
            } catch (error) {
                logger.error(
                    `Unable to execute mark staking events as processed migration. Error: ${error.message}`,
                );
                this.exitNode(1);
            }
        }
    }

    static async executeRemoveServiceAgreementsForChiadoMigration(container, logger, config) {
        if (
            process.env.NODE_ENV === NODE_ENVIRONMENTS.DEVNET ||
            process.env.NODE_ENV === NODE_ENVIRONMENTS.TESTNET
        ) {
            const repositoryModuleManager = container.resolve('repositoryModuleManager');

            const migration = new RemoveServiceAgreementsForChiadoMigration(
                'removeServiceAgreementsForChiadoMigrationV6.2.0.Hotfix11',
                logger,
                config,
                repositoryModuleManager,
            );
            if (!(await migration.migrationAlreadyExecuted())) {
                try {
                    await migration.migrate();
                } catch (error) {
                    logger.error(
                        `Unable to execute remove service agreements for Chiado migration. Error: ${error.message}`,
                    );
                    this.exitNode(1);
                }
            }
        }
    }

    static async executeMultipleOpWalletsUserConfigurationMigration(container, logger, config) {
        if (
            process.env.NODE_ENV === NODE_ENVIRONMENTS.DEVELOPMENT ||
            process.env.NODE_ENV === NODE_ENVIRONMENTS.TEST
        )
            return;

        const migration = new MultipleOpWalletsUserConfigurationMigration(
            'multipleOpWalletsUserConfigurationMigration',
            logger,
            config,
        );
        if (!(await migration.migrationAlreadyExecuted())) {
            try {
                await migration.migrate();
            } catch (error) {
                logger.error(
                    `Unable to execute multiple op wallets user configuration migration. Error: ${error.message}`,
                );
            }
        }
    }

    static async executeGetOldServiceAgreementsMigration(container, logger, config) {
        if (process.env.NODE_ENV !== NODE_ENVIRONMENTS.MAINNET) return;

        const repositoryModuleManager = container.resolve('repositoryModuleManager');
        const blockchainModuleManager = container.resolve('blockchainModuleManager');
        const serviceAgreementService = container.resolve('serviceAgreementService');

        const migration = new GetOldServiceAgreementsMigration(
            'getOldServiceAgreementsMigrationv623',
            logger,
            config,
            repositoryModuleManager,
            blockchainModuleManager,
            serviceAgreementService,
        );
        if (!(await migration.migrationAlreadyExecuted())) {
            try {
                await migration.migrate();
            } catch (error) {
                logger.error(
                    `Unable to execute get old service agreements migration. Error: ${error.message}`,
                );
            }
        }
    }

<<<<<<< HEAD
    static async executeServiceAgreementPruningMigration(container, logger, config) {
=======
    static async executeRemoveDuplicateServiceAgreementMigration(container, logger, config) {
>>>>>>> 8e1d5055
        if (
            process.env.NODE_ENV === NODE_ENVIRONMENTS.DEVELOPMENT ||
            process.env.NODE_ENV === NODE_ENVIRONMENTS.TEST
        )
            return;

        const repositoryModuleManager = container.resolve('repositoryModuleManager');
        const blockchainModuleManager = container.resolve('blockchainModuleManager');
<<<<<<< HEAD
        const serviceAgreementService = container.resolve('serviceAgreementService');

        const migration = new ServiceAgreementPruningMigration(
            'serviceAgreementPruningMigration',
=======

        const migration = new RemoveDuplicateServiceAgreementMigration(
            'removeDuplicateServiceAgreementMigration',
>>>>>>> 8e1d5055
            logger,
            config,
            repositoryModuleManager,
            blockchainModuleManager,
<<<<<<< HEAD
            serviceAgreementService,
=======
>>>>>>> 8e1d5055
        );
        if (!(await migration.migrationAlreadyExecuted())) {
            try {
                await migration.migrate();
            } catch (error) {
                logger.error(
                    `Unable to execute service agreement pruning migration. Error: ${error.message}`,
                );
            }
        }
    }

    static exitNode(code = 0) {
        process.exit(code);
    }

    static async migrationAlreadyExecuted(migrationName, fileService) {
        const migrationFilePath = path.join(fileService.getMigrationFolderPath(), migrationName);
        if (await fileService.pathExists(migrationFilePath)) {
            return true;
        }
        return false;
    }
}

export default MigrationExecutor;<|MERGE_RESOLUTION|>--- conflicted
+++ resolved
@@ -18,11 +18,9 @@
 import RemoveServiceAgreementsForChiadoMigration from './remove-service-agreements-for-chiado-migration.js';
 import MultipleOpWalletsUserConfigurationMigration from './multiple-op-wallets-user-configuration-migration.js';
 import GetOldServiceAgreementsMigration from './get-old-service-agreements-migration.js';
-<<<<<<< HEAD
 import ServiceAgreementPruningMigration from './service-agreement-pruning-migration.js';
-=======
 import RemoveDuplicateServiceAgreementMigration from './remove-duplicate-service-agreement-migration.js';
->>>>>>> 8e1d5055
+
 
 class MigrationExecutor {
     static async executePullShardingTableMigration(container, logger, config) {
@@ -447,37 +445,24 @@
         }
     }
 
-<<<<<<< HEAD
     static async executeServiceAgreementPruningMigration(container, logger, config) {
-=======
-    static async executeRemoveDuplicateServiceAgreementMigration(container, logger, config) {
->>>>>>> 8e1d5055
-        if (
-            process.env.NODE_ENV === NODE_ENVIRONMENTS.DEVELOPMENT ||
-            process.env.NODE_ENV === NODE_ENVIRONMENTS.TEST
-        )
-            return;
-
-        const repositoryModuleManager = container.resolve('repositoryModuleManager');
-        const blockchainModuleManager = container.resolve('blockchainModuleManager');
-<<<<<<< HEAD
+        if (
+            process.env.NODE_ENV === NODE_ENVIRONMENTS.DEVELOPMENT ||
+            process.env.NODE_ENV === NODE_ENVIRONMENTS.TEST
+        )
+            return;
+
+        const repositoryModuleManager = container.resolve('repositoryModuleManager');
+        const blockchainModuleManager = container.resolve('blockchainModuleManager');
         const serviceAgreementService = container.resolve('serviceAgreementService');
 
         const migration = new ServiceAgreementPruningMigration(
             'serviceAgreementPruningMigration',
-=======
-
-        const migration = new RemoveDuplicateServiceAgreementMigration(
-            'removeDuplicateServiceAgreementMigration',
->>>>>>> 8e1d5055
-            logger,
-            config,
-            repositoryModuleManager,
-            blockchainModuleManager,
-<<<<<<< HEAD
+            logger,
+            config,
+            repositoryModuleManager,
+            blockchainModuleManager,
             serviceAgreementService,
-=======
->>>>>>> 8e1d5055
         );
         if (!(await migration.migrationAlreadyExecuted())) {
             try {
@@ -489,6 +474,34 @@
             }
         }
     }
+  
+    static async executeRemoveDuplicateServiceAgreementMigration(container, logger, config) {
+        if (
+            process.env.NODE_ENV === NODE_ENVIRONMENTS.DEVELOPMENT ||
+            process.env.NODE_ENV === NODE_ENVIRONMENTS.TEST
+        )
+            return;
+
+        const repositoryModuleManager = container.resolve('repositoryModuleManager');
+        const blockchainModuleManager = container.resolve('blockchainModuleManager');
+
+        const migration = new RemoveDuplicateServiceAgreementMigration(
+            'removeDuplicateServiceAgreementMigration',
+            logger,
+            config,
+            repositoryModuleManager,
+            blockchainModuleManager,
+        );
+        if (!(await migration.migrationAlreadyExecuted())) {
+            try {
+                await migration.migrate();
+            } catch (error) {
+                logger.error(
+                    `Unable to execute service agreement pruning migration. Error: ${error.message}`,
+                );
+            }
+        }
+    }
 
     static exitNode(code = 0) {
         process.exit(code);
