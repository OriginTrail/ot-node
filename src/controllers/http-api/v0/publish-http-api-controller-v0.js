import BaseController from '../base-http-api-controller.js';
import {
    ERROR_TYPE,
    OPERATION_ID_STATUS,
    OPERATION_STATUS,
    CONTENT_ASSET_HASH_FUNCTION_ID,
    LOCAL_STORE_TYPES,
} from '../../../constants/constants.js';

class PublishController extends BaseController {
    constructor(ctx) {
        super(ctx);
        this.operationService = ctx.publishService;
        this.commandExecutor = ctx.commandExecutor;
        this.operationIdService = ctx.operationIdService;
        this.repositoryModuleManager = ctx.repositoryModuleManager;
        this.ualService = ctx.ualService;
        this.serviceAgreementService = ctx.serviceAgreementService;
        this.blockchainModuleManager = ctx.blockchainModuleManager;
        this.pendingStorageService = ctx.pendingStorageService;
        this.networkModuleManager = ctx.networkModuleManager;
    }

    async handleRequest(req, res) {
        const { dataset, datasetRoot, blockchain } = req.body;
        const hashFunctionId = req.body.hashFunctionId ?? CONTENT_ASSET_HASH_FUNCTION_ID;

        this.logger.info(
            `Received asset with dataset root: ${datasetRoot}, blockchain: ${blockchain}`,
        );

        const operationId = await this.operationIdService.generateOperationId(
            OPERATION_ID_STATUS.PUBLISH.PUBLISH_START,
        );

        await this.operationIdService.updateOperationIdStatus(
            operationId,
            blockchain,
            OPERATION_ID_STATUS.PUBLISH.PUBLISH_INIT_START,
        );

        this.returnResponse(res, 202, {
            operationId,
        });

        await this.operationIdService.updateOperationIdStatus(
            operationId,
            blockchain,
            OPERATION_ID_STATUS.PUBLISH.PUBLISH_INIT_END,
        );
        await this.repositoryModuleManager.createOperationRecord(
            this.operationService.getOperationName(),
            operationId,
            OPERATION_STATUS.IN_PROGRESS,
        );

        try {
            this.operationIdService.emitChangeEvent(
                OPERATION_ID_STATUS.PUBLISH.PUBLISH_CACHE_OPERATION_ID_DATA_TO_MEMORY_START,
                operationId,
                blockchain,
            );
            await this.operationIdService.cacheOperationIdDataToMemory(operationId, {
                dataset,
                datasetRoot,
            });
            this.operationIdService.emitChangeEvent(
                OPERATION_ID_STATUS.PUBLISH.PUBLISH_CACHE_OPERATION_ID_DATA_TO_MEMORY_END,
                operationId,
                blockchain,
            );

            this.operationIdService.emitChangeEvent(
                OPERATION_ID_STATUS.PUBLISH.PUBLISH_CACHE_OPERATION_ID_DATA_TO_FILE_START,
                operationId,
                blockchain,
            );
            await this.operationIdService.cacheOperationIdDataToFile(operationId, {
                dataset,
                datasetRoot,
            });
            this.operationIdService.emitChangeEvent(
                OPERATION_ID_STATUS.PUBLISH.PUBLISH_CACHE_OPERATION_ID_DATA_TO_FILE_END,
                operationId,
                blockchain,
            );

<<<<<<< HEAD
            const currentPeerId = this.networkModuleManager.getPeerId().toB58String();
            await this.pendingStorageService.cacheDataset(
                operationId,
                datasetRoot,
                dataset,
                currentPeerId,
=======
            this.operationIdService.emitChangeEvent(
                OPERATION_ID_STATUS.PUBLISH.PUBLISH_CACHE_DATASET_START,
                operationId,
                blockchain,
            );
            await this.pendingStorageService.cacheDataset(operationId, datasetRoot, dataset);
            this.operationIdService.emitChangeEvent(
                OPERATION_ID_STATUS.PUBLISH.PUBLISH_CACHE_DATASET_END,
                operationId,
                blockchain,
>>>>>>> 313ba688
            );

            const commandSequence = ['publishFindShardCommand'];

            await this.commandExecutor.add({
                name: commandSequence[0],
                sequence: commandSequence.slice(1),
                delay: 0,
                period: 5000,
                retries: 3,
                data: {
                    datasetRoot,
                    blockchain,
                    hashFunctionId,
                    operationId,
                    storeType: LOCAL_STORE_TYPES.TRIPLE,
                },
                transactional: false,
            });
        } catch (error) {
            this.logger.error(
                `Error while initializing publish data: ${error.message}. ${error.stack}`,
            );

            await this.operationService.markOperationAsFailed(
                operationId,
                blockchain,
                'Unable to publish data, Failed to process input data!',
                ERROR_TYPE.PUBLISH.PUBLISH_ROUTE_ERROR,
            );
        }
    }
}

export default PublishController;<|MERGE_RESOLUTION|>--- conflicted
+++ resolved
@@ -85,25 +85,22 @@
                 blockchain,
             );
 
-<<<<<<< HEAD
             const currentPeerId = this.networkModuleManager.getPeerId().toB58String();
+            this.operationIdService.emitChangeEvent(
+                OPERATION_ID_STATUS.PUBLISH.PUBLISH_CACHE_DATASET_START,
+                operationId,
+                blockchain,
+            );
             await this.pendingStorageService.cacheDataset(
                 operationId,
                 datasetRoot,
                 dataset,
                 currentPeerId,
-=======
-            this.operationIdService.emitChangeEvent(
-                OPERATION_ID_STATUS.PUBLISH.PUBLISH_CACHE_DATASET_START,
-                operationId,
-                blockchain,
             );
-            await this.pendingStorageService.cacheDataset(operationId, datasetRoot, dataset);
             this.operationIdService.emitChangeEvent(
                 OPERATION_ID_STATUS.PUBLISH.PUBLISH_CACHE_DATASET_END,
                 operationId,
                 blockchain,
->>>>>>> 313ba688
             );
 
             const commandSequence = ['publishFindShardCommand'];
