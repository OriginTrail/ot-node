--- conflicted
+++ resolved
@@ -41,25 +41,22 @@
             );
             return Command.empty();
         }
-<<<<<<< HEAD
 
         this.operationIdService.emitChangeEvent(
             OPERATION_ID_STATUS.GET.GET_VALIDATE_UAL_START,
             operationId,
             blockchain,
         );
-        const isValidUal = await this.validationService.validateUal(blockchain, contract, tokenId);
-        this.operationIdService.emitChangeEvent(
-            OPERATION_ID_STATUS.GET.GET_VALIDATE_UAL_END,
-            operationId,
-            blockchain,
-=======
         // TODO: Update to validate knowledge asset index
         const isValidUal = await this.validationService.validateUal(
             blockchain,
             contract,
             knowledgeCollectionId,
->>>>>>> d77bee4b
+        );
+        this.operationIdService.emitChangeEvent(
+            OPERATION_ID_STATUS.GET.GET_VALIDATE_UAL_END,
+            operationId,
+            blockchain,
         );
 
         if (!isValidUal) {
