--- conflicted
+++ resolved
@@ -6,12 +6,8 @@
         super(ctx);
         this.operationService = ctx.getService;
 
-<<<<<<< HEAD
+        this.errorType = ERROR_TYPE.GET.GET_START_ERROR;
         this.startEvent = OPERATION_ID_STATUS.GET.GET_FETCH_FROM_NODES_START;
-=======
-        this.errorType = ERROR_TYPE.GET.GET_START_ERROR;
-        this.startEvent = HANDLER_ID_STATUS.GET.GET_FETCH_FROM_NODES_START;
->>>>>>> c731d2f0
     }
 
     getNextCommandData(command) {
