import HandleProtocolMessageCommand from '../../../common/handle-protocol-message-command.js';
import {
    ERROR_TYPE,
    NETWORK_MESSAGE_TYPES,
    OPERATION_ID_STATUS,
    TRIPLES_VISIBILITY,
} from '../../../../../constants/constants.js';

class HandleGetRequestCommand extends HandleProtocolMessageCommand {
    constructor(ctx) {
        super(ctx);
        this.operationService = ctx.getService;
        this.tripleStoreService = ctx.tripleStoreService;
        this.pendingStorageService = ctx.pendingStorageService;
        this.paranetService = ctx.paranetService;

        this.errorType = ERROR_TYPE.GET.GET_REQUEST_REMOTE_ERROR;
        this.operationStartEvent = OPERATION_ID_STATUS.GET.GET_REMOTE_START;
        this.operationEndEvent = OPERATION_ID_STATUS.GET.GET_REMOTE_END;
        this.prepareMessageStartEvent = OPERATION_ID_STATUS.GET.GET_REMOTE_PREPARE_MESSAGE_START;
        this.prepareMessageEndEvent = OPERATION_ID_STATUS.GET.GET_REMOTE_PREPARE_MESSAGE_END;
        this.sendMessageResponseStartEvent = OPERATION_ID_STATUS.GET.GET_REMOTE_SEND_MESSAGE_START;
        this.sendMessageResponseEndEvent = OPERATION_ID_STATUS.GET.GET_REMOTE_SEND_MESSAGE_END;
        this.removeCachedSessionStartEvent =
            OPERATION_ID_STATUS.GET.GET_REMOTE_REMOVE_CACHED_SESSION_START;
        this.removeCachedSessionEndEvent =
            OPERATION_ID_STATUS.GET.GET_REMOTE_REMOVE_CACHED_SESSION_END;
    }

    async prepareMessage(commandData) {
        const {
            operationId,
            blockchain,
            contract,
            knowledgeCollectionId,
            knowledgeAssetId,
            ual,
            includeMetadata,
        } = commandData;

        // if (paranetUAL) {
        //     const paranetNodeAccessPolicy = await this.blockchainModuleManager.getNodesAccessPolicy(
        //         blockchain,
        //         paranetId,
        //     );
        //     if (paranetNodeAccessPolicy === PARANET_ACCESS_POLICY.CURATED) {
        //         const paranetCuratedNodes =
        //             await this.blockchainModuleManager.getParanetCuratedNodes(
        //                 blockchain,
        //                 paranetId,
        //             );
        //         const paranetCuratedPeerIds = paranetCuratedNodes.map((node) =>
        //             this.blockchainModuleManager.convertHexToAscii(blockchain, node.nodeId),
        //         );

        //         if (!paranetCuratedPeerIds.includes(remotePeerId)) {
        //             return {
        //                 messageType: NETWORK_MESSAGE_TYPES.RESPONSES.NACK,
        //                 messageData: {
        //                     errorMessage: `Remote peer ${remotePeerId} is not a part of the Paranet (${paranetId}) with UAL: ${paranetUAL}`,
        //                 },
        //             };
        //         }
        //         const ual = this.ualService.deriveUAL(blockchain, contract, tokenId);
        //         const paranetRepository = this.paranetService.getParanetRepositoryName(paranetUAL);
        //         const syncedAssetRecord =
        //             await this.repositoryModuleManager.getParanetSyncedAssetRecordByUAL(ual);

        //         nquads = await this.tripleStoreService.getAssertion(paranetRepository, assertionId);

        //         let privateNquads;
        //         if (syncedAssetRecord.privateAssertionId) {
        //             privateNquads = await this.tripleStoreService.getAssertion(
        //                 paranetRepository,
        //                 syncedAssetRecord.privateAssertionId,
        //             );
        //         }

        //         if (nquads?.length) {
        //             const response = {
        //                 messageType: NETWORK_MESSAGE_TYPES.RESPONSES.ACK,
        //                 messageData: { nquads, syncedAssetRecord },
        //             };

        //             if (privateNquads?.length) {
        //                 response.messageData.privateNquads = privateNquads;
        //             }

        //             return response;
        //         }

        //         return {
        //             messageType: NETWORK_MESSAGE_TYPES.RESPONSES.NACK,
        //             messageData: {
        //                 errorMessage: `Unable to find assertion ${assertionId} for Paranet ${paranetId} with UAL: ${paranetUAL}`,
        //             },
        //         };
        //     }
        // }

<<<<<<< HEAD
        const promises = [
            this.tripleStoreService.getAssertion(
                blockchain,
                contract,
                knowledgeCollectionId,
                knowledgeAssetId,
                TRIPLES_VISIBILITY.PUBLIC,
            ),
        ];
=======
        const promises = [];
        this.operationIdService.emitChangeEvent(
            OPERATION_ID_STATUS.GET.GET_REMOTE_GET_ASSERTION_START,
            operationId,
            blockchain,
        );
        const assertionPromise = this.tripleStoreService
            .getAssertion(blockchain, contract, knowledgeCollectionId, knowledgeAssetId)
            .then((result) => {
                this.operationIdService.emitChangeEvent(
                    OPERATION_ID_STATUS.GET.GET_REMOTE_GET_ASSERTION_END,
                    operationId,
                    blockchain,
                );
                return result;
            });
        promises.push(assertionPromise);
>>>>>>> 313ba688

        if (includeMetadata) {
            this.operationIdService.emitChangeEvent(
                OPERATION_ID_STATUS.GET.GET_REMOTE_GET_ASSERTION_METADATA_START,
                operationId,
                blockchain,
            );
            const metadataPromise = this.tripleStoreService
                .getAssertionMetadata(blockchain, contract, knowledgeCollectionId, knowledgeAssetId)
                .then((result) => {
                    this.operationIdService.emitChangeEvent(
                        OPERATION_ID_STATUS.GET.GET_REMOTE_GET_ASSERTION_METADATA_END,
                        operationId,
                        blockchain,
                    );
                    return result;
                });
            promises.push(metadataPromise);
        }

        const [assertion, metadata] = await Promise.all(promises);

        const responseData = {
            assertion,
            ...(includeMetadata && metadata && { metadata }),
        };

        if (assertion.length) {
            await this.operationService.markOperationAsCompleted(
                operationId,
                blockchain,
                responseData,
                [
                    OPERATION_ID_STATUS.GET.GET_LOCAL_END,
                    OPERATION_ID_STATUS.GET.GET_END,
                    OPERATION_ID_STATUS.COMPLETED,
                ],
            );
        }

        return assertion.length
            ? { messageType: NETWORK_MESSAGE_TYPES.RESPONSES.ACK, messageData: responseData }
            : {
                  messageType: NETWORK_MESSAGE_TYPES.RESPONSES.NACK,
                  messageData: { errorMessage: `Unable to find assertion ${ual}` },
              };
    }

    /**
     * Builds default handleGetRequestCommand
     * @param map
     * @returns {{add, data: *, delay: *, deadline: *}}
     */
    default(map) {
        const command = {
            name: 'v1_0_0HandleGetRequestCommand',
            delay: 0,
            transactional: false,
            errorType: ERROR_TYPE.GET.GET_REQUEST_REMOTE_ERROR,
        };
        Object.assign(command, map);
        return command;
    }
}

export default HandleGetRequestCommand;<|MERGE_RESOLUTION|>--- conflicted
+++ resolved
@@ -97,26 +97,21 @@
         //         };
         //     }
         // }
-
-<<<<<<< HEAD
-        const promises = [
-            this.tripleStoreService.getAssertion(
-                blockchain,
-                contract,
-                knowledgeCollectionId,
-                knowledgeAssetId,
-                TRIPLES_VISIBILITY.PUBLIC,
-            ),
-        ];
-=======
+      
         const promises = [];
         this.operationIdService.emitChangeEvent(
             OPERATION_ID_STATUS.GET.GET_REMOTE_GET_ASSERTION_START,
             operationId,
             blockchain,
         );
+      
         const assertionPromise = this.tripleStoreService
-            .getAssertion(blockchain, contract, knowledgeCollectionId, knowledgeAssetId)
+            .getAssertion(
+                blockchain,
+                contract,
+                knowledgeCollectionId,
+                knowledgeAssetId,
+                TRIPLES_VISIBILITY.PUBLIC,)
             .then((result) => {
                 this.operationIdService.emitChangeEvent(
                     OPERATION_ID_STATUS.GET.GET_REMOTE_GET_ASSERTION_END,
@@ -126,7 +121,6 @@
                 return result;
             });
         promises.push(assertionPromise);
->>>>>>> 313ba688
 
         if (includeMetadata) {
             this.operationIdService.emitChangeEvent(
