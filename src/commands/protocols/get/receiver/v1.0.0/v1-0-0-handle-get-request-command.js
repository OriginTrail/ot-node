import HandleProtocolMessageCommand from '../../../common/handle-protocol-message-command.js';
import {
    ERROR_TYPE,
    NETWORK_MESSAGE_TYPES,
    OPERATION_ID_STATUS,
} from '../../../../../constants/constants.js';

class HandleGetRequestCommand extends HandleProtocolMessageCommand {
    constructor(ctx) {
        super(ctx);
        this.operationService = ctx.getService;
        this.tripleStoreService = ctx.tripleStoreService;
        this.pendingStorageService = ctx.pendingStorageService;
        this.paranetService = ctx.paranetService;

        this.errorType = ERROR_TYPE.GET.GET_REQUEST_REMOTE_ERROR;
        this.operationStartEvent = OPERATION_ID_STATUS.GET.GET_REMOTE_START;
        this.operationEndEvent = OPERATION_ID_STATUS.GET.GET_REMOTE_END;
        this.prepareMessageStartEvent = OPERATION_ID_STATUS.GET.GET_REMOTE_PREPARE_MESSAGE_START;
        this.prepareMessageEndEvent = OPERATION_ID_STATUS.GET.GET_REMOTE_PREPARE_MESSAGE_END;
        this.sendMessageResponseStartEvent = OPERATION_ID_STATUS.GET.GET_REMOTE_SEND_MESSAGE_START;
        this.sendMessageResponseEndEvent = OPERATION_ID_STATUS.GET.GET_REMOTE_SEND_MESSAGE_END;
        this.removeCachedSessionStartEvent =
            OPERATION_ID_STATUS.GET.GET_REMOTE_REMOVE_CACHED_SESSION_START;
        this.removeCachedSessionEndEvent =
            OPERATION_ID_STATUS.GET.GET_REMOTE_REMOVE_CACHED_SESSION_END;
    }

    async prepareMessage(commandData) {
<<<<<<< HEAD
        const { operationId, blockchain, ual, includeMetadata } = commandData;
=======
        const {
            operationId,
            blockchain,
            contract,
            knowledgeCollectionId,
            knowledgeAssetId,
            ual,
            includeMetadata,
        } = commandData;
        await this.operationIdService.updateOperationIdStatus(
            operationId,
            blockchain,
            OPERATION_ID_STATUS.GET.GET_REMOTE_START,
        );
>>>>>>> d77bee4b

        // if (paranetUAL) {
        //     const paranetNodeAccessPolicy = await this.blockchainModuleManager.getNodesAccessPolicy(
        //         blockchain,
        //         paranetId,
        //     );
        //     if (paranetNodeAccessPolicy === PARANET_ACCESS_POLICY.CURATED) {
        //         const paranetCuratedNodes =
        //             await this.blockchainModuleManager.getParanetCuratedNodes(
        //                 blockchain,
        //                 paranetId,
        //             );
        //         const paranetCuratedPeerIds = paranetCuratedNodes.map((node) =>
        //             this.blockchainModuleManager.convertHexToAscii(blockchain, node.nodeId),
        //         );

        //         if (!paranetCuratedPeerIds.includes(remotePeerId)) {
        //             return {
        //                 messageType: NETWORK_MESSAGE_TYPES.RESPONSES.NACK,
        //                 messageData: {
        //                     errorMessage: `Remote peer ${remotePeerId} is not a part of the Paranet (${paranetId}) with UAL: ${paranetUAL}`,
        //                 },
        //             };
        //         }
        //         const ual = this.ualService.deriveUAL(blockchain, contract, tokenId);
        //         const paranetRepository = this.paranetService.getParanetRepositoryName(paranetUAL);
        //         const syncedAssetRecord =
        //             await this.repositoryModuleManager.getParanetSyncedAssetRecordByUAL(ual);

        //         nquads = await this.tripleStoreService.getAssertion(paranetRepository, assertionId);

        //         let privateNquads;
        //         if (syncedAssetRecord.privateAssertionId) {
        //             privateNquads = await this.tripleStoreService.getAssertion(
        //                 paranetRepository,
        //                 syncedAssetRecord.privateAssertionId,
        //             );
        //         }

        //         if (nquads?.length) {
        //             const response = {
        //                 messageType: NETWORK_MESSAGE_TYPES.RESPONSES.ACK,
        //                 messageData: { nquads, syncedAssetRecord },
        //             };

        //             if (privateNquads?.length) {
        //                 response.messageData.privateNquads = privateNquads;
        //             }

        //             return response;
        //         }

        //         return {
        //             messageType: NETWORK_MESSAGE_TYPES.RESPONSES.NACK,
        //             messageData: {
        //                 errorMessage: `Unable to find assertion ${assertionId} for Paranet ${paranetId} with UAL: ${paranetUAL}`,
        //             },
        //         };
        //     }
        // }

<<<<<<< HEAD
        const promises = [];
        this.operationIdService.emitChangeEvent(
            OPERATION_ID_STATUS.GET.GET_REMOTE_GET_ASSERTION_START,
            operationId,
            blockchain,
        );
        const assertionPromise = this.tripleStoreService.getAssertion(ual).then((result) => {
            this.operationIdService.emitChangeEvent(
                OPERATION_ID_STATUS.GET.GET_REMOTE_GET_ASSERTION_END,
                operationId,
                blockchain,
            );
            return result;
        });
        promises.push(assertionPromise);

        if (includeMetadata) {
            this.operationIdService.emitChangeEvent(
                OPERATION_ID_STATUS.GET.GET_REMOTE_GET_KA_METADATA_START,
                operationId,
                blockchain,
            );
            const knowledgeAssetMetadataPromise = this.tripleStoreService
                .getKnowledgeAssetMetadata(ual)
                .then((result) => {
                    this.operationIdService.emitChangeEvent(
                        OPERATION_ID_STATUS.GET.GET_REMOTE_GET_KA_METADATA_END,
                        operationId,
                        blockchain,
                    );
                    return result;
                });
            promises.push(knowledgeAssetMetadataPromise);
=======
        const promises = [
            this.tripleStoreService.getAssertion(
                blockchain,
                contract,
                knowledgeCollectionId,
                knowledgeAssetId,
            ),
        ];

        if (includeMetadata) {
            promises.push(
                this.tripleStoreService.getAssertionMetadata(
                    blockchain,
                    contract,
                    knowledgeCollectionId,
                    knowledgeAssetId,
                ),
            );
>>>>>>> d77bee4b
        }

        const [assertion, metadata] = await Promise.all(promises);

        const responseData = {
            assertion,
            ...(includeMetadata && metadata && { metadata }),
        };

<<<<<<< HEAD
        if (assertion.length) {
            await this.operationService.markOperationAsCompleted(
                operationId,
                blockchain,
                responseData,
                [OPERATION_ID_STATUS.GET.GET_END, OPERATION_ID_STATUS.COMPLETED],
            );
        }
=======
        await this.operationIdService.updateOperationIdStatus(
            operationId,
            blockchain,
            OPERATION_ID_STATUS.GET.GET_REMOTE_END,
        );
>>>>>>> d77bee4b

        return assertion.length
            ? { messageType: NETWORK_MESSAGE_TYPES.RESPONSES.ACK, messageData: responseData }
            : {
                  messageType: NETWORK_MESSAGE_TYPES.RESPONSES.NACK,
                  messageData: { errorMessage: `Unable to find assertion ${ual}` },
              };
    }

    /**
     * Builds default handleGetRequestCommand
     * @param map
     * @returns {{add, data: *, delay: *, deadline: *}}
     */
    default(map) {
        const command = {
            name: 'v1_0_0HandleGetRequestCommand',
            delay: 0,
            transactional: false,
            errorType: ERROR_TYPE.GET.GET_REQUEST_REMOTE_ERROR,
        };
        Object.assign(command, map);
        return command;
    }
}

export default HandleGetRequestCommand;<|MERGE_RESOLUTION|>--- conflicted
+++ resolved
@@ -27,9 +27,6 @@
     }
 
     async prepareMessage(commandData) {
-<<<<<<< HEAD
-        const { operationId, blockchain, ual, includeMetadata } = commandData;
-=======
         const {
             operationId,
             blockchain,
@@ -39,12 +36,6 @@
             ual,
             includeMetadata,
         } = commandData;
-        await this.operationIdService.updateOperationIdStatus(
-            operationId,
-            blockchain,
-            OPERATION_ID_STATUS.GET.GET_REMOTE_START,
-        );
->>>>>>> d77bee4b
 
         // if (paranetUAL) {
         //     const paranetNodeAccessPolicy = await this.blockchainModuleManager.getNodesAccessPolicy(
@@ -106,21 +97,22 @@
         //     }
         // }
 
-<<<<<<< HEAD
         const promises = [];
         this.operationIdService.emitChangeEvent(
             OPERATION_ID_STATUS.GET.GET_REMOTE_GET_ASSERTION_START,
             operationId,
             blockchain,
         );
-        const assertionPromise = this.tripleStoreService.getAssertion(ual).then((result) => {
-            this.operationIdService.emitChangeEvent(
-                OPERATION_ID_STATUS.GET.GET_REMOTE_GET_ASSERTION_END,
-                operationId,
-                blockchain,
-            );
-            return result;
-        });
+        const assertionPromise = this.tripleStoreService
+            .getAssertion(blockchain, contract, knowledgeCollectionId, knowledgeAssetId)
+            .then((result) => {
+                this.operationIdService.emitChangeEvent(
+                    OPERATION_ID_STATUS.GET.GET_REMOTE_GET_ASSERTION_END,
+                    operationId,
+                    blockchain,
+                );
+                return result;
+            });
         promises.push(assertionPromise);
 
         if (includeMetadata) {
@@ -129,8 +121,8 @@
                 operationId,
                 blockchain,
             );
-            const knowledgeAssetMetadataPromise = this.tripleStoreService
-                .getKnowledgeAssetMetadata(ual)
+            const metadataPromise = this.tripleStoreService
+                .getAssertionMetadata(blockchain, contract, knowledgeCollectionId, knowledgeAssetId)
                 .then((result) => {
                     this.operationIdService.emitChangeEvent(
                         OPERATION_ID_STATUS.GET.GET_REMOTE_GET_KA_METADATA_END,
@@ -139,27 +131,7 @@
                     );
                     return result;
                 });
-            promises.push(knowledgeAssetMetadataPromise);
-=======
-        const promises = [
-            this.tripleStoreService.getAssertion(
-                blockchain,
-                contract,
-                knowledgeCollectionId,
-                knowledgeAssetId,
-            ),
-        ];
-
-        if (includeMetadata) {
-            promises.push(
-                this.tripleStoreService.getAssertionMetadata(
-                    blockchain,
-                    contract,
-                    knowledgeCollectionId,
-                    knowledgeAssetId,
-                ),
-            );
->>>>>>> d77bee4b
+            promises.push(metadataPromise);
         }
 
         const [assertion, metadata] = await Promise.all(promises);
@@ -168,23 +140,6 @@
             assertion,
             ...(includeMetadata && metadata && { metadata }),
         };
-
-<<<<<<< HEAD
-        if (assertion.length) {
-            await this.operationService.markOperationAsCompleted(
-                operationId,
-                blockchain,
-                responseData,
-                [OPERATION_ID_STATUS.GET.GET_END, OPERATION_ID_STATUS.COMPLETED],
-            );
-        }
-=======
-        await this.operationIdService.updateOperationIdStatus(
-            operationId,
-            blockchain,
-            OPERATION_ID_STATUS.GET.GET_REMOTE_END,
-        );
->>>>>>> d77bee4b
 
         return assertion.length
             ? { messageType: NETWORK_MESSAGE_TYPES.RESPONSES.ACK, messageData: responseData }
