--- conflicted
+++ resolved
@@ -133,7 +133,6 @@
             txHash,
         );
 
-<<<<<<< HEAD
         // Delete the .lock file
         const {
             blockchain: paranetBlockchain,
@@ -150,10 +149,8 @@
         );
         await this.fileService.removeFile(paranetAssetLockPath);
 
-=======
         const paranetId = this.paranetService.getParanetIdFromUAL(paranetUAL);
         await this.repositoryModuleManager.incrementParanetKaCount(paranetId, blockchain);
->>>>>>> cf1b62e5
         await this.operationIdService.updateOperationIdStatus(
             operationId,
             blockchain,
