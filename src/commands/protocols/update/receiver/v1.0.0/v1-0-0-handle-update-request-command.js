import HandleProtocolMessageCommand from '../../../common/handle-protocol-message-command.js';

import {
    NETWORK_MESSAGE_TYPES,
    OPERATION_ID_STATUS,
    ERROR_TYPE,
    COMMAND_RETRIES,
    PENDING_STORAGE_REPOSITORIES,
    COMMIT_BLOCK_DURATION_IN_BLOCKS,
    COMMITS_DELAY_BETWEEN_NODES_IN_BLOCKS,
} from '../../../../../constants/constants.js';

class HandleUpdateRequestCommand extends HandleProtocolMessageCommand {
    constructor(ctx) {
        super(ctx);
        this.operationService = ctx.updateService;
        this.serviceAgreementService = ctx.serviceAgreementService;
        this.commandExecutor = ctx.commandExecutor;
        this.repositoryModuleManager = ctx.repositoryModuleManager;
        this.blockchainModuleManager = ctx.blockchainModuleManager;
        this.tripleStoreService = ctx.tripleStoreService;
        this.ualService = ctx.ualService;
        this.pendingStorageService = ctx.pendingStorageService;

        this.errorType = ERROR_TYPE.UPDATE.UPDATE_LOCAL_STORE_REMOTE_ERROR;
    }

    async prepareMessage(commandData) {
        const {
            blockchain,
            contract,
            tokenId,
            operationId,
            agreementId,
            keyword,
            hashFunctionId,
            agreementData,
        } = commandData;

        await this.operationIdService.updateOperationIdStatus(
            operationId,
            OPERATION_ID_STATUS.UPDATE.VALIDATING_UPDATE_ASSERTION_REMOTE_START,
        );

        const { assertion } = await this.operationIdService.getCachedOperationIdData(operationId);
        await this.pendingStorageService.cacheAssertion(
            PENDING_STORAGE_REPOSITORIES.PUBLIC,
            blockchain,
            contract,
            tokenId,
            {
                public: {
                    assertion,
                },
                agreementId,
                agreementData,
            },
            operationId,
        );

        const updateCommitWindowDuration =
            await this.blockchainModuleManager.getUpdateCommitWindowDuration(blockchain);
        const r0 = await this.blockchainModuleManager.getR0(blockchain);
        const r2 = await this.blockchainModuleManager.getR2(blockchain);
        const scheduleCommandsPromises = [];

        const rank = await this.calculateRank(blockchain, keyword, hashFunctionId, r2);
        if (rank != null) {
            this.logger.trace(`Calculated rank: ${rank + 1} for agreement id:  ${agreementId}`);
            const finalizationCommitsNumber =
                await this.blockchainModuleManager.getFinalizationCommitsNumber(blockchain);

            const updateCommitDelay = await this.calculateUpdateCommitDelay(
                blockchain,
                updateCommitWindowDuration,
                finalizationCommitsNumber,
                r0,
                rank,
            );
            scheduleCommandsPromises.push(
                this.commandExecutor.add({
                    name: 'submitUpdateCommitCommand',
                    delay: updateCommitDelay,
                    retries: COMMAND_RETRIES.SUBMIT_UPDATE_COMMIT,
                    data: {
                        ...commandData,
                        agreementData,
                        agreementId,
                        r0,
                        r2,
                        updateCommitWindowDuration,
                    },
                    transactional: false,
                }),
            );
        }

        scheduleCommandsPromises.push(
            this.commandExecutor.add({
                name: 'deletePendingStateCommand',
                sequence: [],
                delay: updateCommitWindowDuration * 1000,
                data: { ...commandData, repository: PENDING_STORAGE_REPOSITORIES.PUBLIC },
                transactional: false,
            }),
        );

        await Promise.all(scheduleCommandsPromises);
        await this.operationIdService.updateOperationIdStatus(
            operationId,
            OPERATION_ID_STATUS.UPDATE.VALIDATING_UPDATE_ASSERTION_REMOTE_END,
        );
        return { messageType: NETWORK_MESSAGE_TYPES.RESPONSES.ACK, messageData: {} };
    }

    async calculateUpdateCommitDelay(
        blockchain,
        updateCommitWindowDuration,
        finalizationCommitsNumber,
        r0,
        rank,
    ) {
        const r0OffsetPeriod = 0;
        const blockTime = this.blockchainModuleManager.getBlockTimeMillis(blockchain);
        // wait for 5 blocks for first batch to send commits
        const commitsBlockDuration = blockTime * COMMIT_BLOCK_DURATION_IN_BLOCKS;
        const commitBlock = Math.floor(rank / finalizationCommitsNumber);
        // put 2 blocks delay between nodes if they are not in first batch
        const nextNodeDelay =
            commitBlock === 0
                ? 0
                : (rank % finalizationCommitsNumber) *
                  COMMITS_DELAY_BETWEEN_NODES_IN_BLOCKS *
                  blockTime;
        const delay = commitsBlockDuration * commitBlock + r0OffsetPeriod + nextNodeDelay;
        this.logger.info(
            `Calculated update commit delay: ${Math.floor(
                delay / 1000,
            )}s, commitsBlockDuration: ${commitsBlockDuration}, commitBlock: ${commitBlock}, r0OffsetPeriod:${r0OffsetPeriod}, updateCommitWindowDuration ${updateCommitWindowDuration}s, finalizationCommitsNumber: ${finalizationCommitsNumber}, r0: ${r0}, rank: ${rank}`,
        );

        return delay;
    }

    async calculateRank(blockchain, keyword, hashFunctionId, r2) {
        const neighbourhood = await this.shardingTableService.findNeighbourhood(
            blockchain,
            keyword,
            r2,
            hashFunctionId,
            true,
        );

        const peerId = this.networkModuleManager.getPeerId().toB58String();
        if (!neighbourhood.some((node) => node.peer_id === peerId)) {
            return;
        }

        const scores = await Promise.all(
            neighbourhood.map(async (node) => ({
                score: await this.serviceAgreementService.calculateScore(
                    node.peerId,
                    blockchain,
                    keyword,
                    hashFunctionId,
                ),
                peerId: node.peerId,
            })),
        );

        scores.sort((a, b) => b.score - a.score);

<<<<<<< HEAD
        return scores.findIndex(
            (node) => node.peerId === this.networkModuleManager.getPeerIdString(),
        );
=======
        return scores.findIndex((node) => node.peerId === peerId);
>>>>>>> 2d77233d
    }

    /**
     * Builds default HandleUpdateRequestCommand
     * @param map
     * @returns {{add, data: *, delay: *, deadline: *}}
     */
    default(map) {
        const command = {
            name: 'v1_0_0HandleUpdateRequestCommand',
            delay: 0,
            transactional: false,
        };
        Object.assign(command, map);
        return command;
    }
}

export default HandleUpdateRequestCommand;<|MERGE_RESOLUTION|>--- conflicted
+++ resolved
@@ -151,7 +151,7 @@
             true,
         );
 
-        const peerId = this.networkModuleManager.getPeerId().toB58String();
+        const peerId = this.networkModuleManager.getPeerIdString();
         if (!neighbourhood.some((node) => node.peer_id === peerId)) {
             return;
         }
@@ -170,13 +170,7 @@
 
         scores.sort((a, b) => b.score - a.score);
 
-<<<<<<< HEAD
-        return scores.findIndex(
-            (node) => node.peerId === this.networkModuleManager.getPeerIdString(),
-        );
-=======
         return scores.findIndex((node) => node.peerId === peerId);
->>>>>>> 2d77233d
     }
 
     /**
