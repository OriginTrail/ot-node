import ValidateAssetCommand from '../../../common/validate-asset-command.js';
import Command from '../../../command.js';
import {
    OPERATION_ID_STATUS,
    LOCAL_STORE_TYPES,
    PARANET_ACCESS_POLICY,
} from '../../../../constants/constants.js';

class PublishValidateAssetCommand extends ValidateAssetCommand {
    constructor(ctx) {
        super(ctx);
        this.operationService = ctx.publishService;
        this.pendingStorageService = ctx.pendingStorageService;
    }

    async handleError(operationId, blockchain, errorMessage, errorType) {
        await this.operationService.markOperationAsFailed(
            operationId,
            blockchain,
            errorMessage,
            errorType,
        );
    }

    /**
     * Executes command and produces one or more events
     * @param command
     */
    async execute(command) {
        const {
            operationId,
            blockchain,
            storeType = LOCAL_STORE_TYPES.TRIPLE,
            paranetUAL,
            datasetRoot,
        } = command.data;

        await this.operationIdService.updateOperationIdStatus(
            operationId,
            blockchain,
            OPERATION_ID_STATUS.VALIDATE_ASSET_START,
        );

        const { dataset: cachedData } = await this.operationIdService.getCachedOperationIdData(
            operationId,
        );
        const isValidAssertion = await this.validationService.validateDatasetRoot(
            cachedData,
            datasetRoot,
        );

        if (!isValidAssertion) {
            await this.handleError(
                operationId,
                blockchain,
<<<<<<< HEAD
                `Invalid dataset root for asset ???. Received value , received value from request: ${datasetRoot}`,
=======
                `Invalid dataset root for assertion. Received value received value from request: ${cachedData.public.datasetRoot}`,
>>>>>>> 24a44466
                this.errorType,
            );
            return Command.empty();
        }

        let paranetId;
        if (storeType === LOCAL_STORE_TYPES.TRIPLE_PARANET) {
            try {
                const {
                    blockchain: paranetBlockchain,
                    contract: paranetContract,
                    tokenId: paranetTokenId,
                } = this.ualService.resolveUAL(paranetUAL);

                paranetId = this.paranetService.constructParanetId(
                    paranetBlockchain,
                    paranetContract,
                    paranetTokenId,
                );
                const paranetExists = await this.blockchainModuleManager.paranetExists(
                    paranetBlockchain,
                    paranetId,
                );
                if (!paranetExists) {
                    await this.handleError(
                        operationId,
                        blockchain,
                        `Paranet: ${paranetId} doesn't exist.`,
                        this.errorType,
                    );
                    return Command.empty();
                }

                const nodesAccessPolicy = await this.blockchainModuleManager.getNodesAccessPolicy(
                    blockchain,
                    paranetId,
                );
                if (nodesAccessPolicy === PARANET_ACCESS_POLICY.CURATED) {
                    const identityId = await this.blockchainModuleManager.getIdentityId(blockchain);
                    const isCuratedNode = await this.blockchainModuleManager.isCuratedNode(
                        blockchain,
                        paranetId,
                        identityId,
                    );
                    if (!isCuratedNode) {
                        await this.handleError(
                            operationId,
                            blockchain,
                            `Node is not part of curated paranet ${paranetId}  because node with id ${identityId} is not a curated node.`,
                            this.errorType,
                        );
                        return Command.empty();
                    }
                } else {
                    await this.handleError(
                        operationId,
                        blockchain,
                        `Paranet ${paranetId} is not curated paranet.`,
                        this.errorType,
                    );
                    return Command.empty();
                }
            } catch (error) {
                await this.handleError(operationId, blockchain, error.message, this.errorType);
                return Command.empty();
            }
        }

        await this.operationIdService.updateOperationIdStatus(
            operationId,
            blockchain,
            OPERATION_ID_STATUS.VALIDATE_ASSET_END,
        );
        return this.continueSequence(
            { ...command.data, paranetId, retry: undefined, period: undefined },
            command.sequence,
        );
    }

    /**
     * Builds default publishValidateAssetCommand
     * @param map
     * @returns {{add, data: *, delay: *, deadline: *}}
     */
    default(map) {
        const command = {
            name: 'publishValidateAssetCommand',
            delay: 0,
            transactional: false,
        };
        Object.assign(command, map);
        return command;
    }
}

export default PublishValidateAssetCommand;<|MERGE_RESOLUTION|>--- conflicted
+++ resolved
@@ -41,11 +41,9 @@
             OPERATION_ID_STATUS.VALIDATE_ASSET_START,
         );
 
-        const { dataset: cachedData } = await this.operationIdService.getCachedOperationIdData(
-            operationId,
-        );
+        const cachedData = await this.operationIdService.getCachedOperationIdData(operationId);
         const isValidAssertion = await this.validationService.validateDatasetRoot(
-            cachedData,
+            cachedData.dataset,
             datasetRoot,
         );
 
@@ -53,11 +51,7 @@
             await this.handleError(
                 operationId,
                 blockchain,
-<<<<<<< HEAD
-                `Invalid dataset root for asset ???. Received value , received value from request: ${datasetRoot}`,
-=======
-                `Invalid dataset root for assertion. Received value received value from request: ${cachedData.public.datasetRoot}`,
->>>>>>> 24a44466
+                `Invalid dataset root for assertion. Received value received value from request: ${cachedData.datasetRoot}`,
                 this.errorType,
             );
             return Command.empty();
