<<<<<<< HEAD
import Command from '../../../command.js';
import { ERROR_TYPE, OPERATION_ID_STATUS } from '../../../../constants/constants.js';
=======
const Command = require('../../../command');
const {
    ERROR_TYPE,
    OPERATION_ID_STATUS,
    PUBLISH_TYPES,
} = require('../../../../constants/constants');
>>>>>>> b234ce46

class ValidateAssertionCommand extends Command {
    constructor(ctx) {
        super(ctx);
        this.operationService = ctx.publishService;
        this.ualService = ctx.ualService;

        this.errorType = ERROR_TYPE.PUBLISH.PUBLISH_VALIDATE_ASSERTION_ERROR;
    }

    /**
     * Executes command and produces one or more events
     * @param command
     */
    async execute(command) {
        const { publishType, assertionId, operationId } = command.data;

        await this.operationIdService.updateOperationIdStatus(
            operationId,
            OPERATION_ID_STATUS.PUBLISH.VALIDATING_ASSERTION_START,
        );

        if (publishType === PUBLISH_TYPES.ASSET) {
            const { blockchain, contract, tokenId } = command.data;
            const ual = this.ualService.deriveUAL(blockchain, contract, tokenId);
            this.logger.info(`Validating assertion with ual: ${ual}`);

            let blockchainAssertionId;
            try {
                blockchainAssertionId = await this.operationService.getAssertion(
                    blockchain,
                    contract,
                    tokenId,
                );
            } catch (error) {
                this.logger.warn(
                    `Unable to validate blockchain data for ual: ${ual}. Received error: ${error.message}, retrying.`,
                );
                return Command.retry();
            }
            if (blockchainAssertionId !== assertionId) {
                await this.handleError(
                    operationId,
                    `Invalid assertion id for asset ${ual}. Received value from blockchain: ${blockchainAssertionId}, received value from request: ${assertionId}`,
                    this.errorType,
                    true,
                );
                return Command.empty();
            }
        }

        await this.operationService.validateAssertion(assertionId, operationId);
        await this.operationIdService.updateOperationIdStatus(
            operationId,
            OPERATION_ID_STATUS.PUBLISH.VALIDATING_ASSERTION_END,
        );
        return this.continueSequence(
            { ...command.data, retry: undefined, period: undefined },
            command.sequence,
        );
    }

    async retryFinished(command) {
        const { ual, operationId } = command.data;
        await this.handleError(
            operationId,
            `Max retry count for command: ${command.name} reached! Unable to validate ual: ${ual}`,
            this.errorType,
            true,
        );
    }

    /**
     * Builds default prepareAssertionForPublish
     * @param map
     * @returns {{add, data: *, delay: *, deadline: *}}
     */
    default(map) {
        const command = {
            name: 'validateAssertionCommand',
            delay: 0,
            transactional: false,
        };
        Object.assign(command, map);
        return command;
    }
}

export default ValidateAssertionCommand;<|MERGE_RESOLUTION|>--- conflicted
+++ resolved
@@ -1,14 +1,5 @@
-<<<<<<< HEAD
 import Command from '../../../command.js';
-import { ERROR_TYPE, OPERATION_ID_STATUS } from '../../../../constants/constants.js';
-=======
-const Command = require('../../../command');
-const {
-    ERROR_TYPE,
-    OPERATION_ID_STATUS,
-    PUBLISH_TYPES,
-} = require('../../../../constants/constants');
->>>>>>> b234ce46
+import { ERROR_TYPE, PUBLISH_TYPES, OPERATION_ID_STATUS } from '../../../../constants/constants.js';
 
 class ValidateAssertionCommand extends Command {
     constructor(ctx) {
