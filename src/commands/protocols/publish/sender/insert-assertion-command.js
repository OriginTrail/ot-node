--- conflicted
+++ resolved
@@ -1,10 +1,5 @@
-<<<<<<< HEAD
 import Command from '../../../command.js';
-import { OPERATION_ID_STATUS, ERROR_TYPE } from '../../../../constants/constants.js';
-=======
-const Command = require('../../../command');
-const { ERROR_TYPE } = require('../../../../constants/constants');
->>>>>>> b234ce46
+import { ERROR_TYPE } from '../../../../constants/constants.js';
 
 class InsertAssertionCommand extends Command {
     constructor(ctx) {
