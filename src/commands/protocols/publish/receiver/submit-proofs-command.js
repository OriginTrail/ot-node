<<<<<<< HEAD
import EpochCommand from '../../common/epoch-command.js';
=======
import Command from '../../../command.js';
import { OPERATION_ID_STATUS } from '../../../../constants/constants.js';
>>>>>>> c1e22cd3

class SubmitProofsCommand extends EpochCommand {
    constructor(ctx) {
        super(ctx);

        this.blockchainModuleManager = ctx.blockchainModuleManager;
        this.operationIdService = ctx.operationIdService;
    }

    async execute(command) {
        const {
            blockchain,
            leaf,
            proof,
            serviceAgreement,
            epoch,
            agreementId,
            contract,
            tokenId,
            keyword,
            hashFunctionId,
            operationId,
        } = command.data;

        this.logger.trace(
            `Started ${command.name} for agreement id: ${agreementId} ` +
                `contract: ${contract}, token id: ${tokenId}, keyword: ${keyword}, ` +
                `hash function id: ${hashFunctionId}`,
        );
<<<<<<< HEAD

        await this.blockchainModuleManager.sendProof(
=======
        this.operationIdService.emitChangeEvent(
            OPERATION_ID_STATUS.COMMIT_PROOF.SUBMIT_PROOFS_START,
            operationId,
            agreementId,
            epoch,
        );
        const nextEpochStartTime = await this.blockchainModuleManager.sendProof(
>>>>>>> c1e22cd3
            blockchain,
            contract,
            tokenId,
            keyword,
            hashFunctionId,
            epoch,
            proof,
            leaf,
        );

<<<<<<< HEAD
        this.scheduleNextEpochCheck(
            blockchain,
            agreementId,
            contract,
            tokenId,
            keyword,
            epoch,
            hashFunctionId,
            serviceAgreement,
            operationId,
        );

        return EpochCommand.empty();
=======
        await this.commandExecutor.add({
            name: 'epochCheckCommand',
            sequence: [],
            delay: nextEpochStartTime - Date.now(),
            data: {
                blockchain,
                agreementId,
                contract,
                tokenId,
                keyword,
                epoch: epoch + 1,
                hashFunctionId,
                serviceAgreement,
            },
            transactional: false,
        });
        this.operationIdService.emitChangeEvent(
            OPERATION_ID_STATUS.COMMIT_PROOF.SUBMIT_PROOFS_END,
            operationId,
            agreementId,
            epoch,
        );
        return Command.empty();
>>>>>>> c1e22cd3
    }

    /**
     * Builds default submitProofsCommand
     * @param map
     * @returns {{add, data: *, delay: *, deadline: *}}
     */
    default(map) {
        const command = {
            name: 'submitProofsCommand',
            delay: 0,
            transactional: false,
        };
        Object.assign(command, map);
        return command;
    }
}

export default SubmitProofsCommand;<|MERGE_RESOLUTION|>--- conflicted
+++ resolved
@@ -1,9 +1,5 @@
-<<<<<<< HEAD
 import EpochCommand from '../../common/epoch-command.js';
-=======
-import Command from '../../../command.js';
 import { OPERATION_ID_STATUS } from '../../../../constants/constants.js';
->>>>>>> c1e22cd3
 
 class SubmitProofsCommand extends EpochCommand {
     constructor(ctx) {
@@ -33,18 +29,13 @@
                 `contract: ${contract}, token id: ${tokenId}, keyword: ${keyword}, ` +
                 `hash function id: ${hashFunctionId}`,
         );
-<<<<<<< HEAD
-
-        await this.blockchainModuleManager.sendProof(
-=======
         this.operationIdService.emitChangeEvent(
             OPERATION_ID_STATUS.COMMIT_PROOF.SUBMIT_PROOFS_START,
             operationId,
             agreementId,
             epoch,
         );
-        const nextEpochStartTime = await this.blockchainModuleManager.sendProof(
->>>>>>> c1e22cd3
+        await this.blockchainModuleManager.sendProof(
             blockchain,
             contract,
             tokenId,
@@ -55,7 +46,6 @@
             leaf,
         );
 
-<<<<<<< HEAD
         this.scheduleNextEpochCheck(
             blockchain,
             agreementId,
@@ -67,33 +57,15 @@
             serviceAgreement,
             operationId,
         );
-
-        return EpochCommand.empty();
-=======
-        await this.commandExecutor.add({
-            name: 'epochCheckCommand',
-            sequence: [],
-            delay: nextEpochStartTime - Date.now(),
-            data: {
-                blockchain,
-                agreementId,
-                contract,
-                tokenId,
-                keyword,
-                epoch: epoch + 1,
-                hashFunctionId,
-                serviceAgreement,
-            },
-            transactional: false,
-        });
+        
         this.operationIdService.emitChangeEvent(
             OPERATION_ID_STATUS.COMMIT_PROOF.SUBMIT_PROOFS_END,
             operationId,
             agreementId,
             epoch,
         );
-        return Command.empty();
->>>>>>> c1e22cd3
+
+        return EpochCommand.empty();
     }
 
     /**
