<<<<<<< HEAD
import EpochCommand from '../../common/epoch-command.js';
=======
import Command from '../../../command.js';
import { OPERATION_ID_STATUS } from '../../../../constants/constants.js';
>>>>>>> c1e22cd3

class SubmitCommitCommand extends EpochCommand {
    constructor(ctx) {
        super(ctx);
        this.commandExecutor = ctx.commandExecutor;
        this.blockchainModuleManager = ctx.blockchainModuleManager;
        this.serviceAgreementService = ctx.serviceAgreementService;
        this.operationIdService = ctx.operationIdService;
    }

    async execute(command) {
        const {
            blockchain,
            contract,
            tokenId,
            keyword,
            hashFunctionId,
            epoch,
            serviceAgreement,
<<<<<<< HEAD
            agreementId,
            identityId,
            operationId,
        } = command.data;

        this.logger.trace(
            `Started ${command.name} for agreement id: ${command.data.agreementId} ` +
                `contract: ${contract}, token id: ${tokenId}, keyword: ${keyword}, ` +
                `hash function id: ${hashFunctionId}`,
        );

        const commits = await this.blockchainModuleManager.getCommitSubmissions(
=======
            operationId,
            agreementId,
        } = command.data;
        this.operationIdService.emitChangeEvent(
            OPERATION_ID_STATUS.COMMIT_PROOF.SUBMIT_COMMIT_START,
            operationId,
            agreementId,
            epoch,
        );
        const proofPhaseStartTime = await this.blockchainModuleManager.submitCommit(
>>>>>>> c1e22cd3
            blockchain,
            agreementId,
            epoch,
        );

        this.logger.trace('Commit submissions:');
        this.logger.trace(JSON.stringify(commits, null, 1));

        // calculate proofs -> schedule proof submission -> schedule next epoch
        if (this.alreadyCommitted(commits, identityId)) {
            // How this even possible?
            this.logger.trace(
                `Current epoch's commit has already been submitted for agreement id: ${agreementId}.`,
            );
            await this.commandExecutor.add({
                name: 'calculateProofsCommand',
                sequence: [],
                delay: 0, // We should calculate proofs after commit phase end + only for winning nodes.
                data: { ...command.data, serviceAgreement, identityId },
                transactional: false,
            });
            return EpochCommand.empty();
        }

        this.logger.trace(
            `Calculating commit submission score for agreement id: ${agreementId}...`,
        );

        // submit commit -> calculate proofs -> schedule proof submission -> schedule next epoch
        const { prevIdentityId, rank } = await this.getPreviousIdentityIdAndRank(
            blockchain,
            commits,
            keyword,
            hashFunctionId,
        );

        const r1 = await this.blockchainModuleManager.getR1(blockchain);

        if (rank >= r1) {
            this.logger.trace(
                `Calculated rank: ${rank} higher than R1: ${r1}. Scheduling next epoch check for agreement id: ${agreementId}`,
            );
            await this.scheduleNextEpochCheck(
                blockchain,
                agreementId,
                contract,
                tokenId,
                keyword,
                epoch,
                hashFunctionId,
                serviceAgreement,
                operationId,
            );
        }

        try {
            await this.blockchainModuleManager.submitCommit(
                blockchain,
                contract,
                tokenId,
                keyword,
                hashFunctionId,
                epoch,
                prevIdentityId,
            );
        } catch (error) {
            this.logger.warn(error.message);
            return EpochCommand.retry();
        }

        const endOffset = 30; // 30 sec

        const currentEpochStartTime =
            serviceAgreement.startTime + serviceAgreement.epochLength * epoch;

        const proofWindowDurationPerc =
            await this.blockchainModuleManager.getProofWindowDurationPerc(blockchain);

        const proofWindowDuration = (proofWindowDurationPerc / 100) * serviceAgreement.epochLength;

        const proofWindowStartTime =
            currentEpochStartTime +
            Math.floor(
                (serviceAgreement.epochLength * serviceAgreement.proofWindowOffsetPerc) / 100,
            );

        const timeNow = Math.floor(Date.now() / 1000);
        const delay = this.serviceAgreementService.randomIntFromInterval(
            proofWindowStartTime - timeNow,
            proofWindowStartTime + proofWindowDuration - timeNow - endOffset,
        );

        this.logger.trace(
            `Scheduling calculateProofsCommand for agreement id: ${agreementId} in ${delay} seconds`,
        );

        await this.commandExecutor.add({
            name: 'calculateProofsCommand',
            delay,
            data: { ...command.data, proofWindowStartTime },
            transactional: false,
        });
<<<<<<< HEAD
        return EpochCommand.empty();
    }

    async getPreviousIdentityIdAndRank(blockchain, commits, keyword, hashFunctionId) {
        const score = await this.serviceAgreementService.calculateScore(
            blockchain,
            keyword,
            hashFunctionId,
        );

        this.logger.trace(`Commit submissions score: ${score}`);

        for (let i = commits.length - 1; i >= 0; i -= 1) {
            if (commits[i].score > score) {
                return {
                    prevIdentityId: commits[i].identityId,
                    rank: i + 1,
                };
            }
        }

        return { prevIdentityId: 0, rank: 0 };
    }

    alreadyCommitted(commits, myIdentity) {
        commits.forEach((commit) => {
            if (commit.identityId === myIdentity) {
                return true;
            }
        });
        return false;
=======

        this.operationIdService.emitChangeEvent(
            OPERATION_ID_STATUS.COMMIT_PROOF.SUBMIT_COMMIT_END,
            operationId,
            agreementId,
            epoch,
        );

        return Command.empty();
>>>>>>> c1e22cd3
    }

    /**
     * Builds default handleStoreInitCommand
     * @param map
     * @returns {{add, data: *, delay: *, deadline: *}}
     */
    default(map) {
        const command = {
            name: 'submitCommitCommand',
            delay: 0,
            transactional: false,
        };
        Object.assign(command, map);
        return command;
    }
}

export default SubmitCommitCommand;<|MERGE_RESOLUTION|>--- conflicted
+++ resolved
@@ -1,9 +1,5 @@
-<<<<<<< HEAD
 import EpochCommand from '../../common/epoch-command.js';
-=======
-import Command from '../../../command.js';
 import { OPERATION_ID_STATUS } from '../../../../constants/constants.js';
->>>>>>> c1e22cd3
 
 class SubmitCommitCommand extends EpochCommand {
     constructor(ctx) {
@@ -23,11 +19,17 @@
             hashFunctionId,
             epoch,
             serviceAgreement,
-<<<<<<< HEAD
             agreementId,
             identityId,
             operationId,
         } = command.data;
+        
+        this.operationIdService.emitChangeEvent(
+            OPERATION_ID_STATUS.COMMIT_PROOF.SUBMIT_COMMIT_START,
+            operationId,
+            agreementId,
+            epoch,
+        );
 
         this.logger.trace(
             `Started ${command.name} for agreement id: ${command.data.agreementId} ` +
@@ -36,18 +38,6 @@
         );
 
         const commits = await this.blockchainModuleManager.getCommitSubmissions(
-=======
-            operationId,
-            agreementId,
-        } = command.data;
-        this.operationIdService.emitChangeEvent(
-            OPERATION_ID_STATUS.COMMIT_PROOF.SUBMIT_COMMIT_START,
-            operationId,
-            agreementId,
-            epoch,
-        );
-        const proofPhaseStartTime = await this.blockchainModuleManager.submitCommit(
->>>>>>> c1e22cd3
             blockchain,
             agreementId,
             epoch,
@@ -150,7 +140,12 @@
             data: { ...command.data, proofWindowStartTime },
             transactional: false,
         });
-<<<<<<< HEAD
+this.operationIdService.emitChangeEvent(
+            OPERATION_ID_STATUS.COMMIT_PROOF.SUBMIT_COMMIT_END,
+            operationId,
+            agreementId,
+            epoch,
+        );
         return EpochCommand.empty();
     }
 
@@ -182,17 +177,6 @@
             }
         });
         return false;
-=======
-
-        this.operationIdService.emitChangeEvent(
-            OPERATION_ID_STATUS.COMMIT_PROOF.SUBMIT_COMMIT_END,
-            operationId,
-            agreementId,
-            epoch,
-        );
-
-        return Command.empty();
->>>>>>> c1e22cd3
     }
 
     /**
