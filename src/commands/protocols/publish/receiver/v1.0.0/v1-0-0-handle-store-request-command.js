--- conflicted
+++ resolved
@@ -94,7 +94,6 @@
             operationId,
             blockchain,
         );
-<<<<<<< HEAD
 
         await this.pendingStorageService.cacheDataset(
             operationId,
@@ -103,8 +102,6 @@
             remotePeerId,
         );
 
-=======
->>>>>>> 313ba688
         const identityId = await this.blockchainModuleManager.getIdentityId(blockchain);
         await this.operationIdService.emitChangeEvent(
             OPERATION_ID_STATUS.PUBLISH.PUBLISH_LOCAL_STORE_REMOTE_GET_IDENTITY_ID_END,
