--- conflicted
+++ resolved
@@ -1,9 +1,5 @@
-<<<<<<< HEAD
 import EpochCommand from '../../common/epoch-command.js';
-=======
-import Command from '../../../command.js';
 import { OPERATION_ID_STATUS } from '../../../../constants/constants.js';
->>>>>>> c1e22cd3
 
 class CalculateProofsCommand extends EpochCommand {
     constructor(ctx) {
@@ -11,12 +7,9 @@
         this.commandExecutor = ctx.commandExecutor;
         this.validationModuleManager = ctx.validationModuleManager;
         this.blockchainModuleManager = ctx.blockchainModuleManager;
-<<<<<<< HEAD
         this.tripleStoreModuleManager = ctx.tripleStoreModuleManager;
         this.serviceAgreementService = ctx.serviceAgreementService;
-=======
         this.operationIdService = ctx.operationIdService;
->>>>>>> c1e22cd3
     }
 
     async execute(command) {
@@ -38,21 +31,15 @@
                 `contract: ${contract}, token id: ${tokenId}, keyword: ${keyword}, ` +
                 `hash function id: ${hashFunctionId}`,
         );
-<<<<<<< HEAD
-
-        if (!(await this.isEligibleForRewards(blockchain, agreementId, epoch, identityId))) {
-=======
+        
         this.operationIdService.emitChangeEvent(
             OPERATION_ID_STATUS.COMMIT_PROOF.CALCULATE_PROOFS_START,
             operationId,
             agreementId,
             epoch,
         );
-        if (
-            !(await this.isEligibleForRewards(blockchain, agreementId, epoch, identityId)) ||
-            !(await this.blockchainModuleManager.isProofWindowOpen(agreementId, epoch))
-        ) {
->>>>>>> c1e22cd3
+
+        if (!(await this.isEligibleForRewards(blockchain, agreementId, epoch, identityId))) {
             await this.scheduleNextEpochCheck(
                 blockchain,
                 agreementId,
@@ -67,7 +54,6 @@
 
             return EpochCommand.empty();
         }
-<<<<<<< HEAD
 
         this.logger.trace(`Calculating proofs for agreement id : ${agreementId}`);
         const { assertionId, challenge } = await this.blockchainModuleManager.getChallenge(
@@ -96,16 +82,13 @@
             transactional: false,
         });
 
-        return EpochCommand.empty();
-=======
         this.operationIdService.emitChangeEvent(
             OPERATION_ID_STATUS.COMMIT_PROOF.CALCULATE_PROOFS_END,
             operationId,
             agreementId,
             epoch,
         );
-        return Command.empty();
->>>>>>> c1e22cd3
+        return EpochCommand.empty();
     }
 
     async isEligibleForRewards(blockchain, agreementId, epoch, identityId) {
