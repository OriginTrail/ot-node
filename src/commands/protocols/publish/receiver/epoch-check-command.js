--- conflicted
+++ resolved
@@ -1,10 +1,6 @@
-<<<<<<< HEAD
-import { AGREEMENT_STATUS } from '../../../../constants/constants.js';
+
 import EpochCommand from '../../common/epoch-command.js';
-=======
 import { AGREEMENT_STATUS, OPERATION_ID_STATUS } from '../../../../constants/constants.js';
-import Command from '../../../command.js';
->>>>>>> c1e22cd3
 
 class EpochCheckCommand extends EpochCommand {
     constructor(ctx) {
@@ -34,22 +30,12 @@
                 `contract: ${contract}, token id: ${tokenId}, keyword: ${keyword}, ` +
                 `hash function id: ${hashFunctionId}`,
         );
-<<<<<<< HEAD
-=======
         this.operationIdService.emitChangeEvent(
             OPERATION_ID_STATUS.COMMIT_PROOF.EPOCH_CHECK_START,
             operationId,
             agreementId,
             epoch,
         );
-        let { serviceAgreement } = command.data;
-        if (!serviceAgreement) {
-            serviceAgreement = await this.serviceAgreementService.getServiceAgreementData(
-                blockchain,
-                agreementId,
-            );
-        }
->>>>>>> c1e22cd3
 
         if (this.assetLifetimeExpired(serviceAgreement, epoch)) {
             this.logger.trace(`Asset lifetime for agreement id: ${agreementId} has expired.`);
@@ -58,11 +44,7 @@
                 agreementId,
                 AGREEMENT_STATUS.EXPIRED,
             );
-<<<<<<< HEAD
-            return EpochCommand.empty();
-=======
             this.finishEpochCheckCommand(operationId, agreementId, epoch);
->>>>>>> c1e22cd3
         }
 
         const commitWindowOpen = await this.blockchainModuleManager.isCommitWindowOpen(
@@ -86,111 +68,15 @@
                 serviceAgreement,
                 operationId,
             );
-<<<<<<< HEAD
-            return EpochCommand.empty();
-=======
             return this.finishEpochCheckCommand(operationId, agreementId, epoch);
->>>>>>> c1e22cd3
         }
 
         const identityId =
             command.data.identityId ??
             (await this.blockchainModuleManager.getIdentityId(blockchain));
 
-<<<<<<< HEAD
         const r0 = await this.blockchainModuleManager.getR0(blockchain);
 
-=======
-        // calculate proofs -> schedule proof submission -> schedule next epoch
-        if (this.alreadyCommitted(commits, identityId)) {
-            this.logger.trace(
-                `Current epoch's commit has already been submitted for for agreement id: ${agreementId}.`,
-            );
-            await this.commandExecutor.add({
-                name: 'calculateProofsCommand',
-                sequence: [],
-                delay: 0,
-                data: { ...command.data, serviceAgreement, identityId },
-                transactional: false,
-            });
-            return this.finishEpochCheckCommand(operationId, agreementId, epoch);
-        }
-
-        // submit commit -> calculate proofs -> schedule proof submission -> schedule next epoch
-        const { prevIdentityId, rank } = await this.getPreviousIdentityIdAndRank(
-            blockchain,
-            commits,
-            keyword,
-            hashFunctionId,
-        );
-
-        const r1 = await this.blockchainModuleManager.getR1(blockchain);
-        if (rank < r1) {
-            this.logger.trace(
-                `Calculated rank: ${rank} lower than R1: ${r1}. Agreement id: ${agreementId}`,
-            );
-            await this.commandExecutor.add({
-                name: 'submitCommitCommand',
-                sequence: [],
-                delay: 0,
-                data: { ...command.data, prevIdentityId, serviceAgreement, identityId },
-                transactional: false,
-            });
-        }
-
-        return this.finishEpochCheckCommand(operationId, agreementId, epoch);
-    }
-
-    finishEpochCheckCommand(operationId, agreementId, epoch) {
-        this.operationIdService.emitChangeEvent(
-            OPERATION_ID_STATUS.COMMIT_PROOF.EPOCH_CHECK_END,
-            operationId,
-            agreementId,
-            epoch,
-        );
-        return Command.empty();
-    }
-
-    async getPreviousIdentityIdAndRank(blockchain, commits, keyword, hashFunctionId) {
-        const score = await this.serviceAgreementService.calculateScore(
-            blockchain,
-            keyword,
-            hashFunctionId,
-        );
-
-        [...commits].reverse().forEach((commit, index) => {
-            if (Number(commit.score) > score) {
-                return {
-                    prevIdentityId: Number(commit.identityId),
-                    rank: commits.length - index - 1,
-                };
-            }
-        });
-        return { prevIdentityId: 0, rank: 0 };
-    }
-
-    alreadyCommitted(commits, myIdentity) {
-        commits.forEach((commit) => {
-            if (commit.identityId === myIdentity) {
-                return true;
-            }
-        });
-        return false;
-    }
-
-    async scheduleNextEpochCheck(
-        blockchain,
-        agreementId,
-        contract,
-        tokenId,
-        keyword,
-        epoch,
-        hashFunctionId,
-        serviceAgreement,
-    ) {
-        const nextEpochStartTime =
-            serviceAgreement.startTime + serviceAgreement.epochLength * (epoch + 1);
->>>>>>> c1e22cd3
         await this.commandExecutor.add({
             name: 'submitCommitCommand',
             sequence: [],
@@ -200,6 +86,16 @@
             transactional: false,
         });
 
+        return this.finishEpochCheckCommand(operationId, agreementId, epoch);
+    }
+    
+    finishEpochCheckCommand(operationId, agreementId, epoch) {
+        this.operationIdService.emitChangeEvent(
+            OPERATION_ID_STATUS.COMMIT_PROOF.EPOCH_CHECK_END,
+            operationId,
+            agreementId,
+            epoch,
+        );
         return EpochCommand.empty();
     }
 
