import { AGREEMENT_STATUS } from '../../../../constants/constants.js';
<<<<<<< HEAD
=======
import Command from '../../../command.js';
>>>>>>> 6f569e30

class EpochCheckCommand extends Command {
    constructor(ctx) {
        super(ctx);
        this.commandExecutor = ctx.commandExecutor;
        this.blockchainModuleManager = ctx.blockchainModuleManager;
        this.repositoryModuleManager = ctx.repositoryModuleManager;
        this.serviceAgreementService = ctx.serviceAgreementService;
    }

    async execute(command) {
        const { blockchain, agreementId, epoch, operationId } = command.data;

        let { serviceAgreement } = command.data;
        if (!serviceAgreement) {
            serviceAgreement = await this.blockchainModuleManager.getServiceAgreement(
                blockchain,
                agreementId,
            );
        }

        if (this.assetLifetimeExpired(serviceAgreement, epoch)) {
            await this.repositoryModuleManager.updateOperationAgreementStatus(
                operationId,
                agreementId,
                AGREEMENT_STATUS.EXPIRED,
            );
            return Command.empty();
        }
        const commitWindowOpen = await this.blockchainModuleManager.isCommitWindowOpen(
            blockchain,
            agreementId,
            epoch,
        );

        if (!commitWindowOpen) {
            await this.scheduleNextEpochCheck(blockchain, agreementId, epoch, serviceAgreement);
            return Command.empty();
        }

        const commits = await this.blockchainModuleManager.getCommitSubmissions(
            blockchain,
            agreementId,
            epoch,
        );

        const identityId =
            command.data.identityId ??
            (await this.blockchainModuleManager.getIdentityId(blockchain));

        // calculate proofs -> schedule proof submission -> schedule next epoch
        if (this.alreadyCommitted(commits, identityId)) {
            await this.commandExecutor.add({
                name: 'calculateProofsCommand',
                sequence: [],
                delay: 0,
                data: { ...command.data, serviceAgreement, identityId },
                transactional: false,
            });
            return Command.empty();
        }

        // submit commit -> calculate proofs -> schedule proof submission -> schedule next epoch
        const { prevId, rank } = this.getPreviousIdentityIdAndRank(commits);

        if (rank < (await this.blockchainModuleManager.getR1(blockchain))) {
            const commitWindowDuration = await this.blockchainModuleManager.getCommitWindowDuration(
                blockchain,
            );
            const currentEpochStartTime =
                serviceAgreement.startTime + serviceAgreement.epochLength * (epoch - 1);

            const startEndOffset = 60000; // 1 min

            const delay =
                this.serviceAgreementService.randomIntFromInterval(
                    currentEpochStartTime + startEndOffset,
                    commitWindowDuration - startEndOffset,
                ) - Date.now();

            await this.commandExecutor.add({
                name: 'submitCommitCommand',
                sequence: [],
                delay,
                data: { ...command.data, prevId, serviceAgreement, identityId },
                transactional: false,
            });
        }
        return Command.empty();
    }

    getPreviousIdentityIdAndRank(commits) {
        const score = this.serviceAgreementService.calculateScore();

        [...commits].reverse().forEach((commit, index) => {
            if (commit.score > score) {
                return { prevId: commit.identityId, rank: commits.length - index - 1 };
            }
        });
        return { prevId: '', rank: 0 };
    }

    alreadyCommitted(commits, myIdentity) {
        commits.forEach((commit) => {
            if (commit.identityId === myIdentity) {
                return true;
            }
        });
        return false;
    }

    async scheduleNextEpochCheck(blockchain, agreementId, epoch, serviceAgreement) {
        const nextEpochStartTime =
            serviceAgreement.startTime + serviceAgreement.epochLength * epoch;
        await this.commandExecutor.add({
            name: 'epochCheckCommand',
            sequence: [],
            delay: nextEpochStartTime - Date.now(),
            data: {
                blockchain,
                agreementId,
                epoch: epoch + 1,
                serviceAgreement,
            },
            transactional: false,
        });
    }

    assetLifetimeExpired(serviceAgreement, epoch) {
        return serviceAgreement.epochsNum < epoch;
    }

    /**
     * Builds default handleStoreInitCommand
     * @param map
     * @returns {{add, data: *, delay: *, deadline: *}}
     */
    default(map) {
        const command = {
            name: 'epochCheckCommand',
            delay: 0,
            transactional: false,
        };
        Object.assign(command, map);
        return command;
    }
}

export default EpochCheckCommand;<|MERGE_RESOLUTION|>--- conflicted
+++ resolved
@@ -1,8 +1,5 @@
 import { AGREEMENT_STATUS } from '../../../../constants/constants.js';
-<<<<<<< HEAD
-=======
 import Command from '../../../command.js';
->>>>>>> 6f569e30
 
 class EpochCheckCommand extends Command {
     constructor(ctx) {
