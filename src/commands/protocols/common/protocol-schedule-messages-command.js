--- conflicted
+++ resolved
@@ -43,14 +43,9 @@
                     operationId,
                     keyword,
                     node,
-<<<<<<< HEAD
                     numberOfFoundNodes: currentBatchLeftoverNodes.length + nodesSeen.length,
                     batchSize,
-=======
-                    numberOfFoundNodes,
-                    batchSize,
-                    numberOfNodesInBatch: currentBatchNodes.length,
->>>>>>> 72d62b85
+
                     leftoverNodes: currentBatchLeftoverNodes,
                     nodesSeen,
                 },
