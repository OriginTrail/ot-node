--- conflicted
+++ resolved
@@ -192,11 +192,7 @@
             true,
         );
 
-<<<<<<< HEAD
         const peerId = this.networkModuleManager.getPeerIdString();
-=======
-        const peerId = this.networkModuleManager.getPeerId().toB58String();
->>>>>>> d71dbe87
         if (!neighbourhood.some((node) => node.peerId === peerId)) {
             return;
         }
