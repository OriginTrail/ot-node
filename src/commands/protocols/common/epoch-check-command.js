/* eslint-disable no-await-in-loop */
import Command from '../../command.js';
import {
    COMMAND_QUEUE_PARALLELISM,
    COMMAND_RETRIES,
    TRANSACTION_CONFIRMATIONS,
    OPERATION_ID_STATUS,
    ERROR_TYPE,
} from '../../../constants/constants.js';
import MigrationExecutor from '../../../migration/migration-executor.js';

class EpochCheckCommand extends Command {
    constructor(ctx) {
        super(ctx);
        this.config = ctx.config;
        this.commandExecutor = ctx.commandExecutor;
        this.repositoryModuleManager = ctx.repositoryModuleManager;
        this.networkModuleManager = ctx.networkModuleManager;
        this.shardingTableService = ctx.shardingTableService;
        this.blockchainModuleManager = ctx.blockchainModuleManager;
        this.serviceAgreementService = ctx.serviceAgreementService;
        this.fileService = ctx.fileService;

        this.errorType = ERROR_TYPE.COMMIT_PROOF.EPOCH_CHECK_ERROR;
    }

    async execute(command) {
<<<<<<< HEAD
        if (this.config.assetSync.enabled) {
            return Command.empty();
        }

=======
        const migrationExecuted = await MigrationExecutor.migrationAlreadyExecuted(
            'ualExtensionTripleStoreMigration',
            this.fileService,
        );
        if (!migrationExecuted) {
            this.logger.info(
                'Epoch check command will be postponed until ual extension triple store migration is completed',
            );
            return Command.repeat();
        }
        this.logger.info('Starting epoch check command');
>>>>>>> 5943c8b9
        const operationId = this.operationIdService.generateId();
        this.operationIdService.emitChangeEvent(
            OPERATION_ID_STATUS.COMMIT_PROOF.EPOCH_CHECK_START,
            operationId,
        );
        await Promise.all(
            this.blockchainModuleManager.getImplementationNames().map(async (blockchain) => {
                const commitWindowDurationPerc =
                    await this.blockchainModuleManager.getCommitWindowDurationPerc(blockchain);
                const proofWindowDurationPerc =
                    await this.blockchainModuleManager.getProofWindowDurationPerc(blockchain);
                let totalTransactions = await this.calculateTotalTransactions(
                    blockchain,
                    commitWindowDurationPerc,
                    proofWindowDurationPerc,
                    command.period,
                );

                // We don't expect to have this many transactions in one epoch check window.
                // This is just to make sure we don't schedule too many commands and block the queue
                // TODO: find general solution for all commands scheduling blockchain transactions
                totalTransactions = Math.min(totalTransactions, COMMAND_QUEUE_PARALLELISM * 0.3);

                const transactionQueueLength =
                    this.blockchainModuleManager.getTransactionQueueLength(blockchain);
                if (transactionQueueLength >= totalTransactions) return;

                totalTransactions -= transactionQueueLength;

                const [r0, r2] = await Promise.all([
                    this.blockchainModuleManager.getR0(blockchain),
                    this.blockchainModuleManager.getR2(blockchain),
                ]);

                await Promise.all([
                    this.scheduleSubmitCommitCommands(
                        blockchain,
                        Math.floor(totalTransactions / 2),
                        commitWindowDurationPerc,
                        r0,
                        r2,
                    ),
                    this.scheduleCalculateProofsCommands(
                        blockchain,
                        Math.ceil(totalTransactions / 2),
                        proofWindowDurationPerc,
                        r0,
                    ),
                ]);
            }),
        );

        this.operationIdService.emitChangeEvent(
            OPERATION_ID_STATUS.COMMIT_PROOF.EPOCH_CHECK_END,
            operationId,
        );

        return Command.repeat();
    }

    async scheduleSubmitCommitCommands(
        blockchain,
        maxTransactions,
        commitWindowDurationPerc,
        r0,
        r2,
    ) {
        const timestamp = await this.blockchainModuleManager.getBlockchainTimestamp(blockchain);
        const eligibleAgreementForSubmitCommit =
            await this.repositoryModuleManager.getEligibleAgreementsForSubmitCommit(
                timestamp,
                blockchain,
                commitWindowDurationPerc,
            );

        const scheduleSubmitCommitCommands = [];
        const updateServiceAgreementsLastCommitEpoch = [];
        for (const serviceAgreement of eligibleAgreementForSubmitCommit) {
            if (scheduleSubmitCommitCommands.length >= maxTransactions) break;

            try {
                const rank = await this.calculateRank(
                    blockchain,
                    serviceAgreement.keyword,
                    serviceAgreement.hashFunctionId,
                    r2,
                );

                updateServiceAgreementsLastCommitEpoch.push(
                    this.repositoryModuleManager.updateServiceAgreementLastCommitEpoch(
                        serviceAgreement.agreementId,
                        serviceAgreement.currentEpoch,
                    ),
                );

                if (rank == null) {
                    this.logger.trace(
                        `Node not in R2: ${r2} for the Service Agreement with the ID: ${serviceAgreement.agreementId}. Skipping scheduling submitCommitCommand.`,
                    );
                    continue;
                }

                if (rank >= r0) {
                    this.logger.trace(
                        `Calculated rank: ${
                            rank + 1
                        }. Node not in R0: ${r0} for the Service Agreement with the ID: ${
                            serviceAgreement.agreementId
                        }. Skipping scheduling submitCommitCommand.`,
                    );
                    continue;
                }

                this.logger.trace(
                    `Calculated rank: ${
                        rank + 1
                    }. Node in R0: ${r0} for the Service Agreement with the ID: ${
                        serviceAgreement.agreementId
                    }. Scheduling submitCommitCommand.`,
                );

                scheduleSubmitCommitCommands.push(
                    this.scheduleSubmitCommitCommand(serviceAgreement),
                );
            } catch (error) {
                this.logger.warn(
                    `Failed to schedule submitCommitCommand for the Service Agreement with the ID: ${serviceAgreement.agreementId}. Error message: ${error.message}.`,
                );
                continue;
            }
        }
        await Promise.all([
            ...scheduleSubmitCommitCommands,
            ...updateServiceAgreementsLastCommitEpoch,
        ]);
    }

    async scheduleCalculateProofsCommands(
        blockchain,
        maxTransactions,
        proofWindowDurationPerc,
        r0,
    ) {
        const timestamp = await this.blockchainModuleManager.getBlockchainTimestamp(blockchain);
        const eligibleAgreementsForSubmitProofs =
            await this.repositoryModuleManager.getEligibleAgreementsForSubmitProof(
                timestamp,
                blockchain,
                proofWindowDurationPerc,
            );
        const scheduleSubmitProofCommands = [];
        const updateServiceAgreementsLastProofEpoch = [];
        for (const serviceAgreement of eligibleAgreementsForSubmitProofs) {
            if (scheduleSubmitProofCommands.length >= maxTransactions) break;

            try {
                const eligibleForReward = await this.isEligibleForRewards(
                    blockchain,
                    serviceAgreement.agreementId,
                    serviceAgreement.currentEpoch,
                    serviceAgreement.stateIndex,
                    r0,
                );
                if (eligibleForReward) {
                    this.logger.trace(
                        `Node is eligible for rewards for the Service Agreement with the ID: ${serviceAgreement.agreementId}. Scheduling submitProofsCommand.`,
                    );

                    scheduleSubmitProofCommands.push(
                        this.scheduleSubmitProofsCommand(serviceAgreement),
                    );
                } else {
                    this.logger.trace(
                        `Node is not eligible for rewards for the Service Agreement with the ID: ${serviceAgreement.agreementId}. Skipping scheduling submitProofsCommand.`,
                    );
                }
                updateServiceAgreementsLastProofEpoch.push(
                    this.repositoryModuleManager.updateServiceAgreementLastProofEpoch(
                        serviceAgreement.agreementId,
                        serviceAgreement.currentEpoch,
                    ),
                );
            } catch (error) {
                this.logger.warn(
                    `Failed to schedule submitProofsCommand for the Service Agreement with the ID: ${serviceAgreement.agreementId}. Error message: ${error.message}.`,
                );
                continue;
            }
        }
        await Promise.all([
            ...scheduleSubmitProofCommands,
            ...updateServiceAgreementsLastProofEpoch,
        ]);
    }

    async calculateRank(blockchain, keyword, hashFunctionId, r2) {
        const neighbourhood = await this.shardingTableService.findNeighbourhood(
            blockchain,
            keyword,
            r2,
            hashFunctionId,
            true,
        );

        const peerId = this.networkModuleManager.getPeerId().toB58String();
        if (!neighbourhood.some((node) => node.peerId === peerId)) {
            return;
        }

        const scores = await Promise.all(
            neighbourhood.map(async (node) => ({
                score: await this.serviceAgreementService.calculateScore(
                    node.peerId,
                    blockchain,
                    keyword,
                    hashFunctionId,
                ),
                peerId: node.peerId,
            })),
        );

        scores.sort((a, b) => b.score - a.score);

        return scores.findIndex((node) => node.peerId === peerId);
    }

    async isEligibleForRewards(blockchain, agreementId, epoch, stateIndex, r0) {
        const identityId = await this.blockchainModuleManager.getIdentityId(blockchain);
        const commits = await this.blockchainModuleManager.getTopCommitSubmissions(
            blockchain,
            agreementId,
            epoch,
            stateIndex,
        );

        for (const commit of commits.slice(0, r0)) {
            if (Number(commit.identityId) === identityId && Number(commit.score) !== 0) {
                return true;
            }
        }

        return false;
    }

    async scheduleSubmitCommitCommand(agreement) {
        const commandData = {
            operationId: this.operationIdService.generateId(),
            blockchain: agreement.blockchainId,
            contract: agreement.assetStorageContractAddress,
            tokenId: agreement.tokenId,
            keyword: agreement.keyword,
            hashFunctionId: agreement.hashFunctionId,
            epoch: agreement.currentEpoch,
            agreementId: agreement.agreementId,
            stateIndex: agreement.stateIndex,
        };

        await this.commandExecutor.add({
            name: 'submitCommitCommand',
            sequence: [],
            retries: COMMAND_RETRIES.SUBMIT_COMMIT,
            data: commandData,
            transactional: false,
        });
    }

    async scheduleSubmitProofsCommand(agreement) {
        const commandData = {
            operationId: this.operationIdService.generateId(),
            blockchain: agreement.blockchainId,
            contract: agreement.assetStorageContractAddress,
            tokenId: agreement.tokenId,
            keyword: agreement.keyword,
            hashFunctionId: agreement.hashFunctionId,
            epoch: agreement.currentEpoch,
            agreementId: agreement.agreementId,
            assertionId: agreement.assertionId,
            stateIndex: agreement.stateIndex,
        };

        return this.commandExecutor.add({
            name: 'submitProofsCommand',
            sequence: [],
            data: commandData,
            retries: COMMAND_RETRIES.SUBMIT_PROOFS,
            transactional: false,
        });
    }

    async calculateTotalTransactions(
        blockchain,
        commitWindowDurationPerc,
        proofWindowDurationPerc,
        commandPeriod,
    ) {
        const epochLength = await this.blockchainModuleManager.getEpochLength(blockchain);

        const commitWindowDuration = (epochLength * commitWindowDurationPerc) / 100;
        const proofWindowDuration = (epochLength * proofWindowDurationPerc) / 100;

        const totalTransactionTime = Math.min(commitWindowDuration, proofWindowDuration);

        const blockTime = this.blockchainModuleManager.getBlockTimeMillis(blockchain) / 1000;
        const timePerTransaction = blockTime * TRANSACTION_CONFIRMATIONS;

        const totalTransactions = Math.floor(totalTransactionTime / timePerTransaction);

        const epochChecksInWindow = Math.floor(totalTransactionTime / (commandPeriod / 1000));

        const transactionsPerEpochCheck = Math.floor(totalTransactions / epochChecksInWindow);

        return transactionsPerEpochCheck;
    }

    calculateCommandPeriod() {
        const devEnvironment =
            process.env.NODE_ENV === 'development' || process.env.NODE_ENV === 'test';

        return devEnvironment ? 30_000 : 120_000;
    }

    /**
     * Recover system from failure
     * @param command
     * @param error
     */
    async recover(command, error) {
        this.logger.warn(`Failed to execute ${command.name}; Error: ${error.message}`);

        return Command.repeat();
    }

    /**
     * Builds default epochCheckCommand
     * @param map
     * @returns {{add, data: *, delay: *, deadline: *}}
     */
    default(map) {
        const command = {
            name: 'epochCheckCommand',
            data: {},
            transactional: false,
            period: this.calculateCommandPeriod(),
        };
        Object.assign(command, map);
        return command;
    }
}

export default EpochCheckCommand;<|MERGE_RESOLUTION|>--- conflicted
+++ resolved
@@ -25,12 +25,10 @@
     }
 
     async execute(command) {
-<<<<<<< HEAD
         if (this.config.assetSync.enabled) {
             return Command.empty();
         }
 
-=======
         const migrationExecuted = await MigrationExecutor.migrationAlreadyExecuted(
             'ualExtensionTripleStoreMigration',
             this.fileService,
@@ -42,7 +40,6 @@
             return Command.repeat();
         }
         this.logger.info('Starting epoch check command');
->>>>>>> 5943c8b9
         const operationId = this.operationIdService.generateId();
         this.operationIdService.emitChangeEvent(
             OPERATION_ID_STATUS.COMMIT_PROOF.EPOCH_CHECK_START,
