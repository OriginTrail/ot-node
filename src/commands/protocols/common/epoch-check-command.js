/* eslint-disable no-await-in-loop */
import Command from '../../command.js';
import { COMMAND_RETRIES, TRANSACTION_CONFIRMATIONS } from '../../../constants/constants.js';

class EpochCheckCommand extends Command {
    constructor(ctx) {
        super(ctx);
        this.commandExecutor = ctx.commandExecutor;
        this.repositoryModuleManager = ctx.repositoryModuleManager;
        this.networkModuleManager = ctx.networkModuleManager;
        this.shardingTableService = ctx.shardingTableService;
        this.blockchainModuleManager = ctx.blockchainModuleManager;
        this.serviceAgreementService = ctx.serviceAgreementService;
    }

    async execute(command) {
        await Promise.all(
            this.blockchainModuleManager.getImplementationNames().map(async (blockchain) => {
                const commitWindowDurationPerc =
                    await this.blockchainModuleManager.getCommitWindowDurationPerc(blockchain);
                const proofWindowDurationPerc =
                    await this.blockchainModuleManager.getProofWindowDurationPerc(blockchain);
                const totalTransactions = await this.calculateTotalTransactions(
                    blockchain,
                    commitWindowDurationPerc,
                    proofWindowDurationPerc,
                    command.period,
                );
                await Promise.all([
                    this.scheduleSubmitCommitCommands(
                        blockchain,
                        Math.floor(totalTransactions / 2),
                        commitWindowDurationPerc,
                    ),
                    this.scheduleCalculateProofsCommands(
                        blockchain,
                        Math.ceil(totalTransactions / 2),
                        proofWindowDurationPerc,
                    ),
                ]);
            }),
        );
        return Command.repeat();
    }

    async scheduleSubmitCommitCommands(blockchain, maxTransactions, commitWindowDurationPerc) {
        const timestamp = await this.blockchainModuleManager.getBlockchainTimestamp(blockchain);
        const eligibleAgreementForSubmitCommit =
            await this.repositoryModuleManager.getEligibleAgreementsForSubmitCommit(
                timestamp,
                blockchain,
                commitWindowDurationPerc,
            );

        const r0 = await this.blockchainModuleManager.getR0(blockchain);
        const r2 = await this.blockchainModuleManager.getR2(blockchain);

        const scheduleSubmitCommitCommands = [];
        const updateServiceAgreementsLastCommitEpoch = [];
        for (const serviceAgreement of eligibleAgreementForSubmitCommit) {
            if (scheduleSubmitCommitCommands.length >= maxTransactions) break;

            const rank = await this.calculateRank(
                blockchain,
                serviceAgreement.keyword,
<<<<<<< HEAD
                serviceAgreement.hashFunctionId,
=======
                serviceAgreement.hash_function_id,
                r2,
>>>>>>> 28110af7
            );

            updateServiceAgreementsLastCommitEpoch.push(
                this.repositoryModuleManager.updateServiceAgreementLastCommitEpoch(
                    serviceAgreement.agreement_id,
                    serviceAgreement.current_epoch,
                ),
            );

            if (rank == null) {
                this.logger.trace(
<<<<<<< HEAD
                    `Calculated rank: ${
                        rank + 1
                    } lower than R0: ${r0}. Scheduling submit commit command for agreement id: ${
                        serviceAgreement.agreementId
                    }`,
                );
                scheduleSubmitCommitCommands.push(
                    this.scheduleSubmitCommitCommand(serviceAgreement),
=======
                    `Node not in R2: ${r2} for agreement id: ${serviceAgreement.agreement_id}. Skipping scheduling submit commit command-`,
>>>>>>> 28110af7
                );
                continue;
            }

            if (rank >= r0) {
                this.logger.trace(
<<<<<<< HEAD
                    `Calculated rank: ${
                        rank + 1
                    } higher than R0: ${r0}. Skipping scheduling submit commit command for agreement id: ${
                        serviceAgreement.agreementId
                    }`,
=======
                    `Calculated rank: ${rank + 1}. Node not in R0: ${r0} for agreement id: ${
                        serviceAgreement.agreement_id
                    }. Skipping scheduling submit commit command.`,
>>>>>>> 28110af7
                );
                continue;
            }

<<<<<<< HEAD
            updateServiceAgreementsLastCommitEpoch.push(
                this.repositoryModuleManager.updateServiceAgreementLastCommitEpoch(
                    serviceAgreement.agreementId,
                    serviceAgreement.currentEpoch,
                ),
=======
            this.logger.trace(
                `Calculated rank: ${rank + 1}. Node in R0: ${r0} for agreement id: ${
                    serviceAgreement.agreement_id
                }. Scheduling submit commit command.`,
>>>>>>> 28110af7
            );

            scheduleSubmitCommitCommands.push(this.scheduleSubmitCommitCommand(serviceAgreement));
        }
        await Promise.all([
            ...scheduleSubmitCommitCommands,
            ...updateServiceAgreementsLastCommitEpoch,
        ]);
    }

    async scheduleCalculateProofsCommands(blockchain, maxTransactions, proofWindowDurationPerc) {
        const timestamp = await this.blockchainModuleManager.getBlockchainTimestamp(blockchain);
        const eligibleAgreementsForSubmitProofs =
            await this.repositoryModuleManager.getEligibleAgreementsForSubmitProof(
                timestamp,
                blockchain,
                proofWindowDurationPerc,
            );
        const scheduleSubmitProofCommands = [];
        const updateServiceAgreementsLastProofEpoch = [];
        for (const serviceAgreement of eligibleAgreementsForSubmitProofs) {
            if (scheduleSubmitProofCommands.length >= maxTransactions) break;

            const eligibleForReward = await this.isEligibleForRewards(
                blockchain,
                serviceAgreement.agreementId,
                serviceAgreement.currentEpoch,
                serviceAgreement.stateIndex,
            );
            if (eligibleForReward) {
                this.logger.trace(
                    `Node is eligible for rewards for agreement id: ${serviceAgreement.agreementId}. Scheduling submit proof command.`,
                );

                scheduleSubmitProofCommands.push(
                    this.scheduleSubmitProofsCommand(serviceAgreement),
                );
            } else {
                this.logger.trace(
                    `Node is not eligible for rewards for agreement id: ${serviceAgreement.agreementId}. Skipping scheduling submit proof command.`,
                );
            }
            updateServiceAgreementsLastProofEpoch.push(
                this.repositoryModuleManager.updateServiceAgreementLastProofEpoch(
                    serviceAgreement.agreementId,
                    serviceAgreement.currentEpoch,
                ),
            );
        }
        await Promise.all([
            ...scheduleSubmitProofCommands,
            ...updateServiceAgreementsLastProofEpoch,
        ]);
    }

    async calculateRank(blockchain, keyword, hashFunctionId, r2) {
        const neighbourhood = await this.shardingTableService.findNeighbourhood(
            blockchain,
            keyword,
            r2,
            hashFunctionId,
            true,
        );

        const peerId = this.networkModuleManager.getPeerId().toB58String();
        if (!neighbourhood.some((node) => node.peer_id === peerId)) {
            return;
        }

        const scores = await Promise.all(
            neighbourhood.map(async (node) => ({
                score: await this.serviceAgreementService.calculateScore(
                    node.peerId,
                    blockchain,
                    keyword,
                    hashFunctionId,
                ),
                peerId: node.peerId,
            })),
        );

        scores.sort((a, b) => b.score - a.score);

        return scores.findIndex((node) => node.peerId === peerId);
    }

    async isEligibleForRewards(blockchain, agreementId, epoch, stateIndex) {
        const r0 = await this.blockchainModuleManager.getR0(blockchain);
        const identityId = await this.blockchainModuleManager.getIdentityId(blockchain);
        const commits = await this.blockchainModuleManager.getTopCommitSubmissions(
            blockchain,
            agreementId,
            epoch,
            stateIndex,
        );

        for (const commit of commits.slice(0, r0)) {
            if (Number(commit.identityId) === identityId && Number(commit.score) !== 0) {
                return true;
            }
        }

        return false;
    }

    async scheduleSubmitCommitCommand(agreement) {
        const commandData = {
            blockchain: agreement.blockchainId,
            contract: agreement.assetStorageContractAddress,
            tokenId: agreement.tokenId,
            keyword: agreement.keyword,
            hashFunctionId: agreement.hashFunctionId,
            epoch: agreement.currentEpoch,
            agreementId: agreement.agreementId,
            stateIndex: agreement.stateIndex,
        };

        await this.commandExecutor.add({
            name: 'submitCommitCommand',
            sequence: [],
            retries: COMMAND_RETRIES.SUBMIT_COMMIT,
            data: commandData,
            transactional: false,
        });
    }

    async scheduleSubmitProofsCommand(agreement) {
        const commandData = {
            blockchain: agreement.blockchainId,
            contract: agreement.assetStorageContractAddress,
            tokenId: agreement.tokenId,
            keyword: agreement.keyword,
            hashFunctionId: agreement.hashFunctionId,
            epoch: agreement.currentEpoch,
            agreementId: agreement.agreementId,
            assertionId: agreement.assertionId,
            stateIndex: agreement.stateIndex,
        };

        return this.commandExecutor.add({
            name: 'submitProofsCommand',
            sequence: [],
            data: commandData,
            retries: COMMAND_RETRIES.SUBMIT_PROOFS,
            transactional: false,
        });
    }

    async calculateTotalTransactions(
        blockchain,
        commitWindowDurationPerc,
        proofWindowDurationPerc,
        commandPeriod,
    ) {
        const epochLength = await this.blockchainModuleManager.getEpochLength(blockchain);

        const commitWindowDuration = (epochLength * commitWindowDurationPerc) / 100;
        const proofWindowDuration = (epochLength * proofWindowDurationPerc) / 100;

        const totalTransactionTime = Math.min(commitWindowDuration, proofWindowDuration);

        const blockTime = this.blockchainModuleManager.getBlockTimeMillis(blockchain) / 1000;
        const timePerTransaction = blockTime * TRANSACTION_CONFIRMATIONS;

        const totalTransactions = Math.floor(totalTransactionTime / timePerTransaction);

        const epochChecksInWindow = Math.floor(totalTransactionTime / (commandPeriod / 1000));

        const transactionsPerEpochCheck = Math.floor(totalTransactions / epochChecksInWindow);

        return transactionsPerEpochCheck;
    }

    calculateCommandPeriod() {
        const devEnvironment =
            process.env.NODE_ENV === 'development' || process.env.NODE_ENV === 'test';

        return devEnvironment ? 30_000 : 120_000;
    }

    /**
     * Recover system from failure
     * @param command
     * @param error
     */
    async recover(command, error) {
        this.logger.warn(`Failed to execute ${command.name}: error: ${error.message}`);

        return Command.repeat();
    }

    /**
     * Builds default epochCheckCommand
     * @param map
     * @returns {{add, data: *, delay: *, deadline: *}}
     */
    default(map) {
        const command = {
            name: 'epochCheckCommand',
            data: {},
            transactional: false,
            period: this.calculateCommandPeriod(),
        };
        Object.assign(command, map);
        return command;
    }
}

export default EpochCheckCommand;<|MERGE_RESOLUTION|>--- conflicted
+++ resolved
@@ -63,12 +63,8 @@
             const rank = await this.calculateRank(
                 blockchain,
                 serviceAgreement.keyword,
-<<<<<<< HEAD
                 serviceAgreement.hashFunctionId,
-=======
-                serviceAgreement.hash_function_id,
                 r2,
->>>>>>> 28110af7
             );
 
             updateServiceAgreementsLastCommitEpoch.push(
@@ -80,51 +76,24 @@
 
             if (rank == null) {
                 this.logger.trace(
-<<<<<<< HEAD
-                    `Calculated rank: ${
-                        rank + 1
-                    } lower than R0: ${r0}. Scheduling submit commit command for agreement id: ${
-                        serviceAgreement.agreementId
-                    }`,
-                );
-                scheduleSubmitCommitCommands.push(
-                    this.scheduleSubmitCommitCommand(serviceAgreement),
-=======
-                    `Node not in R2: ${r2} for agreement id: ${serviceAgreement.agreement_id}. Skipping scheduling submit commit command-`,
->>>>>>> 28110af7
+                    `Node not in R2: ${r2} for agreement id: ${serviceAgreement.agreementId}. Skipping scheduling submit commit command.`,
                 );
                 continue;
             }
 
             if (rank >= r0) {
                 this.logger.trace(
-<<<<<<< HEAD
-                    `Calculated rank: ${
-                        rank + 1
-                    } higher than R0: ${r0}. Skipping scheduling submit commit command for agreement id: ${
+                    `Calculated rank: ${rank + 1}. Node not in R0: ${r0} for agreement id: ${
                         serviceAgreement.agreementId
-                    }`,
-=======
-                    `Calculated rank: ${rank + 1}. Node not in R0: ${r0} for agreement id: ${
-                        serviceAgreement.agreement_id
                     }. Skipping scheduling submit commit command.`,
->>>>>>> 28110af7
                 );
                 continue;
             }
 
-<<<<<<< HEAD
-            updateServiceAgreementsLastCommitEpoch.push(
-                this.repositoryModuleManager.updateServiceAgreementLastCommitEpoch(
-                    serviceAgreement.agreementId,
-                    serviceAgreement.currentEpoch,
-                ),
-=======
             this.logger.trace(
                 `Calculated rank: ${rank + 1}. Node in R0: ${r0} for agreement id: ${
-                    serviceAgreement.agreement_id
+                    serviceAgreement.agreementId
                 }. Scheduling submit commit command.`,
->>>>>>> 28110af7
             );
 
             scheduleSubmitCommitCommands.push(this.scheduleSubmitCommitCommand(serviceAgreement));
