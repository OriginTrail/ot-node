import Command from '../../command.js';
import { OPERATION_ID_STATUS } from '../../../constants/constants.js';

class FindNodesCommand extends Command {
    constructor(ctx) {
        super(ctx);
        this.networkModuleManager = ctx.networkModuleManager;
    }

    /**
     * Executes command and produces one or more events
     * @param command
     */
    async execute(command) {
        const { keyword, operationId, minimumAckResponses, networkProtocol, errorType } =
            command.data;

        this.errorType = errorType;
        this.logger.debug(`Searching for closest node(s) for keyword ${keyword}`);

<<<<<<< HEAD
        const closestNodes = await this.findNodes(keyword, networkProtocol, operationId);
=======
        await this.operationIdService.updateOperationIdStatus(
            operationId,
            OPERATION_ID_STATUS.FIND_NODES_START,
        );

        const {
            nodes: closestNodes,
            differences,
            routingTableSize,
        } = await this.networkModuleManager.findNodes(keyword, networkProtocol);

        await this.operationIdService.updateOperationIdStatusWithValues(
            operationId,
            OPERATION_ID_STATUS.FIND_NODES_END,
            differences,
            routingTableSize,
        );
>>>>>>> e6d450b5

        this.logger.debug(`Found ${closestNodes.length} node(s) for keyword ${keyword}`);

        const batchSize = 2 * minimumAckResponses;
        if (closestNodes.length < batchSize) {
            this.handleError(
                operationId,
                `Unable to find enough nodes for ${networkProtocol}. Minimum number of nodes required: ${batchSize}`,
                this.errorType,
                true,
            );
            return Command.empty();
        }

        return this.continueSequence(
            {
                ...command.data,
                batchSize,
                leftoverNodes: closestNodes,
            },
            command.sequence,
        );
    }

    async findNodes(keyword, networkProtocol, operationId) {
        await this.operationIdService.updateOperationIdStatus(
            operationId,
            OPERATION_ID_STATUS.FIND_NODES_START,
        );

        const closestNodes = await this.networkModuleManager.findNodes(keyword, networkProtocol);

        await this.operationIdService.updateOperationIdStatus(
            operationId,
            OPERATION_ID_STATUS.FIND_NODES_END,
        );

        return closestNodes;
    }

    /**
     * Builds default findNodesCommand
     * @param map
     * @returns {{add, data: *, delay: *, deadline: *}}
     */
    default(map) {
        const command = {
            name: 'findNodesCommand',
            delay: 0,
            transactional: false,
        };
        Object.assign(command, map);
        return command;
    }
}

export default FindNodesCommand;<|MERGE_RESOLUTION|>--- conflicted
+++ resolved
@@ -18,27 +18,7 @@
         this.errorType = errorType;
         this.logger.debug(`Searching for closest node(s) for keyword ${keyword}`);
 
-<<<<<<< HEAD
         const closestNodes = await this.findNodes(keyword, networkProtocol, operationId);
-=======
-        await this.operationIdService.updateOperationIdStatus(
-            operationId,
-            OPERATION_ID_STATUS.FIND_NODES_START,
-        );
-
-        const {
-            nodes: closestNodes,
-            differences,
-            routingTableSize,
-        } = await this.networkModuleManager.findNodes(keyword, networkProtocol);
-
-        await this.operationIdService.updateOperationIdStatusWithValues(
-            operationId,
-            OPERATION_ID_STATUS.FIND_NODES_END,
-            differences,
-            routingTableSize,
-        );
->>>>>>> e6d450b5
 
         this.logger.debug(`Found ${closestNodes.length} node(s) for keyword ${keyword}`);
 
@@ -69,11 +49,17 @@
             OPERATION_ID_STATUS.FIND_NODES_START,
         );
 
-        const closestNodes = await this.networkModuleManager.findNodes(keyword, networkProtocol);
+        const {
+            nodes: closestNodes,
+            differences,
+            routingTableSize,
+        } = await this.networkModuleManager.findNodes(keyword, networkProtocol);
 
-        await this.operationIdService.updateOperationIdStatus(
+        await this.operationIdService.updateOperationIdStatusWithValues(
             operationId,
             OPERATION_ID_STATUS.FIND_NODES_END,
+            differences,
+            routingTableSize,
         );
 
         return closestNodes;
