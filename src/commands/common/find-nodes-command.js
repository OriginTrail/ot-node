--- conflicted
+++ resolved
@@ -55,7 +55,6 @@
         const commandData = command.data;
         commandData.nodes = nodes.slice(0, this.config.minimumReplicationFactor);
 
-<<<<<<< HEAD
         if (this.config.minimumReplicationFactor < nodes.length) {
             commandData.leftoverNodes = nodes.slice(this.config.minimumReplicationFactor);
         } else {
@@ -64,12 +63,6 @@
         this.logger.debug(
             `Trying to replicate to first batch of ${commandData.nodes.length} nodes, leftover for retry: ${commandData.leftoverNodes.length}`,
         );
-        await this.handlerIdService.updateHandlerIdStatus(
-            handlerId,
-            HANDLER_ID_STATUS.FIND_NODES_END,
-        );
-=======
->>>>>>> d3de82b1
         return this.continueSequence(commandData, command.sequence);
     }
 
