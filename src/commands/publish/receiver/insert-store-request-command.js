--- conflicted
+++ resolved
@@ -1,6 +1,5 @@
 const Command = require('../../command');
-const { ERROR_TYPE, NETWORK_PROTOCOLS } = require('../../../constants/constants');
-const constants = require('../../../constants/constants');
+const { ERROR_TYPE } = require('../../../constants/constants');
 
 class InsertStoreRequestCommand extends Command {
     constructor(ctx) {
@@ -43,27 +42,12 @@
     }
 
     async handleError(handlerId, errorMessage, errorName, markFailed, commandData) {
-<<<<<<< HEAD
-        this.logger.error({
-            msg: errorMessage,
-        });
-
-        const messageType = constants.NETWORK_MESSAGE_TYPES.RESPONSES.NACK;
-        const messageData = {};
-        await this.networkModuleManager.sendMessageResponse(
-            NETWORK_PROTOCOLS.STORE,
-            commandData.remotePeerId,
-            messageType,
-            handlerId,
-            messageData,
-=======
         await this.publishService.handleReceiverCommandError(
             handlerId,
             errorMessage,
             errorName,
             markFailed,
             commandData,
->>>>>>> 5dc6c668
         );
         return Command.empty();
     }
