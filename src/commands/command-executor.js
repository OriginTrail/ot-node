import async from 'async';
import Command from './command.js';
import {
    PERMANENT_COMMANDS,
    MAX_COMMAND_DELAY_IN_MILLS,
    DEFAULT_COMMAND_REPEAT_INTERVAL_IN_MILLS,
    COMMAND_STATUS,
    DEFAULT_COMMAND_DELAY_IN_MILLS,
    COMMAND_QUEUE_PARALLELISM,
} from '../constants/constants.js';

/**
 * Queues and processes commands
 */
class CommandExecutor {
    constructor(ctx) {
        this.logger = ctx.logger;
        this.commandResolver = ctx.commandResolver;
        this.started = false;

        this.repositoryModuleManager = ctx.repositoryModuleManager;
        this.verboseLoggingEnabled = ctx.config.commandExecutorVerboseLoggingEnabled;

        this.queue = async.queue((command, callback = () => {}) => {
            this._execute(command)
                .then((result) => {
                    callback(result);
                })
                .catch((error) => {
                    this.logger.error(
                        `Something went really wrong! OT-node shutting down... ${error}`,
                    );
                    process.exit(1);
                });
        }, COMMAND_QUEUE_PARALLELISM);
    }

    /**
     * Initialize executor
     * @returns {Promise<void>}
     */
    async init() {
        await Promise.all(PERMANENT_COMMANDS.map((command) => this._startDefaultCommand(command)));

        if (this.verboseLoggingEnabled) {
            this.logger.trace('Command executor has been initialized...');
        }
    }

    /**
     * Starts the command executor
     * @return {Promise<void>}
     */
    async start() {
        this.started = true;
        if (this.verboseLoggingEnabled) {
            this.logger.trace('Command executor has been started...');
        }
    }

    /**
     * Executes commands
     * @param command Command
     */
    async _execute(executeCommand) {
        const command = executeCommand;
        const now = Date.now();
        await this._update(command, {
            startedAt: now,
        });

        if (this.verboseLoggingEnabled) {
            this.logger.trace(`Command ${command.name} and ID ${command.id} started.`);
        }

        const handler = this.commandResolver.resolve(command.name);
        if (!handler) {
            this.logger.warn(`Command '${command.name}' will not be executed.`);
            await this._update(command, {
                status: COMMAND_STATUS.UNKNOWN,
            });
            return;
        }
        if (command.deadlineAt && now > command.deadlineAt) {
            this.logger.warn(`Command ${command.name} and ID ${command.id} is too late...`);
            await this._update(command, {
                status: COMMAND_STATUS.EXPIRED,
            });
            try {
                const result = await handler.expired(command);
                if (result?.commands) {
                    await Promise.all(result.commands.map((c) => this.add(c, c.delay, true)));
                }
            } catch (e) {
                this.logger.warn(
                    `Failed to handle expired callback for command ${command.name} and ID ${command.id}`,
                );
            }
            return;
        }

        const waitMs = command.readyAt + command.delay - now;
        if (waitMs > 0) {
            if (this.verboseLoggingEnabled) {
                this.logger.trace(
                    `Command ${command.name} with ID ${command.id} should be delayed`,
                );
            }
            await this.add(command, Math.min(waitMs, MAX_COMMAND_DELAY_IN_MILLS), false);
            return;
        }

        try {
            const processResult = await this._process(async (transaction) => {
                await this._update(
                    command,
                    {
                        status: COMMAND_STATUS.STARTED,
                    },
                    transaction,
                );

                command.data = handler.unpack(command.data);
                let result = await handler.execute(command, transaction);
                if (result.repeat) {
                    await this._update(
                        command,
                        {
                            status: COMMAND_STATUS.REPEATING,
                        },
                        transaction,
                    );

                    command.data = handler.pack(command.data);

                    const period = command.period ?? DEFAULT_COMMAND_REPEAT_INTERVAL_IN_MILLS;
                    await this.add(command, period, false);
                    return Command.repeat();
                }

                if (result.retry) {
                    result = await this._handleRetry(command, handler);
                    if (result.retry) {
                        return result;
                    }
                }

                const children = result.commands.map((c) => {
                    const newCommand = c;
                    newCommand.parentId = command.id;
                    return newCommand;
                });

                await Promise.all(children.map((e) => this._insert(e, transaction)));
                await this._update(
                    command,
                    {
                        status: COMMAND_STATUS.COMPLETED,
                    },
                    transaction,
                );
                return {
                    children,
                };
            }, command.transactional);

            if (!processResult.repeat && !processResult.retry) {
                if (this.verboseLoggingEnabled) {
                    this.logger.trace(`Command ${command.name} and ID ${command.id} processed.`);
                }
                const addPromises = [];
                processResult.children.forEach((e) =>
                    addPromises.push(this.add(e, e.delay, false)),
                );
                await Promise.all(addPromises);
            }
        } catch (e) {
            if (this.verboseLoggingEnabled) {
                this.logger.trace(
                    `Failed to process command ${command.name} and ID ${command.id}. ${e}.\n${e.stack}`,
                );
            }

            try {
                const result = await this._handleError(command, handler, e);
                if (result && result.repeat) {
<<<<<<< HEAD
                    // result.commands.forEach((c) => this.add(c, c.delay, true));
=======
>>>>>>> 42f8807c
                    await this._update(command, {
                        status: COMMAND_STATUS.REPEATING,
                    });

                    command.data = handler.pack(command.data);

                    const period = command.period
                        ? command.period
                        : DEFAULT_COMMAND_REPEAT_INTERVAL_IN_MILLS;
                    await this.add(command, period, false);
                    return Command.repeat();
                }
            } catch (error) {
                this.logger.warn(
                    `Failed to handle error callback for command ${command.name} and ID ${command.id}, error: ${error.message}`,
                );
            }
        }
    }

    /**
     * Process command using transaction or not
     * @param execFn
     * @param transactional
     * @returns {Promise<*>}
     * @private
     */
    async _process(execFn, transactional) {
        if (transactional) {
            return this.repositoryModuleManager.transaction(execFn);
        }
        return execFn(null);
    }

    /**
     * Starts the default command by name
     * @param name - Command name
     * @return {Promise<void>}
     * @private
     */
    async _startDefaultCommand(name) {
        await this._delete(name);
        const handler = this.commandResolver.resolve(name);
        if (!handler) {
            this.logger.warn(`Command '${name}' will not be executed.`);
            return;
        }
        await this.add(handler.default(), DEFAULT_COMMAND_DELAY_IN_MILLS, true);
        if (this.verboseLoggingEnabled) {
            this.logger.trace(`Permanent command ${name} created.`);
        }
    }

    /**
     * Adds single command to queue
     * @param command
     * @param delay
     * @param insert
     */
    async add(addCommand, addDelay, insert = true) {
        let command = addCommand;
        let delay = addDelay ?? 0;

        if (delay > MAX_COMMAND_DELAY_IN_MILLS) {
            if (command.readyAt == null) {
                command.readyAt = Date.now();
            }
            command.readyAt += delay;
            delay = MAX_COMMAND_DELAY_IN_MILLS;
        }

        if (insert) {
            command = await this._insert(command);
        }
        if (delay) {
            setTimeout(
                (timeoutCommand) => {
                    this.queue.push(timeoutCommand);
                },
                delay,
                command,
            );
        } else {
            this.queue.push(command);
        }
    }

    /**
     * Handles command retry
     * @param command
     * @param handler
     * @private
     */
    async _handleRetry(retryCommand, handler) {
        const command = retryCommand;
        if (command.retries > 1) {
            command.data = handler.pack(command.data);
            await this._update(command, {
                status: COMMAND_STATUS.PENDING,
                retries: command.retries - 1,
            });
            const period = command.period ?? 0;
            const delay = command.delay ?? 0;
            await this.add(command, period + delay, false);
            return Command.retry();
        }
        await handler.retryFinished(command);
        return Command.empty();
    }

    /**
     * Handles command error
     * @param command
     * @param handler
     * @param err
     * @return {Promise<void>}
     * @private
     */
    async _handleError(command, handler, err) {
        if (command.retries > 0) {
            await this._update(command, {
                retries: command.retries - 1,
            });
            const period = command.period ?? 0;
            const delay = command.delay ?? 0;
            await this.add(command, period + delay, false);
        } else {
            try {
                await this._update(command, {
                    status: COMMAND_STATUS.FAILED,
                    message: err.message,
                });
                this.logger.warn(`Error in command: ${command.name}, error: ${err.message}`);
                return await handler.recover(command, err);
            } catch (e) {
                this.logger.warn(`Failed to recover command ${command.name} and ID ${command.id}`);
            }
        }
    }

    /**
     * Inserts command in the db
     * @param command
     * @param transaction
     * @return {Promise<void>}
     * @private
     */
    async _insert(insertCommand, transaction = null) {
        const command = insertCommand;
        if (!command.name) {
            [command.name] = command.sequence;
            command.sequence = command.sequence.slice(1);
        }
        if (!command.readyAt) {
            command.readyAt = Date.now(); // take current time
        }
        if (command.delay == null) {
            command.delay = 0;
        }
        if (!command.transactional) {
            command.transactional = 0;
        }
        if (!command.data) {
            const commandInstance = this.commandResolver.resolve(command.name);
            if (commandInstance) {
                command.data = commandInstance.pack(command.data);
            }
        }
        command.status = COMMAND_STATUS.PENDING;
        const opts = {};
        if (transaction != null) {
            opts.transaction = transaction;
        }
        const model = await this.repositoryModuleManager.createCommand(command, opts);
        command.id = model.id;
        return command;
    }

    /**
     * Delete command from database
     * @param name
     * @returns {Promise<void>}
     * @private
     */
    async _delete(name) {
        await this.repositoryModuleManager.destroyCommand(name);
    }

    /**
     * Updates command in the db
     * @param command
     * @param update
     * @param transaction
     * @return {Promise<void>}
     * @private
     */
    async _update(command, update, transaction = null) {
        Object.assign(command, update);
        const opts = {
            returning: true,
            where: {
                id: command.id,
            },
        };
        if (transaction) {
            opts.transaction = transaction;
        }
        await this.repositoryModuleManager.updateCommand(update, opts);
    }

    /**
     * Replays pending commands from the database
     * @returns {Promise<void>}
     */
    async replay() {
        this.logger.info('Replay pending/started commands from the database...');
        const pendingCommands = await this.repositoryModuleManager.getCommandsWithStatus(
            [COMMAND_STATUS.PENDING, COMMAND_STATUS.STARTED, COMMAND_STATUS.REPEATING],
            PERMANENT_COMMANDS,
        );

        const commands = [];
        for (const command of pendingCommands) {
            if (!command?.parentId) {
                continue;
            }

            // eslint-disable-next-line no-await-in-loop
            const parent = await this.repositoryModuleManager.getCommandWithId(command.parentId);
            if (parent && parent.status !== 'COMPLETED') {
                continue;
            }
            commands.push(command);
        }

        const adds = [];
        for (const commandModel of commands) {
            const queued = this.queue.workersList().find((e) => e.data.id === commandModel.id);
            if (!queued) {
                const command = {
                    id: commandModel.id,
                    name: commandModel.name,
                    data: commandModel.data,
                    readyAt: commandModel.readyAt,
                    delay: commandModel.delay,
                    startedAt: commandModel.startedAt,
                    deadlineAt: commandModel.deadlineAt,
                    period: commandModel.period,
                    status: commandModel.status,
                    message: commandModel.message,
                    parentId: commandModel.parentId,
                    transactional: commandModel.transactional,
                    retries: commandModel.retries,
                    sequence: commandModel.sequence,
                };
                adds.push(this.add(command, 0, false));
            }
        }

        await Promise.all(adds);
    }
}

export default CommandExecutor;<|MERGE_RESOLUTION|>--- conflicted
+++ resolved
@@ -184,10 +184,6 @@
             try {
                 const result = await this._handleError(command, handler, e);
                 if (result && result.repeat) {
-<<<<<<< HEAD
-                    // result.commands.forEach((c) => this.add(c, c.delay, true));
-=======
->>>>>>> 42f8807c
                     await this._update(command, {
                         status: COMMAND_STATUS.REPEATING,
                     });
