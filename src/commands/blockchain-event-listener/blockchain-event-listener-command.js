--- conflicted
+++ resolved
@@ -495,15 +495,10 @@
                 contract: assetContract,
                 tokenId,
                 merkleRoot: state,
-<<<<<<< HEAD
-                assertion: data.assertion,
-                cachedMerkleRoot: data.merkleRoot,
-                remotePeerId: data.remotePeerId,
+                remotePeerId: cachedData.remotePeerId,
                 publishOperationId,
-=======
                 assertion: cachedData.assertion,
                 cachedMerkleRoot: cachedData.merkleRoot,
->>>>>>> 174ed934
             },
             transactional: false,
         });
