import Command from '../command.js';
import {
    CONTRACTS,
    MONITORED_CONTRACT_EVENTS,
    CONTRACT_INDEPENDENT_EVENTS,
    ERROR_TYPE,
    OPERATION_ID_STATUS,
    MONITORED_CONTRACTS,
    MONITORED_EVENTS,
} from '../../constants/constants.js';

class BlockchainEventListenerCommand extends Command {
    constructor(ctx) {
        super(ctx);
        this.blockchainModuleManager = ctx.blockchainModuleManager;
        this.repositoryModuleManager = ctx.repositoryModuleManager;
        this.ualService = ctx.ualService;
        this.shardingTableService = ctx.shardingTableService;
        this.blockchainEventsService = ctx.blockchainEventsService;
        this.fileService = ctx.fileService;
        this.operationIdService = ctx.operationIdService;
        this.networkModuleManager = ctx.networkModuleManager;
        this.commandExecutor = ctx.commandExecutor;

        this.invalidatedContracts = new Set();

        this.errorType = ERROR_TYPE.BLOCKCHAIN_EVENT_LISTENER_ERROR;
    }

    async execute(command) {
        const { blockchainId } = command.data;

        const repositoryTransaction = await this.repositoryModuleManager.transaction();

        try {
            await this.fetchAndHandleBlockchainEvents(blockchainId, repositoryTransaction);
            await repositoryTransaction.commit();
        } catch (e) {
            this.logger.error(
                `Failed to fetch and process blockchain events for blockchain: ${blockchainId}. Error: ${e}`,
            );
            await repositoryTransaction.rollback();

            return Command.repeat();
        }

        await this.repositoryModuleManager.markAllBlockchainEventsAsProcessed(blockchainId);

        return Command.empty();
    }

    async fetchAndHandleBlockchainEvents(blockchainId, repositoryTransaction) {
        this.currentBlock = (await this.blockchainEventsService.getBlock(blockchainId)).number;
        const lastCheckedBlockRecord = await this.repositoryModuleManager.getLastCheckedBlock(
            blockchainId,
            { transaction: repositoryTransaction },
        );

        const { events: newEvents, eventsMissed } =
            await this.blockchainEventsService.getPastEvents(
                blockchainId,
                MONITORED_CONTRACTS,
                MONITORED_EVENTS,
                lastCheckedBlockRecord?.lastCheckedBlock ?? 0,
                this.currentBlock,
            );

        if (eventsMissed) {
            // TODO: Add some logic for missed events in the future
        }

        if (newEvents.length !== 0) {
            this.logger.trace(
                `Storing ${newEvents.length} new events for blockchain ${blockchainId} in the database.`,
            );
            await this.repositoryModuleManager.insertBlockchainEvents(newEvents, {
                transaction: repositoryTransaction,
            });
            await this.repositoryModuleManager.updateLastCheckedBlock(
                blockchainId,
                this.currentBlock,
                Date.now(),
                { transaction: repositoryTransaction },
            );
        }

        const unprocessedEvents =
            await this.repositoryModuleManager.getAllUnprocessedBlockchainEvents(
                blockchainId,
                MONITORED_EVENTS,
                { transaction: repositoryTransaction },
            );

        if (unprocessedEvents.length > 0) {
            this.logger.trace(
                `Handling ${unprocessedEvents.length} unprocessed blockchain events.`,
            );
        }

        this.independentEvents = [];
        this.dependentEvents = [];
        for (const event of unprocessedEvents) {
            if (this.isIndependentEvent(event.contract, event.event)) {
                this.independentEvents.push(event);
            } else {
                this.dependentEvents.push(event);
            }
        }

        this.dependentEvents.sort((a, b) => {
            if (a.blockNumber !== b.blockNumber) {
                return a.blockNumber - b.blockNumber;
            }
            if (a.transactionIndex !== b.transactionIndex) {
                return a.transactionIndex - b.transactionIndex;
            }
            return a.logIndex - b.logIndex;
        });

        await Promise.all([
            this.processIndependentEvents(repositoryTransaction),
            this.processDependentEvents(repositoryTransaction),
        ]);
    }

    isIndependentEvent(contractName, eventName) {
        const contractIndependentEvents = CONTRACT_INDEPENDENT_EVENTS[contractName] || [];
        return contractIndependentEvents.includes(eventName);
    }

    async processIndependentEvents(repositoryTransaction) {
        await Promise.all(
            this.independentEvents.map((event) => this.processEvent(event, repositoryTransaction)),
        );
    }

    async processDependentEvents(repositoryTransaction) {
        let index = 0;

        while (index < this.dependentEvents.length) {
            const event = this.dependentEvents[index];

            // Step 1: Handle invalidated contracts
            if (this.invalidatedContracts.has(event.contractAddress)) {
                this.logger.info(
                    `Skipping event ${event.event} for blockchain: ${event.blockchain}, ` +
                        `invalidated contract: ${event.contract} (${event.contractAddress})`,
                );

                this.dependentEvents.splice(index, 1); // Remove the invalidated event
                continue; // Restart the loop with the updated array
            }

            // Step 2: Handle new dependent events
            if (this.newDependentEvents?.length > 0) {
                this.logger.info(
                    `Adding ${this.newDependentEvents.length} new dependent events before processing.`,
                );

                // Merge new events into the unprocessed part of the array
                const combinedEvents = [
                    ...this.dependentEvents.slice(index), // Unprocessed events
                    ...this.newDependentEvents, // New events
                ].sort((a, b) => {
                    if (a.blockNumber !== b.blockNumber) {
                        return a.blockNumber - b.blockNumber;
                    }
                    if (a.transactionIndex !== b.transactionIndex) {
                        return a.transactionIndex - b.transactionIndex;
                    }
                    return a.logIndex - b.logIndex;
                });

                // Update dependentEvents: add back processed events + sorted combined events
                this.dependentEvents = [...this.dependentEvents.slice(0, index), ...combinedEvents];

                // Reset the new events buffer
                this.newDependentEvents = [];
            }

            // Step 3: Process the current event
            // eslint-disable-next-line no-await-in-loop
            await this.processEvent(event, repositoryTransaction);

            index += 1; // Move to the next event
        }

        // Clear invalidated contracts after processing
        this.invalidatedContracts.clear();
    }

    async processEvent(event, repositoryTransaction) {
        const handlerFunctionName = `handle${event.event}Event`;

        if (typeof this[handlerFunctionName] !== 'function') {
            this.logger.warn(`No handler for event type: ${event.event}`);
            return;
        }

        this.logger.trace(`Processing event ${event.event} in block ${event.blockNumber}.`);
        try {
            await this[handlerFunctionName](event, repositoryTransaction);
        } catch (error) {
            this.logger.error(
                `Error processing event ${event.event} in block ${event.blockNumber}: ${error.message}`,
            );
        }
    }

    async handleParameterChangedEvent(event) {
        const { blockchainId, contract, data } = event;
        const { parameterName, parameterValue } = JSON.parse(data);
        switch (contract) {
            case CONTRACTS.PARAMETERS_STORAGE:
                this.blockchainModuleManager.setContractCallCache(
                    blockchainId,
                    CONTRACTS.PARAMETERS_STORAGE,
                    parameterName,
                    parameterValue,
                );
                break;
            default:
                this.logger.warn(
                    `Unable to handle parameter changed event. Unknown contract name ${event.contract}`,
                );
        }
    }

    async handleNewContractEvent(event, repositoryTransaction) {
        const { contractName, newContractAddress } = JSON.parse(event.data);

        const blockchchainModuleContractAddress = this.blockchainModuleManager.getContractAddress(
            event.blockchain,
            contractName,
        );

        if (newContractAddress !== blockchchainModuleContractAddress) {
            this.blockchainModuleManager.initializeContract(
                event.blockchain,
                contractName,
                newContractAddress,
            );
        }

        const blockchainEventsServiceContractAddress =
            this.blockchainEventsService.getContractAddress(event.blockchain, contractName);

        if (
            blockchainEventsServiceContractAddress &&
            newContractAddress !== blockchainEventsServiceContractAddress
        ) {
            this.blockchainEventsService.updateContractAddress(
                event.blockchain,
                contractName,
                newContractAddress,
            );

            this.invalidatedContracts.add(blockchainEventsServiceContractAddress);

            await this.repositoryModuleManager.removeContractEventsAfterBlock(
                event.blockchain,
                contractName,
                event.contractAddress,
                event.blockNumber,
                event.transactionIndex,
                { transaction: repositoryTransaction },
            );

            const { events: newEvents } = await this.blockchainEventsService.getPastEvents(
                event.blockchain,
                [contractName],
                MONITORED_CONTRACT_EVENTS[contractName],
                event.blockNumber,
                this.currentBlock,
            );

            if (newEvents.length !== 0) {
                this.logger.trace(
                    `Storing ${newEvents.length} new events for blockchain ${event.blockchain} in the database.`,
                );
                await this.repositoryModuleManager.insertBlockchainEvents(newEvents, {
                    transaction: repositoryTransaction,
                });

                this.newDependentEvents = newEvents;
            }
        }
    }

    async handleContractChangedEvent(event, repositoryTransaction) {
        const { contractName, newContractAddress } = JSON.parse(event.data);

        const blockchchainModuleContractAddress = this.blockchainModuleManager.getContractAddress(
            event.blockchain,
            contractName,
        );

        if (newContractAddress !== blockchchainModuleContractAddress) {
            this.blockchainModuleManager.initializeContract(
                event.blockchain,
                contractName,
                newContractAddress,
            );
        }

        const blockchainEventsServiceContractAddress =
            this.blockchainEventsService.getContractAddress(event.blockchain, contractName);

        if (
            blockchainEventsServiceContractAddress &&
            newContractAddress !== blockchainEventsServiceContractAddress
        ) {
            this.blockchainEventsService.updateContractAddress(
                event.blockchain,
                contractName,
                newContractAddress,
            );

            this.invalidatedContracts.add(blockchainEventsServiceContractAddress);

            await this.repositoryModuleManager.removeContractEventsAfterBlock(
                event.blockchain,
                contractName,
                event.contractAddress,
                event.blockNumber,
                event.transactionIndex,
                { transaction: repositoryTransaction },
            );

            const { events: newEvents } = await this.blockchainEventsService.getPastEvents(
                event.blockchain,
                [contractName],
                MONITORED_CONTRACT_EVENTS[contractName],
                event.blockNumber,
                this.currentBlock,
            );

            if (newEvents.length !== 0) {
                this.logger.trace(
                    `Storing ${newEvents.length} new events for blockchain ${event.blockchain} in the database.`,
                );
                await this.repositoryModuleManager.insertBlockchainEvents(newEvents, {
                    transaction: repositoryTransaction,
                });

                this.newDependentEvents = newEvents;
            }
        }
    }

    async handleNewAssetStorageEvent(event, repositoryTransaction) {
        const { contractName, newContractAddress } = JSON.parse(event.data);

        const blockchchainModuleContractAddress = this.blockchainModuleManager.getContractAddress(
            event.blockchain,
            contractName,
        );

        if (newContractAddress !== blockchchainModuleContractAddress) {
            this.blockchainModuleManager.initializeAssetStorageContract(
                event.blockchain,
                newContractAddress,
            );
        }

        const blockchainEventsServiceContractAddress =
            this.blockchainEventsService.getContractAddress(event.blockchain, contractName);

        if (
            blockchainEventsServiceContractAddress &&
            newContractAddress !== blockchainEventsServiceContractAddress
        ) {
            this.blockchainEventsService.updateContractAddress(
                event.blockchain,
                contractName,
                newContractAddress,
            );

            this.invalidatedContracts.add(blockchainEventsServiceContractAddress);

            await this.repositoryModuleManager.removeContractEventsAfterBlock(
                event.blockchain,
                contractName,
                event.contractAddress,
                event.blockNumber,
                event.transactionIndex,
                { transaction: repositoryTransaction },
            );

            const { events: newEvents } = await this.blockchainEventsService.getPastEvents(
                event.blockchain,
                [contractName],
                MONITORED_CONTRACT_EVENTS[contractName],
                event.blockNumber,
                this.currentBlock,
            );

            if (newEvents.length !== 0) {
                this.logger.trace(
                    `Storing ${newEvents.length} new events for blockchain ${event.blockchain} in the database.`,
                );
                await this.repositoryModuleManager.insertBlockchainEvents(newEvents, {
                    transaction: repositoryTransaction,
                });

                this.newDependentEvents = newEvents;
            }
        }
    }

    async handleAssetStorageChangedEvent(event, repositoryTransaction) {
        const { contractName, newContractAddress } = JSON.parse(event.data);

        const blockchchainModuleContractAddress = this.blockchainModuleManager.getContractAddress(
            event.blockchain,
            contractName,
        );

        if (newContractAddress !== blockchchainModuleContractAddress) {
            this.blockchainModuleManager.initializeAssetStorageContract(
                event.blockchain,
                newContractAddress,
            );
        }

        const blockchainEventsServiceContractAddress =
            this.blockchainEventsService.getContractAddress(event.blockchain, contractName);

        if (
            blockchainEventsServiceContractAddress &&
            newContractAddress !== blockchainEventsServiceContractAddress
        ) {
            this.blockchainEventsService.updateContractAddress(
                event.blockchain,
                contractName,
                newContractAddress,
            );

            this.invalidatedContracts.add(blockchainEventsServiceContractAddress);

            await this.repositoryModuleManager.removeContractEventsAfterBlock(
                event.blockchain,
                contractName,
                event.contractAddress,
                event.blockNumber,
                event.transactionIndex,
                { transaction: repositoryTransaction },
            );

            const { events: newEvents } = await this.blockchainEventsService.getPastEvents(
                event.blockchain,
                [contractName],
                MONITORED_CONTRACT_EVENTS[contractName],
                event.blockNumber,
                this.currentBlock,
            );

            if (newEvents.length !== 0) {
                this.logger.trace(
                    `Storing ${newEvents.length} new events for blockchain ${event.blockchain} in the database.`,
                );
                await this.repositoryModuleManager.insertBlockchainEvents(newEvents, {
                    transaction: repositoryTransaction,
                });

                this.newDependentEvents = newEvents;
            }
        }
    }

    async handleKnowledgeCollectionCreatedEvent(event) {
        const eventData = JSON.parse(event.data);

        const { id, publishOperationId, merkleRoot, chunksAmount } = eventData;
        const { blockchain, contractAddress } = event;

        const operationId = await this.operationIdService.generateOperationId(
            OPERATION_ID_STATUS.PUBLISH_FINALIZATION.PUBLISH_FINALIZATION_START,
            publishOperationId,
        );
        let datasetPath;
        let cachedData;
        try {
            datasetPath = this.fileService.getPendingStorageDocumentPath(publishOperationId);

            cachedData = await this.fileService.readFile(datasetPath, true);
        } catch (error) {
            this.operationIdService.updateOperationIdStatus(
                operationId,
                blockchain,
                OPERATION_ID_STATUS.FAILED,
                error.message,
                ERROR_TYPE.FINALITY.FINALITY_ERROR,
            );
        }
<<<<<<< HEAD
        const ual = this.ualService.deriveUAL(blockchain, contractAddress, id);

        const sequence = ['storeAssertionCommand'];

        const myPeerId = this.networkModuleManager.getPeerId().toB58String();
        if (cachedData.remotePeerId === myPeerId) {
            await this.repositoryModuleManager.saveFinalityAck(
                publishOperationId,
                ual,
                cachedData.remotePeerId,
            );
        } else {
            sequence.push('findPublisherNodeCommand', 'networkFinalityCommand');
        }
=======
        const ual = this.ualService.deriveUAL(blockchain, assetContract, tokenId);
>>>>>>> a80319d7

        await this.commandExecutor.add({
            name: 'validateAssertionMetadataCommand',
            sequence,
            delay: 0,
            data: {
                operationId,
                ual,
                blockchain,
                contract: contractAddress,
                tokenId: id,
                merkleRoot,
                chunksAmount,
                remotePeerId: cachedData.remotePeerId,
                publishOperationId,
                assertion: cachedData.assertion,
                cachedMerkleRoot: cachedData.merkleRoot,
            },
            transactional: false,
        });
    }

    // TODO: Adjust after new contracts are released
    async handleAssetUpdatedEvent(event) {
        const eventData = JSON.parse(event.data);

        // TODO: Add correct name for assetStateIndex from event currently it's placeholder
        const { assetContract, tokenId, state, updateOperationId, assetStateIndex } = eventData;
        const { blockchain } = event;

        const operationId = await this.operationIdService.generateOperationId(
            OPERATION_ID_STATUS.UPDATE_FINALIZATION.UPDATE_FINALIZATION_START,
        );

        let data;
        let datasetPath;
        try {
            datasetPath = this.fileService.getPendingStorageDocumentPath(updateOperationId);
            data = await this.fileService.readFile(datasetPath, true);
        } catch (error) {
            this.operationIdService.markOperationAsFailed(
                operationId,
                blockchain,
                `Unable to read cached data from ${datasetPath}, error: ${error.message}`,
                ERROR_TYPE.PUBLISH_FINALIZATION.PUBLISH_FINALIZATION_NO_CACHED_DATA,
            );
        }
        const ual = this.ualService.deriveUAL(blockchain, assetContract, tokenId);

        await this.commandExecutor.add({
            name: 'updateValidateAssertionMetadataCommand',
            sequence: ['updateAssertionCommand'],
            delay: 0,
            data: {
                operationId,
                ual,
                blockchain,
                contract: assetContract,
                tokenId,
                assetStateIndex,
                merkleRoot: state,
                assertion: cachedData.assertion,
                cachedMerkleRoot: cachedData.merkleRoot,
            },
            transactional: false,
        });
    }

    /**
     * Recover system from failure
     * @param error
     */
    async recover() {
        return Command.repeat();
    }

    /**
     * Builds default BlockchainEventListenerCommand
     * @param map
     * @returns {{add, data: *, delay: *, deadline: *}}
     */
    default(map) {
        const command = {
            name: 'blockchainEventListenerCommand',
            data: {},
            transactional: false,
        };
        Object.assign(command, map);
        return command;
    }
}

export default BlockchainEventListenerCommand;<|MERGE_RESOLUTION|>--- conflicted
+++ resolved
@@ -482,7 +482,6 @@
         let cachedData;
         try {
             datasetPath = this.fileService.getPendingStorageDocumentPath(publishOperationId);
-
             cachedData = await this.fileService.readFile(datasetPath, true);
         } catch (error) {
             this.operationIdService.updateOperationIdStatus(
@@ -493,7 +492,6 @@
                 ERROR_TYPE.FINALITY.FINALITY_ERROR,
             );
         }
-<<<<<<< HEAD
         const ual = this.ualService.deriveUAL(blockchain, contractAddress, id);
 
         const sequence = ['storeAssertionCommand'];
@@ -508,9 +506,6 @@
         } else {
             sequence.push('findPublisherNodeCommand', 'networkFinalityCommand');
         }
-=======
-        const ual = this.ualService.deriveUAL(blockchain, assetContract, tokenId);
->>>>>>> a80319d7
 
         await this.commandExecutor.add({
             name: 'validateAssertionMetadataCommand',
@@ -545,11 +540,11 @@
             OPERATION_ID_STATUS.UPDATE_FINALIZATION.UPDATE_FINALIZATION_START,
         );
 
-        let data;
         let datasetPath;
+        let cachedData;
         try {
             datasetPath = this.fileService.getPendingStorageDocumentPath(updateOperationId);
-            data = await this.fileService.readFile(datasetPath, true);
+            cachedData = await this.fileService.readFile(datasetPath, true);
         } catch (error) {
             this.operationIdService.markOperationAsFailed(
                 operationId,
