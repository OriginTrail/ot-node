import {
    OPERATION_ID_STATUS,
    ERROR_TYPE,
    LOCAL_STORE_TYPES,
    OPERATION_REQUEST_STATUS,
    NETWORK_MESSAGE_TYPES,
    TRIPLE_STORE_REPOSITORIES,
} from '../../constants/constants.js';
import Command from '../command.js';

class LocalStoreCommand extends Command {
    constructor(ctx) {
        super(ctx);
        this.tripleStoreService = ctx.tripleStoreService;
        this.paranetService = ctx.paranetService;
        this.pendingStorageService = ctx.pendingStorageService;
        this.operationIdService = ctx.operationIdService;
        this.operationService = ctx.publishService;
        this.dataService = ctx.dataService;
        this.ualService = ctx.ualService;
        this.serviceAgreementService = ctx.serviceAgreementService;
        this.blockchainModuleManager = ctx.blockchainModuleManager;
        this.commandExecutor = ctx.commandExecutor;
        this.repositoryModuleManager = ctx.repositoryModuleManager;
        this.blsService = ctx.blsService;
        this.signatureStorageService = ctx.signatureStorageService;

        this.errorType = ERROR_TYPE.LOCAL_STORE.LOCAL_STORE_ERROR;
    }

    async execute(command) {
        const {
            operationId,
            blockchain,
            storeType = LOCAL_STORE_TYPES.TRIPLE,
            paranetId,
            datasetRoot,
            isOperationV0,
            contract,
            tokenId,
        } = command.data;

        try {
            await this.operationIdService.updateOperationIdStatus(
                operationId,
                blockchain,
                OPERATION_ID_STATUS.LOCAL_STORE.LOCAL_STORE_START,
            );

            this.operationIdService.emitChangeEvent(
                OPERATION_ID_STATUS.LOCAL_STORE.LOCAL_STORE_GET_CACHED_OPERATION_ID_DATA_START,
                operationId,
                blockchain,
            );
            const cachedData = await this.operationIdService.getCachedOperationIdData(operationId);
            this.operationIdService.emitChangeEvent(
                OPERATION_ID_STATUS.LOCAL_STORE.LOCAL_STORE_GET_CACHED_OPERATION_ID_DATA_END,
                operationId,
                blockchain,
            );

            if (storeType === LOCAL_STORE_TYPES.TRIPLE) {
<<<<<<< HEAD
                const storePromises = [];

                if (isOperationV0) {
                    const assertions = [cachedData.public, cachedData.private];

                    for (const data of assertions) {
                        if (data?.assertion && data?.assertionId) {
                            const knowledgeAssetsCount = this.dataService.countDistinctSubjects(
                                data.assertion,
                            );
                            const knowledgeAssetsUALs = [];
                            const knowledgeAssetStates = [];
                            const ual = this.ualService.deriveUAL(blockchain, contract, tokenId);

                            for (let i = 0; i < knowledgeAssetsCount; i += 1) {
                                knowledgeAssetsUALs.push(`${ual}/${i + 1}`);
                                knowledgeAssetStates.push(0);
                            }

                            storePromises.push(
                                this.tripleStoreService.insertKnowledgeCollection(
                                    TRIPLE_STORE_REPOSITORIES.DKG,
                                    ual,
                                    knowledgeAssetsUALs,
                                    knowledgeAssetStates,
                                    data.assertion,
                                ),
                            );
                        }
                    }
                }

                await Promise.all(storePromises);
=======
                this.operationIdService.emitChangeEvent(
                    OPERATION_ID_STATUS.LOCAL_STORE.LOCAL_STORE_PROCESS_RESPONSE_START,
                    operationId,
                    blockchain,
                );
>>>>>>> 7d640760

                const identityId = await this.blockchainModuleManager.getIdentityId(blockchain);
                const signature = await this.blsService.sign(datasetRoot);

                await this.signatureStorageService.addSignatureToStorage(
                    operationId,
                    identityId,
                    signature,
                );

                await this.operationService.processResponse(
                    command,
                    OPERATION_REQUEST_STATUS.COMPLETED,
                    {
                        messageType: NETWORK_MESSAGE_TYPES.RESPONSES.ACK,
                        messageData: { identityId, signature },
                    },
                    null,
                    true,
                );
                this.operationIdService.emitChangeEvent(
                    OPERATION_ID_STATUS.LOCAL_STORE.LOCAL_STORE_PROCESS_RESPONSE_END,
                    operationId,
                    blockchain,
                );
            } else if (storeType === LOCAL_STORE_TYPES.TRIPLE_PARANET) {
                this.operationIdService.emitChangeEvent(
                    OPERATION_ID_STATUS.LOCAL_STORE.LOCAL_STORE_GET_PARANET_METADATA_START,
                    operationId,
                    blockchain,
                );
                const paranetMetadata = await this.blockchainModuleManager.getParanetMetadata(
                    blockchain,
                    paranetId,
                );
                this.operationIdService.emitChangeEvent(
                    OPERATION_ID_STATUS.LOCAL_STORE.LOCAL_STORE_GET_PARANET_METADATA_END,
                    operationId,
                    blockchain,
                );

                const paranetUAL = this.ualService.deriveUAL(
                    blockchain,
                    paranetMetadata.paranetKAStorageContract,
                    paranetMetadata.paranetKATokenId,
                );
                const paranetRepository = this.paranetService.getParanetRepositoryName(paranetUAL);

                this.operationIdService.emitChangeEvent(
                    OPERATION_ID_STATUS.LOCAL_STORE.LOCAL_STORE_INITIALIZE_PARANET_REPOSITORY_START,
                    operationId,
                    blockchain,
                );
                await this.tripleStoreModuleManager.initializeParanetRepository(paranetRepository);
                this.operationIdService.emitChangeEvent(
                    OPERATION_ID_STATUS.LOCAL_STORE.LOCAL_STORE_INITIALIZE_PARANET_REPOSITORY_END,
                    operationId,
                    blockchain,
                );

                this.operationIdService.emitChangeEvent(
                    OPERATION_ID_STATUS.LOCAL_STORE.LOCAL_STORE_INITIALIZE_PARANET_RECORD_START,
                    operationId,
                    blockchain,
                );
                await this.paranetService.initializeParanetRecord(blockchain, paranetId);
                this.operationIdService.emitChangeEvent(
                    OPERATION_ID_STATUS.LOCAL_STORE.LOCAL_STORE_INITIALIZE_PARANET_RECORD_END,
                    operationId,
                    blockchain,
                );

                if (isOperationV0 && cachedData && cachedData.datasetRoot) {
                    // await this.tripleStoreService.localStoreAsset(
                    //     paranetRepository,
                    //     cachedData.public.assertionId,
                    //     cachedData.public.assertion,
                    //     blockchain,
                    //     contract,
                    //     tokenId,
                    //     keyword,
                    //     LOCAL_INSERT_FOR_CURATED_PARANET_MAX_ATTEMPTS,
                    //     LOCAL_INSERT_FOR_CURATED_PARANET_RETRY_DELAY,
                    // );
                }
                if (isOperationV0 && cachedData && cachedData.datasetRoot) {
                    // await this.tripleStoreService.localStoreAsset(
                    //     paranetRepository,
                    //     cachedData.private.assertionId,
                    //     cachedData.private.assertion,
                    //     blockchain,
                    //     contract,
                    //     tokenId,
                    //     keyword,
                    //     LOCAL_INSERT_FOR_CURATED_PARANET_MAX_ATTEMPTS,
                    //     LOCAL_INSERT_FOR_CURATED_PARANET_RETRY_DELAY,
                    // );
                }

                this.operationIdService.emitChangeEvent(
                    OPERATION_ID_STATUS.LOCAL_STORE.LOCAL_STORE_INCREMENT_PARANET_KA_COUNT_START,
                    operationId,
                    blockchain,
                );
                await this.repositoryModuleManager.incrementParanetKaCount(paranetId, blockchain);
                this.operationIdService.emitChangeEvent(
                    OPERATION_ID_STATUS.LOCAL_STORE.LOCAL_STORE_INCREMENT_PARANET_KA_COUNT_END,
                    operationId,
                    blockchain,
                );
                // await this.repositoryModuleManager.createParanetSyncedAssetRecord(
                //     blockchain,
                //     this.ualService.deriveUAL(blockchain, contract, tokenId),
                //     paranetUAL,
                //     cachedData.public.datasetRoot,
                //     cachedData.private?.assertionId,
                //     cachedData.sender,
                //     cachedData.txHash,
                //     PARANET_SYNC_SOURCES.LOCAL_STORE,
                // );
            } else {
                //     await this.pendingStorageService.cacheAssertion(
                //         PENDING_STORAGE_REPOSITORIES.PRIVATE,
                //         blockchain,
                //         contract,
                //         tokenId,
                //         cachedData.public.datasetRoot,
                //         {
                //             ...cachedData,
                //             keyword,
                //         },
                //         operationId,
                //     );
                //     const updateCommitWindowDuration =
                //         await this.blockchainModuleManager.getUpdateCommitWindowDuration(blockchain);
                //     await this.commandExecutor.add({
                //         name: 'deletePendingStateCommand',
                //         sequence: [],
                //         delay: (updateCommitWindowDuration + 60) * 1000,
                //         data: {
                //             ...command.data,
                //             datasetRoot: cachedData.public.assertionId,
                //         },
                //         transactional: false,
                //     });
            }

            await this.operationIdService.updateOperationIdStatus(
                operationId,
                blockchain,
                OPERATION_ID_STATUS.LOCAL_STORE.LOCAL_STORE_END,
            );
        } catch (e) {
            await this.handleError(operationId, blockchain, e.message, this.errorType, true);
            return Command.empty();
        }

        return this.continueSequence(command.data, command.sequence);
    }

    /**
     * Builds default localStoreCommand
     * @param map
     * @returns {{add, data: *, delay: *, deadline: *}}
     */
    default(map) {
        const command = {
            name: 'localStoreCommand',
            delay: 0,
            transactional: false,
        };
        Object.assign(command, map);
        return command;
    }
}

export default LocalStoreCommand;<|MERGE_RESOLUTION|>--- conflicted
+++ resolved
@@ -60,7 +60,6 @@
             );
 
             if (storeType === LOCAL_STORE_TYPES.TRIPLE) {
-<<<<<<< HEAD
                 const storePromises = [];
 
                 if (isOperationV0) {
@@ -94,13 +93,12 @@
                 }
 
                 await Promise.all(storePromises);
-=======
+
                 this.operationIdService.emitChangeEvent(
                     OPERATION_ID_STATUS.LOCAL_STORE.LOCAL_STORE_PROCESS_RESPONSE_START,
                     operationId,
                     blockchain,
                 );
->>>>>>> 7d640760
 
                 const identityId = await this.blockchainModuleManager.getIdentityId(blockchain);
                 const signature = await this.blsService.sign(datasetRoot);
