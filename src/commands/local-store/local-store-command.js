--- conflicted
+++ resolved
@@ -239,12 +239,12 @@
                 vs,
             );
 
-<<<<<<< HEAD
+
             const batchSize = await this.operationService.getBatchSize(
                 blockchain,
                 userDefinedBatchSize,
             );
-=======
+
             const {
                 signer: publisherNodeSigner,
                 v: publisherNodeV,
@@ -270,8 +270,6 @@
                 publisherNodeVS,
             );
 
-            const batchSize = await this.operationService.getBatchSize(blockchain);
->>>>>>> 3519f694
             const minAckResponses = await this.operationService.getMinAckResponses(
                 blockchain,
                 minimumNumberOfNodeReplications,
