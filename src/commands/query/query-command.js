import Command from '../command.js';
import {
    TRIPLE_STORE_REPOSITORIES,
    QUERY_TYPES,
    OPERATION_ID_STATUS,
    ERROR_TYPE,
} from '../../constants/constants.js';

class QueryCommand extends Command {
    constructor(ctx) {
        super(ctx);
        this.dataService = ctx.dataService;
        this.tripleStoreService = ctx.tripleStoreService;
        this.paranetService = ctx.paranetService;
        this.ualService = ctx.ualService;

        this.errorType = ERROR_TYPE.QUERY.LOCAL_QUERY_ERROR;
    }

    async execute(command) {
        const { operationId, query, queryType } = command.data;

        await this.operationIdService.updateOperationIdStatus(
            operationId,
            null,
            OPERATION_ID_STATUS.QUERY.QUERY_START,
        );

<<<<<<< HEAD
        this.operationIdService.emitChangeEvent(
            OPERATION_ID_STATUS.QUERY.QUERY_VALIDATE_REPOSITORY_NAME_START,
            operationId,
        );
        repository = this.validateRepositoryName(repository);
        this.operationIdService.emitChangeEvent(
            OPERATION_ID_STATUS.QUERY.QUERY_VALIDATE_REPOSITORY_NAME_END,
            operationId,
        );

        // check if it's federated query
        const pattern = /SERVICE\s+<([^>]+)>/g;
        const matches = [];
        let match;
        // eslint-disable-next-line no-cond-assign
        while ((match = pattern.exec(query)) !== null) {
            matches.push(match[1]);
        }

        this.operationIdService.emitChangeEvent(
            OPERATION_ID_STATUS.QUERY.QUERY_PROCESS_FEDERATED_QUERY_REPO_START,
            operationId,
        );
        if (matches.length > 0) {
            for (const repositoryInOriginalQuery of matches) {
                const federatedQueryRepositoryName = `http://localhost:9999/blazegraph/namespace/${this.paranetService.getParanetRepositoryName(
                    repositoryInOriginalQuery,
                )}/sparql`;
                this.validateRepositoryName(repositoryInOriginalQuery);
                query = query.replace(repositoryInOriginalQuery, federatedQueryRepositoryName);
            }
        }
        this.operationIdService.emitChangeEvent(
            OPERATION_ID_STATUS.QUERY.QUERY_PROCESS_FEDERATED_QUERY_REPO_END,
            operationId,
        );

        try {
            switch (queryType) {
                case QUERY_TYPES.CONSTRUCT: {
                    this.operationIdService.emitChangeEvent(
                        OPERATION_ID_STATUS.QUERY.QUERY_CONSTRUCT_QUERY_START,
                        operationId,
                    );
                    data = await this.tripleStoreService.construct(repository, query);
                    this.operationIdService.emitChangeEvent(
                        OPERATION_ID_STATUS.QUERY.QUERY_CONSTRUCT_QUERY_START,
                        operationId,
                    );
                    break;
                }
                case QUERY_TYPES.SELECT: {
                    this.operationIdService.emitChangeEvent(
                        OPERATION_ID_STATUS.QUERY.QUERY_SELECT_QUERY_START,
                        operationId,
=======
        let data;

        // TODO: Review federated query logic for V8

        // check if it's federated query
        // const pattern = /SERVICE\s+<([^>]+)>/g;
        // const matches = [];
        // let match;
        // // eslint-disable-next-line no-cond-assign
        // while ((match = pattern.exec(query)) !== null) {
        //     matches.push(match[1]);
        // }
        // if (matches.length > 0) {
        //     for (const repositoryInOriginalQuery of matches) {
        //         const federatedQueryRepositoryName = `http://localhost:9999/blazegraph/namespace/${this.paranetService.getParanetRepositoryName(
        //             repositoryInOriginalQuery,
        //         )}/sparql`;
        //         this.validateRepositoryName(repositoryInOriginalQuery);
        //         query = query.replace(repositoryInOriginalQuery, federatedQueryRepositoryName);
        //     }
        // }
        try {
            switch (queryType) {
                case QUERY_TYPES.CONSTRUCT: {
                    data = await this.tripleStoreService.construct(query);
                    break;
                }
                case QUERY_TYPES.SELECT: {
                    data = await this.dataService.parseBindings(
                        await this.tripleStoreService.select(query),
>>>>>>> d77bee4b
                    );
                    const rawData = await this.tripleStoreService.select(repository, query);
                    this.operationIdService.emitChangeEvent(
                        OPERATION_ID_STATUS.QUERY.QUERY_SELECT_QUERY_END,
                        operationId,
                    );

                    data = await this.dataService.parseBindings(rawData);
                    break;
                }
                default:
                    throw new Error(`Unknown query type ${queryType}`);
            }

            this.operationIdService.emitChangeEvent(
                OPERATION_ID_STATUS.QUERY.QUERY_CACHE_OPERATION_ID_DATA_TO_MEMORY_START,
                operationId,
            );
            await this.operationIdService.cacheOperationIdDataToMemory(operationId, data);
            this.operationIdService.emitChangeEvent(
                OPERATION_ID_STATUS.QUERY.QUERY_CACHE_OPERATION_ID_DATA_TO_MEMORY_END,
                operationId,
            );

            this.operationIdService.emitChangeEvent(
                OPERATION_ID_STATUS.QUERY.QUERY_CACHE_OPERATION_ID_DATA_TO_FILE_START,
                operationId,
            );
            await this.operationIdService.cacheOperationIdDataToFile(operationId, data);
            this.operationIdService.emitChangeEvent(
                OPERATION_ID_STATUS.QUERY.QUERY_CACHE_OPERATION_ID_DATA_TO_FILE_END,
                operationId,
            );

            await this.operationIdService.updateOperationIdStatus(
                operationId,
                null,
                OPERATION_ID_STATUS.QUERY.QUERY_END,
            );

            await this.operationIdService.updateOperationIdStatus(
                operationId,
                null,
                OPERATION_ID_STATUS.COMPLETED,
            );
        } catch (e) {
            await this.handleError(operationId, null, e.message, this.errorType, true);
        }

        return Command.empty();
    }

    validateRepositoryName(repository) {
        let isParanetRepoValid = false;
        if (this.ualService.isUAL(repository)) {
            const paranetRepoName = this.paranetService.getParanetRepositoryName(repository);
            isParanetRepoValid = this.config.assetSync?.syncParanets.includes(repository);
            if (isParanetRepoValid) {
                return paranetRepoName;
            }
        }
        const isTripleStoreRepoValid =
            Object.values(TRIPLE_STORE_REPOSITORIES).includes(repository);
        if (isTripleStoreRepoValid) {
            return repository;
        }

        if (!isParanetRepoValid && !isTripleStoreRepoValid) {
            throw new Error(`Query failed! Repository with name: ${repository} doesn't exist`);
        }
    }

    /**
     * Builds default getInitCommand
     * @param map
     * @returns {{add, data: *, delay: *, deadline: *}}
     */
    default(map) {
        const command = {
            name: 'queryCommand',
            delay: 0,
            retries: 0,
            transactional: false,
        };
        Object.assign(command, map);
        return command;
    }
}

export default QueryCommand;<|MERGE_RESOLUTION|>--- conflicted
+++ resolved
@@ -26,63 +26,6 @@
             OPERATION_ID_STATUS.QUERY.QUERY_START,
         );
 
-<<<<<<< HEAD
-        this.operationIdService.emitChangeEvent(
-            OPERATION_ID_STATUS.QUERY.QUERY_VALIDATE_REPOSITORY_NAME_START,
-            operationId,
-        );
-        repository = this.validateRepositoryName(repository);
-        this.operationIdService.emitChangeEvent(
-            OPERATION_ID_STATUS.QUERY.QUERY_VALIDATE_REPOSITORY_NAME_END,
-            operationId,
-        );
-
-        // check if it's federated query
-        const pattern = /SERVICE\s+<([^>]+)>/g;
-        const matches = [];
-        let match;
-        // eslint-disable-next-line no-cond-assign
-        while ((match = pattern.exec(query)) !== null) {
-            matches.push(match[1]);
-        }
-
-        this.operationIdService.emitChangeEvent(
-            OPERATION_ID_STATUS.QUERY.QUERY_PROCESS_FEDERATED_QUERY_REPO_START,
-            operationId,
-        );
-        if (matches.length > 0) {
-            for (const repositoryInOriginalQuery of matches) {
-                const federatedQueryRepositoryName = `http://localhost:9999/blazegraph/namespace/${this.paranetService.getParanetRepositoryName(
-                    repositoryInOriginalQuery,
-                )}/sparql`;
-                this.validateRepositoryName(repositoryInOriginalQuery);
-                query = query.replace(repositoryInOriginalQuery, federatedQueryRepositoryName);
-            }
-        }
-        this.operationIdService.emitChangeEvent(
-            OPERATION_ID_STATUS.QUERY.QUERY_PROCESS_FEDERATED_QUERY_REPO_END,
-            operationId,
-        );
-
-        try {
-            switch (queryType) {
-                case QUERY_TYPES.CONSTRUCT: {
-                    this.operationIdService.emitChangeEvent(
-                        OPERATION_ID_STATUS.QUERY.QUERY_CONSTRUCT_QUERY_START,
-                        operationId,
-                    );
-                    data = await this.tripleStoreService.construct(repository, query);
-                    this.operationIdService.emitChangeEvent(
-                        OPERATION_ID_STATUS.QUERY.QUERY_CONSTRUCT_QUERY_START,
-                        operationId,
-                    );
-                    break;
-                }
-                case QUERY_TYPES.SELECT: {
-                    this.operationIdService.emitChangeEvent(
-                        OPERATION_ID_STATUS.QUERY.QUERY_SELECT_QUERY_START,
-                        operationId,
-=======
         let data;
 
         // TODO: Review federated query logic for V8
@@ -107,21 +50,27 @@
         try {
             switch (queryType) {
                 case QUERY_TYPES.CONSTRUCT: {
+                    this.operationIdService.emitChangeEvent(
+                        OPERATION_ID_STATUS.QUERY.QUERY_CONSTRUCT_QUERY_START,
+                        operationId,
+                    );
                     data = await this.tripleStoreService.construct(query);
+                    this.operationIdService.emitChangeEvent(
+                        OPERATION_ID_STATUS.QUERY.QUERY_CONSTRUCT_QUERY_START,
+                        operationId,
+                    );
                     break;
                 }
                 case QUERY_TYPES.SELECT: {
-                    data = await this.dataService.parseBindings(
-                        await this.tripleStoreService.select(query),
->>>>>>> d77bee4b
+                    this.operationIdService.emitChangeEvent(
+                        OPERATION_ID_STATUS.QUERY.QUERY_SELECT_QUERY_START,
+                        operationId,
                     );
-                    const rawData = await this.tripleStoreService.select(repository, query);
+                    await this.tripleStoreService.select(query);
                     this.operationIdService.emitChangeEvent(
                         OPERATION_ID_STATUS.QUERY.QUERY_SELECT_QUERY_END,
                         operationId,
                     );
-
-                    data = await this.dataService.parseBindings(rawData);
                     break;
                 }
                 default:
