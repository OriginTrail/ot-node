import { validate, v4 as uuidv4 } from 'uuid';
import path from 'path';

class OperationIdService {
    constructor(ctx) {
        this.logger = ctx.logger;
        this.fileService = ctx.fileService;
        this.repositoryModuleManager = ctx.repositoryModuleManager;
        this.eventEmitter = ctx.eventEmitter;

        this.memoryCachedHandlersData = {};
    }

    generateId() {
        return uuidv4();
    }

    async generateOperationId(status, previousOperationId = null) {
        const operationIdObject = await this.repositoryModuleManager.createOperationIdRecord({
            status,
        });
        const { operationId } = operationIdObject;
        this.emitChangeEvent(status, operationId, null, previousOperationId);
        this.logger.debug(`Generated operation id for request ${operationId}`);
        return operationId;
    }

    async getOperationIdRecord(operationId) {
        const operationIdRecord = await this.repositoryModuleManager.getOperationIdRecord(
            operationId,
        );
        return operationIdRecord;
    }

    operationIdInRightFormat(operationId) {
        return validate(operationId);
    }

    async updateOperationIdStatusWithValues(
        operationId,
        blockchain,
        status,
        value1 = null,
        value2 = null,
        value3 = null,
        timestamp = Date.now(),
    ) {
        const response = {
            status,
            timestamp,
        };

        this.emitChangeEvent(status, operationId, blockchain, value1, value2, value3, timestamp);

        await this.repositoryModuleManager.updateOperationIdRecord(response, operationId);
    }

    async updateOperationIdStatus(
        operationId,
        blockchain,
        status,
        errorMessage = null,
        errorType = null,
    ) {
        const response = {
            status,
        };

        if (errorMessage !== null) {
            this.logger.debug(`Marking operation id ${operationId} as failed`);
            response.data = JSON.stringify({ errorMessage, errorType });
            await this.removeOperationIdCache(operationId);
        }
<<<<<<< HEAD
=======

>>>>>>> 97530e48
        if (errorType) {
            this.emitChangeEvent(errorType, operationId, blockchain, errorMessage, errorType);
        } else {
            this.emitChangeEvent(status, operationId, blockchain, errorMessage, errorType);
        }
<<<<<<< HEAD

=======
>>>>>>> 97530e48
        await this.repositoryModuleManager.updateOperationIdRecord(response, operationId);
    }

    emitChangeEvent(
        status,
        operationId,
        blockchainId = null,
        value1 = null,
        value2 = null,
        value3 = null,
        timestamp = Date.now(),
    ) {
        const eventName = 'operation_status_changed';

        const eventData = {
            lastEvent: status,
            operationId,
            blockchainId,
            timestamp,
            value1,
            value2,
            value3,
        };

        this.eventEmitter.emit(eventName, eventData);
    }

    async cacheOperationIdDataToMemory(operationId, data) {
        this.logger.debug(`Caching data for operation id: ${operationId} in memory`);

        this.memoryCachedHandlersData[operationId] = { data, timestamp: Date.now() };
    }

    async cacheOperationIdDataToFile(operationId, data) {
        this.logger.debug(`Caching data for operation id: ${operationId} in file`);
        const operationIdCachePath = this.fileService.getOperationIdCachePath();

        await this.fileService.writeContentsToFile(
            operationIdCachePath,
            operationId,
            JSON.stringify(data),
        );
    }

    async getCachedOperationIdData(operationId) {
        if (this.memoryCachedHandlersData[operationId]) {
            this.logger.debug(`Reading operation id: ${operationId} cached data from memory`);
            return this.memoryCachedHandlersData[operationId].data;
        }

        this.logger.debug(
            `Didn't manage to get cached ${operationId} data from memory, trying file`,
        );
        const documentPath = this.fileService.getOperationIdDocumentPath(operationId);
        let data;
        if (await this.fileService.pathExists(documentPath)) {
            data = await this.fileService.readFile(documentPath, true);
        }
        return data;
    }

    async removeOperationIdCache(operationId) {
        this.logger.debug(`Removing operation id: ${operationId} cached data`);
        const operationIdCachePath = this.fileService.getOperationIdDocumentPath(operationId);
        await this.fileService.removeFile(operationIdCachePath);
        this.removeOperationIdMemoryCache(operationId);
    }

    removeOperationIdMemoryCache(operationId) {
        this.logger.debug(`Removing operation id: ${operationId} cached data from memory`);
        delete this.memoryCachedHandlersData[operationId];
    }

    async removeExpiredOperationIdMemoryCache(expiredTimeout) {
        const now = Date.now();
        let deleted = 0;
        for (const operationId in this.memoryCachedHandlersData) {
            const { data, timestamp } = this.memoryCachedHandlersData[operationId];
            if (timestamp + expiredTimeout < now) {
                delete this.memoryCachedHandlersData[operationId];
                deleted += Buffer.from(JSON.stringify(data)).byteLength;
            }
        }
        return deleted;
    }

    async removeExpiredOperationIdFileCache(expiredTimeout, batchSize) {
        const cacheFolderPath = this.fileService.getOperationIdCachePath();
        const cacheFolderExists = await this.fileService.pathExists(cacheFolderPath);
        if (!cacheFolderExists) {
            return;
        }
        const fileList = await this.fileService.readDirectory(cacheFolderPath);

        const now = new Date();
        const deleteFile = async (fileName) => {
            const filePath = path.join(cacheFolderPath, fileName);
            const createdDate = (await this.fileService.stat(filePath)).mtime;
            if (createdDate.getTime() + expiredTimeout < now.getTime()) {
                await this.fileService.removeFile(filePath);
                return true;
            }
            return false;
        };
        let totalDeleted = 0;
        for (let i = 0; i < fileList.length; i += batchSize) {
            const batch = fileList.slice(i, i + batchSize);
            // eslint-disable-next-line no-await-in-loop
            const deletionResults = await Promise.allSettled(batch.map(deleteFile));
            totalDeleted += deletionResults.filter(
                (result) => result.status === 'fulfilled' && result.value,
            ).length;
        }

        return totalDeleted;
    }
}

export default OperationIdService;<|MERGE_RESOLUTION|>--- conflicted
+++ resolved
@@ -71,19 +71,11 @@
             response.data = JSON.stringify({ errorMessage, errorType });
             await this.removeOperationIdCache(operationId);
         }
-<<<<<<< HEAD
-=======
-
->>>>>>> 97530e48
         if (errorType) {
             this.emitChangeEvent(errorType, operationId, blockchain, errorMessage, errorType);
         } else {
             this.emitChangeEvent(status, operationId, blockchain, errorMessage, errorType);
         }
-<<<<<<< HEAD
-
-=======
->>>>>>> 97530e48
         await this.repositoryModuleManager.updateOperationIdRecord(response, operationId);
     }
 
