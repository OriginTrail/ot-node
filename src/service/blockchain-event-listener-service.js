--- conflicted
+++ resolved
@@ -670,146 +670,6 @@
             }
         }
     }
-<<<<<<< HEAD
-
-    async _handleStateFinalizedEvent(
-        currentRepository,
-        historyRepository,
-        pendingRepository,
-        blockchain,
-        contract,
-        tokenId,
-        keyword,
-        hashFunctionId,
-        assertionId,
-        stateIndex,
-    ) {
-        const agreementId = this.serviceAgreementService.generateId(
-            blockchain,
-            contract,
-            tokenId,
-            keyword,
-            hashFunctionId,
-        );
-
-        let serviceAgreementData = await this.repositoryModuleManager.getServiceAgreementRecord(
-            agreementId,
-        );
-        if (!serviceAgreementData) {
-            serviceAgreementData = await this.blockchainModuleManager.getAgreementData(
-                blockchain,
-                agreementId,
-            );
-        }
-
-        await this.repositoryModuleManager.updateServiceAgreementRecord(
-            blockchain,
-            contract,
-            tokenId,
-            agreementId,
-            serviceAgreementData.startTime,
-            serviceAgreementData.epochsNumber,
-            serviceAgreementData.epochLength,
-            serviceAgreementData.scoreFunctionId,
-            serviceAgreementData.proofWindowOffsetPerc,
-            CONTENT_ASSET_HASH_FUNCTION_ID,
-            keyword,
-            assertionId,
-            stateIndex,
-            serviceAgreementData.dataSource ?? SERVICE_AGREEMENT_SOURCES.BLOCKCHAIN,
-            serviceAgreementData?.lastCommitEpoch,
-            serviceAgreementData?.lastProofEpoch,
-        );
-
-        const assertionLinks = await this.tripleStoreService.getAssetAssertionLinks(
-            currentRepository,
-            blockchain,
-            contract,
-            tokenId,
-        );
-        const storedAssertionIds = assertionLinks.map(({ assertion }) =>
-            assertion.replace('assertion:', ''),
-        );
-
-        // event already handled
-        if (storedAssertionIds.includes(assertionId)) {
-            return;
-        }
-
-        // move old assertions to history repository
-        await Promise.all(
-            storedAssertionIds.map((storedAssertionId) =>
-                this.tripleStoreService.moveAsset(
-                    currentRepository,
-                    historyRepository,
-                    storedAssertionId,
-                    blockchain,
-                    contract,
-                    tokenId,
-                    keyword,
-                ),
-            ),
-        );
-
-        await this.tripleStoreService.deleteAssetMetadata(
-            currentRepository,
-            blockchain,
-            contract,
-            tokenId,
-        );
-
-        const cachedData = await this.pendingStorageService.getCachedAssertion(
-            pendingRepository,
-            blockchain,
-            contract,
-            tokenId,
-            assertionId,
-        );
-
-        const storePromises = [];
-        if (cachedData?.public?.assertion) {
-            // insert public assertion in current repository
-            storePromises.push(
-                this.tripleStoreService.localStoreAsset(
-                    currentRepository,
-                    assertionId,
-                    cachedData.public.assertion,
-                    blockchain,
-                    contract,
-                    tokenId,
-                    keyword,
-                ),
-            );
-        }
-
-        if (cachedData?.private?.assertion && cachedData?.private?.assertionId) {
-            // insert private assertion in current repository
-            storePromises.push(
-                this.tripleStoreService.localStoreAsset(
-                    currentRepository,
-                    cachedData.private.assertionId,
-                    cachedData.private.assertion,
-                    blockchain,
-                    contract,
-                    tokenId,
-                    keyword,
-                ),
-            );
-        }
-
-        await Promise.all(storePromises);
-
-        // remove asset from pending storage
-        if (cachedData) {
-            await this.pendingStorageService.removeCachedAssertion(
-                pendingRepository,
-                blockchain,
-                contract,
-                tokenId,
-                assertionId,
-            );
-        }
-    }
 
     async _syncUpdatedAsset(blockchain, contract, tokenId, assertionId) {
         const assertionExists = await this.tripleStoreService.assertionExists(
@@ -885,8 +745,6 @@
             transactional: false,
         });
     }
-=======
->>>>>>> 95e5ca6b
 }
 
 export default BlockchainEventListenerService;