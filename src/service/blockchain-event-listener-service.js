--- conflicted
+++ resolved
@@ -8,14 +8,11 @@
     NODE_ENVIRONMENTS,
     PENDING_STORAGE_REPOSITORIES,
     CONTRACT_EVENTS,
-<<<<<<< HEAD
     OPERATION_ID_STATUS,
     OPERATION_STATUS,
     GET_STATES,
-=======
     MAXIMUM_FETCH_EVENTS_FAILED_COUNT,
     DELAY_BETWEEN_FAILED_FETCH_EVENTS_MILLIS,
->>>>>>> 51b69858
 } from '../constants/constants.js';
 
 const fetchEventsFailedCount = {};
