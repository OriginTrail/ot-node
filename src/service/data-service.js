--- conflicted
+++ resolved
@@ -1,10 +1,10 @@
 import { ethers } from 'ethers';
 import { kcTools } from 'assertion-tools';
-<<<<<<< HEAD
-import { XML_DATA_TYPES, PRIVATE_ASSERTION_PREDICATE } from '../constants/constants.js';
-=======
-import { XML_DATA_TYPES, PRIVATE_HASH_SUBJECT_PREFIX } from '../constants/constants.js';
->>>>>>> a103f3b4
+import {
+    XML_DATA_TYPES,
+    PRIVATE_HASH_SUBJECT_PREFIX,
+    V0_PRIVATE_ASSERTION_PREDICATE,
+} from '../constants/constants.js';
 
 class DataService {
     constructor(ctx) {
@@ -73,15 +73,15 @@
         }
     }
 
-<<<<<<< HEAD
     getPrivateAssertionId(publicAssertion) {
         const privateAssertionLinkTriple = publicAssertion.filter((triple) =>
-            triple.includes(PRIVATE_ASSERTION_PREDICATE),
+            triple.includes(V0_PRIVATE_ASSERTION_PREDICATE),
         )[0];
         if (!privateAssertionLinkTriple) return;
 
         return privateAssertionLinkTriple.match(/"(.*?)"/)[1];
-=======
+    }
+
     // Asumes nobody is using PRIVATE_HASH_SUBJECT_PREFIX subject in assertion
     quadsContainsPrivateRepresentations(quads) {
         return (
@@ -127,7 +127,6 @@
         groupedPublic.push(currentKA);
 
         return groupedPublic;
->>>>>>> a103f3b4
     }
 }
 
