import { ethers } from 'ethers';
import { kcTools } from 'assertion-tools';
import { XML_DATA_TYPES, PRIVATE_HASH_SUBJECT_PREFIX } from '../constants/constants.js';

class DataService {
    constructor(ctx) {
        this.config = ctx.config;
        this.logger = ctx.logger;
    }

    createTripleAnnotations(groupedTriples, annotationPredicate, annotations) {
        return groupedTriples.flatMap((knowledgeAssetTriples, index) =>
            knowledgeAssetTriples.map(
                (triple) =>
                    `<< ${triple.replace(' .', '')} >> ${annotationPredicate} ${
                        annotations[index]
                    } .`,
            ),
        );
    }

    countDistinctSubjects(triples) {
        return kcTools.countDistinctSubjects(triples);
    }

    groupTriplesBySubject(triples, sort = true) {
        return kcTools.groupNquadsBySubject(triples, sort);
    }

    /**
     * Returns bindings with proper data types
     * @param bindings
     * @returns {*[]}
     */
    parseBindings(bindings = []) {
        const result = [];

        for (const row of bindings) {
            const obj = {};
            for (const columnName in row) {
                obj[columnName] = this._parseBindingDataTypes(row[columnName]);
            }
            result.push(obj);
        }

        return result;
    }

    /**
     * Returns cast binding value based on datatype
     * @param data
     * @returns {boolean|number|string}
     * @private
     */
    _parseBindingDataTypes(data) {
        const [value, dataType] = data.split('^^');

        switch (dataType) {
            case XML_DATA_TYPES.DECIMAL:
            case XML_DATA_TYPES.FLOAT:
            case XML_DATA_TYPES.DOUBLE:
                return parseFloat(JSON.parse(value));
            case XML_DATA_TYPES.INTEGER:
                return parseInt(JSON.parse(value), 10);
            case XML_DATA_TYPES.BOOLEAN:
                return JSON.parse(value) === 'true';
            default:
                return value;
        }
    }

<<<<<<< HEAD
    // Asumes nobody is using PRIVATE_HASH_SUBJECT_PREFIX subject in assertion
    quadsContainsPrivateRepresentations(quads) {
        return (
            quads[0].split(' ')[0].startsWith(`<${PRIVATE_HASH_SUBJECT_PREFIX}`) ||
            quads[quads.length - 1].split(' ')[0].startsWith(`<${PRIVATE_HASH_SUBJECT_PREFIX}`)
        );
    }

    generateHashFromString(string) {
        return ethers.utils.sha256(ethers.utils.solidityPack(['string'], [string]));
=======
    generateHashFromString(string) {
        return ethers.utils.sha256(ethers.util.solidityPack(['string'], [string]));
>>>>>>> 6405b18c
    }

    splitConnectedArrays(publicTriples) {
        const groupedPublic = [];
        let currentSubject = publicTriples[0].split(' ')[0];
        let currentSubjectHash = currentSubject.startsWith('<private-hash:0x')
            ? currentSubject
            : `<private-hash:${this.generateHashFromString(currentSubject.slice(1, -1))}>`;
        let currentKA = [publicTriples[0]];

        for (let i = 1; i < publicTriples.length; i += 1) {
<<<<<<< HEAD
            const [subject] = publicTriples[i].split(' ');
=======
            const subject = publicTriples[i].split(' ')[0];
>>>>>>> 6405b18c
            const subjectHash = subject.startsWith('<private-hash:0x')
                ? subject
                : `<private-hash:${this.generateHashFromString(subject.slice(1, -1))}>`;

            if (
                currentSubject === subject ||
                currentSubjectHash === subject ||
                subjectHash === currentSubject
            ) {
                currentKA.push(publicTriples[i]);
            } else {
                groupedPublic.push(currentKA);
                currentSubject = subject;
                currentSubjectHash = subjectHash;
                currentKA = [publicTriples[i]];
            }
        }

        // Push the last group
        groupedPublic.push(currentKA);

        return groupedPublic;
    }
}

export default DataService;<|MERGE_RESOLUTION|>--- conflicted
+++ resolved
@@ -69,7 +69,6 @@
         }
     }
 
-<<<<<<< HEAD
     // Asumes nobody is using PRIVATE_HASH_SUBJECT_PREFIX subject in assertion
     quadsContainsPrivateRepresentations(quads) {
         return (
@@ -80,10 +79,6 @@
 
     generateHashFromString(string) {
         return ethers.utils.sha256(ethers.utils.solidityPack(['string'], [string]));
-=======
-    generateHashFromString(string) {
-        return ethers.utils.sha256(ethers.util.solidityPack(['string'], [string]));
->>>>>>> 6405b18c
     }
 
     splitConnectedArrays(publicTriples) {
@@ -95,11 +90,9 @@
         let currentKA = [publicTriples[0]];
 
         for (let i = 1; i < publicTriples.length; i += 1) {
-<<<<<<< HEAD
             const [subject] = publicTriples[i].split(' ');
-=======
             const subject = publicTriples[i].split(' ')[0];
->>>>>>> 6405b18c
+
             const subjectHash = subject.startsWith('<private-hash:0x')
                 ? subject
                 : `<private-hash:${this.generateHashFromString(subject.slice(1, -1))}>`;
