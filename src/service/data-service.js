<<<<<<< HEAD
/* eslint-disable import/extensions */
import jsonld from 'jsonld';
import { SCHEMA_CONTEXT } from '../constants/constants.js';
=======
const jsonld = require('jsonld');

const { SCHEMA_CONTEXT } = require('../constants/constants');
const {
    MEDIA_TYPES,
    XML_DATA_TYPES,
} = require('../modules/triple-store/implementation/triple-store-constants');
>>>>>>> b234ce46

const ALGORITHM = 'URDNA2015';

class DataService {
    constructor(ctx) {
        this.config = ctx.config;
        this.logger = ctx.logger;
    }

    async toNQuads(content, inputFormat) {
        const options = {
            algorithm: ALGORITHM,
            format: MEDIA_TYPES.N_QUADS,
        };

        if (inputFormat) {
            options.inputFormat = inputFormat;
        }

        const canonized = await jsonld.canonize(content, options);

        return canonized.split('\n').filter((x) => x !== '');
    }

    async compact(content) {
        const result = await jsonld.compact(content, {
            '@context': SCHEMA_CONTEXT,
        });

        return result;
    }

    async canonize(content) {
        const nquads = await this.toNQuads(content);
        if (nquads && nquads.length === 0) {
            throw new Error('File format is corrupted, no n-quads extracted.');
        }

        return nquads;
    }

    /**
     * Returns bindings with proper data types
     * @param bindings
     * @returns {*[]}
     */
    parseBindings(bindings) {
        const result = [];

        for (const row of bindings) {
            const obj = {};
            for (const columnName in row) {
                obj[columnName] = this._parseBindingDataTypes(row[columnName]);
            }
            result.push(obj);
        }

        return result;
    }

    /**
     * Returns cast binding value based on datatype
     * @param data
     * @returns {boolean|number|string}
     * @private
     */
    _parseBindingDataTypes(data) {
        const [value, dataType] = data.split('^^');

        switch (dataType) {
            case XML_DATA_TYPES.DECIMAL:
            case XML_DATA_TYPES.FLOAT:
            case XML_DATA_TYPES.DOUBLE:
                return parseFloat(JSON.parse(value));
            case XML_DATA_TYPES.INTEGER:
                return parseInt(JSON.parse(value), 10);
            case XML_DATA_TYPES.BOOLEAN:
                return JSON.parse(value) === 'true';
            default:
                return value;
        }
    }
}

export default DataService;<|MERGE_RESOLUTION|>--- conflicted
+++ resolved
@@ -1,16 +1,6 @@
-<<<<<<< HEAD
 /* eslint-disable import/extensions */
 import jsonld from 'jsonld';
-import { SCHEMA_CONTEXT } from '../constants/constants.js';
-=======
-const jsonld = require('jsonld');
-
-const { SCHEMA_CONTEXT } = require('../constants/constants');
-const {
-    MEDIA_TYPES,
-    XML_DATA_TYPES,
-} = require('../modules/triple-store/implementation/triple-store-constants');
->>>>>>> b234ce46
+import { SCHEMA_CONTEXT, MEDIA_TYPES, XML_DATA_TYPES } from '../constants/constants.js';
 
 const ALGORITHM = 'URDNA2015';
 
