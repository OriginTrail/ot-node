import { Mutex } from 'async-mutex';
import OperationService from './operation-service.js';
import {
    OPERATION_ID_STATUS,
    NETWORK_PROTOCOLS,
    ERROR_TYPE,
    OPERATIONS,
    OPERATION_REQUEST_STATUS,
    TRIPLE_STORE_REPOSITORIES,
    PARANET_NODES_ACCESS_POLICIES,
    LOCAL_INSERT_FOR_ASSET_SYNC_MAX_ATTEMPTS,
    LOCAL_INSERT_FOR_ASSET_SYNC_RETRY_DELAY,
    LOCAL_INSERT_FOR_CURATED_PARANET_MAX_ATTEMPTS,
    LOCAL_INSERT_FOR_CURATED_PARANET_RETRY_DELAY,
} from '../constants/constants.js';

class GetService extends OperationService {
    constructor(ctx) {
        super(ctx);

        this.operationName = OPERATIONS.GET;
        this.networkProtocols = NETWORK_PROTOCOLS.GET;
        this.errorType = ERROR_TYPE.GET.GET_ERROR;
        this.completedStatuses = [
            OPERATION_ID_STATUS.GET.GET_FETCH_FROM_NODES_END,
            OPERATION_ID_STATUS.GET.GET_END,
            OPERATION_ID_STATUS.COMPLETED,
        ];
        this.ualService = ctx.ualService;
        this.tripleStoreService = ctx.tripleStoreService;
        this.repositoryModuleManager = ctx.repositoryModuleManager;
        this.blockchainModuleManager = ctx.blockchainModuleManager;
        this.paranetService = ctx.paranetService;
        this.operationMutex = new Mutex();
    }

    async processResponse(command, responseStatus, responseData) {
        const {
            operationId,
            blockchain,
            numberOfFoundNodes,
            leftoverNodes,
            keyword,
            batchSize,
            minAckResponses,
            contract,
            tokenId,
            assertionId,
            assetSync,
            stateIndex,
            paranetSync,
            paranetTokenId,
            paranetLatestAsset,
            paranetMetadata,
        } = command.data;

        const keywordsStatuses = await this.getResponsesStatuses(
            responseStatus,
            responseData.errorMessage,
            operationId,
            keyword,
        );

        const { completedNumber, failedNumber } = keywordsStatuses[keyword];
        const numberOfResponses = completedNumber + failedNumber;
        this.logger.debug(
            `Processing ${
                this.operationName
            } response with status: ${responseStatus} for operationId: ${operationId}, keyword: ${keyword}. Total number of nodes: ${numberOfFoundNodes}, number of nodes in batch: ${Math.min(
                numberOfFoundNodes,
                batchSize,
            )} number of leftover nodes: ${
                leftoverNodes.length
            }, number of responses: ${numberOfResponses}, Completed: ${completedNumber}, Failed: ${failedNumber}`,
        );
        if (responseData.errorMessage) {
            this.logger.trace(
                `Error message for operation id: ${operationId}, keyword: ${keyword} : ${responseData.errorMessage}`,
            );
        }

        if (
            responseStatus === OPERATION_REQUEST_STATUS.COMPLETED &&
            completedNumber === minAckResponses
        ) {
            await this.markOperationAsCompleted(
                operationId,
                blockchain,
                { assertion: responseData.nquads },
                [...this.completedStatuses],
            );
            this.logResponsesSummary(completedNumber, failedNumber);

            const ual = this.ualService.deriveUAL(blockchain, contract, tokenId);

            if (paranetSync) {
                this.logger.debug(
                    `Paranet sync: ${responseData.nquads.length} nquads found for asset with ual: ${ual}, state index: ${stateIndex}, assertionId: ${assertionId}`,
                );

                const paranetNodesAccessPolicy =
                    PARANET_NODES_ACCESS_POLICIES[paranetMetadata.nodesAccessPolicy];

                const publicAssertionId = assertionId;
                const paranetUAL = this.ualService.deriveUAL(blockchain, contract, paranetTokenId);
                const paranetRepository = this.paranetService.getParanetRepositoryName(paranetUAL);
                let repository;
                if (paranetLatestAsset) {
                    repository = paranetRepository;
                } else if (paranetNodesAccessPolicy === 'OPEN') {
                    repository = TRIPLE_STORE_REPOSITORIES.PUBLIC_HISTORY;
                } else if (paranetNodesAccessPolicy === 'CURATED') {
                    repository = TRIPLE_STORE_REPOSITORIES.PRIVATE_HISTORY;
                } else {
<<<<<<< HEAD
                    const paranetUAL = this.ualService.deriveUAL(
                        blockchain,
                        contract,
                        paranetTokenId,
                    );

                    repository = this.paranetService.getParanetRepositoryName(paranetUAL);
                    publicAssertionId = assertionId;

                    if (responseData.privateNquads) {
                        await this.tripleStoreService.localStoreAsset(
                            repository,
                            responseData.syncedAssetRecord.privateAssertionId,
                            responseData.privateNquads,
                            blockchain,
                            contract,
                            tokenId,
                            keyword,
                            LOCAL_INSERT_FOR_CURATED_PARANET_MAX_ATTEMPTS,
                            LOCAL_INSERT_FOR_CURATED_PARANET_RETRY_DELAY,
                        );
                    }

                    await this.repositoryModuleManager.createParanetSyncedAssetRecord(
                        blockchain,
                        ual,
                        paranetUAL,
                        publicAssertionId,
                        responseData.syncedAssetRecord?.privateAssertionId,
                        responseData.syncedAssetRecord?.sender,
                        responseData.syncedAssetRecord?.transactionHash,
                    );
=======
                    throw new Error('Unsupported access policy');
>>>>>>> b7f54ff4
                }

                await this.tripleStoreService.localStoreAsset(
                    repository,
                    publicAssertionId,
                    responseData.nquads,
                    blockchain,
                    contract,
                    tokenId,
                    keyword,
                    LOCAL_INSERT_FOR_CURATED_PARANET_MAX_ATTEMPTS,
                    LOCAL_INSERT_FOR_CURATED_PARANET_RETRY_DELAY,
                );
                if (paranetNodesAccessPolicy === 'CURATED' && responseData.privateNquads) {
                    await this.tripleStoreService.localStoreAsset(
                        repository,
                        responseData.syncedAssetRecord.privateAssertionId,
                        responseData.privateNquads,
                        blockchain,
                        contract,
                        tokenId,
                        keyword,
                    );
                }
                const privateAssertionId =
                    paranetNodesAccessPolicy === 'CURATED'
                        ? responseData.syncedAssetRecord?.privateAssertionId
                        : null;

                await this.repositoryModuleManager.createParanetSyncedAssetRecord(
                    blockchain,
                    ual,
                    paranetUAL,
                    publicAssertionId,
                    privateAssertionId,
                    responseData.syncedAssetRecord?.sender,
                    responseData.syncedAssetRecord?.transactionHash,
                );
            } else if (assetSync) {
                this.logger.debug(
                    `Asset sync: ${responseData.nquads.length} nquads found for asset with ual: ${ual}, state index: ${stateIndex}, assertionId: ${assertionId}`,
                );

                await this.tripleStoreService.localStoreAsset(
                    TRIPLE_STORE_REPOSITORIES.PUBLIC_CURRENT,
                    assertionId,
                    responseData.nquads,
                    blockchain,
                    contract,
                    tokenId,
                    keyword,
                    LOCAL_INSERT_FOR_ASSET_SYNC_MAX_ATTEMPTS,
                    LOCAL_INSERT_FOR_ASSET_SYNC_RETRY_DELAY,
                );
            }
        }

        if (
            completedNumber < minAckResponses &&
            (numberOfFoundNodes === failedNumber || failedNumber % batchSize === 0)
        ) {
            if (leftoverNodes.length === 0) {
                this.logger.info(
                    `Unable to find assertion on the network for operation id: ${operationId}`,
                );
                await this.markOperationAsCompleted(
                    operationId,
                    blockchain,
                    {
                        message: 'Unable to find assertion on the network!',
                    },
                    [...this.completedStatuses],
                );
                this.logResponsesSummary(completedNumber, failedNumber);
                if (assetSync) {
                    const ual = this.ualService.deriveUAL(blockchain, contract, tokenId);
                    this.logger.debug(
                        `ASSET_SYNC: No nquads found for asset with ual: ${ual}, state index: ${stateIndex}, assertionId: ${assertionId}`,
                    );
                }
            } else {
                await this.scheduleOperationForLeftoverNodes(command.data, leftoverNodes);
            }
        }
    }
}

export default GetService;<|MERGE_RESOLUTION|>--- conflicted
+++ resolved
@@ -112,42 +112,7 @@
                 } else if (paranetNodesAccessPolicy === 'CURATED') {
                     repository = TRIPLE_STORE_REPOSITORIES.PRIVATE_HISTORY;
                 } else {
-<<<<<<< HEAD
-                    const paranetUAL = this.ualService.deriveUAL(
-                        blockchain,
-                        contract,
-                        paranetTokenId,
-                    );
-
-                    repository = this.paranetService.getParanetRepositoryName(paranetUAL);
-                    publicAssertionId = assertionId;
-
-                    if (responseData.privateNquads) {
-                        await this.tripleStoreService.localStoreAsset(
-                            repository,
-                            responseData.syncedAssetRecord.privateAssertionId,
-                            responseData.privateNquads,
-                            blockchain,
-                            contract,
-                            tokenId,
-                            keyword,
-                            LOCAL_INSERT_FOR_CURATED_PARANET_MAX_ATTEMPTS,
-                            LOCAL_INSERT_FOR_CURATED_PARANET_RETRY_DELAY,
-                        );
-                    }
-
-                    await this.repositoryModuleManager.createParanetSyncedAssetRecord(
-                        blockchain,
-                        ual,
-                        paranetUAL,
-                        publicAssertionId,
-                        responseData.syncedAssetRecord?.privateAssertionId,
-                        responseData.syncedAssetRecord?.sender,
-                        responseData.syncedAssetRecord?.transactionHash,
-                    );
-=======
                     throw new Error('Unsupported access policy');
->>>>>>> b7f54ff4
                 }
 
                 await this.tripleStoreService.localStoreAsset(
