import { Mutex } from 'async-mutex';
import OperationService from './operation-service.js';
import {
    OPERATION_ID_STATUS,
    NETWORK_PROTOCOLS,
    ERROR_TYPE,
    OPERATIONS,
    OPERATION_REQUEST_STATUS,
} from '../constants/constants.js';

class GetService extends OperationService {
    constructor(ctx) {
        super(ctx);

        this.dataService = ctx.dataService;
        this.networkModuleManager = ctx.networkModuleManager;
        this.tripleStoreModuleManager = ctx.tripleStoreModuleManager;

        this.operationName = OPERATIONS.GET;
        this.networkProtocol = NETWORK_PROTOCOLS.GET;
        this.errorType = ERROR_TYPE.GET.GET_ERROR;
        this.completedStatuses = [
            OPERATION_ID_STATUS.GET.GET_FETCH_FROM_NODES_END,
            OPERATION_ID_STATUS.GET.GET_END,
            OPERATION_ID_STATUS.COMPLETED,
        ];
        this.operationMutex = new Mutex();
    }

    async processResponse(command, responseStatus, responseData, errorMessage = null) {
        const {
            operationId,
            numberOfFoundNodes,
            leftoverNodes,
            keyword,
            batchSize,
            nodesSeen,
            newFoundNodes,
        } = command.data;

        const keywordsStatuses = await this.getResponsesStatuses(
            responseStatus,
            errorMessage,
            operationId,
            keyword,
        );

        const { completedNumber, failedNumber } = keywordsStatuses[keyword];
        const numberOfResponses = completedNumber + failedNumber;
        this.logger.debug(
            `Processing ${this.networkProtocol} response for operationId: ${operationId}, keyword: ${keyword}. Total number of nodes: ${numberOfFoundNodes}, number of nodes in batch: ${batchSize} number of leftover nodes: ${leftoverNodes.length}, number of responses: ${numberOfResponses}, Completed: ${completedNumber}, Failed: ${failedNumber}`,
        );

        if (
<<<<<<< HEAD
            responseStatus === OPERATION_REQUEST_STATUS.COMPLETED &&
=======
            responseStatus === this.getOperationRequestStatus().COMPLETED &&
>>>>>>> c3650f7a
            completedNumber === this.getMinimumAckResponses()
        ) {
            await this.markOperationAsCompleted(
                operationId,
                { assertion: responseData.nquads },
                this.completedStatuses,
            );
            this.logResponsesSummary(completedNumber, failedNumber);
        } else if (responseData?.nodes?.length) {
            const leftoverNodesString = leftoverNodes.map((node) => node.toString());
            const thisNodeId = this.networkModuleManager.getPeerId().toString();
            const newDiscoveredNodes = responseData.nodes.filter(
                (node) =>
                    node.id !== thisNodeId &&
                    !nodesSeen.includes(node.id) &&
                    !leftoverNodesString.includes(node.id),
            );

            const deserializedNodes = await this.networkModuleManager.deserializePeers(
                newDiscoveredNodes,
            );
            for (const node of deserializedNodes) {
                newFoundNodes[node.id.toString()] = node.id;
            }
        }

        if (
            completedNumber < this.getMinimumAckResponses() &&
            (numberOfFoundNodes === failedNumber || failedNumber % batchSize === 0)
        ) {
            if (leftoverNodes.length === 0) {
                this.logger.info(
                    `Unable to find assertion on the network for operation id: ${operationId}`,
                );
                await this.markOperationAsCompleted(
                    operationId,
                    {
                        message: 'Unable to find assertion on the network!',
                    },
                    this.completedStatuses,
                );
                this.logResponsesSummary(completedNumber, failedNumber);
            } else {
                const newLeftoverNodes = await this.networkModuleManager.sortPeerIds(
                    keyword,
                    leftoverNodes.concat(Object.values(newFoundNodes)),
                    leftoverNodes.length,
                );
                await this.scheduleOperationForLeftoverNodes(command.data, newLeftoverNodes);
            }
        }
    }

    async localGet(assertionId, operationId) {
        this.logger.debug(`Getting assertion: ${assertionId} for operationId: ${operationId}`);

        let nquads = await this.tripleStoreModuleManager.get(assertionId);
        nquads = await this.dataService.toNQuads(nquads, 'application/n-quads');

        this.logger.debug(
            `Assertion: ${assertionId} for operationId: ${operationId} ${
                nquads.length ? '' : 'not'
            } found in local triple store.`,
        );

        if (nquads.length) {
            this.logger.debug(`Number of n-quads retrieved from the database : ${nquads.length}`);
        }

        return nquads;
    }
}

export default GetService;<|MERGE_RESOLUTION|>--- conflicted
+++ resolved
@@ -52,11 +52,7 @@
         );
 
         if (
-<<<<<<< HEAD
             responseStatus === OPERATION_REQUEST_STATUS.COMPLETED &&
-=======
-            responseStatus === this.getOperationRequestStatus().COMPLETED &&
->>>>>>> c3650f7a
             completedNumber === this.getMinimumAckResponses()
         ) {
             await this.markOperationAsCompleted(
