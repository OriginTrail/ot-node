/* eslint-disable no-await-in-loop */
import { setTimeout } from 'timers/promises';
import { kcTools } from 'assertion-tools';

import {
    BASE_NAMED_GRAPHS,
    TRIPLE_STORE_REPOSITORY,
    TRIPLES_VISIBILITY,
<<<<<<< HEAD
=======
    PRIVATE_RESOURCE_PREDICATE,
>>>>>>> 97530e48
    PRIVATE_HASH_SUBJECT_PREFIX,
} from '../constants/constants.js';

class TripleStoreService {
    constructor(ctx) {
        this.config = ctx.config;
        this.logger = ctx.logger;

        this.tripleStoreModuleManager = ctx.tripleStoreModuleManager;
        this.operationIdService = ctx.operationIdService;
        this.ualService = ctx.ualService;
        this.dataService = ctx.dataService;
        this.paranetService = ctx.paranetService;
        this.cryptoService = ctx.cryptoService;
    }

    initializeRepositories() {
        this.repositoryImplementations = {};
        for (const implementationName of this.tripleStoreModuleManager.getImplementationNames()) {
            for (const repository in this.tripleStoreModuleManager.getImplementation(
                implementationName,
            ).module.repositories) {
                this.repositoryImplementations[repository] = implementationName;
            }
        }
    }

    async insertKnowledgeCollection(
        repository,
        knowledgeCollectionUAL,
        triples,
        retries = 1,
        retryDelay = 0,
    ) {
        this.logger.info(
            `Inserting Knowledge Collection with the UAL: ${knowledgeCollectionUAL} ` +
                `to the Triple Store's ${repository} repository.`,
        );

        const existsInNamedGraphs =
            await this.tripleStoreModuleManager.knowledgeCollectionNamedGraphsExist(
                this.repositoryImplementations[repository],
                repository,
                knowledgeCollectionUAL,
            );

        // TODO: Add with the introduction of RDF-star mode
        // const tripleAnnotations = this.dataService.createTripleAnnotations(
        //     knowledgeAssetsTriples,
        //     UAL_PREDICATE,
        //     knowledgeAssetsUALs.map((ual) => `<${ual}>`),
        // );
        // const unifiedGraphTriples = [...triples, ...tripleAnnotations];
<<<<<<< HEAD
        const publicKnowledgeAssetsTriples = this.dataService.splitConnectedArrays(
            triples.public ?? triples,
        );

        const publicKnowledgeAssetsUALs = [];
        for (let i = 1; i <= publicKnowledgeAssetsTriples.length; i += 1) {
            publicKnowledgeAssetsUALs.push(`${knowledgeCollectionUAL}/${i}`);
        }
=======
>>>>>>> 97530e48
        const promises = [];
        const publicAssertion = triples.public ?? triples;

        const filteredPublic = [];
        const privateHashTriples = [];
        publicAssertion.forEach((triple) => {
            if (triple.includes(PRIVATE_RESOURCE_PREDICATE)) {
                privateHashTriples.push(triple);
            } else {
                filteredPublic.push(triple);
            }
        });

        const publicKnowledgeAssetsTriplesGrouped = kcTools.groupNquadsBySubject(
            filteredPublic,
            true,
        );
        const publicKnowledgeAssetsUALs = publicKnowledgeAssetsTriplesGrouped.map(
            (_, index) => `${knowledgeCollectionUAL}/${index + 1}`,
        );

        const publicSubjectHashMap = publicKnowledgeAssetsTriplesGrouped.reduce(
            (map, group, index) => {
                const [publicSubject] = group[0].split(' ');
                const publicSubjectHash = this.cryptoService.sha256(publicSubject.slice(1, -1));
                map.set(publicSubjectHash, index);
                return map;
            },
            new Map(),
        );
        const sortedPrivateRepresentationTriples = [];
        for (const privateHashTriple of privateHashTriples) {
            const privateHash = privateHashTriple
                .split(' ')[0]
                .slice(PRIVATE_HASH_SUBJECT_PREFIX.length + 1, -1);
            if (publicSubjectHashMap.has(privateHash)) {
                const publicIndex = publicSubjectHashMap.get(privateHash);
                this.dataService.insertStringInSortedArray(
                    publicKnowledgeAssetsTriplesGrouped[publicIndex],
                    privateHashTriple,
                );
            } else {
                // If there is no public match add it as new KA at the end
                sortedPrivateRepresentationTriples.push(privateHashTriple);
            }
        }
        const startIndexForPrivateKnowledgeAssetsWithoutPublicPair =
            publicKnowledgeAssetsUALs.length;
        // Add private hashes without public pair to the end
        publicKnowledgeAssetsTriplesGrouped.push(
            ...sortedPrivateRepresentationTriples.map((triple) => [triple]),
        );
        publicKnowledgeAssetsUALs.push(
            ...sortedPrivateRepresentationTriples.map(
                (_, index) =>
                    `${knowledgeCollectionUAL}/${
                        startIndexForPrivateKnowledgeAssetsWithoutPublicPair + index + 1
                    }`,
            ),
        );

        if (!existsInNamedGraphs) {
            promises.push(
                this.tripleStoreModuleManager.createKnowledgeCollectionNamedGraphs(
                    this.repositoryImplementations[repository],
                    repository,
                    publicKnowledgeAssetsUALs,
                    publicKnowledgeAssetsTriplesGrouped,
                    TRIPLES_VISIBILITY.PUBLIC,
                ),
            );

            if (triples.private?.length) {
                const privateKnowledgeAssetsTriplesGrouped = kcTools.groupNquadsBySubject(
                    triples.private,
                    true,
                );

                const privateKnowledgeAssetsUALs = [];

                // const privateSubjectHashMap = privateKnowledgeAssetsTriplesGrouped.reduce(
                //     (map, group, index) => {
                //         const [privateSubject] = group[0].split(' ');
                //         const privateSubjectHash = privateSubject.slice(1, -1);
                //         map.set(privateSubjectHash, index);
                //         return map;
                //     },
                //     new Map(), );

                const privateRepresentationTriplesSubjectMap =
                    sortedPrivateRepresentationTriples.reduce((map, triple, index) => {
                        const privateHashedSubject = triple
                            .split(' ')[0]
                            .slice(PRIVATE_HASH_SUBJECT_PREFIX.length + 1, -1);
                        map.set(privateHashedSubject, index);
                        return map;
                    }, new Map());

                for (const privateTriple of privateKnowledgeAssetsTriplesGrouped) {
                    const [privateSubject] = privateTriple[0].split(' ');
                    const privateSubjectHash = this.cryptoService.sha256(
                        privateSubject.slice(1, -1),
                    );

                    if (publicSubjectHashMap.has(privateSubjectHash)) {
                        const publicIndex = publicSubjectHashMap.get(privateSubjectHash);
                        privateKnowledgeAssetsUALs.push(publicKnowledgeAssetsUALs[publicIndex]);
                    } else {
                        const publicIndex =
                            privateRepresentationTriplesSubjectMap.get(privateSubjectHash);
                        privateKnowledgeAssetsUALs.push(
                            publicKnowledgeAssetsUALs[
                                startIndexForPrivateKnowledgeAssetsWithoutPublicPair + publicIndex
                            ],
                        );
                    }
                }
                promises.push(
                    this.tripleStoreModuleManager.createKnowledgeCollectionNamedGraphs(
                        this.repositoryImplementations[repository],
                        repository,
                        privateKnowledgeAssetsUALs,
                        privateKnowledgeAssetsTriplesGrouped,
                        TRIPLES_VISIBILITY.PRIVATE,
                    ),
                );
            }
        }
        const metadataTriples = publicKnowledgeAssetsUALs
            .map(
                (publicKnowledgeAssetUAL) =>
                    `<${publicKnowledgeAssetUAL}> <http://schema.org/states> "${publicKnowledgeAssetUAL}:0" .`,
            )
            .join('\n');

        promises.push(
            this.tripleStoreModuleManager.insertKnowledgeCollectionMetadata(
                this.repositoryImplementations[repository],
                repository,
                metadataTriples,
            ),
        );

        let attempts = 0;
        let success = false;

        while (attempts < retries && !success) {
            try {
                await Promise.all(promises);

                success = true;

                this.logger.info(
                    `Knowledge Collection with the UAL: ${knowledgeCollectionUAL} ` +
                        `has been successfully inserted to the Triple Store's ${repository} repository.`,
                );
            } catch (error) {
                this.logger.error(
                    `Error during insertion of the Knowledge Collection to the Triple Store's ${repository} repository. ` +
                        `UAL: ${knowledgeCollectionUAL}. Error: ${error.message}`,
                );
                attempts += 1;

                if (attempts < retries) {
                    this.logger.info(
                        `Retrying insertion of the Knowledge Collection with the UAL: ${knowledgeCollectionUAL} ` +
                            `to the Triple Store's ${repository} repository. Attempt ${
                                attempts + 1
                            } of ${retries} after delay of ${retryDelay} ms.`,
                    );
                    await setTimeout(retryDelay);
                } else {
                    this.logger.error(
                        `Max retries reached for the insertion of the Knowledge Collection with the UAL: ${knowledgeCollectionUAL} ` +
                            `to the Triple Store's ${repository} repository. Rolling back data.`,
                    );

                    if (!existsInNamedGraphs) {
                        this.logger.info(
                            `Rolling back Knowledge Collection with the UAL: ${knowledgeCollectionUAL} ` +
                                `from the Triple Store's ${repository} repository Named Graphs.`,
                        );
                        await this.tripleStoreModuleManager.deleteKnowledgeCollectionNamedGraphs(
                            this.repositoryImplementations[repository],
                            repository,
                            publicKnowledgeAssetsUALs,
                        );
                    }

                    throw new Error(
                        `Failed to store Knowledge Collection with the UAL: ${knowledgeCollectionUAL} ` +
                            `to the Triple Store's ${repository} repository after maximum retries.`,
                    );
                }
            }
        }
    }

    async insertUpdatedKnowledgeCollection(preUpdateUalNamedGraphs, ual, triples, firstNewKAIndex) {
        const publicKnowledgeAssetsTriples = this.dataService.splitConnectedArrays(
            triples.public ?? triples,
        );
        // subject or hashedPrivateSubject
        const publicKnowledgeAssetTriplesSubjects = publicKnowledgeAssetsTriples.map(
            ([triple]) => triple.split(' ')[0],
        );

        const { subjectUALPairs } = preUpdateUalNamedGraphs;

        const preUpdateSubjectUALMap = new Map();
        const preUpdateSubjectHashUALMap = new Map();

        subjectUALPairs.forEach((pair) => {
            if (pair.subject) {
                preUpdateSubjectUALMap.set(pair.subject, pair.UAL);
            }
            if (pair.privateSubjectHash) {
                preUpdateSubjectHashUALMap.set(pair.privateSubjectHash, pair.UAL);
            }
        });

        // Some preUpdate KAs might not have private part, generate private subjects for them
        for (const { publicPreUpdateSubject, ual: preUpdateUal } of preUpdateSubjectUALMap) {
            if (!preUpdateSubjectHashUALMap.has(publicPreUpdateSubject)) {
                const hashedPreUpdateSubject = `<${PRIVATE_HASH_SUBJECT_PREFIX}${this.dataService.generateHashFromString(
                    publicPreUpdateSubject.slice(1, -1),
                )}>`;
                preUpdateSubjectHashUALMap.set(hashedPreUpdateSubject, preUpdateUal);
            }
        }

        const publicKnowledgeAssetsUALs = [];
        // From event we get firstNewKAIndex
        let newKnowledgeAssetId = firstNewKAIndex;
        for (const subject of publicKnowledgeAssetTriplesSubjects) {
            // Rewrite code so its node done every time
            const hashedSubject = `<${PRIVATE_HASH_SUBJECT_PREFIX}${this.dataService.generateHashFromString(
                subject,
            )}>`;
            // Rewrite this that if subject is private representation don't check preUpdateSubjectHashUALMap
            if (
                subject.startsWith(`<${PRIVATE_HASH_SUBJECT_PREFIX}`) &&
                preUpdateSubjectHashUALMap.has(subject)
            ) {
                publicKnowledgeAssetsUALs.push(preUpdateSubjectHashUALMap.get(subject));
            } else if (preUpdateSubjectUALMap.has(subject)) {
                publicKnowledgeAssetsUALs.push(preUpdateSubjectUALMap.get(subject));
            } else if (preUpdateSubjectHashUALMap.has(hashedSubject)) {
                publicKnowledgeAssetsUALs.push(
                    preUpdateSubjectHashUALMap.get(preUpdateSubjectHashUALMap),
                );
            } else {
                publicKnowledgeAssetsUALs.push(`${ual}/${newKnowledgeAssetId}`);
                newKnowledgeAssetId += 1;
            }
        }
        const promises = [];

        promises.push(
            this.tripleStoreModuleManager.createKnowledgeCollectionNamedGraphs(
                this.repositoryImplementations[TRIPLE_STORE_REPOSITORY.DKG],
                TRIPLE_STORE_REPOSITORY.DKG,
                publicKnowledgeAssetsUALs,
                publicKnowledgeAssetsTriples,
                TRIPLES_VISIBILITY.PUBLIC,
            ),
        );

        if (triples.private?.length) {
            const privateKnowledgeAssetsTriples = this.dataService.groupTriplesBySubject(
                triples.private,
            );

            const privateKnowledgeAssetsUALs = [];

            const publicSubjectsMap = new Map(
                publicKnowledgeAssetsTriples.reduce((map, [triple], index) => {
                    const [subject] = triple.split(' ');
                    map.set(subject, index);
                    return map;
                }, new Map()),
            );

            // Public has to have this or hash of this subject as every private subject is represented in public part
            for (const [triple] of privateKnowledgeAssetsTriples) {
                const [subject] = triple.split(' ');
                if (publicSubjectsMap.has(subject)) {
                    privateKnowledgeAssetsUALs.push(
                        publicKnowledgeAssetsUALs[publicSubjectsMap.get(subject)],
                    );
                } else {
                    const hashedSubject = `<${PRIVATE_HASH_SUBJECT_PREFIX}${this.dataService.generateHashFromString(
                        subject,
                    )}>`;
                    privateKnowledgeAssetsUALs.push(
                        publicKnowledgeAssetsUALs[publicSubjectsMap.get(hashedSubject)],
                    );
                }
            }
            if (privateKnowledgeAssetsUALs.length > 0) {
                promises.push(
                    this.tripleStoreModuleManager.createKnowledgeCollectionNamedGraphs(
                        this.repositoryImplementations[TRIPLE_STORE_REPOSITORY.DKG],
                        TRIPLE_STORE_REPOSITORY.DKG,
                        privateKnowledgeAssetsUALs,
                        privateKnowledgeAssetsTriples,
                        TRIPLES_VISIBILITY.PRIVATE,
                    ),
                );
            }
        }
    }

    async moveKnowledgeCollectionBetweenUnifiedGraphs(fromRepository, toRepository, ual) {
        const knowledgeCollection =
            await this.tripleStoreModuleManager.getKnowledgeCollectionFromUnifiedGraph(
                this.repositoryImplementations[fromRepository],
                fromRepository,
                BASE_NAMED_GRAPHS.UNIFIED,
                ual,
                false,
            );

        // TODO: Add with the introduction of the RDF-star mode
        // const knowledgeCollectionAnnotations = this.dataService.createTripleAnnotations(
        //     knowledgeCollection,
        //     UAL_PREDICATE,
        //     `<${ual}>`,
        // );
        // const knowledgeCollectionWithAnnotations = [
        //     ...knowledgeCollection,
        //     ...knowledgeCollectionAnnotations,
        // ];

        await Promise.all([
            this.tripleStoreModuleManager.insetAssertionInNamedGraph(
                this.repositoryImplementations[toRepository],
                toRepository,
                BASE_NAMED_GRAPHS.HISTORICAL_UNIFIED,
                knowledgeCollection,
            ),
            this.tripleStoreModuleManager.deleteUniqueKnowledgeCollectionTriplesFromUnifiedGraph(
                this.repositoryImplementations[toRepository],
                toRepository,
                BASE_NAMED_GRAPHS.UNIFIED,
                ual,
            ),
        ]);
    }

    async checkIfKnowledgeCollectionExistsInUnifiedGraph(
        ual,
        repository = TRIPLE_STORE_REPOSITORY.DKG,
    ) {
        const knowledgeCollectionExists =
            await this.tripleStoreModuleManager.knowledgeCollectionExistsInUnifiedGraph(
                this.repositoryImplementations[repository],
                repository,
                BASE_NAMED_GRAPHS.UNIFIED,
                ual,
            );

        return knowledgeCollectionExists;
    }

    async getAssertion(
        blockchain,
        contract,
        knowledgeCollectionId,
        knowledgeAssetId,
        visibility = TRIPLES_VISIBILITY.PUBLIC,
        repository = TRIPLE_STORE_REPOSITORY.DKG,
    ) {
        // TODO: Use stateId
        const ual = `did:dkg:${blockchain}/${contract}/${knowledgeCollectionId}${
            knowledgeAssetId ? `/${knowledgeAssetId}` : ''
        }`;

        this.logger.debug(`Getting Assertion with the UAL: ${ual}.`);

        let nquads;
        if (knowledgeAssetId) {
            nquads = await this.tripleStoreModuleManager.getKnowledgeAssetNamedGraph(
                this.repositoryImplementations[repository],
                repository,
                // TODO: Add state with implemented update
                `${ual}`,
                visibility,
            );
        } else {
            nquads = await this.tripleStoreModuleManager.getKnowledgeCollectionNamedGraphs(
                this.repositoryImplementations[repository],
                repository,
                ual,
                visibility,
            );
        }

        nquads = nquads.split('\n').filter((line) => line !== '');

        this.logger.debug(
            `Assertion: ${ual} ${
                nquads.length ? '' : 'is not'
            } found in the Triple Store's ${repository} repository.`,
        );

        if (nquads.length) {
            this.logger.debug(
                `Number of n-quads retrieved from the Triple Store's ${repository} repository: ${nquads.length}.`,
            );
        }

        return nquads;
    }

    async getAssertionMetadata(
        blockchain,
        contract,
        knowledgeCollectionId,
        knowledgeAssetId,
        repository = TRIPLE_STORE_REPOSITORY.DKG,
    ) {
        const ual = `did:dkg:${blockchain}/${contract}/${knowledgeCollectionId}${
            knowledgeAssetId ? `/${knowledgeAssetId}` : ''
        }`;
        this.logger.debug(`Getting Assertion Metadata with the UAL: ${ual}.`);
        let nquads;
        if (knowledgeAssetId) {
            nquads = await this.tripleStoreModuleManager.getKnowledgeAssetMetadata(
                this.repositoryImplementations[repository],
                repository,
                ual,
            );
        } else {
            nquads = await this.tripleStoreModuleManager.getKnowledgeCollectionMetadata(
                this.repositoryImplementations[repository],
                repository,
                ual,
            );
        }
        nquads = nquads.split('\n').filter((line) => line !== '');

        this.logger.debug(
            `Knowledge Asset Metadata: ${ual} ${
                nquads.length ? '' : 'is not'
            } found in the Triple Store's ${repository} repository.`,
        );

        if (nquads.length) {
            this.logger.debug(
                `Number of n-quads retrieved from the Triple Store's ${repository} repository: ${nquads.length}.`,
            );
        }

        return nquads;
    }

    async construct(query, repository = TRIPLE_STORE_REPOSITORY.DKG) {
        return this.tripleStoreModuleManager.construct(
            this.repositoryImplementations[repository],
            repository,
            query,
        );
    }

    async moveToHistoricAndDeleteAssertion(ual, stateIndex) {
        // Find all named graph that exist for given UAL
        const ualNamedGraphs = await this.findAllNamedGraphsByUAL(TRIPLE_STORE_REPOSITORY.DKG, ual);
        let stateNamedGraphExistInHistoric = [];
        const ulaNamedGraphsWithState = [];
        const checkPromises = [];
        // Check if they already exist in historic
        for (const ulaNamedGraph of ualNamedGraphs) {
            const parts = ulaNamedGraph.split('/');
            parts[parts.length - 2] = `${parts[parts.length - 2]}:${stateIndex}`;
            const ulaNamedGraphWithState = parts.join('/');
            ulaNamedGraphsWithState.push(ulaNamedGraphWithState);
            checkPromises.push(
                this.tripleStoreModuleManager.namedGraphExist(
                    this.repositoryImplementations[TRIPLE_STORE_REPOSITORY.DKG_HISTORIC],
                    TRIPLE_STORE_REPOSITORY.DKG_HISTORIC,
                    ulaNamedGraphWithState,
                ),
            );
        }
        stateNamedGraphExistInHistoric = await Promise.all(checkPromises);
        // const insertPromises = [];

        // Insert them in UAL:latestStateIndex - 1 named graph in historic
        for (const [index, promiseResult] of stateNamedGraphExistInHistoric.entries()) {
            if (!promiseResult) {
                const nquads = await this.tripleStoreModuleManager.getAssertionFromNamedGraph(
                    this.repositoryImplementations[TRIPLE_STORE_REPOSITORY.DKG],
                    TRIPLE_STORE_REPOSITORY.DKG,
                    ualNamedGraphs[index],
                );
                await this.tripleStoreModuleManager.insetAssertionInNamedGraph(
                    this.repositoryImplementations[TRIPLE_STORE_REPOSITORY.DKG_HISTORIC],
                    TRIPLE_STORE_REPOSITORY.DKG_HISTORIC,
                    ulaNamedGraphsWithState[index],
                    nquads,
                );
            }
        }

        await this.tripleStoreModuleManager.deleteKnowledgeCollectionNamedGraphs(
            TRIPLE_STORE_REPOSITORY.DKG,
            ualNamedGraphs,
        );

        return ualNamedGraphs;
    }

    async findAllNamedGraphsByUAL(repository, ual) {
        return this.tripleStoreModuleManager.findAllNamedGraphsByUAL(
            this.repositoryImplementations[repository],
            repository,
            ual,
        );
    }

    async findAllSubjectsWithGraphNames(repository, ual) {
        const unparsedSubjectUALPairs =
            await this.tripleStoreModuleManager.findAllSubjectsWithGraphNames(
                this.repositoryImplementations[repository],
                repository,
                ual,
            );

        const subjectUALPairs = Array.from(
            unparsedSubjectUALPairs.reduce((map, { s, g }) => {
                let pair = { subject: null, subjectHash: null, ual: g };
                if (map.has(g)) {
                    pair = map.get(g);
                }
                if (s) {
                    if (s.startsWith(`<${PRIVATE_HASH_SUBJECT_PREFIX}`)) {
                        pair.subjectHash = s.trim(PRIVATE_HASH_SUBJECT_PREFIX.length + 1, -1);
                    } else {
                        pair.subject = s.trim(1, -1);
                        pair.subjectHash = this.cryptoService.sha256(pair.subject);
                    }
                }
                map.set(g, pair);
                return map;
            }, new Map()),
        ).values();

        const privateMerkleRootTriple =
            await this.tripleStoreService.getKCPrivateAssertionIdentifierTriple(repository, ual);

        return { subjectUALPairs, privateMerkleRootTriple };
    }

    async getKnowledgeAssetNamedGraph(repository, ual, visibility) {
        return this.tripleStoreModuleManager.getKnowledgeAssetNamedGraph(
            this.repositoryImplementations[repository],
            repository,
            ual,
            visibility,
        );
    }

    async select(query, repository = TRIPLE_STORE_REPOSITORY.DKG) {
        return this.tripleStoreModuleManager.select(
            this.repositoryImplementations[repository],
            repository,
            query,
        );
    }

    async queryVoid(repository, query, namedGraphs = null, labels = null) {
        return this.tripleStoreModuleManager.queryVoid(
            this.repositoryImplementations[repository],
            repository,
            this.buildQuery(query, namedGraphs, labels),
        );
    }
}

export default TripleStoreService;<|MERGE_RESOLUTION|>--- conflicted
+++ resolved
@@ -6,10 +6,7 @@
     BASE_NAMED_GRAPHS,
     TRIPLE_STORE_REPOSITORY,
     TRIPLES_VISIBILITY,
-<<<<<<< HEAD
-=======
     PRIVATE_RESOURCE_PREDICATE,
->>>>>>> 97530e48
     PRIVATE_HASH_SUBJECT_PREFIX,
 } from '../constants/constants.js';
 
@@ -63,17 +60,6 @@
         //     knowledgeAssetsUALs.map((ual) => `<${ual}>`),
         // );
         // const unifiedGraphTriples = [...triples, ...tripleAnnotations];
-<<<<<<< HEAD
-        const publicKnowledgeAssetsTriples = this.dataService.splitConnectedArrays(
-            triples.public ?? triples,
-        );
-
-        const publicKnowledgeAssetsUALs = [];
-        for (let i = 1; i <= publicKnowledgeAssetsTriples.length; i += 1) {
-            publicKnowledgeAssetsUALs.push(`${knowledgeCollectionUAL}/${i}`);
-        }
-=======
->>>>>>> 97530e48
         const promises = [];
         const publicAssertion = triples.public ?? triples;
 
