/* eslint-disable no-await-in-loop */
import { setTimeout } from 'timers/promises';
import { formatAssertion } from 'assertion-tools';

import {
    SCHEMA_CONTEXT,
    UAL_PREDICATE,
    BASE_NAMED_GRAPHS,
    TRIPLE_STORE_REPOSITORY,
} from '../constants/constants.js';

class TripleStoreService {
    constructor(ctx) {
        this.config = ctx.config;
        this.logger = ctx.logger;

        this.tripleStoreModuleManager = ctx.tripleStoreModuleManager;
        this.operationIdService = ctx.operationIdService;
        this.ualService = ctx.ualService;
        this.dataService = ctx.dataService;
        this.paranetService = ctx.paranetService;
    }

    initializeRepositories() {
        this.repositoryImplementations = {};
        for (const implementationName of this.tripleStoreModuleManager.getImplementationNames()) {
            for (const repository in this.tripleStoreModuleManager.getImplementation(
                implementationName,
            ).module.repositories) {
                this.repositoryImplementations[repository] = implementationName;
            }
        }
    }

    async insertKnowledgeCollection(
        repository,
        knowledgeCollectionUAL,
        knowledgeAssetsUALs,
        knowledgeAssetsStates,
        triples,
        retries = 1,
        retryDelay = 0,
    ) {
        this.logger.info(
            `Inserting Knowledge Collection with the UAL: ${knowledgeCollectionUAL} ` +
                `to the Triple Store's ${repository} repository.`,
        );

        const [existsInUnifiedGraph, existsInNamedGraphs] = await Promise.all([
            this.tripleStoreModuleManager.knowledgeCollectionNamedGraphsExist(
                this.repositoryImplementations[repository],
                repository,
                knowledgeCollectionUAL,
            ),
            this.tripleStoreModuleManager.knowledgeCollectionExistsInUnifiedGraph(
                this.repositoryImplementations[repository],
                repository,
                BASE_NAMED_GRAPHS.UNIFIED,
                knowledgeCollectionUAL,
            ),
        ]);

        const knowledgeAssetsStatesUALs = knowledgeAssetsUALs.map(
            (ual, index) => `${ual}:${knowledgeAssetsStates[index]}`,
        );
        const knowledgeAssetsTriples = this.dataService.groupTriplesBySubject(triples);

        const tripleAnnotations = this.dataService.createTripleAnnotations(
            knowledgeAssetsTriples,
            UAL_PREDICATE,
            knowledgeAssetsUALs.map((ual) => `<${ual}>`),
        );
        const unifiedGraphTriples = [...triples, ...tripleAnnotations];

        const promises = [];

        if (!existsInNamedGraphs) {
            promises.push(
                this.tripleStoreModuleManager.createKnowledgeCollectionNamedGraphs(
                    this.repositoryImplementations[repository],
                    repository,
                    knowledgeAssetsStatesUALs,
                    knowledgeAssetsTriples,
                ),
            );
        }

        if (!existsInUnifiedGraph) {
            promises.push(
                this.tripleStoreModuleManager.insertKnowledgeCollectionIntoUnifiedGraph(
                    this.repositoryImplementations[repository],
                    repository,
                    BASE_NAMED_GRAPHS.UNIFIED,
                    unifiedGraphTriples,
                ),
            );
        }

        const metadataTriples = await formatAssertion({
            '@context': SCHEMA_CONTEXT,
            '@graph': knowledgeAssetsUALs.map((ual, index) => ({
                '@id': ual,
                states: [knowledgeAssetsStatesUALs[index]],
            })),
        });

        promises.push(
            this.tripleStoreModuleManager.insertKnowledgeCollectionMetadata(
                this.repositoryImplementations[repository],
                repository,
                metadataTriples,
            ),
        );

        let attempts = 0;
        let success = false;

        while (attempts < retries && !success) {
            try {
                await Promise.all(promises);

                success = true;

                this.logger.info(
                    `Knowledge Collection with the UAL: ${knowledgeCollectionUAL} ` +
                        `has been successfully inserted to the Triple Store's ${repository} repository.`,
                );
            } catch (error) {
                this.logger.error(
                    `Error during insertion of the Knowledge Collection to the Triple Store's ${repository} repository. ` +
                        `UAL: ${knowledgeCollectionUAL}. Error: ${error.message}`,
                );
                attempts += 1;

                if (attempts < retries) {
                    this.logger.info(
                        `Retrying insertion of the Knowledge Collection with the UAL: ${knowledgeCollectionUAL} ` +
                            `to the Triple Store's ${repository} repository. Attempt ${
                                attempts + 1
                            } of ${retries} after delay of ${retryDelay} ms.`,
                    );
                    await setTimeout(retryDelay);
                } else {
                    this.logger.error(
                        `Max retries reached for the insertion of the Knowledge Collection with the UAL: ${knowledgeCollectionUAL} ` +
                            `to the Triple Store's ${repository} repository. Rolling back data.`,
                    );

                    // Rollback insertions if data didn't exist before the operation
                    if (!existsInUnifiedGraph) {
                        this.logger.info(
                            `Rolling back Knowledge Collection with the UAL: ${knowledgeCollectionUAL} ` +
                                `from the Triple Store's ${repository} repository Unified Graph.`,
                        );
                        await this.tripleStoreModuleManager.deleteKnowledgeCollectionFromUnifiedGraph(
                            this.repositoryImplementations[repository],
                            repository,
                            knowledgeCollectionUAL,
                        );
                    }
                    if (!existsInNamedGraphs) {
                        this.logger.info(
                            `Rolling back Knowledge Collection with the UAL: ${knowledgeCollectionUAL} ` +
                                `from the Triple Store's ${repository} repository Named Graphs.`,
                        );
                        await this.tripleStoreModuleManager.deleteKnowledgeCollectionNamedGraphs(
                            this.repositoryImplementations[repository],
                            repository,
                            knowledgeAssetsStatesUALs,
                        );
                    }

                    throw new Error(
                        `Failed to store Knowledge Collection with the UAL: ${knowledgeCollectionUAL} ` +
                            `to the Triple Store's ${repository} repository after maximum retries.`,
                    );
                }
            }
        }
    }

    async moveKnowledgeCollectionBetweenUnifiedGraphs(fromRepository, toRepository, ual) {
        const knowledgeCollection =
            await this.tripleStoreModuleManager.getKnowledgeCollectionFromUnifiedGraph(
                this.repositoryImplementations[fromRepository],
                fromRepository,
                BASE_NAMED_GRAPHS.UNIFIED,
                ual,
                false,
            );

        const knowledgeCollectionAnnotations = this.dataService.createTripleAnnotations(
            knowledgeCollection,
            UAL_PREDICATE,
            `<${ual}>`,
        );
        const knowledgeCollectionWithAnnotations = [
            ...knowledgeCollection,
            ...knowledgeCollectionAnnotations,
        ];

        await Promise.all([
            this.tripleStoreModuleManager.insertKnowledgeCollectionIntoUnifiedGraph(
                this.repositoryImplementations[toRepository],
                toRepository,
                BASE_NAMED_GRAPHS.HISTORICAL_UNIFIED,
                knowledgeCollectionWithAnnotations,
            ),
            this.tripleStoreModuleManager.deleteUniqueKnowledgeCollectionTriplesFromUnifiedGraph(
                this.repositoryImplementations[toRepository],
                toRepository,
                BASE_NAMED_GRAPHS.UNIFIED,
                ual,
            ),
        ]);
    }

<<<<<<< HEAD
    async checkIfKnowledgeCollectionExistsInUnifiedGraph(
        ual,
        repository = TRIPLE_STORE_REPOSITORY.DKG,
    ) {
        const knowledgeCollectionExists =
            await this.tripleStoreModuleManager.knowledgeCollectionExistsInUnifiedGraph(
                this.repositoryImplementations[repository],
                repository,
                BASE_NAMED_GRAPHS.UNIFIED,
                ual,
            );

        return knowledgeCollectionExists;
    }

    async getAssertion(ual, repository = TRIPLE_STORE_REPOSITORY.DKG) {
=======
    async getAssertion(
        blockchain,
        contract,
        knowledgeCollectionId,
        knowledgeAssetId,
        repository = TRIPLE_STORE_REPOSITORY.DKG,
    ) {
        const ual = `did:dkg:${blockchain}/${contract}/${knowledgeCollectionId}${
            knowledgeAssetId ? `/${knowledgeAssetId}` : ''
        }`;
>>>>>>> 848445fa
        this.logger.debug(`Getting Assertion with the UAL: ${ual}.`);

        let nquads;
        if (knowledgeAssetId) {
            nquads = await this.tripleStoreModuleManager.getKnowledgeAssetNamedGraph(
                this.repositoryImplementations[repository],
                repository,
                `${ual}:0`, // TO DO: Add state with implemented update
            );
        } else {
            nquads = await this.tripleStoreModuleManager.getKnowledgeCollectionNamedGraphs(
                this.repositoryImplementations[repository],
                repository,
                ual,
            );
        }

        nquads = nquads.split('\n').filter((line) => line !== '');

        this.logger.debug(
            `Assertion: ${ual} ${
                nquads.length ? '' : 'is not'
            } found in the Triple Store's ${repository} repository.`,
        );

        if (nquads.length) {
            this.logger.debug(
                `Number of n-quads retrieved from the Triple Store's ${repository} repository: ${nquads.length}.`,
            );
        }

        return nquads;
    }

    async getAssertionMetadata(
        blockchain,
        contract,
        knowledgeCollectionId,
        knowledgeAssetId,
        repository = TRIPLE_STORE_REPOSITORY.DKG,
    ) {
        const ual = `did:dkg:${blockchain}/${contract}/${knowledgeCollectionId}${
            knowledgeAssetId ? `/${knowledgeAssetId}` : ''
        }`;
        this.logger.debug(`Getting Assertion Metadata with the UAL: ${ual}.`);
        let nquads;
        if (knowledgeAssetId) {
            nquads = await this.tripleStoreModuleManager.getKnowledgeAssetMetadata(
                this.repositoryImplementations[repository],
                repository,
                ual,
            );
        } else {
            nquads = await this.tripleStoreModuleManager.getKnowledgeCollectionMetadata(
                this.repositoryImplementations[repository],
                repository,
                ual,
            );
        }
        nquads = nquads.split('\n').filter((line) => line !== '');

        this.logger.debug(
            `Knowledge Asset Metadata: ${ual} ${
                nquads.length ? '' : 'is not'
            } found in the Triple Store's ${repository} repository.`,
        );

        if (nquads.length) {
            this.logger.debug(
                `Number of n-quads retrieved from the Triple Store's ${repository} repository: ${nquads.length}.`,
            );
        }

        return nquads;
    }

    async construct(repository, query) {
        return this.tripleStoreModuleManager.construct(
            this.repositoryImplementations[repository],
            repository,
            query,
        );
    }

    async select(repository, query) {
        return this.tripleStoreModuleManager.select(
            this.repositoryImplementations[repository],
            repository,
            query,
        );
    }

    async queryVoid(repository, query) {
        return this.tripleStoreModuleManager.queryVoid(
            this.repositoryImplementations[repository],
            repository,
            query,
        );
    }
}

export default TripleStoreService;<|MERGE_RESOLUTION|>--- conflicted
+++ resolved
@@ -215,7 +215,6 @@
         ]);
     }
 
-<<<<<<< HEAD
     async checkIfKnowledgeCollectionExistsInUnifiedGraph(
         ual,
         repository = TRIPLE_STORE_REPOSITORY.DKG,
@@ -231,8 +230,6 @@
         return knowledgeCollectionExists;
     }
 
-    async getAssertion(ual, repository = TRIPLE_STORE_REPOSITORY.DKG) {
-=======
     async getAssertion(
         blockchain,
         contract,
@@ -243,7 +240,7 @@
         const ual = `did:dkg:${blockchain}/${contract}/${knowledgeCollectionId}${
             knowledgeAssetId ? `/${knowledgeAssetId}` : ''
         }`;
->>>>>>> 848445fa
+
         this.logger.debug(`Getting Assertion with the UAL: ${ual}.`);
 
         let nquads;
