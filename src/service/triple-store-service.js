/* eslint-disable no-await-in-loop */
import { setTimeout } from 'timers/promises';
import { kcTools } from 'assertion-tools';

import {
    SCHEMA_CONTEXT,
<<<<<<< HEAD
    UAL_PREDICATE,
=======
>>>>>>> 6efe5e94
    BASE_NAMED_GRAPHS,
    TRIPLE_STORE_REPOSITORY,
} from '../constants/constants.js';

class TripleStoreService {
    constructor(ctx) {
        this.config = ctx.config;
        this.logger = ctx.logger;

        this.tripleStoreModuleManager = ctx.tripleStoreModuleManager;
        this.operationIdService = ctx.operationIdService;
        this.ualService = ctx.ualService;
        this.dataService = ctx.dataService;
        this.paranetService = ctx.paranetService;
    }

    initializeRepositories() {
        this.repositoryImplementations = {};
        for (const implementationName of this.tripleStoreModuleManager.getImplementationNames()) {
            for (const repository in this.tripleStoreModuleManager.getImplementation(
                implementationName,
            ).module.repositories) {
                this.repositoryImplementations[repository] = implementationName;
            }
        }
    }

    async insertKnowledgeCollection(
        repository,
        knowledgeCollectionUAL,
        knowledgeAssetsUALs,
        knowledgeAssetsStates,
        triples,
        retries = 1,
        retryDelay = 0,
    ) {
        this.logger.info(
            `Inserting Knowledge Collection with the UAL: ${knowledgeCollectionUAL} ` +
                `to the Triple Store's ${repository} repository.`,
        );

        const [existsInUnifiedGraph, existsInNamedGraphs] = await Promise.all([
            this.tripleStoreModuleManager.knowledgeCollectionNamedGraphsExist(
                this.repositoryImplementations[repository],
                repository,
                knowledgeCollectionUAL,
            ),
            this.tripleStoreModuleManager.knowledgeCollectionExistsInUnifiedGraph(
                this.repositoryImplementations[repository],
                repository,
                BASE_NAMED_GRAPHS.UNIFIED,
                knowledgeCollectionUAL,
            ),
        ]);

        const knowledgeAssetsStatesUALs = knowledgeAssetsUALs.map(
            (ual, index) => `${ual}:${knowledgeAssetsStates[index]}`,
        );
        const knowledgeAssetsTriples = this.dataService.groupTriplesBySubject(triples);

        // TODO: Add with the introduction of RDF-star mode
        // const tripleAnnotations = this.dataService.createTripleAnnotations(
        //     knowledgeAssetsTriples,
        //     UAL_PREDICATE,
        //     knowledgeAssetsUALs.map((ual) => `<${ual}>`),
        // );
        // const unifiedGraphTriples = [...triples, ...tripleAnnotations];

        const promises = [];

        if (!existsInNamedGraphs) {
            promises.push(
                this.tripleStoreModuleManager.createKnowledgeCollectionNamedGraphs(
                    this.repositoryImplementations[repository],
                    repository,
                    knowledgeAssetsStatesUALs,
                    knowledgeAssetsTriples,
                ),
            );
        }

        if (!existsInUnifiedGraph) {
            promises.push(
                this.tripleStoreModuleManager.insertKnowledgeCollectionIntoUnifiedGraph(
                    this.repositoryImplementations[repository],
                    repository,
                    BASE_NAMED_GRAPHS.UNIFIED,
                    triples,
                ),
            );
        }

        const metadataTriples = await kcTools.formatDataset({
            '@context': SCHEMA_CONTEXT,
            '@graph': knowledgeAssetsUALs.map((ual, index) => ({
                '@id': ual,
                states: [knowledgeAssetsStatesUALs[index]],
            })),
        });

        promises.push(
            this.tripleStoreModuleManager.insertKnowledgeCollectionMetadata(
                this.repositoryImplementations[repository],
                repository,
                metadataTriples,
            ),
        );

        let attempts = 0;
        let success = false;

        while (attempts < retries && !success) {
            try {
                await Promise.all(promises);

                success = true;

                this.logger.info(
                    `Knowledge Collection with the UAL: ${knowledgeCollectionUAL} ` +
                        `has been successfully inserted to the Triple Store's ${repository} repository.`,
                );
            } catch (error) {
                this.logger.error(
                    `Error during insertion of the Knowledge Collection to the Triple Store's ${repository} repository. ` +
                        `UAL: ${knowledgeCollectionUAL}. Error: ${error.message}`,
                );
                attempts += 1;

                if (attempts < retries) {
                    this.logger.info(
                        `Retrying insertion of the Knowledge Collection with the UAL: ${knowledgeCollectionUAL} ` +
                            `to the Triple Store's ${repository} repository. Attempt ${
                                attempts + 1
                            } of ${retries} after delay of ${retryDelay} ms.`,
                    );
                    await setTimeout(retryDelay);
                } else {
                    this.logger.error(
                        `Max retries reached for the insertion of the Knowledge Collection with the UAL: ${knowledgeCollectionUAL} ` +
                            `to the Triple Store's ${repository} repository. Rolling back data.`,
                    );

                    // Rollback insertions if data didn't exist before the operation
                    if (!existsInUnifiedGraph) {
                        this.logger.info(
                            `Rolling back Knowledge Collection with the UAL: ${knowledgeCollectionUAL} ` +
                                `from the Triple Store's ${repository} repository Unified Graph.`,
                        );
                        await this.tripleStoreModuleManager.deleteKnowledgeCollectionFromUnifiedGraph(
                            this.repositoryImplementations[repository],
                            repository,
                            knowledgeCollectionUAL,
                        );
                    }
                    if (!existsInNamedGraphs) {
                        this.logger.info(
                            `Rolling back Knowledge Collection with the UAL: ${knowledgeCollectionUAL} ` +
                                `from the Triple Store's ${repository} repository Named Graphs.`,
                        );
                        await this.tripleStoreModuleManager.deleteKnowledgeCollectionNamedGraphs(
                            this.repositoryImplementations[repository],
                            repository,
                            knowledgeAssetsStatesUALs,
                        );
                    }

                    throw new Error(
                        `Failed to store Knowledge Collection with the UAL: ${knowledgeCollectionUAL} ` +
                            `to the Triple Store's ${repository} repository after maximum retries.`,
                    );
                }
            }
        }
    }

    async moveKnowledgeCollectionBetweenUnifiedGraphs(fromRepository, toRepository, ual) {
        const knowledgeCollection =
            await this.tripleStoreModuleManager.getKnowledgeCollectionFromUnifiedGraph(
                this.repositoryImplementations[fromRepository],
                fromRepository,
                BASE_NAMED_GRAPHS.UNIFIED,
                ual,
                false,
            );

        // TODO: Add with the introduction of the RDF-star mode
        // const knowledgeCollectionAnnotations = this.dataService.createTripleAnnotations(
        //     knowledgeCollection,
        //     UAL_PREDICATE,
        //     `<${ual}>`,
        // );
        // const knowledgeCollectionWithAnnotations = [
        //     ...knowledgeCollection,
        //     ...knowledgeCollectionAnnotations,
        // ];

        await Promise.all([
            this.tripleStoreModuleManager.insertKnowledgeCollectionIntoUnifiedGraph(
                this.repositoryImplementations[toRepository],
                toRepository,
                BASE_NAMED_GRAPHS.HISTORICAL_UNIFIED,
                knowledgeCollection,
            ),
            this.tripleStoreModuleManager.deleteUniqueKnowledgeCollectionTriplesFromUnifiedGraph(
                this.repositoryImplementations[toRepository],
                toRepository,
                BASE_NAMED_GRAPHS.UNIFIED,
                ual,
            ),
        ]);
    }

<<<<<<< HEAD
    async construct(query, repository = TRIPLE_STORE_REPOSITORY.DKG) {
=======
    async checkIfKnowledgeCollectionExistsInUnifiedGraph(
        ual,
        repository = TRIPLE_STORE_REPOSITORY.DKG,
    ) {
        const knowledgeCollectionExists =
            await this.tripleStoreModuleManager.knowledgeCollectionExistsInUnifiedGraph(
                this.repositoryImplementations[repository],
                repository,
                BASE_NAMED_GRAPHS.UNIFIED,
                ual,
            );

        return knowledgeCollectionExists;
    }

    async getAssertion(
        blockchain,
        contract,
        knowledgeCollectionId,
        knowledgeAssetId,
        repository = TRIPLE_STORE_REPOSITORY.DKG,
    ) {
        const ual = `did:dkg:${blockchain}/${contract}/${knowledgeCollectionId}${
            knowledgeAssetId ? `/${knowledgeAssetId}` : ''
        }`;

        this.logger.debug(`Getting Assertion with the UAL: ${ual}.`);

        let nquads;
        if (knowledgeAssetId) {
            nquads = await this.tripleStoreModuleManager.getKnowledgeAssetNamedGraph(
                this.repositoryImplementations[repository],
                repository,
                `${ual}:0`, // TO DO: Add state with implemented update
            );
        } else {
            nquads = await this.tripleStoreModuleManager.getKnowledgeCollectionNamedGraphs(
                this.repositoryImplementations[repository],
                repository,
                ual,
            );
        }

        nquads = nquads.split('\n').filter((line) => line !== '');

        this.logger.debug(
            `Assertion: ${ual} ${
                nquads.length ? '' : 'is not'
            } found in the Triple Store's ${repository} repository.`,
        );

        if (nquads.length) {
            this.logger.debug(
                `Number of n-quads retrieved from the Triple Store's ${repository} repository: ${nquads.length}.`,
            );
        }

        return nquads;
    }

    async getAssertionMetadata(
        blockchain,
        contract,
        knowledgeCollectionId,
        knowledgeAssetId,
        repository = TRIPLE_STORE_REPOSITORY.DKG,
    ) {
        const ual = `did:dkg:${blockchain}/${contract}/${knowledgeCollectionId}${
            knowledgeAssetId ? `/${knowledgeAssetId}` : ''
        }`;
        this.logger.debug(`Getting Assertion Metadata with the UAL: ${ual}.`);
        let nquads;
        if (knowledgeAssetId) {
            nquads = await this.tripleStoreModuleManager.getKnowledgeAssetMetadata(
                this.repositoryImplementations[repository],
                repository,
                ual,
            );
        } else {
            nquads = await this.tripleStoreModuleManager.getKnowledgeCollectionMetadata(
                this.repositoryImplementations[repository],
                repository,
                ual,
            );
        }
        nquads = nquads.split('\n').filter((line) => line !== '');

        this.logger.debug(
            `Knowledge Asset Metadata: ${ual} ${
                nquads.length ? '' : 'is not'
            } found in the Triple Store's ${repository} repository.`,
        );

        if (nquads.length) {
            this.logger.debug(
                `Number of n-quads retrieved from the Triple Store's ${repository} repository: ${nquads.length}.`,
            );
        }

        return nquads;
    }

    async construct(repository, query) {
>>>>>>> 6efe5e94
        return this.tripleStoreModuleManager.construct(
            this.repositoryImplementations[repository],
            repository,
            query,
        );
    }

    async select(query, repository = TRIPLE_STORE_REPOSITORY.DKG) {
        return this.tripleStoreModuleManager.select(
            this.repositoryImplementations[repository],
            repository,
            query,
        );
    }

    async queryVoid(repository, query, namedGraphs = null, labels = null) {
        return this.tripleStoreModuleManager.queryVoid(
            this.repositoryImplementations[repository],
            repository,
            this.buildQuery(query, namedGraphs, labels),
        );
    }
}

export default TripleStoreService;<|MERGE_RESOLUTION|>--- conflicted
+++ resolved
@@ -4,10 +4,7 @@
 
 import {
     SCHEMA_CONTEXT,
-<<<<<<< HEAD
     UAL_PREDICATE,
-=======
->>>>>>> 6efe5e94
     BASE_NAMED_GRAPHS,
     TRIPLE_STORE_REPOSITORY,
 } from '../constants/constants.js';
@@ -220,9 +217,6 @@
         ]);
     }
 
-<<<<<<< HEAD
-    async construct(query, repository = TRIPLE_STORE_REPOSITORY.DKG) {
-=======
     async checkIfKnowledgeCollectionExistsInUnifiedGraph(
         ual,
         repository = TRIPLE_STORE_REPOSITORY.DKG,
@@ -325,8 +319,7 @@
         return nquads;
     }
 
-    async construct(repository, query) {
->>>>>>> 6efe5e94
+    async construct(query, repository = TRIPLE_STORE_REPOSITORY.DKG) {
         return this.tripleStoreModuleManager.construct(
             this.repositoryImplementations[repository],
             repository,
