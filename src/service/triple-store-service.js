--- conflicted
+++ resolved
@@ -2,10 +2,6 @@
 import { setTimeout } from 'timers/promises';
 
 import {
-<<<<<<< HEAD
-    SCHEMA_CONTEXT,
-=======
->>>>>>> 174ed934
     BASE_NAMED_GRAPHS,
     TRIPLE_STORE_REPOSITORY,
     TRIPLES_VISIBILITY,
