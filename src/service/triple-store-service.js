/* eslint-disable no-await-in-loop */
import { setTimeout } from 'timers/promises';

import {
    BASE_NAMED_GRAPHS,
    TRIPLE_STORE_REPOSITORY,
    TRIPLES_VISIBILITY,
} from '../constants/constants.js';

class TripleStoreService {
    constructor(ctx) {
        this.config = ctx.config;
        this.logger = ctx.logger;

        this.tripleStoreModuleManager = ctx.tripleStoreModuleManager;
        this.operationIdService = ctx.operationIdService;
        this.ualService = ctx.ualService;
        this.dataService = ctx.dataService;
        this.paranetService = ctx.paranetService;
    }

    initializeRepositories() {
        this.repositoryImplementations = {};
        for (const implementationName of this.tripleStoreModuleManager.getImplementationNames()) {
            for (const repository in this.tripleStoreModuleManager.getImplementation(
                implementationName,
            ).module.repositories) {
                this.repositoryImplementations[repository] = implementationName;
            }
        }
    }

    async insertKnowledgeCollection(
        repository,
        knowledgeCollectionUAL,
        knowledgeAssetsUALs,
        knowledgeAssetsStates,
        triples,
        retries = 1,
        retryDelay = 0,
    ) {
        this.logger.info(
            `Inserting Knowledge Collection with the UAL: ${knowledgeCollectionUAL} ` +
                `to the Triple Store's ${repository} repository.`,
        );

        const [existsInUnifiedGraph, existsInNamedGraphs] = await Promise.all([
            // TODO: This is deprecated -- this should probably be done like in update
            this.tripleStoreModuleManager.knowledgeCollectionNamedGraphsExist(
                this.repositoryImplementations[repository],
                repository,
                knowledgeCollectionUAL,
            ),
            // TODO: This is deprecated -- this should probably be done like in update
            this.tripleStoreModuleManager.knowledgeCollectionExistsInUnifiedGraph(
                this.repositoryImplementations[repository],
                repository,
                BASE_NAMED_GRAPHS.UNIFIED,
                knowledgeCollectionUAL,
            ),
        ]);

        const knowledgeAssetsStatesUALs = knowledgeAssetsUALs.map(
            (ual, index) => `${ual}:${knowledgeAssetsStates[index]}`,
        );

        // TODO: Add with the introduction of RDF-star mode
        // const tripleAnnotations = this.dataService.createTripleAnnotations(
        //     knowledgeAssetsTriples,
        //     UAL_PREDICATE,
        //     knowledgeAssetsUALs.map((ual) => `<${ual}>`),
        // );
        // const unifiedGraphTriples = [...triples, ...tripleAnnotations];
        const publicKnowledgeAssetsTriples = this.dataService.groupTriplesBySubject(
            triples.public ?? triples,
        );

        const promises = [];
        if (triples.private && triples.private.length !== 0 && !existsInNamedGraphs) {
            const privateKnowledgeAssetsTriples = this.dataService.groupTriplesBySubject(
                triples.private,
            );
            const privateKnowledgeAssetsStatesUALs = [];
            let privateSubject;
            let publicSubject;
            let publicIndex = 0;
            let privateIndex = 0;
            while (
                privateIndex < privateKnowledgeAssetsTriples.length &&
                publicIndex < publicKnowledgeAssetsTriples.length
            ) {
                [publicSubject] = publicKnowledgeAssetsTriples[publicIndex][0].split(' ');
                [privateSubject] = privateKnowledgeAssetsTriples[privateIndex][0].split(' ');
                if (publicSubject === privateSubject) {
                    privateKnowledgeAssetsStatesUALs.push(knowledgeAssetsStatesUALs[publicIndex]);
                    privateIndex += 1;
                }
                publicIndex += 1;
            }

            promises.push(
                this.tripleStoreModuleManager.createKnowledgeCollectionNamedGraphs(
                    this.repositoryImplementations[repository],
                    repository,
                    privateKnowledgeAssetsStatesUALs,
                    privateKnowledgeAssetsTriples,
                    TRIPLES_VISIBILITY.PRIVATE,
                ),
            );
        }
        if (!existsInNamedGraphs) {
            promises.push(
                this.tripleStoreModuleManager.createKnowledgeCollectionNamedGraphs(
                    this.repositoryImplementations[repository],
                    repository,
                    knowledgeAssetsStatesUALs,
                    publicKnowledgeAssetsTriples,
                    TRIPLES_VISIBILITY.PUBLIC,
                ),
            );
        }

        if (!existsInUnifiedGraph) {
            const unifiedTriples = triples.public
                ? [...triples.public, ...(triples.private || [])]
                : triples;

            promises.push(
                this.tripleStoreModuleManager.insetAssertionInNamedGraph(
                    this.repositoryImplementations[repository],
                    repository,
                    BASE_NAMED_GRAPHS.UNIFIED,
                    unifiedTriples,
                ),
            );
        }

        const metadataTriples = knowledgeAssetsUALs
            .map(
                (ual, index) =>
                    `<${ual}> <http://schema.org/states> "${knowledgeAssetsStatesUALs[index]}" .`,
            )
            .join('\n');

        promises.push(
            this.tripleStoreModuleManager.insertKnowledgeCollectionMetadata(
                this.repositoryImplementations[repository],
                repository,
                metadataTriples,
            ),
        );

        let attempts = 0;
        let success = false;

        while (attempts < retries && !success) {
            try {
                await Promise.all(promises);

                success = true;

                this.logger.info(
                    `Knowledge Collection with the UAL: ${knowledgeCollectionUAL} ` +
                        `has been successfully inserted to the Triple Store's ${repository} repository.`,
                );
            } catch (error) {
                this.logger.error(
                    `Error during insertion of the Knowledge Collection to the Triple Store's ${repository} repository. ` +
                        `UAL: ${knowledgeCollectionUAL}. Error: ${error.message}`,
                );
                attempts += 1;

                if (attempts < retries) {
                    this.logger.info(
                        `Retrying insertion of the Knowledge Collection with the UAL: ${knowledgeCollectionUAL} ` +
                            `to the Triple Store's ${repository} repository. Attempt ${
                                attempts + 1
                            } of ${retries} after delay of ${retryDelay} ms.`,
                    );
                    await setTimeout(retryDelay);
                } else {
                    this.logger.error(
                        `Max retries reached for the insertion of the Knowledge Collection with the UAL: ${knowledgeCollectionUAL} ` +
                            `to the Triple Store's ${repository} repository. Rolling back data.`,
                    );

                    // Rollback insertions if data didn't exist before the operation
                    if (!existsInUnifiedGraph) {
                        this.logger.info(
                            `Rolling back Knowledge Collection with the UAL: ${knowledgeCollectionUAL} ` +
                                `from the Triple Store's ${repository} repository Unified Graph.`,
                        );
                        await this.tripleStoreModuleManager.deleteKnowledgeCollectionFromUnifiedGraph(
                            this.repositoryImplementations[repository],
                            repository,
                            knowledgeCollectionUAL,
                        );
                    }
                    if (!existsInNamedGraphs) {
                        this.logger.info(
                            `Rolling back Knowledge Collection with the UAL: ${knowledgeCollectionUAL} ` +
                                `from the Triple Store's ${repository} repository Named Graphs.`,
                        );
                        await this.tripleStoreModuleManager.deleteKnowledgeCollectionNamedGraphs(
                            this.repositoryImplementations[repository],
                            repository,
                            knowledgeAssetsStatesUALs,
                        );
                    }

                    throw new Error(
                        `Failed to store Knowledge Collection with the UAL: ${knowledgeCollectionUAL} ` +
                            `to the Triple Store's ${repository} repository after maximum retries.`,
                    );
                }
            }
        }
    }

    async moveKnowledgeCollectionBetweenUnifiedGraphs(fromRepository, toRepository, ual) {
        const knowledgeCollection =
            await this.tripleStoreModuleManager.getKnowledgeCollectionFromUnifiedGraph(
                this.repositoryImplementations[fromRepository],
                fromRepository,
                BASE_NAMED_GRAPHS.UNIFIED,
                ual,
                false,
            );

        // TODO: Add with the introduction of the RDF-star mode
        // const knowledgeCollectionAnnotations = this.dataService.createTripleAnnotations(
        //     knowledgeCollection,
        //     UAL_PREDICATE,
        //     `<${ual}>`,
        // );
        // const knowledgeCollectionWithAnnotations = [
        //     ...knowledgeCollection,
        //     ...knowledgeCollectionAnnotations,
        // ];

        await Promise.all([
            this.tripleStoreModuleManager.insetAssertionInNamedGraph(
                this.repositoryImplementations[toRepository],
                toRepository,
                BASE_NAMED_GRAPHS.HISTORICAL_UNIFIED,
                knowledgeCollection,
            ),
            this.tripleStoreModuleManager.deleteUniqueKnowledgeCollectionTriplesFromUnifiedGraph(
                this.repositoryImplementations[toRepository],
                toRepository,
                BASE_NAMED_GRAPHS.UNIFIED,
                ual,
            ),
        ]);
    }

    async checkIfKnowledgeCollectionExistsInUnifiedGraph(
        ual,
        repository = TRIPLE_STORE_REPOSITORY.DKG,
    ) {
        const knowledgeCollectionExists =
            await this.tripleStoreModuleManager.knowledgeCollectionExistsInUnifiedGraph(
                this.repositoryImplementations[repository],
                repository,
                BASE_NAMED_GRAPHS.UNIFIED,
                ual,
            );

        return knowledgeCollectionExists;
    }

    async getAssertion(
        blockchain,
        contract,
        knowledgeCollectionId,
        knowledgeAssetId,
        visibility = TRIPLES_VISIBILITY.PUBLIC,
        repository = TRIPLE_STORE_REPOSITORY.DKG,
    ) {
        // TODO: Use stateId
        const ual = `did:dkg:${blockchain}/${contract}/${knowledgeCollectionId}${
            knowledgeAssetId ? `/${knowledgeAssetId}` : ''
        }`;

        this.logger.debug(`Getting Assertion with the UAL: ${ual}.`);

        let nquads;
        if (knowledgeAssetId) {
            nquads = await this.tripleStoreModuleManager.getNamedGraph(
                this.repositoryImplementations[repository],
                repository,
<<<<<<< HEAD
                `${ual}`, // TO DO: Add state with implemented update
=======
                // TODO: Add state with implemented update
                `${ual}:0`,
                visibility,
>>>>>>> 174ed934
            );
        } else {
            nquads = await this.tripleStoreModuleManager.getKnowledgeCollectionNamedGraphs(
                this.repositoryImplementations[repository],
                repository,
                ual,
                visibility,
            );
        }

        nquads = nquads.split('\n').filter((line) => line !== '');

        this.logger.debug(
            `Assertion: ${ual} ${
                nquads.length ? '' : 'is not'
            } found in the Triple Store's ${repository} repository.`,
        );

        if (nquads.length) {
            this.logger.debug(
                `Number of n-quads retrieved from the Triple Store's ${repository} repository: ${nquads.length}.`,
            );
        }

        return nquads;
    }

    async getAssertionMetadata(
        blockchain,
        contract,
        knowledgeCollectionId,
        knowledgeAssetId,
        repository = TRIPLE_STORE_REPOSITORY.DKG,
    ) {
        const ual = `did:dkg:${blockchain}/${contract}/${knowledgeCollectionId}${
            knowledgeAssetId ? `/${knowledgeAssetId}` : ''
        }`;
        this.logger.debug(`Getting Assertion Metadata with the UAL: ${ual}.`);
        let nquads;
        if (knowledgeAssetId) {
            nquads = await this.tripleStoreModuleManager.getKnowledgeAssetMetadata(
                this.repositoryImplementations[repository],
                repository,
                ual,
            );
        } else {
            nquads = await this.tripleStoreModuleManager.getKnowledgeCollectionMetadata(
                this.repositoryImplementations[repository],
                repository,
                ual,
            );
        }
        nquads = nquads.split('\n').filter((line) => line !== '');

        this.logger.debug(
            `Knowledge Asset Metadata: ${ual} ${
                nquads.length ? '' : 'is not'
            } found in the Triple Store's ${repository} repository.`,
        );

        if (nquads.length) {
            this.logger.debug(
                `Number of n-quads retrieved from the Triple Store's ${repository} repository: ${nquads.length}.`,
            );
        }

        return nquads;
    }

    async construct(query, repository = TRIPLE_STORE_REPOSITORY.DKG) {
        return this.tripleStoreModuleManager.construct(
            this.repositoryImplementations[repository],
            repository,
            query,
        );
    }

    async moveAssertionToHistoric(repository, ual, stateIndex) {
        // Find all named graph that exist for given UAL
        const ualNamedGraphs = this.tripleStoreModuleManager.findAllNamedGraphsByUAL(
            repository,
            ual,
        );
        let stateNamedGraphExistInHistoric = [];
        const ulaNamedGraphsWithState = [];
        const checkPromises = [];
        // Check if they already exist in historic
        for (const ulaNamedGraph of ualNamedGraphs) {
            const parts = ulaNamedGraph.split('/');
            parts[parts.length - 2] = `${parts[parts.length - 2]}:${stateIndex}`;
            const ulaNamedGraphWithState = parts.join('/');
            ulaNamedGraphsWithState.push(ulaNamedGraphWithState);
            checkPromises.push(
                this.tripleStoreModuleManager.namedGraphExist(repository, ulaNamedGraphWithState),
            );
        }
        stateNamedGraphExistInHistoric = await Promise.all(checkPromises);
        // const insertPromises = [];
        // Alterativly I can get all triples from KC and sort them by subject
        // Subject determines in which KA it belongs my only concern is that
        // if we update asset and it gets more subjects it will be out of order so it has to be done like this

        // Insert them in UAL:latestStateIndex - 1 named graph in historic
        for (const [index, promiseResult] of stateNamedGraphExistInHistoric.entries()) {
            if (!promiseResult) {
                // get knowlidge graph
                const nquads = await this.tripleStoreModuleManager.getAssertionFromNamedGraph(
                    repository,
                    ualNamedGraphs[index],
                );
                // insert knwoledge grpah
                await this.tripleStoreModuleManager.insetAssertionInNamedGraph(
                    repository,
                    ulaNamedGraphsWithState[index],
                    nquads,
                );
            }
        }

        await this.tripleStoreModuleManager.deleteKnowledgeCollectionNamedGraphs(
            repository,
            ualNamedGraphs,
        );

        // await this.insertKnowledgeCollection(
        //     repository,
        //     knowledgeCollectionUAL,
        //     knowledgeAssetsUALs,
        //     knowledgeAssetsStates,
        //     triples,
        // );
    }

    async select(query, repository = TRIPLE_STORE_REPOSITORY.DKG) {
        return this.tripleStoreModuleManager.select(
            this.repositoryImplementations[repository],
            repository,
            query,
        );
    }

    async queryVoid(repository, query, namedGraphs = null, labels = null) {
        return this.tripleStoreModuleManager.queryVoid(
            this.repositoryImplementations[repository],
            repository,
            this.buildQuery(query, namedGraphs, labels),
        );
    }
}

export default TripleStoreService;<|MERGE_RESOLUTION|>--- conflicted
+++ resolved
@@ -289,13 +289,9 @@
             nquads = await this.tripleStoreModuleManager.getNamedGraph(
                 this.repositoryImplementations[repository],
                 repository,
-<<<<<<< HEAD
-                `${ual}`, // TO DO: Add state with implemented update
-=======
                 // TODO: Add state with implemented update
                 `${ual}:0`,
                 visibility,
->>>>>>> 174ed934
             );
         } else {
             nquads = await this.tripleStoreModuleManager.getKnowledgeCollectionNamedGraphs(
