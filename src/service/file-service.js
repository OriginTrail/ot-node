--- conflicted
+++ resolved
@@ -1,9 +1,5 @@
 import path from 'path';
-<<<<<<< HEAD
 import { mkdir, writeFile, readFile, unlink, stat, readdir, rmdir } from 'fs/promises';
-=======
-import { mkdir, writeFile, readFile, unlink, stat, readdir, access, rm } from 'fs/promises';
->>>>>>> 4b692043
 import appRootPath from 'app-root-path';
 
 const MIGRATION_FOLDER_NAME = 'migrations';
@@ -49,47 +45,15 @@
             }
             throw error;
         }
-<<<<<<< HEAD
-=======
-    }
-
-    async readFirstFileFromDirectory(documentFolderPath, convertToJSON = true) {
-        let files;
-        try {
-            files = await this.readDirectory(documentFolderPath);
-        } catch (error) {
-            return null;
-        }
-        if (files.length > 0) {
-            // if there are files, read the content of the first file
-            return this._readFile(`${documentFolderPath}/${files[0]}`, convertToJSON);
-        }
-
-        return null;
->>>>>>> 4b692043
     }
 
     async stat(filePath) {
         return stat(filePath);
     }
 
-<<<<<<< HEAD
     async pathExists(fileOrDirPath) {
         try {
             await stat(fileOrDirPath);
-=======
-    /**
-     * Loads JSON data from file
-     * @returns {Promise<JSON object>}
-     * @private
-     */
-    loadJsonFromFile(filePath) {
-        return this._readFile(filePath, true);
-    }
-
-    async fileExists(filePath) {
-        try {
-            await stat(filePath);
             return true;
         } catch (error) {
             if (error.code === 'ENOENT') {
@@ -99,20 +63,6 @@
         }
     }
 
-    async directoryExists(directoryPath) {
-        try {
-            await access(directoryPath);
->>>>>>> 4b692043
-            return true;
-        } catch (error) {
-            if (error.code === 'ENOENT') {
-                return false;
-            }
-            throw error;
-        }
-    }
-
-<<<<<<< HEAD
     async readFile(filePath, convertToJSON = false) {
         this.logger.debug(`Reading file: ${filePath}, converting to json: ${convertToJSON}`);
         try {
@@ -120,48 +70,19 @@
             return convertToJSON ? JSON.parse(data) : data.toString();
         } catch (error) {
             throw Error(`Failed to read the file: ${filePath}, error: ${error}`);
-=======
-    async _readFile(filePath, convertToJSON = false) {
-        this.logger.debug(
-            `Reading file at path: ${filePath}, converting to json: ${convertToJSON}`,
-        );
-        try {
-            const data = await readFile(filePath, 'utf-8');
-            if (convertToJSON) {
-                try {
-                    return JSON.parse(data);
-                } catch (error) {
-                    throw Error(`Error parsing JSON data from file: ${filePath}`);
-                }
-            } else {
-                return data;
-            }
-        } catch (error) {
-            if (error.code === 'ENOENT') {
-                throw Error(`File not found at path: ${filePath}`);
-            }
-            throw error;
->>>>>>> 4b692043
         }
     }
 
     async removeFile(filePath) {
-<<<<<<< HEAD
         this.logger.trace(`Removing file at path: ${filePath}`);
 
         try {
             await unlink(filePath);
-=======
-        try {
-            this.logger.debug(`Attempting to remove file at path: ${filePath}`);
-            await unlink(filePath);
             return true;
->>>>>>> 4b692043
         } catch (error) {
             if (error.code === 'ENOENT') {
                 this.logger.debug(`File not found at path: ${filePath}`);
                 return false;
-<<<<<<< HEAD
             }
             throw error;
         }
@@ -178,24 +99,6 @@
                 return false;
             }
             throw error;
-=======
-            }
-            throw error;
-        }
-    }
-
-    async removeFolder(folderPath) {
-        try {
-            this.logger.debug(`Attempting to remove folder at path: ${folderPath}`);
-            await rm(folderPath, { recursive: true });
-            return true;
-        } catch (error) {
-            if (error.code === 'ENOENT') {
-                this.logger.debug(`Folder not found at path: ${folderPath}`);
-                return false;
-            }
-            throw error;
->>>>>>> 4b692043
         }
     }
 
@@ -222,43 +125,23 @@
         return path.join(this.getOperationIdCachePath(), operationId);
     }
 
-<<<<<<< HEAD
-=======
-    getPendingStorageFileName(assertionId) {
-        return assertionId;
-    }
-
->>>>>>> 4b692043
     getPendingStorageCachePath(repository) {
         return path.join(this.getDataFolderPath(), 'pending_storage_cache', repository);
     }
 
-<<<<<<< HEAD
-    getPendingStorageFolderPath(repository, blockchain, contract, tokenId) {
-        return path.join(
-            this.getPendingStorageCachePath(repository),
-            `${blockchain}:${contract}:${tokenId}`,
-=======
     getPendingStorageAssetFolderPath(repository, blockchain, contract, tokenId) {
         return path.join(
             this.getPendingStorageCachePath(repository),
             `${blockchain.toLowerCase()}:${contract.toLowerCase()}:${tokenId}`,
->>>>>>> 4b692043
         );
     }
 
     getPendingStorageDocumentPath(repository, blockchain, contract, tokenId, assertionId) {
-<<<<<<< HEAD
         const pendingStorageFolder = this.getPendingStorageFolderPath(
             repository,
             blockchain,
             contract,
             tokenId,
-=======
-        return path.join(
-            this.getPendingStorageAssetFolderPath(repository, blockchain, contract, tokenId),
-            this.getPendingStorageFileName(assertionId),
->>>>>>> 4b692043
         );
 
         let pendingStorageFileName;
