import path from 'path';
import { mkdir, writeFile, readFile, unlink, stat, readdir } from 'fs/promises';
import appRootPath from 'app-root-path';

const MIGRATION_FOLDER_NAME = 'migrations';

class FileService {
    constructor(ctx) {
        this.config = ctx.config;
        this.logger = ctx.logger;
    }

    getFileExtension(fileName) {
        return path.extname(fileName).toLowerCase();
    }

    /**
     * Write contents to file
     * @param directory
     * @param filename
     * @param data
     * @returns {Promise}
     */
    async writeContentsToFile(directory, filename, data) {
        this.logger.debug(`Saving file with name: ${filename} in directory: ${directory}`);
        await mkdir(directory, { recursive: true });
        const fullpath = path.join(directory, filename);
        await writeFile(fullpath, data);
        return fullpath;
    }

    readFileOnPath(filePath) {
        return this._readFile(filePath, false);
    }

    /**
     * Loads JSON data from file
     * @returns {Promise<JSON object>}
     * @private
     */
    loadJsonFromFile(filePath) {
        return this._readFile(filePath, true);
    }

    async fileExists(filePath) {
        try {
            await stat(filePath);
            return true;
        } catch (e) {
            return false;
        }
    }

    async _readFile(filePath, convertToJSON = false) {
        this.logger.debug(
            `Reading file on path: ${filePath}, converting to json: ${convertToJSON}`,
        );
        try {
            const data = await readFile(filePath);
            return convertToJSON ? JSON.parse(data) : data.toString();
        } catch (e) {
            throw Error(`File doesn't exist on file path: ${filePath}`);
        }
    }

    async removeFile(filePath) {
<<<<<<< HEAD
        this.logger.trace(`Removing file on path: ${filePath}`);
        await unlink(filePath);
        return true;
=======
        if (await this.fileExists(filePath)) {
            this.logger.debug(`Removing file on path: ${filePath}`);
            await unlink(filePath);
            return true;
        }
        this.logger.debug(`File doesn't exist on file path: ${filePath}`);
        return false;
>>>>>>> c3650f7a
    }

    getDataFolderPath() {
        if (process.env.NODE_ENV === 'testnet' || process.env.NODE_ENV === 'mainnet') {
            return path.join(appRootPath.path, '..', this.config.appDataPath);
        }
        return path.join(appRootPath.path, this.config.appDataPath);
    }

    getUpdateFilePath() {
        return path.join(this.getDataFolderPath(), 'UPDATED');
    }

    getMigrationFolderPath() {
        return path.join(this.getDataFolderPath(), MIGRATION_FOLDER_NAME);
    }

    getOperationIdCachePath() {
        return path.join(this.getDataFolderPath(), 'operation_id_cache');
    }

    getOperationIdDocumentPath(operationId) {
        return path.join(this.getOperationIdCachePath(), operationId);
    }

    async removeExpiredCacheFiles(expiredTimeout) {
        const cacheFolderPath = this.getOperationIdCachePath();
        const cacheFolderExists = await this.fileExists(cacheFolderPath);
        if (!cacheFolderExists) {
            return;
        }
        const fileList = await readdir(cacheFolderPath);
        for (const fileName of fileList) {
            const filePath = path.join(cacheFolderPath, fileName);
            const now = new Date();
            // eslint-disable-next-line no-await-in-loop
            const createdDate = (await stat(filePath)).mtime;
            if (createdDate.getTime() + expiredTimeout < now.getTime()) {
                // eslint-disable-next-line no-await-in-loop
                await this.removeFile(filePath);
            }
        }
        this.logger.trace(`Successfully removed ${fileList.length} expired cache files`);
    }
}

export default FileService;<|MERGE_RESOLUTION|>--- conflicted
+++ resolved
@@ -64,11 +64,6 @@
     }
 
     async removeFile(filePath) {
-<<<<<<< HEAD
-        this.logger.trace(`Removing file on path: ${filePath}`);
-        await unlink(filePath);
-        return true;
-=======
         if (await this.fileExists(filePath)) {
             this.logger.debug(`Removing file on path: ${filePath}`);
             await unlink(filePath);
@@ -76,7 +71,6 @@
         }
         this.logger.debug(`File doesn't exist on file path: ${filePath}`);
         return false;
->>>>>>> c3650f7a
     }
 
     getDataFolderPath() {
