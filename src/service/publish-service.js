const { Mutex } = require('async-mutex');
const { formatAssertion } = require('assertion-tools');
const OperationService = require('./operation-service');
const {
    OPERATION_ID_STATUS,
    PUBLISH_REQUEST_STATUS,
    PUBLISH_STATUS,
    NETWORK_PROTOCOLS,
    ERROR_TYPE,
    SCHEMA_CONTEXT,
    OPERATIONS,
} = require('../constants/constants');

class PublishService extends OperationService {
    constructor(ctx) {
        super(ctx);
        this.ualService = ctx.ualService;
        this.blockchainModuleManager = ctx.blockchainModuleManager;
        this.tripleStoreModuleManager = ctx.tripleStoreModuleManager;
        this.validationModuleManager = ctx.validationModuleManager;
        this.dataService = ctx.dataService;

        this.operationName = OPERATIONS.PUBLISH;
        this.networkProtocol = NETWORK_PROTOCOLS.STORE;
        this.operationRequestStatus = PUBLISH_REQUEST_STATUS;
        this.operationStatus = PUBLISH_STATUS;
        this.errorType = ERROR_TYPE.PUBLISH.PUBLISH_ERROR;
        this.completedStatuses = [
            OPERATION_ID_STATUS.PUBLISH.PUBLISH_REPLICATE_END,
            OPERATION_ID_STATUS.PUBLISH.PUBLISH_END,
            OPERATION_ID_STATUS.COMPLETED,
        ];
        this.operationMutex = new Mutex();
    }

    async processResponse(command, responseStatus, responseData, errorMessage = null) {
        const { operationId, numberOfFoundNodes, leftoverNodes, numberOfNodesInBatch, keyword } =
            command.data;

        const keywordsStatuses = await this.getResponsesStatuses(
            responseStatus,
            errorMessage,
            operationId,
            keyword,
        );

        const { completedNumber, failedNumber } = keywordsStatuses[keyword];
        const numberOfResponses = completedNumber + failedNumber;
        this.logger.debug(
            `Processing ${
                this.networkProtocol
            } response for operationId: ${operationId}, keyword: ${keyword}. Total number of nodes: ${numberOfFoundNodes}, number of nodes in batch: ${numberOfNodesInBatch} number of leftover nodes: ${
                leftoverNodes.length
            }, number of responses: ${numberOfResponses}, Completed: ${completedNumber}, Failed: ${failedNumber}, minimum replication factor: ${this.getMinimumAckResponses()}`,
        );

        if (completedNumber === this.getMinimumAckResponses()) {
            let allCompleted = true;
            for (const key in keywordsStatuses) {
                if (keywordsStatuses[key].completedNumber < this.getMinimumAckResponses()) {
                    allCompleted = false;
                    break;
                }
            }
            if (allCompleted) {
                await this.markOperationAsCompleted(operationId, {}, this.completedStatuses);
                this.logResponsesSummary(completedNumber, failedNumber);
                this.logger.info(
                    `Publish with operation id: ${operationId} with status: ${
                        this.completedStatuses[this.completedStatuses.length - 1]
                    }`,
                );
            }
        } else if (
            completedNumber < this.getMinimumAckResponses() &&
            (numberOfFoundNodes === numberOfResponses ||
                numberOfResponses % numberOfNodesInBatch === 0)
        ) {
            if (leftoverNodes.length === 0) {
                await this.markOperationAsFailed(operationId, 'Not replicated to enough nodes!');
                this.logResponsesSummary(completedNumber, failedNumber);
            } else {
                await this.scheduleOperationForLeftoverNodes(command.data, leftoverNodes);
            }
        }
    }

    async getAssertion(blockchain, contract, tokenId) {
        const ual = this.ualService.deriveUAL(blockchain, contract, tokenId);

        this.logger.info(`Getting assertion for ual: ${ual}`);

        return this.blockchainModuleManager.getLatestCommitHash(blockchain, contract, tokenId);
    }

    async validateAssertion(assertionId, operationId) {
        this.logger.info(`Validating assertionId: ${assertionId}`);

        const { assertion } = await this.operationIdService.getCachedOperationIdData(operationId);
        const calculatedAssertionId = this.validationModuleManager.calculateRoot(assertion);

        if (assertionId !== calculatedAssertionId) {
            throw Error(
                `Invalid assertion id. Received value from blockchain: ${assertionId}, calculated: ${calculatedAssertionId}`,
            );
        }

        this.logger.info(`Assertion integrity validated!`);
    }

    async localStoreIndex(assertionId, blockchain, contract, tokenId, keyword, operationId) {
        const { assertion } = await this.operationIdService.getCachedOperationIdData(operationId);
        const ual = this.ualService.deriveUAL(blockchain, contract, tokenId);

        // TODO get rank from blockchain
        const rank = 1;

        const indexNquads = await formatAssertion({
            '@context': SCHEMA_CONTEXT,
            '@id': ual,
            rank,
            metadata: { '@id': `assertion:${assertionId}` },
        });
        const assetNquads = await formatAssertion({
            '@context': SCHEMA_CONTEXT,
            '@id': ual,
            blockchain,
            contract,
            tokenId,
        });
<<<<<<< HEAD

        this.logger.info(
            `Inserting index for asset: ${ual}, keyword: ${keyword}, with assertion id: ${assertionId} in triple store.`,
        );

        await this.tripleStoreModuleManager.insertIndex(
            assertion.join('\n'),
            assertionId,
            indexNquads.join('\n'),
            keyword,
            assetNquads.join('\n'),
        );

        this.logger.info(
            `Index for asset: ${ual}, keyword: ${keyword}, with assertion id ${assertionId} has been successfully inserted!`,
        );
    }

    async localStoreAssertion(assertionId, operationId) {
        const { assertion } = await this.operationIdService.getCachedOperationIdData(operationId);

        this.logger.info(`Inserting assertion with id: ${assertionId} in triple store.`);

        await this.tripleStoreModuleManager.insertAssertion(assertion.join('\n'), assertionId);

        this.logger.info(`Assertion with id ${assertionId} has been successfully inserted!`);
    }

    async localStoreAsset(assertionId, blockchain, contract, tokenId, operationId) {
        const { assertion } = await this.operationIdService.getCachedOperationIdData(operationId);
        const ual = this.ualService.deriveUAL(blockchain, contract, tokenId);

        const assetNquads = await formatAssertion({
            '@context': SCHEMA_CONTEXT,
            '@id': ual,
            blockchain,
            contract,
            tokenId,
            assertion: { '@id': `assertion:${assertionId}` },
            latestAssertion: { '@id': `assertion:${assertionId}` },
        });

        this.logger.info(
            `Inserting asset with assertion id: ${assertionId}, ual: ${ual} in triple store.`,
        );

=======
        this.logger.info(`Inserting assertion with ual: ${ual} in database.`);
>>>>>>> db926f25
        await Promise.all([
            this.tripleStoreModuleManager.updateAssetsGraph(ual, assetNquads.join('\n')),
            this.tripleStoreModuleManager.insertAssertion(assertionId, assertion.join('\n')),
        ]);

        this.logger.info(
            `Asset with assertion id: ${assertionId}, ual: ${ual} has been successfully inserted!`,
        );
    }
}

module.exports = PublishService;<|MERGE_RESOLUTION|>--- conflicted
+++ resolved
@@ -128,7 +128,6 @@
             contract,
             tokenId,
         });
-<<<<<<< HEAD
 
         this.logger.info(
             `Inserting index for asset: ${ual}, keyword: ${keyword}, with assertion id: ${assertionId} in triple store.`,
@@ -175,9 +174,6 @@
             `Inserting asset with assertion id: ${assertionId}, ual: ${ual} in triple store.`,
         );
 
-=======
-        this.logger.info(`Inserting assertion with ual: ${ual} in database.`);
->>>>>>> db926f25
         await Promise.all([
             this.tripleStoreModuleManager.updateAssetsGraph(ual, assetNquads.join('\n')),
             this.tripleStoreModuleManager.insertAssertion(assertionId, assertion.join('\n')),
