--- conflicted
+++ resolved
@@ -1,4 +1,4 @@
-import { ethers, BigNumber } from 'ethers';
+import { ethers } from 'ethers';
 
 class ServiceAgreementService {
     constructor(ctx) {
@@ -27,21 +27,12 @@
 
     async calculateScore(peerId, blockchainId, keyword, hashFunctionId) {
         const peerRecord = await this.repositoryModuleManager.getPeerRecord(peerId, blockchainId);
-<<<<<<< HEAD
-        const keyHash = await this.validationModuleManager.callHashFunction(
-            hashFunctionId,
-            keyword,
-        );
-
-        const hashFunctionName = this.validationModuleManager.getHashFunctionName(hashFunctionId);
-=======
         /* const keyHash = await this.validationModuleManager.callHashFunction(
                     hashFunctionId,
                     keyword,
                 );
 
                  const hashFunctionName = this.validationModuleManager.getHashFunctionName(hashFunctionId);
->>>>>>> a3c9d2cc
 
                 const distanceUint8Array = this.shardingTableService.calculateDistance(
                     peerRecord[hashFunctionName],
@@ -68,21 +59,6 @@
                     d,
                 } = this.log2PLDSFParams;
 
-<<<<<<< HEAD
-        const distanceUint256BN = BigNumber.from(distanceUint8Array);
-
-        const mappedStake = BigNumber.from(
-            this.blockchainModuleManager.convertToWei(blockchainId, peerRecord.stake),
-        ).div(stakeMappingCoefficient);
-        const mappedDistance = distanceUint256BN.div(distanceMappingCoefficient);
-
-        const dividend = mappedStake.pow(stakeExponent).mul(a).add(b);
-        const divisor = mappedDistance.pow(distanceExponent).mul(c).add(d);
-
-        return Math.floor(
-            Number(multiplier) *
-                Math.log2(Number(logArgumentConstant) + dividend.toNumber() / divisor.toNumber()),
-=======
                 const distanceUint256BN = BigNumber.from(distanceUint8Array);
 
                 const mappedStake = BigNumber.from(this.blockchainModuleManager.convertToWei(blockchainId, peerRecord.stake)).div(
@@ -102,7 +78,6 @@
             peerRecord.peer_id,
             keyword,
             this.blockchainModuleManager.convertToWei(blockchainId, peerRecord.stake),
->>>>>>> a3c9d2cc
         );
     }
 }
