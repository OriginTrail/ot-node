class PendingStorageService {
    constructor(ctx) {
        this.logger = ctx.logger;
        this.fileService = ctx.fileService;
        this.ualService = ctx.ualService;
    }

    async cacheAssertion(
        repository,
        blockchain,
        contract,
        tokenId,
        assertionId,
        assertion,
        operationId,
    ) {
        const ual = this.ualService.deriveUAL(blockchain, contract, tokenId);

        this.logger.debug(
            `Caching ${assertionId} assertion for ual: ${ual}, operation id: ${operationId} in file in ${repository} pending storage`,
        );

<<<<<<< HEAD
        const pendingStorageFolderPath = this.fileService.getPendingStorageFolderPath(
=======
        const documentFolderPath = this.fileService.getPendingStorageAssetFolderPath(
>>>>>>> 4b692043
            repository,
            blockchain,
            contract,
            tokenId,
        );
        const documentName = this.fileService.getPendingStorageFileName(assertionId);

        await this.fileService.writeContentsToFile(
<<<<<<< HEAD
            pendingStorageFolderPath,
            assertionId,
=======
            documentFolderPath,
            documentName,
>>>>>>> 4b692043
            JSON.stringify(assertion),
        );
    }

    async getCachedAssertion(repository, blockchain, contract, tokenId, operationId) {
        const ual = this.ualService.deriveUAL(blockchain, contract, tokenId);

        this.logger.debug(
            `Reading cached assertion for ual: ${ual}, operation id: ${operationId} from file in ${repository} pending storage`,
        );

<<<<<<< HEAD
        const documentPath = this.fileService.getPendingStorageDocumentPath(
=======
        const documentFolderPath = this.fileService.getPendingStorageAssetFolderPath(
>>>>>>> 4b692043
            repository,
            blockchain,
            contract,
            tokenId,
        );
<<<<<<< HEAD
        let data;
        if (await this.fileService.pathExists(documentPath)) {
            data = await this.fileService.readFile(documentPath, true);
        }
=======
>>>>>>> 4b692043

        return this.fileService.readFirstFileFromDirectory(documentFolderPath);
    }

    async removeCachedAssertion(repository, blockchain, contract, tokenId, operationId) {
        const ual = this.ualService.deriveUAL(blockchain, contract, tokenId);

        this.logger.debug(
            `Removing cached assertion for ual: ${ual} operation id: ${operationId} from file in ${repository} pending storage`,
        );

<<<<<<< HEAD
        const pendingStorageFolderPath = this.fileService.getPendingStorageFolderPath(
            repository,
            blockchain,
            contract,
        );
        await this.fileService.removeFolder(pendingStorageFolderPath);
=======
        const documentFolderPath = this.fileService.getPendingStorageAssetFolderPath(
            repository,
            blockchain,
            contract,
            tokenId,
        );
        await this.fileService.removeFolder(documentFolderPath);
    }

    async assetHasPendingState(repository, blockchain, contract, tokenId) {
        const documentFolderPath = this.fileService.getPendingStorageAssetFolderPath(
            repository,
            blockchain,
            contract,
            tokenId,
        );
        this.logger.trace(
            `Checking if asset exists in pending storage at path: ${documentFolderPath}`,
        );
        return this.fileService.directoryExists(documentFolderPath);
>>>>>>> 4b692043
    }

    async assetHasPendingState(repository, blockchain, contract, tokenId, assertionId) {
        const documentPath = this.fileService.getPendingStorageDocumentPath(
            repository,
            blockchain,
            contract,
            tokenId,
            assertionId,
        );
        this.logger.trace(
            `Checking if assertion exists in pending storage at path: ${documentPath}`,
        );
        return this.fileService.pathExists(documentPath);
    }
}

export default PendingStorageService;<|MERGE_RESOLUTION|>--- conflicted
+++ resolved
@@ -20,11 +20,7 @@
             `Caching ${assertionId} assertion for ual: ${ual}, operation id: ${operationId} in file in ${repository} pending storage`,
         );
 
-<<<<<<< HEAD
         const pendingStorageFolderPath = this.fileService.getPendingStorageFolderPath(
-=======
-        const documentFolderPath = this.fileService.getPendingStorageAssetFolderPath(
->>>>>>> 4b692043
             repository,
             blockchain,
             contract,
@@ -33,13 +29,8 @@
         const documentName = this.fileService.getPendingStorageFileName(assertionId);
 
         await this.fileService.writeContentsToFile(
-<<<<<<< HEAD
             pendingStorageFolderPath,
             assertionId,
-=======
-            documentFolderPath,
-            documentName,
->>>>>>> 4b692043
             JSON.stringify(assertion),
         );
     }
@@ -51,23 +42,16 @@
             `Reading cached assertion for ual: ${ual}, operation id: ${operationId} from file in ${repository} pending storage`,
         );
 
-<<<<<<< HEAD
         const documentPath = this.fileService.getPendingStorageDocumentPath(
-=======
-        const documentFolderPath = this.fileService.getPendingStorageAssetFolderPath(
->>>>>>> 4b692043
             repository,
             blockchain,
             contract,
             tokenId,
         );
-<<<<<<< HEAD
         let data;
         if (await this.fileService.pathExists(documentPath)) {
             data = await this.fileService.readFile(documentPath, true);
         }
-=======
->>>>>>> 4b692043
 
         return this.fileService.readFirstFileFromDirectory(documentFolderPath);
     }
@@ -79,35 +63,12 @@
             `Removing cached assertion for ual: ${ual} operation id: ${operationId} from file in ${repository} pending storage`,
         );
 
-<<<<<<< HEAD
         const pendingStorageFolderPath = this.fileService.getPendingStorageFolderPath(
             repository,
             blockchain,
             contract,
         );
         await this.fileService.removeFolder(pendingStorageFolderPath);
-=======
-        const documentFolderPath = this.fileService.getPendingStorageAssetFolderPath(
-            repository,
-            blockchain,
-            contract,
-            tokenId,
-        );
-        await this.fileService.removeFolder(documentFolderPath);
-    }
-
-    async assetHasPendingState(repository, blockchain, contract, tokenId) {
-        const documentFolderPath = this.fileService.getPendingStorageAssetFolderPath(
-            repository,
-            blockchain,
-            contract,
-            tokenId,
-        );
-        this.logger.trace(
-            `Checking if asset exists in pending storage at path: ${documentFolderPath}`,
-        );
-        return this.fileService.directoryExists(documentFolderPath);
->>>>>>> 4b692043
     }
 
     async assetHasPendingState(repository, blockchain, contract, tokenId, assertionId) {
