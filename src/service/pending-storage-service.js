--- conflicted
+++ resolved
@@ -1,13 +1,8 @@
 import path from 'path';
-<<<<<<< HEAD
-=======
 import {
-    CONTENT_ASSET_HASH_FUNCTION_ID,
     NETWORK_SIGNATURES_FOLDER,
     PUBLISHER_NODE_SIGNATURES_FOLDER,
-    SERVICE_AGREEMENT_SOURCES,
 } from '../constants/constants.js';
->>>>>>> 3519f694
 
 class PendingStorageService {
     constructor(ctx) {
