import { xor as uint8ArrayXor } from 'uint8arrays/xor';
import { compare as uint8ArrayCompare } from 'uint8arrays/compare';
import pipe from 'it-pipe';
import map from 'it-map';
import sort from 'it-sort';
import take from 'it-take';
import all from 'it-all';

import {
    CONTRACTS,
    DEFAULT_BLOCKCHAIN_EVENT_SYNC_PERIOD_IN_MILLS,
} from '../constants/constants.js';

class ShardingTableService {
    constructor(ctx) {
        this.logger = ctx.logger;
        this.blockchainModuleManager = ctx.blockchainModuleManager;
        this.repositoryModuleManager = ctx.repositoryModuleManager;
        this.networkModuleManager = ctx.networkModuleManager;
        this.validationModuleManager = ctx.validationModuleManager;
        this.eventEmitter = ctx.eventEmitter;
    }

    async initialize(blockchainId) {
        await this.pullBlockchainShardingTable(blockchainId);
        await this.listenOnEvents(blockchainId);
        const that = this;
        await this.networkModuleManager.onPeerConnected((connection) => {
            this.logger.trace(
                `Node connected to ${connection.remotePeer.toB58String()}, updating sharding table last seen and last dialed.`,
            );
            that.repositoryModuleManager
                .updatePeerRecordLastSeenAndLastDialed(connection.remotePeer.toB58String())
                .catch((error) => {
                    this.logger.warn(`Unable to update connected peer, error: ${error.message}`);
                });
        });
    }

    async pullBlockchainShardingTable(blockchainId) {
        const lastCheckedBlock = await this.repositoryModuleManager.getLastCheckedBlock(
            blockchainId,
            CONTRACTS.SHARDING_TABLE_CONTRACT,
        );

        if (
            lastCheckedBlock?.last_checked_timestamp &&
            Date.now() - lastCheckedBlock.last_checked_timestamp <
                DEFAULT_BLOCKCHAIN_EVENT_SYNC_PERIOD_IN_MILLS
        ) {
            return;
        }

        this.logger.debug(
            `Removing nodes from local sharding table for blockchain ${blockchainId}.`,
        );
        await this.repositoryModuleManager.removeShardingTablePeerRecords(blockchainId);

        const shardingTableLength = Number(
            await this.blockchainModuleManager.getShardingTableLength(blockchainId),
        );
        let startingIdentityId = await this.blockchainModuleManager.getShardingTableHead(
            blockchainId,
        );
        const pageSize = 10;
        const shardingTable = [];

        this.logger.debug(
            `Started pulling ${shardingTableLength} nodes from blockchain sharding table.`,
        );

        let sliceIndex = 0;
        // TODO: mark starting block and listen to events from that block
        while (shardingTable.length < shardingTableLength) {
            // eslint-disable-next-line no-await-in-loop
            const nodes = await this.blockchainModuleManager.getShardingTablePage(
                blockchainId,
                startingIdentityId,
                pageSize,
            );
            shardingTable.push(...nodes.slice(sliceIndex).filter((node) => node.nodeId !== '0x'));
            sliceIndex = 1;
            startingIdentityId = nodes[nodes.length - 1].identityId;
        }

        this.logger.debug(
            `Finished pulling ${shardingTable.length} nodes from blockchain sharding table.`,
        );

        await this.repositoryModuleManager.createManyPeerRecords(
            await Promise.all(
                shardingTable.map(async (peer) => {
                    const nodeId = this.blockchainModuleManager.convertHexToAscii(
                        blockchainId,
                        peer.nodeId,
                    );

                    return {
                        peer_id: nodeId,
                        blockchain_id: blockchainId,
                        ask: this.blockchainModuleManager.convertFromWei(
                            blockchainId,
                            peer.ask,
                            'ether',
                        ),
                        stake: this.blockchainModuleManager.convertFromWei(
                            blockchainId,
                            peer.stake,
                            'ether',
                        ),
                        sha256: await this.validationModuleManager.callHashFunction(1, nodeId),
                    };
                }),
            ),
        );
    }

    async listenOnEvents(blockchainId) {
        this.eventEmitter.on(`${blockchainId}-NodeAdded`, async (event) => {
            const eventData = JSON.parse(event.data);
            const nodeId = this.blockchainModuleManager.convertHexToAscii(
                event.blockchain_id,
                eventData.nodeId,
            );

            const nodeIdSha256 = await this.validationModuleManager.callHashFunction(
                // TODO: How to add more hashes?
                1,
                nodeId,
            );

            this.logger.trace(
                `${blockchainId}-NodeAdded event caught, adding peer id: ${nodeId} to sharding table.`,
            );

            this.repositoryModuleManager.createPeerRecord(
                nodeId,
                event.blockchain_id,
                this.blockchainModuleManager.convertFromWei(blockchainId, eventData.ask, 'ether'),
                this.blockchainModuleManager.convertFromWei(blockchainId, eventData.stake, 'ether'),
                new Date(0),
                nodeIdSha256,
            );

            this.repositoryModuleManager.markBlockchainEventAsProcessed(event.id);
        });

        this.eventEmitter.on(`${blockchainId}-NodeRemoved`, (event) => {
            const eventData = JSON.parse(event.data);
            const nodeId = this.blockchainModuleManager.convertHexToAscii(
                event.blockchain_id,
                eventData.nodeId,
            );
            this.logger.trace(
                `${blockchainId}-NodeRemoved event caught, removing peer id: ${nodeId} from sharding table.`,
            );
            this.repositoryModuleManager.removePeerRecord(blockchainId, nodeId);

            this.repositoryModuleManager.markBlockchainEventAsProcessed(event.id);
        });

        this.eventEmitter.on(`${blockchainId}-StakeIncreased`, async (event) => {
            const eventData = JSON.parse(event.data);
            const nodeId = this.blockchainModuleManager.convertHexToAscii(
                event.blockchain_id,
                eventData.nodeId,
            );
            this.logger.trace(
                `${blockchainId}-StakeIncreased event caught, updating stake value for peer id: ${nodeId} in sharding table.`,
            );
            this.repositoryModuleManager.updatePeerStake(
                blockchainId,
                nodeId,
<<<<<<< HEAD
                this.blockchainModuleManager.convertFromWei(blockchainId, eventData.ask, 'ether'),
=======
                ethers.utils.formatUnits(
                    await this.blockchainModuleManager.getNodeStake(
                        blockchainId,
                        eventData.identityId,
                    ),
                    'ether',
                ),
>>>>>>> 5d8d652a
            );
            this.repositoryModuleManager.markBlockchainEventAsProcessed(event.id);
        });

        this.eventEmitter.on(`${blockchainId}-StakeWithdrawalStarted`, async (event) => {
            const eventData = JSON.parse(event.data);
            const nodeId = this.blockchainModuleManager.convertHexToAscii(
                event.blockchain_id,
                eventData.nodeId,
            );
            this.logger.trace(
                `${blockchainId}-StakeWithdrawalStarted event caught, updating stake value for peer id: ${nodeId} in sharding table.`,
            );
            this.repositoryModuleManager.updatePeerStake(
                blockchainId,
                nodeId,
<<<<<<< HEAD
                this.blockchainModuleManager.convertFromWei(blockchainId, eventData.ask, 'ether'),
=======
                ethers.utils.formatUnits(
                    await this.blockchainModuleManager.getNodeStake(
                        blockchainId,
                        eventData.identityId,
                    ),
                    'ether',
                ),
>>>>>>> 5d8d652a
            );
            this.repositoryModuleManager.markBlockchainEventAsProcessed(event.id);
        });

        this.eventEmitter.on(`${blockchainId}-AskUpdated`, (event) => {
            const eventData = JSON.parse(event.data);
            const nodeId = this.blockchainModuleManager.convertHexToAscii(
                event.blockchain_id,
                eventData.nodeId,
            );
            this.logger.trace(
                `${blockchainId}-AskUpdated event caught, updating ask value for peer id: ${nodeId} in sharding table.`,
            );
            this.repositoryModuleManager.updatePeerAsk(
                blockchainId,
                nodeId,
                this.blockchainModuleManager.convertFromWei(blockchainId, eventData.ask, 'ether'),
            );
            this.repositoryModuleManager.markBlockchainEventAsProcessed(event.id);
        });
    }

    async findNeighbourhood(blockchainId, key, r2, hashFunctionId, filterLastSeen) {
        const peers = await this.repositoryModuleManager.getAllPeerRecords(
            blockchainId,
            filterLastSeen,
        );
        const keyHash = await this.validationModuleManager.callHashFunction(hashFunctionId, key);

        return this.sortPeers(blockchainId, keyHash, peers, r2, hashFunctionId);
    }

    async sortPeers(blockchainId, keyHash, peers, count, hashFunctionId) {
        const hashFunctionName = this.validationModuleManager.getHashFunctionName(hashFunctionId);

        const sorted = pipe(
            peers,
            (source) =>
                map(source, async (peer) => ({
                    peer,
                    distance: this.calculateDistance(blockchainId, keyHash, peer[hashFunctionName]),
                })),
            (source) => sort(source, (a, b) => uint8ArrayCompare(a.distance, b.distance)),
            (source) => take(source, count),
            (source) => map(source, (pd) => pd.peer),
        );

        return all(sorted);
    }

    calculateDistance(blockchain, peerHash, keyHash) {
        return uint8ArrayXor(
            this.blockchainModuleManager.convertBytesToUint8Array(blockchain, peerHash),
            this.blockchainModuleManager.convertBytesToUint8Array(blockchain, keyHash),
        );
    }

    async getBidSuggestion(
        blockchainId,
        epochsNumber,
        assertionSize,
        contentAssetStorageAddress,
        firstAssertionId,
        hashFunctionId,
    ) {
        const peerRecords = await this.findNeighbourhood(
            blockchainId,
            this.blockchainModuleManager.encodePacked(
                blockchainId,
                ['address', 'bytes32'],
                [contentAssetStorageAddress, firstAssertionId],
            ),
            Number(await this.blockchainModuleManager.getR2(blockchainId)),
            hashFunctionId,
            true,
        );

        const sorted = peerRecords.sort((a, b) => a.ask - b.ask);

        const { ask } = sorted[Math.floor(sorted.length * 0.75)];

        const r0 = await this.blockchainModuleManager.getR0(blockchainId);

        return this.blockchainModuleManager
            .toBigNumber(blockchainId, this.blockchainModuleManager.convertToWei(blockchainId, ask))
            .mul(assertionSize)
            .mul(epochsNumber)
            .mul(r0)
            .div(1024)
            .toString();
    }

    async findEligibleNodes(neighbourhood, bid, r1, r0) {
        return neighbourhood.filter((node) => node.ask <= bid / r0).slice(0, r1);
    }

    async dial(peerId) {
        const { addresses } = await this.findPeerAddressAndProtocols(peerId);
        if (addresses.length) {
            try {
                if (peerId !== this.networkModuleManager.getPeerId().toB58String()) {
                    this.logger.trace(`Dialing peer ${peerId}.`);
                    await this.networkModuleManager.dial(peerId);
                }
                await this.repositoryModuleManager.updatePeerRecordLastSeenAndLastDialed(peerId);
            } catch (error) {
                this.logger.trace(`Unable to dial peer ${peerId}. Error: ${error.message}`);
                await this.repositoryModuleManager.updatePeerRecordLastDialed(peerId);
            }
        } else {
            await this.repositoryModuleManager.updatePeerRecordLastDialed(peerId);
        }
    }

    async findPeerAddressAndProtocols(peerId) {
        this.logger.trace(`Searching for peer ${peerId} multiaddresses in peer store.`);
        let peerInfo = await this.networkModuleManager.getPeerInfo(peerId);
        if (
            !peerInfo?.addresses?.length &&
            peerId !== this.networkModuleManager.getPeerId().toB58String()
        ) {
            try {
                this.logger.trace(`Searching for peer ${peerId} multiaddresses on the network.`);
                await this.networkModuleManager.findPeer(peerId);
                peerInfo = await this.networkModuleManager.getPeerInfo(peerId);
            } catch (error) {
                this.logger.trace(`Unable to find peer ${peerId}. Error: ${error.message}`);
            }
        }

        return {
            id: peerId,
            addresses: peerInfo?.addresses ?? [],
            protocols: peerInfo?.protocols ?? [],
        };
    }
}

export default ShardingTableService;<|MERGE_RESOLUTION|>--- conflicted
+++ resolved
@@ -171,9 +171,6 @@
             this.repositoryModuleManager.updatePeerStake(
                 blockchainId,
                 nodeId,
-<<<<<<< HEAD
-                this.blockchainModuleManager.convertFromWei(blockchainId, eventData.ask, 'ether'),
-=======
                 ethers.utils.formatUnits(
                     await this.blockchainModuleManager.getNodeStake(
                         blockchainId,
@@ -181,7 +178,6 @@
                     ),
                     'ether',
                 ),
->>>>>>> 5d8d652a
             );
             this.repositoryModuleManager.markBlockchainEventAsProcessed(event.id);
         });
@@ -198,9 +194,6 @@
             this.repositoryModuleManager.updatePeerStake(
                 blockchainId,
                 nodeId,
-<<<<<<< HEAD
-                this.blockchainModuleManager.convertFromWei(blockchainId, eventData.ask, 'ether'),
-=======
                 ethers.utils.formatUnits(
                     await this.blockchainModuleManager.getNodeStake(
                         blockchainId,
@@ -208,7 +201,6 @@
                     ),
                     'ether',
                 ),
->>>>>>> 5d8d652a
             );
             this.repositoryModuleManager.markBlockchainEventAsProcessed(event.id);
         });
