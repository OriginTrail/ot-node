import { PEER_OFFLINE_LIMIT } from '../constants/constants.js';

class ShardingTableService {
    constructor(ctx) {
        this.config = ctx.config;
        this.logger = ctx.logger;
        this.blockchainModuleManager = ctx.blockchainModuleManager;
        this.repositoryModuleManager = ctx.repositoryModuleManager;
        this.networkModuleManager = ctx.networkModuleManager;
        this.eventEmitter = ctx.eventEmitter;
    }

    async initialize(blockchainId) {
        // await this.pullBlockchainShardingTable(blockchainId);
        this.listenOnEvents(blockchainId);
    }

<<<<<<< HEAD
    async pullBlockchainShardingTable(blockchain) {
        const shardingTable = await this.blockchainModuleManager.getShardingTableFull(blockchain);

        const textEncoder = new TextEncoder();
        await this.repositoryModuleManager.createManyPeerRecords(
            await Promise.all(
                shardingTable.map(async (peer) => ({
                    peer_id: peer.id._idB58String,
                    blockchain_id: blockchain,
                    ask: peer.ask,
                    stake: peer.stake,
                    last_seen: Date.now(),
                    sha256: (
                        await this.networkModuleManager.toHash(
                            textEncoder.encode(peer.id._idB58String),
                        )
                    ).toString('hex'),
                })),
            ),
        );
=======
    async pullBlockchainShardingTable(blockchainId) {
        // const shardingTable = await this.blockchainModuleManager.getShardingTableFull(blockchain);
        await setTimeout(5 * 1000);
        const shardingTable = [];
        for (const connections of this.networkModuleManager.getPeers().values()) {
            const id = connections[0].remotePeer;
            const ask = 1;
            const stake = 3000;
            // eslint-disable-next-line no-await-in-loop
            const sha = await peerId2Hash(id);
            shardingTable.push({ id, ask, stake, blockchainId, sha });
        }

        for (const peer of shardingTable) {
            this.repositoryModuleManager.createPeerRecord(
                peer.id._idB58String,
                blockchainId,
                peer.ask,
                peer.stake,
                Date.now(),
                peer.sha,
            );
        }

        // const hash = await this.networkModuleManager.toHash(
        //     new TextEncoder().encode(
        //         '0x41af3e2d170aad38821133f8f59923b342e04aae1a16e7bde1bebc558d97a0d5',
        //     ),
        // );

        // const nodes = await this.repositoryModuleManager.getAllPeerRecords();
        // console.log("nodes: ", nodes);

        // const neighborhood = await this.findNeighbourhood(`0x${await hash.toString('hex')}`, 10);

        // console.log("neighborhood: ", neighborhood);
>>>>>>> a958ef43
    }

    listenOnEvents(blockchainId) {
        this.eventEmitter.on(`${blockchainId}-PeerObjCreated`, (event) => {
            const eventData = JSON.parse(event.data);
            this.repositoryModuleManager.createPeerRecord(
                eventData.peerId,
                event.blockchain_id,
                eventData.ask,
                eventData.stake,
                Date.now(),
                eventData.sha,
            );

            this.repositoryModuleManager.markBlockchainEventAsProcessed(event.id);
        });

        this.eventEmitter.on(`${blockchainId}-PeerParamsUpdated`, (event) => {
            const eventData = JSON.parse(event.data);
            this.repositoryModuleManager.updatePeerParams(
                eventData.peerId,
                eventData.ask,
                eventData.stake,
            );

            this.repositoryModuleManager.markBlockchainEventAsProcessed(event.id);
        });

        this.eventEmitter.on('PeerRemoved', (event) => {
            const eventData = JSON.parse(event.data);
            this.repositoryModuleManager.removePeerRecord(eventData.peerId);

            this.repositoryModuleManager.markBlockchainEventAsProcessed(event.id);
        });
    }

    async findNeighbourhood(key, blockchain, r2) {
        const peers = await this.repositoryModuleManager.getAllPeerRecords(
            blockchain,
            PEER_OFFLINE_LIMIT,
        );

        return this.networkModuleManager.sortPeers(key, peers, r2);
    }

    async getBidSuggestion(neighbourhood, R0, higherPercentile) {
        const neighbourhoodSortedByAsk = neighbourhood.sort(
            (node_one, node_two) => node_one.ask < node_two.ask,
        );

        const eligibleNodes = neighbourhoodSortedByAsk.slice(
            0,
            Math.ceil((higherPercentile / 100) * neighbourhood.length),
        );

        const eligibleNodesSortedByStake = eligibleNodes.sort(
            (node_one, node_two) => node_one.stake > node_two.stake,
        );

        const awardedNodes = eligibleNodesSortedByStake.slice(0, R0);

        return Math.max(...awardedNodes.map((node) => node.ask)) * R0;
    }

    async findEligibleNodes(neighbourhood, bid, R1, R0) {
        return neighbourhood.filter((node) => node.ask <= bid / R0).slice(0, R1);
    }
}

export default ShardingTableService;<|MERGE_RESOLUTION|>--- conflicted
+++ resolved
@@ -15,7 +15,6 @@
         this.listenOnEvents(blockchainId);
     }
 
-<<<<<<< HEAD
     async pullBlockchainShardingTable(blockchain) {
         const shardingTable = await this.blockchainModuleManager.getShardingTableFull(blockchain);
 
@@ -36,44 +35,6 @@
                 })),
             ),
         );
-=======
-    async pullBlockchainShardingTable(blockchainId) {
-        // const shardingTable = await this.blockchainModuleManager.getShardingTableFull(blockchain);
-        await setTimeout(5 * 1000);
-        const shardingTable = [];
-        for (const connections of this.networkModuleManager.getPeers().values()) {
-            const id = connections[0].remotePeer;
-            const ask = 1;
-            const stake = 3000;
-            // eslint-disable-next-line no-await-in-loop
-            const sha = await peerId2Hash(id);
-            shardingTable.push({ id, ask, stake, blockchainId, sha });
-        }
-
-        for (const peer of shardingTable) {
-            this.repositoryModuleManager.createPeerRecord(
-                peer.id._idB58String,
-                blockchainId,
-                peer.ask,
-                peer.stake,
-                Date.now(),
-                peer.sha,
-            );
-        }
-
-        // const hash = await this.networkModuleManager.toHash(
-        //     new TextEncoder().encode(
-        //         '0x41af3e2d170aad38821133f8f59923b342e04aae1a16e7bde1bebc558d97a0d5',
-        //     ),
-        // );
-
-        // const nodes = await this.repositoryModuleManager.getAllPeerRecords();
-        // console.log("nodes: ", nodes);
-
-        // const neighborhood = await this.findNeighbourhood(`0x${await hash.toString('hex')}`, 10);
-
-        // console.log("neighborhood: ", neighborhood);
->>>>>>> a958ef43
     }
 
     listenOnEvents(blockchainId) {
