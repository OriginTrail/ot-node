--- conflicted
+++ resolved
@@ -5,10 +5,7 @@
         data_public_key: DataTypes.STRING,
         distribution_public_key: DataTypes.STRING,
         distribution_private_key: DataTypes.STRING,
-<<<<<<< HEAD
-=======
         root_hash: DataTypes.STRING(40),
->>>>>>> 2e0e1fc1
         epk: DataTypes.STRING,
     }, {
         tableName: 'holding_data',
