--- conflicted
+++ resolved
@@ -14,13 +14,8 @@
         gas_price: '5000000000',
         ot_contract_address: '0x8126e8a02bcae11a631d4413b9bd4f01f14e045d',
         token_contract_address: '0x98d9a611ad1b5761bdc1daac42c48e4d54cf5882',
-<<<<<<< HEAD
-        escrow_contract_address: '0x4757bce64f70d099549e086558c73bd7d2150a59',
-        bidding_contract_address: '0xfb868a872eadc14665f1eeb4b333c0dbc713596c',
-=======
         escrow_contract_address: '0xb40312375142931fdede826d22e73c53d2683446',
         bidding_contract_address: '0xa170aa12fecb8bd17bbd3d67ddae26c28019f7fd',
->>>>>>> fa904491
         rpc_node_host: 'https://rinkeby.infura.io/1WRiEqAQ9l4SW6fGdiDt',
         rpc_node_port: '80',
         wallet_address: process.env.NODE_WALLET,
