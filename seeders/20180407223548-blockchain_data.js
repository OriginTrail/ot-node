require('dotenv').config();
const log = require('../modules/Utilities').getLogger();

if (process.env.NODE_ENV !== 'test' && !(process.env.NODE_WALLET && process.env.NODE_PRIVATE_KEY)) {
    log.error('You have to set node wallet and private key in .env');
    process.kill(0);
}

module.exports = {
    up: (queryInterface, Sequelize) => queryInterface.bulkInsert('blockchain_data', [{
        blockchain_title: 'Ethereum',
        network_id: 'rinkeby',
        gas_limit: '800000',
        gas_price: '5000000000',
        ot_contract_address: '0x8126e8a02bcae11a631d4413b9bd4f01f14e045d',
        token_contract_address: '0x98d9a611ad1b5761bdc1daac42c48e4d54cf5882',
<<<<<<< HEAD
        escrow_contract_address: '0xb4881e7406ce701e9641d3ddbd661a03e0c5158d',
        bidding_contract_address: '0x914c062d2f915e7937f7a4681988b33c1cccc7bd',
        reading_contract_address: '0x7f2555bb215fdaf03a91a89191713f6a54575f32',
=======
        escrow_contract_address: '0x9b17c840450856aabb1c2695bbd86c34603f0b60',
        bidding_contract_address: '0xddc2ea417eb272b191a24a19b6a0ba458f954e61',
        reading_contract_address: '0x822d32cfccc4c8a5c167382f5e9abc32ac0d9b2e',
>>>>>>> 6807f284
        rpc_node_host: 'https://rinkeby.infura.io/1WRiEqAQ9l4SW6fGdiDt',
        rpc_node_port: '',
        wallet_address: process.env.NODE_WALLET,
        wallet_private_key: process.env.NODE_PRIVATE_KEY,
    }], {}),

    down: (queryInterface, Sequelize) => queryInterface.bulkDelete('blockchain_data', null, {}),
};<|MERGE_RESOLUTION|>--- conflicted
+++ resolved
@@ -12,17 +12,11 @@
         network_id: 'rinkeby',
         gas_limit: '800000',
         gas_price: '5000000000',
-        ot_contract_address: '0x8126e8a02bcae11a631d4413b9bd4f01f14e045d',
+        ot_contract_address: '0x826b0e0b03f22c5e58557456bd8b8ede318c2e0a',
         token_contract_address: '0x98d9a611ad1b5761bdc1daac42c48e4d54cf5882',
-<<<<<<< HEAD
         escrow_contract_address: '0xb4881e7406ce701e9641d3ddbd661a03e0c5158d',
         bidding_contract_address: '0x914c062d2f915e7937f7a4681988b33c1cccc7bd',
         reading_contract_address: '0x7f2555bb215fdaf03a91a89191713f6a54575f32',
-=======
-        escrow_contract_address: '0x9b17c840450856aabb1c2695bbd86c34603f0b60',
-        bidding_contract_address: '0xddc2ea417eb272b191a24a19b6a0ba458f954e61',
-        reading_contract_address: '0x822d32cfccc4c8a5c167382f5e9abc32ac0d9b2e',
->>>>>>> 6807f284
         rpc_node_host: 'https://rinkeby.infura.io/1WRiEqAQ9l4SW6fGdiDt',
         rpc_node_port: '',
         wallet_address: process.env.NODE_WALLET,
