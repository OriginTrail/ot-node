require('dotenv').config();
const log = require('../modules/Utilities').getLogger();

if (process.env.NODE_ENV !== 'test' && !(process.env.NODE_WALLET && process.env.NODE_PRIVATE_KEY)) {
    log.error('You have to set node wallet and private key in .env');
    process.kill(0);
}

module.exports = {
    up: (queryInterface, Sequelize) => queryInterface.bulkInsert('blockchain_data', [{
        blockchain_title: 'Ethereum',
        network_id: 'rinkeby',
        gas_limit: '800000',
        gas_price: '5000000000',
        ot_contract_address: '0x826b0e0b03f22c5e58557456bd8b8ede318c2e0a',
        token_contract_address: '0x98d9a611ad1b5761bdc1daac42c48e4d54cf5882',
<<<<<<< HEAD
        escrow_contract_address: '0xae389a81b1c53930c29954cbb3789864aefe7de6',
        bidding_contract_address: '0xdab7b4a3c414f3eeac0412ab9885fa8b9c9f5fa0',
        reading_contract_address: '0x70dc45492958c6fb09773bf189cbba5fceccf917',
=======
        escrow_contract_address: '0x679e464d5efe52632cd0747a31dbc05ea604f73e',
        bidding_contract_address: '0xb4b3a74018f3ee53ff435ccf8cbc018c54207a86',
        reading_contract_address: '0x2f6857cfb2c8830d70b3bb04e5bbdfb35c7dd4b1',
>>>>>>> 67c2b723
        rpc_node_host: 'https://rinkeby.infura.io/1WRiEqAQ9l4SW6fGdiDt',
        rpc_node_port: '',
        wallet_address: process.env.NODE_WALLET,
        wallet_private_key: process.env.NODE_PRIVATE_KEY,
    }], {}),

    down: (queryInterface, Sequelize) => queryInterface.bulkDelete('blockchain_data', null, {}),
};<|MERGE_RESOLUTION|>--- conflicted
+++ resolved
@@ -14,15 +14,9 @@
         gas_price: '5000000000',
         ot_contract_address: '0x826b0e0b03f22c5e58557456bd8b8ede318c2e0a',
         token_contract_address: '0x98d9a611ad1b5761bdc1daac42c48e4d54cf5882',
-<<<<<<< HEAD
-        escrow_contract_address: '0xae389a81b1c53930c29954cbb3789864aefe7de6',
-        bidding_contract_address: '0xdab7b4a3c414f3eeac0412ab9885fa8b9c9f5fa0',
-        reading_contract_address: '0x70dc45492958c6fb09773bf189cbba5fceccf917',
-=======
         escrow_contract_address: '0x679e464d5efe52632cd0747a31dbc05ea604f73e',
         bidding_contract_address: '0xb4b3a74018f3ee53ff435ccf8cbc018c54207a86',
         reading_contract_address: '0x2f6857cfb2c8830d70b3bb04e5bbdfb35c7dd4b1',
->>>>>>> 67c2b723
         rpc_node_host: 'https://rinkeby.infura.io/1WRiEqAQ9l4SW6fGdiDt',
         rpc_node_port: '',
         wallet_address: process.env.NODE_WALLET,
