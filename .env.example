<<<<<<< HEAD
NODE_ENV=test

# BLOCKCHAIN SETTINGS (obligatory)
NODE_WALLET=
NODE_PRIVATE_KEY=
=======
>>>>>>> ae405670

# NETWORK SETTINGS
# Unless testing only localy and unless behind NAT, you have to set your public IP address
NODE_IP=127.0.0.1
NODE_PORT=5278
NODE_RPC_PORT=8900
NODE_REMOTE_CONTROL_PORT=3000

# GRAPH STORAGE SETTINGS
# Set arangodb or neo4j
GRAPH_DATABASE=arangodb

# GRAPH DATABASE / ArangoDB
DB_USERNAME=root
DB_PASSWORD=root
DB_PORT=8529
DB_DATABASE=origintrail
DB_HOST=localhost

# TRUFFLE SETTINGS
TRUFFLE_MNEMONIC=
RINKEBY_ACCESS_KEY=

<<<<<<< HEAD
# GENERAL SETTINGS
IMPORT_WHITELIST=54.93.223.161,127.0.0.1

# recommended for testing - identity difficulty reduced to 2
TEST_NETWORK_ENABLED=1

# Bootstrap node to connect
BOOTSTRAP_NODE=https://46.101.233.127:5278/#a69e413b7916a22658e1435b498761ff3d922b56,https://82.196.6.215:5278/#d3167d777720c15e024b7e7ab41055bcdf1bf03e

# Is this a bootstrap node
IS_BOOTSTRAP_NODE=0

# Sent logs to OriginTrail - TestNet
SEND_LOGS=1
LOGS_LEVEL_DEBUG=1

# Network identification
NETWORK_ID=TestnetV1.0.2b
=======
# recommended for testing - identity difficulty reduced to 2
TEST_NETWORK_ENABLED=1

# Is this a bootstrap node
IS_BOOTSTRAP_NODE=0

# Sent logs to OriginTrail - TestNet
SEND_LOGS=1
LOGS_LEVEL_DEBUG=1
>>>>>>> ae405670
<|MERGE_RESOLUTION|>--- conflicted
+++ resolved
@@ -1,11 +1,3 @@
-<<<<<<< HEAD
-NODE_ENV=test
-
-# BLOCKCHAIN SETTINGS (obligatory)
-NODE_WALLET=
-NODE_PRIVATE_KEY=
-=======
->>>>>>> ae405670
 
 # NETWORK SETTINGS
 # Unless testing only localy and unless behind NAT, you have to set your public IP address
@@ -29,26 +21,6 @@
 TRUFFLE_MNEMONIC=
 RINKEBY_ACCESS_KEY=
 
-<<<<<<< HEAD
-# GENERAL SETTINGS
-IMPORT_WHITELIST=54.93.223.161,127.0.0.1
-
-# recommended for testing - identity difficulty reduced to 2
-TEST_NETWORK_ENABLED=1
-
-# Bootstrap node to connect
-BOOTSTRAP_NODE=https://46.101.233.127:5278/#a69e413b7916a22658e1435b498761ff3d922b56,https://82.196.6.215:5278/#d3167d777720c15e024b7e7ab41055bcdf1bf03e
-
-# Is this a bootstrap node
-IS_BOOTSTRAP_NODE=0
-
-# Sent logs to OriginTrail - TestNet
-SEND_LOGS=1
-LOGS_LEVEL_DEBUG=1
-
-# Network identification
-NETWORK_ID=TestnetV1.0.2b
-=======
 # recommended for testing - identity difficulty reduced to 2
 TEST_NETWORK_ENABLED=1
 
@@ -57,5 +29,4 @@
 
 # Sent logs to OriginTrail - TestNet
 SEND_LOGS=1
-LOGS_LEVEL_DEBUG=1
->>>>>>> ae405670
+LOGS_LEVEL_DEBUG=1