NODE_ENV=test

# BLOCKCHAIN SETTINGS (obligatory)
NODE_WALLET=
NODE_PRIVATE_KEY=

# NETWORK SETTINGS
# Unless testing only localy and unless behind NAT, you have to set your public IP address
NODE_IP=127.0.0.1
NODE_PORT=5278
NODE_RPC_PORT=8900
NODE_REMOTE_CONTROL_PORT=3000

# GRAPH STORAGE SETTINGS
# Set arangodb or neo4j
GRAPH_DATABASE=arangodb

# GRAPH DATABASE / ArangoDB
DB_USERNAME=root
DB_PASSWORD=root
DB_PORT=8529
DB_DATABASE=origintrail
DB_HOST=localhost

# TRUFFLE SETTINGS
TRUFFLE_MNEMONIC=
RINKEBY_ACCESS_KEY=

# GENERAL SETTINGS
IMPORT_WHITELIST=54.93.223.161,127.0.0.1
<<<<<<< HEAD

=======
>>>>>>> 9a180c77

# test feature, it is not yet reliable
TRAVERSE_NAT_ENABLED=1

# recommended for testing - identity difficulty reduced to 2
TEST_NETWORK_ENABLED=1

# Bootstrap node to connect
<<<<<<< HEAD
BOOTSTRAP_NODE=https://178.128.65.84/#a3405151e3adaff757e3bef2e928143e2b3d3f97

# Is this a bootstrap node
IS_BOOTSTRAP_NODE=0

# Sent logs to OriginTrail - TestNet
SEND_LOGS=1
LOGS_LEVEL_DEBUG=1
=======
BOOTSTRAP_NODE=https://142.93.168.56:5278/#efd4213c017b1e5b1d5e6f42c6936f19d30097aa

# Is this a bootstrap node
IS_BOOTSTRAP_NODE=0

# Sent logs to OriginTrail - TestNet
SEND_LOGS=1
LOGS_LEVEL_DEBUG=1

# Network identification
NETWORK_ID=TestnetV1.0.0
>>>>>>> 9a180c77
<|MERGE_RESOLUTION|>--- conflicted
+++ resolved
@@ -28,10 +28,6 @@
 
 # GENERAL SETTINGS
 IMPORT_WHITELIST=54.93.223.161,127.0.0.1
-<<<<<<< HEAD
-
-=======
->>>>>>> 9a180c77
 
 # test feature, it is not yet reliable
 TRAVERSE_NAT_ENABLED=1
@@ -40,16 +36,6 @@
 TEST_NETWORK_ENABLED=1
 
 # Bootstrap node to connect
-<<<<<<< HEAD
-BOOTSTRAP_NODE=https://178.128.65.84/#a3405151e3adaff757e3bef2e928143e2b3d3f97
-
-# Is this a bootstrap node
-IS_BOOTSTRAP_NODE=0
-
-# Sent logs to OriginTrail - TestNet
-SEND_LOGS=1
-LOGS_LEVEL_DEBUG=1
-=======
 BOOTSTRAP_NODE=https://142.93.168.56:5278/#efd4213c017b1e5b1d5e6f42c6936f19d30097aa
 
 # Is this a bootstrap node
@@ -60,5 +46,4 @@
 LOGS_LEVEL_DEBUG=1
 
 # Network identification
-NETWORK_ID=TestnetV1.0.0
->>>>>>> 9a180c77
+NETWORK_ID=TestnetV1.0.0