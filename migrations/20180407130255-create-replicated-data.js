--- conflicted
+++ resolved
@@ -10,22 +10,6 @@
         dh_id: {
             allowNull: false,
             type: Sequelize.STRING,
-<<<<<<< HEAD
-        },
-        import_id: {
-            allowNull: false,
-            type: Sequelize.STRING,
-        },
-        offer_id: {
-            allowNull: false,
-            type: Sequelize.STRING,
-        },
-        data_private_key: {
-            allowNull: false,
-            type: Sequelize.STRING,
-        },
-        data_public_key: {
-=======
         },
         import_id: {
             allowNull: false,
@@ -44,7 +28,6 @@
             type: Sequelize.STRING,
         },
         status: {
->>>>>>> 2e0e1fc1
             allowNull: false,
             type: Sequelize.STRING,
         },
