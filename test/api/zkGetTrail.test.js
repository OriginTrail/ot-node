require('dotenv').config();

const {
    describe, beforeEach, afterEach, it,
} = require('mocha');
const { assert, expect } = require('chai');
const path = require('path');
const { Database } = require('arangojs');
const awilix = require('awilix');
const rc = require('rc');
const GraphStorage = require('../../modules/Database/GraphStorage');
const GS1Importer = require('../../modules/GS1Importer');
const GS1Utilities = require('../../modules/GS1Utilities');
const WOTImporter = require('../../modules/WOTImporter');
const Importer = require('../../modules/importer');
const Product = require('../../modules/Product');
const Utilities = require('../../modules/Utilities');

const defaultConfig = require('../../config/config.json').development;
const pjson = require('../../package.json');

describe('Check ZK by quering /api/trail for EVENT vertices', () => {
    const databaseName = 'zk-test';
    let graphStorage;
    let systemDb;
    let gs1;
    let product;

    const inputXmlFiles = [
        { args: [path.join(__dirname, '../modules/test_xml/Transformation.xml')] },
        { args: [path.join(__dirname, '../modules/test_xml/GraphExample_1.xml')] },
        { args: [path.join(__dirname, '../modules/test_xml/GraphExample_2.xml')] },
        { args: [path.join(__dirname, '../modules/test_xml/GraphExample_3.xml')] },
        { args: [path.join(__dirname, '../modules/test_xml/GraphExample_4.xml')] },
    ];

    beforeEach('Setup DB', async () => {
        const config = rc(pjson.name, defaultConfig);
        systemDb = new Database();
        systemDb.useBasicAuth(config.database.username, config.database.password);

        // Drop test database if exist.
        const listOfDatabases = await systemDb.listDatabases();
        if (listOfDatabases.includes(databaseName)) {
            await systemDb.dropDatabase(databaseName);
        }

        await systemDb.createDatabase(
            databaseName,
            [{
                username: config.database.username,
                passwd: config.database.password,
                active: true,
            }],
        );

        config.database.database = databaseName;

        // Create the container and set the injectionMode to PROXY (which is also the default).
        const container = awilix.createContainer({
            injectionMode: awilix.InjectionMode.PROXY,
        });

        const logger = Utilities.getLogger();
        graphStorage = new GraphStorage(config.database, logger);
        container.register({
            logger: awilix.asValue(Utilities.getLogger()),
            gs1Importer: awilix.asClass(GS1Importer),
            gs1Utilities: awilix.asClass(GS1Utilities),
            graphStorage: awilix.asValue(graphStorage),
            importer: awilix.asClass(Importer),
            wotImporter: awilix.asClass(WOTImporter),
            product: awilix.asClass(Product),
            config: awilix.asValue(config),
        });
        await graphStorage.connect();
        gs1 = container.resolve('gs1Importer');
        product = container.resolve('product');
    });

    inputXmlFiles.forEach((xmlFile) => {
        let queryObject;
        let myTrail;
<<<<<<< HEAD
        it.skip(`zero knowledge status check for EVENT in ${path.basename(xmlFile.args[0])} file`, async () => {
            await gs1.parseGS1(xmlFile.args[0]);
=======
        it(`zero knowledge status check for EVENT in ${path.basename(xmlFile.args[0])} file`, async () => {
            await gs1.parseGS1(await Utilities.fileContents(xmlFile.args[0]));
>>>>>>> ae405670
            switch (path.basename(xmlFile.args[0])) {
            case 'Transformation.xml':
                queryObject = { uid: 'CARENGINES_PROVIDER_ID:2015-03-15T00:00:00.000-04:00Z-04:00' };
                break;
            case 'GraphExample_1.xml':
                queryObject = { uid: 'urn:ot:object:actor:id:Company_1:2015-04-17T00:00:00.000-04:00Z-04:00' };
                break;
            case 'GraphExample_2.xml':
                queryObject = { uid: 'SENDER_ID:2015-03-15T00:00:00.000-04:00Z-04:00' };
                break;
            case 'GraphExample_3.xml':
                queryObject = { uid: 'urn:ot:object:actor:id:Company_2:2015-04-17T00:00:00.000-04:00Z-04:00' };
                break;
            case 'GraphExample_4.xml':
                // no event in this xml file, thus nothing to query
                queryObject = { uid: '' };
                break;
            default:
                throw Error(`Not implemented for ${path.basename(xmlFile.args[0])}`);
            }

            myTrail = await product.getTrailByQuery(queryObject);

            assert.isAbove(Object.keys(myTrail).length, 0);

            Object.keys(myTrail).forEach((key, index) => {
                if (myTrail[key].vertex_type === 'EVENT') {
                    switch (path.basename(xmlFile.args[0])) {
                    case 'Transformation.xml':
                        assert.equal(myTrail[key].zk_status, 'PASSED', 'ZK should pass');
                        break;
                    case 'GraphExample_1.xml':
                        assert.equal(myTrail[key].zk_status, 'PASSED', 'ZK should pass');
                        break;
                    case 'GraphExample_2.xml':
                        assert.equal(myTrail[key].zk_status, 'PASSED', 'ZK should pass');
                        break;
                    case 'GraphExample_3.xml':
                        assert.equal(myTrail[key].zk_status, 'PASSED', 'ZK should pass');
                        break;
                    case 'GraphExample_4.xml':
                        // no ZK triggered at all, thus no assert
                        break;
                    default:
                        throw Error(`Not implemented for ${path.basename(xmlFile.args[0])}`);
                    }
                }
            });
        });
    });

    afterEach('Drop DB', async () => {
        if (systemDb) {
            const listOfDatabases = await systemDb.listDatabases();
            if (listOfDatabases.includes(databaseName)) {
                await systemDb.dropDatabase(databaseName);
            }
        }
    });
});<|MERGE_RESOLUTION|>--- conflicted
+++ resolved
@@ -81,13 +81,8 @@
     inputXmlFiles.forEach((xmlFile) => {
         let queryObject;
         let myTrail;
-<<<<<<< HEAD
         it.skip(`zero knowledge status check for EVENT in ${path.basename(xmlFile.args[0])} file`, async () => {
-            await gs1.parseGS1(xmlFile.args[0]);
-=======
-        it(`zero knowledge status check for EVENT in ${path.basename(xmlFile.args[0])} file`, async () => {
             await gs1.parseGS1(await Utilities.fileContents(xmlFile.args[0]));
->>>>>>> ae405670
             switch (path.basename(xmlFile.args[0])) {
             case 'Transformation.xml':
                 queryObject = { uid: 'CARENGINES_PROVIDER_ID:2015-03-15T00:00:00.000-04:00Z-04:00' };
