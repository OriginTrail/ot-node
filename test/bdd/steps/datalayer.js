/* eslint-disable no-unused-expressions, max-len, no-await-in-loop */

const {
    Then,
} = require('cucumber');
const { expect } = require('chai');

const httpApiHelper = require('./lib/http-api-helper');
const utilities = require('./lib/utilities');
const ImportUtilities = require('../../../modules/ImportUtilities');


Then(/^imported data is compliant with 01_Green_to_pink_shipment.xml file$/, async function () {
    expect(!!this.state.dc, 'DC node not defined. Use other step to define it.').to.be.equal(true);
    expect(this.state.nodes.length, 'No started nodes').to.be.greaterThan(0);
    expect(this.state.bootstraps.length, 'No bootstrap nodes').to.be.greaterThan(0);
    expect(!!this.state.lastImport, 'Last import didn\'t happen. Use other step to do it.').to.be.equal(true);

    const { dc } = this.state;
    let data;
    const myApiImportInfo = await httpApiHelper.apiImportInfo(dc.state.node_rpc_url, this.state.lastImport.data.dataset_id);

    expect(
        utilities.findVertexIdValue(myApiImportInfo.document['@graph'], 'id', 'urn:ot:object:actor:id:Company_Green').length,
        'There should be at least one such vertex',
    ).to.be.above(0);
    data = {
        parent_id: 'urn:epc:id:sgln:Building_Green',
    };
    expect(
        utilities.findVertexUid(myApiImportInfo.document['@graph'], 'urn:epc:id:sgln:Building_Green_V2').length,
        'There should be at least one such vertex',
    ).to.be.above(0);
    data = {
        category: 'Company',
        name: 'Green',
        object_class_id: 'Actor',
        wallet: '0xBbAaAd7BD40602B78C0649032D2532dEFa23A4C0',
    };
    expect(
        utilities.findVertexUid(myApiImportInfo.document['@graph'], 'urn:ot:object:actor:id:Company_Green').length,
        'There should be at least one such vertex',
    ).to.be.above(0);
    data = {
        category: 'Beverage',
        description: 'Wine Bottle',
        object_class_id: 'Product',
    };
    expect(
        utilities.findVertexUid(myApiImportInfo.document['@graph'], 'urn:ot:object:product:id:Product_1', data).length,
        'There should be at least one such vertex',
    ).to.be.above(0);
    data = {
        expirationDate: '2020-31-12T00:01:54Z',
        parent_id: 'urn:ot:object:product:id:Product_1',
        productId: 'urn:ot:object:product:id:Product_1',
        productionDate: '2017-31-12T00:01:54Z',
        quantities: {
            'urn:ot:object:actor:id:Company_Green:2018-01-01T01:00:00.000-04:00Z-04:00': {
                PCS: '11079ead57df77828224b3692c14118b993cb8199cfb5b8',
            },
        },
    };
    expect(
        utilities.findVertexUid(myApiImportInfo.document['@graph'], 'urn:epc:id:sgtin:Batch_1', data).length,
        'There should be at least one such vertex',
    ).to.be.above(0);
    expect(
        utilities.findVertexIdValue(myApiImportInfo.document['@graph'], 'id', 'urn:ot:object:actor:id:Company_Green').length,
        'There should be at least one such vertex',
    ).to.be.above(0);
});

Then(/^(DC|DH)'s (\d+) dataset hashes should match blockchain values$/, async function (nodeType, datasetsCount) {
    expect(nodeType, 'Node type can only be DC or DH').to.be.oneOf(['DC', 'DH']);
    expect(!!this.state[nodeType.toLowerCase()], 'DC/DH node not defined. Use other step to define it.').to.be.equal(true);
    expect(datasetsCount >= 1, 'datasetsCount should be positive integer').to.be.true;

    const myNode = this.state[nodeType.toLowerCase()];
    // const myApiImportsInfo = await httpApiHelper.apiImportResult(myNode.state.node_rpc_url, this.state.lastImportsHandler);
    const myApiImportsInfo = await httpApiHelper.apiImportsInfo(myNode.state.node_rpc_url);

    expect(myApiImportsInfo.length, 'We should have precisely this many datasets').to.be.equal(datasetsCount);

    for (const i in Array.from({ length: myApiImportsInfo.length })) {
        const myDataSetId = myApiImportsInfo[i].data_set_id;
        const myFingerprint = await httpApiHelper.apiFingerprint(myNode.state.node_rpc_url, myDataSetId);
        expect(utilities.isZeroHash(myFingerprint.root_hash), 'root hash value should not be zero hash').to.be.equal(false);

        const dataset = await httpApiHelper.apiQueryLocalImportByDataSetId(myNode.state.node_rpc_url, myDataSetId);

        const calculatedImportHash = ImportUtilities.calculateGraphHash(dataset['@graph']);
        expect(calculatedImportHash, 'Calculated hashes are different').to.be.equal(myDataSetId);

        const dataCreator = {
            identifiers: [
                {
                    identifierValue: dataset.datasetHeader.dataCreator.identifiers[0].identifierValue,
                    identifierType: 'ERC725',
                    validationSchema: '/schemas/erc725-main',
                },
            ],
        };
        const myMerkle = ImportUtilities.calculateDatasetRootHash(dataset['@graph'], dataset['@id'], dataCreator);

        expect(myFingerprint.root_hash, 'Fingerprint from API endpoint and manually calculated should match').to.be.equal(myMerkle);
    }
});

Then(/^([DC|DV]+)'s local query response should contain hashed private attributes$/, async function (nodeType) {
    expect(nodeType, 'Node type can only be DC or DV.').to.satisfy(val => (val === 'DC' || val === 'DV'));
    expect(!!this.state[nodeType.toLowerCase()], 'DC/DV node not defined. Use other step to define it.').to.be.equal(true);

    expect(!!this.state.apiQueryLocalImportByDataSetIdResponse, 'Query response of last local imported data set id not defined').to.be.equal(true);

    // expect(this.state.apiQueryLocalImportByDataSetIdResponse, 'Response should contain two keys').to.have.keys(['edges', 'vertices']);

    this.state.apiQueryLocalImportByDataSetIdResponse.vertices.forEach((vertex) => {
        if (vertex.data) {
            if (vertex.data.private) {
                let sumOfHashesLengths = 0;
                let randomHashLength;
                Object.keys(vertex.data.private).forEach((key) => {
                    expect((vertex.data.private[key]).startsWith('0x'), 'Private value should start with 0x').to.be.true;
                    expect(utilities.isZeroHash(vertex.data.private[key]), 'Private value should not be empty hash').to.be.false;
                    sumOfHashesLengths += (vertex.data.private[key]).length;
                    randomHashLength = (vertex.data.private[key]).length;
                });
                expect(sumOfHashesLengths % randomHashLength, 'All hashes should be of same length').to.equal(0);
            }
        }
    });
});

Then(
    /^the traversal from id "(\S+)" with connection types "(\S+)" should contain (\d+) objects/,
    { timeout: 120000 },
    async function (id, connectionTypes, expectedNumberOfObjects) {
        expect(!!this.state.dc, 'DC node not defined. Use other step to define it.').to.be.equal(true);
        const { dc } = this.state;

        const host = dc.state.node_rpc_url;
        const trailParams = {
            identifier_types: ['id'],
            identifier_values: [id],
            connection_types: connectionTypes.split(','),
            depth: 10,
        };

        const trail = await httpApiHelper.apiTrail(host, trailParams);

        expect(trail, 'should not be null').to.not.be.undefined;
        expect(trail, 'should be an Array').to.be.an.instanceof(Array);
        expect(
            trail.length,
            `Traversal result should contain ${expectedNumberOfObjects} object(s)`,
        ).to.be.equal(expectedNumberOfObjects);

        this.state.lastTrail = trail;
    },
);

Then(
    /^the last traversal should contain (\d+) objects with type "(\S+)" and value "(\S+)"/,
    async function (expectedNumberOfObjects, keySequenceString, value) {
        expect(!!this.state.lastTrail, 'Last traversal not defined. Use other step to define it.').to.be.equal(true);
        const { lastTrail } = this.state;

        const keySequenceArray = keySequenceString.split('.');

        const filteredTrail = lastTrail.filter((trailElement) => {
            let property = trailElement;
            for (const key of keySequenceArray) {
                if (!property[key]) {
                    return false;
                }
                property = property[key];
            }
            return property === value;
        });

        expect(filteredTrail, 'should be an Array').to.be.an.instanceof(Array);
        expect(
            filteredTrail.length,
            `Traversal should contain ${expectedNumberOfObjects} of selected objects`,
        ).to.be.equal(expectedNumberOfObjects);
    },
);

<<<<<<< HEAD
Then(
    'Corrupted node should not have last replication dataset',
    async function () {
        expect(!!this.state.corruptedNode, 'Corrupted node not defined. Use other step to define it.').to.be.equal(true);
        const host = this.state.corruptedNode.node;
        // TODO change to use get_dataset_info route
        // const result = await httpApiHelper.apiQueryLocal(host.state.node_rpc_url, this.state.lastImport.dataset_id);
        console.log('*************');
        console.log(this.state.declinedDhIdentity);
        console.log('*************');

        // expect(!!result, 'Node should not have imported last dataset.').to.equal(false);
    },
);
=======
Then(/^I calculate and validate the proof of the last traversal/, { timeout: 120000 }, async function () {
    expect(!!this.state.dc, 'DC node not defined. Use other step to define it.').to.be.equal(true);
    expect(!!this.state.lastTrail, 'Last traversal not defined. Use other step to define it.').to.be.equal(true);
    const { dc } = this.state;
    const host = dc.state.node_rpc_url;
    const { lastTrail } = this.state;

    const datasetObjectMap = {};
    for (const trailElement of lastTrail) {
        const { otObject } = trailElement;

        for (const dataset of trailElement.datasets) {
            if (datasetObjectMap[dataset] != null) {
                datasetObjectMap[dataset].push(otObject['@id']);
            } else {
                datasetObjectMap[dataset] = [otObject['@id']];
            }
        }
    }

    for (const dataset of Object.keys(datasetObjectMap)) {
        const proofResponse = await httpApiHelper.apiMerkleProofs(host, {
            dataset_id: dataset,
            object_ids: datasetObjectMap[dataset],
        });

        for (const proofData of proofResponse) {
            const { otObject } = lastTrail.find((element) => {
                const { object_id } = proofData;
                return element.otObject['@id'] === object_id;
            });

            const proof = await utilities.validateProof(otObject, dataset, proofData);
            const myFingerprint = await httpApiHelper.apiFingerprint(host, dataset);
            expect(proof).to.be.equal(myFingerprint.root_hash);
        }
    }
});
>>>>>>> 861194c5
<|MERGE_RESOLUTION|>--- conflicted
+++ resolved
@@ -187,7 +187,6 @@
     },
 );
 
-<<<<<<< HEAD
 Then(
     'Corrupted node should not have last replication dataset',
     async function () {
@@ -202,7 +201,7 @@
         // expect(!!result, 'Node should not have imported last dataset.').to.equal(false);
     },
 );
-=======
+
 Then(/^I calculate and validate the proof of the last traversal/, { timeout: 120000 }, async function () {
     expect(!!this.state.dc, 'DC node not defined. Use other step to define it.').to.be.equal(true);
     expect(!!this.state.lastTrail, 'Last traversal not defined. Use other step to define it.').to.be.equal(true);
@@ -240,5 +239,4 @@
             expect(proof).to.be.equal(myFingerprint.root_hash);
         }
     }
-});
->>>>>>> 861194c5
+});