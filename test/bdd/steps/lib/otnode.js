const fs = require('fs');
const { execSync, spawn } = require('child_process');
const assert = require('assert');
const mkdirp = require('mkdirp');
const path = require('path');
const EventEmitter = require('events');
const deepExtend = require('deep-extend');
const tmpdir = require('os').tmpdir();
const uuidv4 = require('uuid/v4');
const stripAnsi = require('strip-ansi');
const lineReader = require('readline');

const defaultConfiguration = require('../../../../config/config.json').development;


const uuidRegex = /\b[0-9a-f]{8}-[0-9a-f]{4}-[1-5][0-9a-f]{3}-[89ab][0-9a-f]{3}-[0-9a-f]{12}\b/gi;
const walletRegex = /\b0x[0-9A-F]{40}\b/gi;
const identityRegex = /\b[0-9A-F]{40}\b/gi;
<<<<<<< HEAD
const identityWithPrefixRegex = /\b0x[0-9A-F]{40}\b/gi;
=======
const identityWithPrefixRegex = /\b0x[0-9a-f]{40}\b/gi;
>>>>>>> 4648264a
const offerIdRegex = /\b0x[0-9A-F]{64}\b/gi;
const dataSetRegex = /\b0x[0-9A-F]{64}\b/gi;
const walletAmountRegex = /\b\d+\b/g;

/**
 * OtNode represent small wrapper over a running OT Node.
 *
 * One instance of OtNode class handles one running node.
 */
class OtNode extends EventEmitter {
    constructor({ logger, nodeConfiguration, appDataBaseDir }) {
        super();

        this.id = uuidv4();
        this.options = {};
        this.options.configDir = path.join(appDataBaseDir || tmpdir, this.id);
        this.options.nodeConfiguration = nodeConfiguration || {};
        this.options.nodeConfiguration = deepExtend(
            {},
            defaultConfiguration,
            this.options.nodeConfiguration,
        );
        this.logger = logger || console;

        this.initialized = false;
        this.started = false;
    }

    initialize() {
        mkdirp.sync(this.options.configDir);
        this.configFilePath = path.join(this.options.configDir, 'initial-configuration.json');
        fs.writeFileSync(
            this.configFilePath,
            JSON.stringify(this.options.nodeConfiguration, null, 4),
        );
        execSync(`npm run setup -- --configDir=${this.options.configDir} --config ${this.configFilePath}`);

        if (this.options.identity) {
            fs.writeFileSync(
                path.join(this.options.configDir, 'identity.json'),
                JSON.stringify(this.options.identity),
            );
        }

        this.state = {};
        this.state.addedBids = []; // List of offer IDs (DH side).
        this.state.takenBids = []; // List of offer IDs (DH side).
        this.state.pendingLitigationDhIdentities = []; // List of pending litigations (DHs)
<<<<<<< HEAD
=======
        this.state.penalizedDHIdentities = [];
>>>>>>> 4648264a
        this.state.takenReplacements = []; // List of replacement offer IDs (DH side).
        // Valid replications (DH side). List of internal offer IDs and their replications DH IDs
        // in pairs. { internalOfferId, dhId }.
        this.state.replications = [];
        // Array of replacement offer IDs
        this.state.replacements = [];
        // Valid replications (DC side). List of objects { importId, dhWallet }.
        this.state.holdingData = [];
        // Offers finalized. List of offer IDs.
        this.state.offersFinalized = [];
        // grab node's wallet address
        this.state.nodesWalletAddress = null;

        // Dict of offers created:
        // { offerIDs: { id: { dataSetId, internalID },
        //  internalIDs: { id: { dataSetId, offerID } } }
        this.state.offers = {};

        this.state.oldWalletBalance = null;
        this.state.newWalletBalance = null;
        this.state.oldProfileBalance = null;
        this.state.newProfileBalance = null;

        // DV side. qeryId.dhIdentity = { replyId, dataSetIds: [...datasetIds] };
        this.state.dataLocationQueriesConfirmations = {};

        // DV side. datasetId = { queryId, replyId }
        this.state.purchasedDatasets = {};

        this.logger.log(`Node initialized at: '${this.options.configDir}'.`);
        this.initialized = true;
    }

    /**
     * Overrides node configuration
     * @param override - Configuration override
     */
    overrideConfiguration(override) {
        this.options.nodeConfiguration = deepExtend(this.options.nodeConfiguration, override);

        this.configFilePath = path.join(this.options.configDir, 'initial-configuration.json');
        fs.writeFileSync(
            this.configFilePath,
            JSON.stringify(this.options.nodeConfiguration, null, 4),
        );
        execSync(`npm run setup -- --configDir=${this.options.configDir} --config ${this.configFilePath}`);
        this.logger.log('Node configuration overridden.');
    }

    /**
     * Overrides node configuration using variables
     * @param override - Configuration override with variables
     */
    overrideConfigurationVariables(override) {
        for (const pair of override) {
            if (pair.length === 2) {
                const keyFrom = pair[1];
                const keyTo = pair[0];
                if (keyFrom in this.options.nodeConfiguration &&
                    keyTo in this.options.nodeConfiguration) {
                    this.options.nodeConfiguration[keyTo] = this.options.nodeConfiguration[keyFrom];
                }
            }
        }

        this.configFilePath = path.join(this.options.configDir, 'initial-configuration.json');
        fs.writeFileSync(
            this.configFilePath,
            JSON.stringify(this.options.nodeConfiguration, null, 4),
        );
        execSync(`npm run setup -- --configDir=${this.options.configDir} --config ${this.configFilePath}`);
        this.logger.log('Node configuration overridden.');
    }

    /**
     * Removes node configuration keys
     * @param keys - Configuration keys to be removed
     */
    removeConfigurationKeys(keys) {
        for (const key of keys) {
            if (key in this.options.nodeConfiguration) {
                delete this.options.nodeConfiguration[key];
            }
        }

        this.configFilePath = path.join(this.options.configDir, 'initial-configuration.json');
        fs.writeFileSync(
            this.configFilePath,
            JSON.stringify(this.options.nodeConfiguration, null, 4),
        );
        execSync(`npm run setup -- --configDir=${this.options.configDir} --config ${this.configFilePath}`);
        this.logger.log('Node configuration keys removed.');
    }

    start() {
        assert(!this.process);
        assert(this.initialized);
        assert(!this.stared);
        this.logger.log(`Starting node ${this.id}.`);

        // Temp solution until node.log is moved to the configDir.
        this.logStream = fs.createWriteStream(
            path.join(this.options.configDir, 'node-cucumber.log'),
            { flags: 'a+' },
        );

        // Starting node should be done with following code:
        // this.process = spawn('npm', ['start', '--', `--configDir=${this.options.configDir}`]);
        // The problem is with it spawns two child process thus creating the problem when
        // sending the SIGINT in order to close it.
        // Enable debug here process.env.NODE_DEBUG = 'https';
        this.process = spawn(
            'node',
            ['ot-node.js', `--configDir=${this.options.configDir}`, '--config', `${this.configFilePath}`],
            { cwd: path.join(__dirname, '../../../../') },
        );
        this.process.on('close', code => this._processExited(code));
        this.process.stdout.on('data', data => this.logStream.write(data));
        this.process.stderr.on('data', data => this.logStream.write(data));

        this.lineReaderStdOut = lineReader.createInterface({
            input: this.process.stdout,
        });
        this.lineReaderStdOut.on('line', data => this._processOutput(data));
        this.lineReaderStdErr = lineReader.createInterface({
            input: this.process.stderr,
        });
        this.lineReaderStdErr.on('line', data => this._processOutput(data));
        this.logger.log(`Node '${this.id}' has been started.`);
        this.started = true;
    }

    stop() {
        this.logger.log(`Stopping node ${this.id}.`);
        assert(this.isRunning);
        this.started = false;
        this.process.kill('SIGINT');
    }

    _processOutput(data) {
        let line = stripAnsi(data.toString());
        line = line.replace(/[^\x20-\x7E]+/g, '');

        if (line.includes('OT Node started')) {
            this.logger.log(`Node ${this.id} initialized.`);
            this.state.initialized = true;
            this.emit('initialized');
        } else if (line.includes('My network identity: ')) {
            // Expected something like:
            // 'My network identity: f299588d23ebbdc2da51ad423e03d66721ac0e18'
            [this.state.identity] = line.match(identityRegex);
            // OT Node listening at https://f63f6c1e9425e79726e26cff0808659ddd16b417.diglet.origintrail.io:443
        } else if (line.includes('API exposed at')) {
            // Expected something like:
            // API exposed at  http://0.0.0.0:8920
            // TODO: Poor man's parsing. Use regular expressions.
            this.state.node_rpc_url = line.substr(line.search('API exposed at  ') + 'API exposed at  '.length, line.length - 1);
        } else if (line.includes('OT Node listening at ')) {
            // Expected something like:
            // OT Node listening at https://f63f6c1e9425e79726e26cff0808659ddd16b417.diglet.origintrail.io:443
            // TODO: Poor man's parsing. Use regular expressions.
            this.state.node_url = line.substr(line.search('OT Node listening at ') + 'OT Node listening at '.length, line.length - 1);
        } else if (line.match(/Import complete/gi)) {
            this.emit('import-complete');
        } else if (line.match(/Export complete.*/gi)) {
            this.emit('export-complete');
        } else if (line.match(/.*\[DH] Replication finished for offer ID .+/gi)) {
            const offerId = line.match(offerIdRegex)[0];
            assert(offerId);
            this.state.addedBids.push(offerId);
            this.emit('replication-finished', offerId);
        } else if (line.match(/I've been chosen for offer .+\./gi)) {
            const offerId = line.match(offerIdRegex)[0];
            this.state.takenBids.push(offerId);
        } else if (line.match(/Replication for offer ID .+ sent to .+/gi)) {
            const internalOfferId = line.match(uuidRegex)[0];
            const dhId = line.match(identityRegex)[0];
            assert(internalOfferId);
            assert(dhId);
            this.state.replications.push({ internalOfferId, dhId });
            this.emit('dh-replicated', { internalOfferId, dhId });
        } else if (line.includes('Get profile by wallet ')) {
            // note that node's wallet can also be access via nodeConfiguration directly
            const wallet = line.match(walletRegex)[0];
            assert(wallet);
            this.state.nodesWalletAddress = wallet;
        } else if (line.match(/Offer successfully started for data set .+\. Offer ID .+\. Internal offer ID .+\./gi)) {
            const dataSetId = line.match(dataSetRegex)[0];
            const offerId = line.match(offerIdRegex)[1];
            const internalOfferId = line.match(uuidRegex)[0];
            assert(dataSetId);
            assert(offerId);
            assert(internalOfferId);

            deepExtend(this.state.offers, {
                offerIDs: { [offerId]: { dataSetId, internalOfferId } },
                internalIDs: { [internalOfferId]: { dataSetId, offerId } },
            });
        } else if (line.match(/Miner started for offer .+\./gi)) {
            const offerId = line.match(offerIdRegex)[0];
        } else if (line.match(/Miner found a solution of offer .+\./gi)) {
            const offerId = line.match(offerIdRegex)[0];
        } else if (line.match(/Not enough DHs submitted/gi)) {
            this.emit('not-enough-dhs');
<<<<<<< HEAD
        } else if (line.match(/Offer .+ finalized/gi)) {
=======
        } else if (line.match(/.*Offer .+ finalized/gi)) {
>>>>>>> 4648264a
            const offerId = line.match(offerIdRegex)[0];
            assert(offerId);
            this.state.offersFinalized.push(offerId);
            this.emit('offer-finalized', offerId);
        } else if (line.match(/.*Command dvHandleNetworkQueryResponsesCommand and ID .+ processed/gi)) {
            this.emit('dv-network-query-processed');
        } else if (line.match(/DH .+ in query ID .+ and reply ID .+ confirms possession of data imports: '.+'/)) {
            const identity = line.match(identityRegex)[0];
            const queryId = line.match(uuidRegex)[0];
            const replyId = line.match(uuidRegex)[1];
            const dataSetIds = line.match(dataSetRegex);
            assert(identity);
            assert(queryId);
            assert(replyId);
            assert(dataSetIds);

            if (!this.state.dataLocationQueriesConfirmations[queryId]) {
                this.state.dataLocationQueriesConfirmations[queryId] = {};
            }
            if (!this.state.dataLocationQueriesConfirmations[queryId][identity]) {
                this.state.dataLocationQueriesConfirmations[queryId][identity] = {
                    dataSetIds: [],
                };
            }

            this.state.dataLocationQueriesConfirmations[queryId][identity].dataSetIds
                .push(...dataSetIds);
            this.state.dataLocationQueriesConfirmations[queryId][identity].replyId = replyId;
            this.emit(
                'dh-confirms-imports',
                {
                    queryId, identity, dataSetIds, replyId,
                },
            );
        } else if (line.match(/DataSet .+ purchased for query ID .+ reply ID .+\./)) {
            const queryId = line.match(uuidRegex)[0];
            const replyId = line.match(uuidRegex)[1];
            const dataSetId = line.match(dataSetRegex)[0];
            assert(queryId);
            assert(replyId);
            assert(dataSetId);

            this.state.purchasedDatasets[dataSetId] = { queryId, replyId };
            this.emit(
                'dataset-purchase',
                {
                    queryId, replyId, dataSetId,
                },
            );
        } else if (line.match(/Token withdrawal for amount .+ initiated/gi)) {
            this.emit('withdraw-initiated');
        } else if (line.match(/Token withdrawal for amount .+ completed/gi)) {
            this.emit('withdraw-completed');
        } else if (line.match(/Command tokenWithdrawalCommand and ID .+ processed/gi)) {
            this.emit('withdraw-command-completed');
        } else if (line.match(/New profile balance: .+ TRAC/gi)) {
            const result1 = line.match(walletAmountRegex);
            this.state.newProfileBalance = result1[result1.length - 1];
        } else if (line.match(/New wallet balance: .+ TRAC/gi)) {
            const result2 = line.match(walletAmountRegex);
            this.state.newWalletBalance = result2[result2.length - 1];
            assert(this.state.newWalletBalance);
        } else if (line.match(/Old profile balance: .+ TRAC/gi)) {
            const result3 = line.match(walletAmountRegex);
            this.state.oldProfileBalance = result3[result3.length - 1];
            assert(this.state.oldProfileBalance);
        } else if (line.match(/Old wallet balance: .+ TRAC/gi)) {
            const result4 = line.match(walletAmountRegex);
            this.state.oldWalletBalance = result4[result4.length - 1];
            assert(this.state.oldWalletBalance);
        } else if (line.match(/Command profileApprovalIncreaseCommand and ID .+ processed/gi)) {
            this.emit('deposit-approved');
        } else if (line.match(/Command depositTokensCommand and ID .+ processed/gi)) {
            this.emit('deposit-command-completed');
        } else if (line.match(/Replication window for .+ is closed\. Replicated to .+ peers\. Verified .+\./gi)) {
            this.emit('replication-window-closed');
        } else if (line.match(/.*Offer with internal ID .+ for data set .+ written to blockchain. Waiting for DHs\.\.\./gi)) {
            this.emit('offer-written-blockchain');
        } else if (line.match(/Command dhPayOutCommand and ID .+ processed\./gi)) {
            this.emit('dh-pay-out-finalized');
<<<<<<< HEAD
=======
        } else if (line.match(/Accepting offer with price: .+ TRAC\./gi)) {
            const result = line.match(walletAmountRegex);
            this.state.calculatedOfferPrice = result[result.length - 1];
        } else if (line.match(/Payout for offer .+ successfully completed\./gi)) {
            const offerId = line.match(/Payout for offer .+ successfully completed\./gi)[0].match(/Payout for offer (.*?) successfully completed\./)[1];
            this.emit(`dh-pay-out-offer-${offerId}-completed`);
>>>>>>> 4648264a
        } else if (line.match(/Command dhOfferFinalizedCommand and ID .+ processed\./gi)) {
            this.emit('dh-offer-finalized');
        } else if (line.match(/Litigation initiated for DH .+ and offer .+\./gi)) {
            this.state.litigationStatus = 'LITIGATION_STARTED';
            this.emit('dc-litigation-initiated');
        } else if (line.match(/Litigation answered for DH .+ and offer .+\./gi)) {
            this.emit('dc-litigation-answered');
        } else if (line.match(/Litigation answered for offer .+\. DH identity .+/gi)) {
            this.emit('dh-litigation-answered');
        } else if (line.match(/Litigation completed for DH .+ and offer .+\./gi)) {
            this.state.litigationStatus = 'LITIGATION_COMPLETED';
            this.emit('dc-litigation-completed');
        } else if (line.match(/Litigation already in progress\.\.\. It needs to be completed in order to litigate .+ for offer .+/gi)) {
            const dhIdentity = line.match(identityWithPrefixRegex)[0];
            this.state.pendingLitigationDhIdentities.push(dhIdentity);
            this.emit('dc-litigation-pending');
        } else if (line.match(/DH .+ was penalized for the offer .+\./gi)) {
<<<<<<< HEAD
=======
            const dhIdentity = line.match(identityWithPrefixRegex)[0];
            this.state.penalizedDHIdentities.push(dhIdentity);
>>>>>>> 4648264a
            this.emit('dc-litigation-completed-dh-penalized');
        } else if (line.match(/DH .+ was not penalized for the offer .+\./gi)) {
            this.emit('dc-litigation-completed-dh-not-penalized');
        } else if (line.match(/Replacement for DH .+ and offer .+ has been successfully started. Waiting for DHs\.\.\./gi)) {
            this.emit('dc-litigation-replacement-started');
        } else if (line.match(/Replacement triggered for offer .+\. Litigator .+\./gi)) {
            const offerId = line.match(offerIdRegex)[0];
            this.state.replacements.push(offerId);
        } else if (line.match(/\[DH] Replacement replication finished for offer ID .+/gi)) {
            const offerId = line.match(offerIdRegex)[0];
            assert(offerId);
            this.state.takenReplacements.push(offerId);
            this.emit('dh-litigation-replacement-received');
        } else if (line.match(/Successfully replaced DH .+ with DH .+ for offer .+/gi)) {
            this.emit('dc-litigation-replacement-completed');
<<<<<<< HEAD
        } else if (line.match(/Challenge answer .+ sent to .+\./gi)) {
            this.emit('dh-challenge-sent');
=======
        } else if (line.match(/Calculated answer for dataset .+, color .+, object index .+, and block index .+ is .+/gi)) {
            const answer =
                line.match(/Calculated answer for dataset .+, color .+, object index .+, and block index .+ is .+/gi)[0]
                    .match(new RegExp('is (.*)'))[1];
            this.emit('dh-challenge-sent', answer);
        } else if (line.match(/Sending challenge to .+ Offer ID .+, object_index .+, block_index .+/gi)) {
            const dhIdentity = line.match(/Sending challenge to .+ Offer ID .+, object_index .+, block_index .+/gi)[0].match(new RegExp('to (.*). Offer ID'))[1];
            this.emit(`dc-challenge-sent-${dhIdentity}`);
        } else if (line.match(/Challenge response arrived for challenge .+\. Answer .+/gi)) {
            const answer = line.match(/Challenge response arrived for challenge .+\. Answer .+/gi)[0].match(new RegExp('Answer (.*)'))[1];
            this.emit(`dc-challenge-verified-${answer}`);
>>>>>>> 4648264a
        } else if (line.match(/Not chosen as a replacement for offer .+\./gi)) {
            this.emit('dh-not-chosen-as-replacement');
        } else if (line.match(/Chosen as a replacement for offer .+\./gi)) {
            const offerId = line.match(offerIdRegex)[0];
            this.state.takenBids.push(offerId);
            this.emit('dh-chosen-as-replacement');
        } else if (line.match(/Replication finished for DH node .+/gi)) {
            const nodeId = line.match(identityRegex)[0];
            this.emit('dh-replication-verified', nodeId);
<<<<<<< HEAD
=======
        } else if (line.match(/Replication request from holder identity .+ declined! Unacceptable reputation: .+./gi)) {
            const dhIdentity = line.match(identityWithPrefixRegex)[0];
            this.state.declinedDhIdentity = dhIdentity;
>>>>>>> 4648264a
        }
    }

    /**
     * Returns weather the process is running or not.
     * @return {boolean}
     */
    get isRunning() {
        return this.initialized && this.started && !!this.process;
    }

    /**
     * Retruns path to the system.db.
     * @return {string} Path.
     */
    get systemDbPath() {
        return path.join(this.options.configDir, 'system.db');
    }

    get erc725Identity() {
        return JSON.parse(fs.readFileSync(path.join(
            this.options.configDir,
            'erc725_identity.json',
        ))).identity;
    }

    /**
     * Returns array of node IDs of nodes that confirmed possession of the data for
     * the given query,
     *
     * @param queryId {string} ID of the query.
     * @param dataSetId {string} ID of the data-set.
     * @return {string[]}
     */
    nodeConfirmsForDataSetId(queryId, dataSetId) {
        const result = [];
        if (this.state.dataLocationQueriesConfirmations[queryId]) {
            const queryConfirms = this.state.dataLocationQueriesConfirmations[queryId];
            Object.keys(queryConfirms).forEach((nodeId) => {
                if (queryConfirms[nodeId].dataSetIds.includes(dataSetId)) {
                    result.push(nodeId);
                }
            });
        }
        return result;
    }

    _processExited(code) {
        if (code !== 0) {
            throw Error(`Node '${this.options.configDir}' exited with ${code}.`);
        }
        this.process = null;
        this.logStream.end();
        this.logger.log(`Node ${this.id} finished. Exit code ${code}.`);
        this.emit('finished', code);
    }
}

module.exports = OtNode;<|MERGE_RESOLUTION|>--- conflicted
+++ resolved
@@ -16,11 +16,7 @@
 const uuidRegex = /\b[0-9a-f]{8}-[0-9a-f]{4}-[1-5][0-9a-f]{3}-[89ab][0-9a-f]{3}-[0-9a-f]{12}\b/gi;
 const walletRegex = /\b0x[0-9A-F]{40}\b/gi;
 const identityRegex = /\b[0-9A-F]{40}\b/gi;
-<<<<<<< HEAD
-const identityWithPrefixRegex = /\b0x[0-9A-F]{40}\b/gi;
-=======
 const identityWithPrefixRegex = /\b0x[0-9a-f]{40}\b/gi;
->>>>>>> 4648264a
 const offerIdRegex = /\b0x[0-9A-F]{64}\b/gi;
 const dataSetRegex = /\b0x[0-9A-F]{64}\b/gi;
 const walletAmountRegex = /\b\d+\b/g;
@@ -69,10 +65,7 @@
         this.state.addedBids = []; // List of offer IDs (DH side).
         this.state.takenBids = []; // List of offer IDs (DH side).
         this.state.pendingLitigationDhIdentities = []; // List of pending litigations (DHs)
-<<<<<<< HEAD
-=======
         this.state.penalizedDHIdentities = [];
->>>>>>> 4648264a
         this.state.takenReplacements = []; // List of replacement offer IDs (DH side).
         // Valid replications (DH side). List of internal offer IDs and their replications DH IDs
         // in pairs. { internalOfferId, dhId }.
@@ -277,11 +270,7 @@
             const offerId = line.match(offerIdRegex)[0];
         } else if (line.match(/Not enough DHs submitted/gi)) {
             this.emit('not-enough-dhs');
-<<<<<<< HEAD
-        } else if (line.match(/Offer .+ finalized/gi)) {
-=======
         } else if (line.match(/.*Offer .+ finalized/gi)) {
->>>>>>> 4648264a
             const offerId = line.match(offerIdRegex)[0];
             assert(offerId);
             this.state.offersFinalized.push(offerId);
@@ -362,15 +351,12 @@
             this.emit('offer-written-blockchain');
         } else if (line.match(/Command dhPayOutCommand and ID .+ processed\./gi)) {
             this.emit('dh-pay-out-finalized');
-<<<<<<< HEAD
-=======
         } else if (line.match(/Accepting offer with price: .+ TRAC\./gi)) {
             const result = line.match(walletAmountRegex);
             this.state.calculatedOfferPrice = result[result.length - 1];
         } else if (line.match(/Payout for offer .+ successfully completed\./gi)) {
             const offerId = line.match(/Payout for offer .+ successfully completed\./gi)[0].match(/Payout for offer (.*?) successfully completed\./)[1];
             this.emit(`dh-pay-out-offer-${offerId}-completed`);
->>>>>>> 4648264a
         } else if (line.match(/Command dhOfferFinalizedCommand and ID .+ processed\./gi)) {
             this.emit('dh-offer-finalized');
         } else if (line.match(/Litigation initiated for DH .+ and offer .+\./gi)) {
@@ -388,11 +374,8 @@
             this.state.pendingLitigationDhIdentities.push(dhIdentity);
             this.emit('dc-litigation-pending');
         } else if (line.match(/DH .+ was penalized for the offer .+\./gi)) {
-<<<<<<< HEAD
-=======
             const dhIdentity = line.match(identityWithPrefixRegex)[0];
             this.state.penalizedDHIdentities.push(dhIdentity);
->>>>>>> 4648264a
             this.emit('dc-litigation-completed-dh-penalized');
         } else if (line.match(/DH .+ was not penalized for the offer .+\./gi)) {
             this.emit('dc-litigation-completed-dh-not-penalized');
@@ -408,10 +391,6 @@
             this.emit('dh-litigation-replacement-received');
         } else if (line.match(/Successfully replaced DH .+ with DH .+ for offer .+/gi)) {
             this.emit('dc-litigation-replacement-completed');
-<<<<<<< HEAD
-        } else if (line.match(/Challenge answer .+ sent to .+\./gi)) {
-            this.emit('dh-challenge-sent');
-=======
         } else if (line.match(/Calculated answer for dataset .+, color .+, object index .+, and block index .+ is .+/gi)) {
             const answer =
                 line.match(/Calculated answer for dataset .+, color .+, object index .+, and block index .+ is .+/gi)[0]
@@ -423,7 +402,6 @@
         } else if (line.match(/Challenge response arrived for challenge .+\. Answer .+/gi)) {
             const answer = line.match(/Challenge response arrived for challenge .+\. Answer .+/gi)[0].match(new RegExp('Answer (.*)'))[1];
             this.emit(`dc-challenge-verified-${answer}`);
->>>>>>> 4648264a
         } else if (line.match(/Not chosen as a replacement for offer .+\./gi)) {
             this.emit('dh-not-chosen-as-replacement');
         } else if (line.match(/Chosen as a replacement for offer .+\./gi)) {
@@ -433,12 +411,9 @@
         } else if (line.match(/Replication finished for DH node .+/gi)) {
             const nodeId = line.match(identityRegex)[0];
             this.emit('dh-replication-verified', nodeId);
-<<<<<<< HEAD
-=======
         } else if (line.match(/Replication request from holder identity .+ declined! Unacceptable reputation: .+./gi)) {
             const dhIdentity = line.match(identityWithPrefixRegex)[0];
             this.state.declinedDhIdentity = dhIdentity;
->>>>>>> 4648264a
         }
     }
 
