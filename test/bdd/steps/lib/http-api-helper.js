const request = require('request');
const fs = require('fs');
const path = require('path');

/**
 * @typedef {Object} ImportInfo
 * @property {string} data_provider_wallet Data provider wallet.
 * @property {Object} import Import object with vertices and edges.
 * @property {string} import_hash SHA3 of the import (sorted import object to JSON with padding 0).
 * @property {string} root_hash Merkle root-hash of the import (sorted import object).
 * @property {string} transaction Transaction hash of the write-fingerprint transaction.
 */

/**
 * Fetch /api/import_info?data_set_id={{data_set_id}}
 *
 * @param {string} nodeRpcUrl URL in following format http://host:port
 * @param dataSetId Data-set ID
 * @return {Promise.<ImportInfo>}
 */
async function apiImportInfo(nodeRpcUrl, dataSetId) {
    return new Promise((accept, reject) => {
        request(
            `${nodeRpcUrl}/api/import_info?data_set_id=${dataSetId}`,
            { json: true },
            (err, res, body) => {
                if (err) {
                    reject(err);
                    return;
                }
                accept(body);
            },
        );
    });
}

/**
 * Fetch api/fingerprint?data_set_id={{data_set_id}}
 *
 * @param {string} nodeRpcUrl URL in following format http://host:port
 * @param {string} jsonQuery
 * @return {Promise.<FingerprintInfo>}
 */
async function apiFingerprint(nodeRpcUrl, datSetId) {
    return new Promise((accept, reject) => {
        request(
            {
                method: 'GET',
                headers: { 'Content-Type': 'application/json' },
                uri: `${nodeRpcUrl}/api/fingerprint?data_set_id=${datSetId}`,
                json: true,
            },
            (err, res, body) => {
                if (err) {
                    reject(err);
                    return;
                }
                accept(body);
            },
        );
    });
}

/**
 * Fetch /api/import
 *
 * @param {string} nodeRpcUrl URL in following format http://host:port
 * @param {string} importFilePath
 * @param {string} importType
 * @return {Promise.<Import>}
 */
async function apiImport(nodeRpcUrl, importFilePath, importType) {
    return new Promise((accept, reject) => {
        request({
            method: 'POST',
            headers: { 'Content-Type': 'application/json' },
            url: `${nodeRpcUrl}/api/import`,
            json: true,
            formData: {
                importfile: fs.createReadStream(path.join(__dirname, '../../../../', importFilePath)),
                importtype: `${importType}`,
            },
        }, (error, response, body) => {
            if (error) {
                reject(error);
                return;
            }
            accept(body);
        });
    });
}

/**
 * @typedef {Object} ImportsInfo
 * @property {string} data_set_id Data-set ID.
 * @property {Number} total_documents Number of documents in inport.
 * @property {string} root_hash Merkle root-hash of the import (sorted import object).
 * @property {Number} data_size Size in bytes of whole import.
 * @property {string} transaction_hash Transaction hash of the write-fingerprint transaction.
 * @property {string} data_provider_wallet Wallet of initial data provider.
 */

/**
 * Fetch /api/imports_info
 *
 * @param {string} nodeRpcUrl URL in following format http://host:port
 * @return {Promise.<[ImportsInfo]>}
 */
async function apiImportsInfo(nodeRpcUrl) {
    return new Promise((accept, reject) => {
        request({
            method: 'GET',
            headers: { 'Content-Type': 'application/json' },
            url: `${nodeRpcUrl}/api/imports_info`,
            json: true,
        }, (error, response, body) => {
            if (error) {
                reject(error);
                return;
            }
            accept(body);
        });
    });
}

/**
 * Fetch /api/query/local response
 *
 * @param {string} nodeRpcUrl URL in following format http://host:port
 * @param {json} jsonQuery
 * @return {Promise}
 */
async function apiQueryLocal(nodeRpcUrl, jsonQuery) {
    return new Promise((accept, reject) => {
        request(
            {
                method: 'POST',
                headers: { 'Content-Type': 'application/json' },
                uri: `${nodeRpcUrl}/api/query/local`,
                json: true,
                body: jsonQuery,
            },
            (err, res, body) => {
                if (err) {
                    reject(err);
                    return;
                }
                accept(body);
            },
        );
    });
}

/**
 * Fetch /api/query/local/import/{{import_id}}
 *
 * @param {string} nodeRpcUrl URL in following format http://host:port
 * @param {string} importId ID.
 * @return {Promise}
 */
async function apiQueryLocalImportByImportId(nodeRpcUrl, importId) {
    return new Promise((accept, reject) => {
        request(
            {
                method: 'GET',
                headers: { 'Content-Type': 'application/json' },
                uri: `${nodeRpcUrl}/api/query/local/import/${importId}`,
                json: true,
            },
            (err, res, body) => {
                if (err) {
                    reject(err);
                    return;
                }
                accept(body);
            },
        );
    });
}

/**
 * Fetch /api/query/local/import response
 *
 * @param {string} nodeRpcUrl URL in following format http://host:port
 * @param {json} jsonQuery
 * @return {Promise}
 */
async function apiQueryLocalImport(nodeRpcUrl, jsonQuery) {
    return new Promise((accept, reject) => {
        request(
            {
                method: 'POST',
                headers: { 'Content-Type': 'application/json' },
                uri: `${nodeRpcUrl}/api/query/local/import`,
                json: true,
                body: jsonQuery,
            },
            (err, res, body) => {
                if (err) {
                    reject(err);
                    return;
                }
                accept(body);
            },
        );
    });
}

/**
 * Fetch /api/replication response
 *
 * @param {string} nodeRpcUrl URL in following format http://host:port
 * @param data_set_id Data-set ID
 * @return {Promise}
 */
async function apiReplication(nodeRpcUrl, data_set_id) {
    return new Promise((accept, reject) => {
        request(
            {
                method: 'POST',
                headers: { 'Content-Type': 'application/json' },
                uri: `${nodeRpcUrl}/api/replication`,
                json: true,
                body: {
                    data_set_id,
                },
            },
            (err, res, body) => {
                if (err) {
                    reject(err);
                    return;
                }
                accept(body);
            },
        );
    });
}

/**
<<<<<<< HEAD
 * Fetch api/query/network response
 *
 * @param {string} nodeRpcUrl URL in following format http://host:port
 * @param {json} jsonQuery
 * @return {Promise.<NetworkQueryId>}
 */
async function apiQueryNetwork(nodeRpcUrl, jsonQuery) {
    return new Promise((accept, reject) => {
        request(
            {
                method: 'POST',
                uri: `${nodeRpcUrl}/api/query/network`,
                json: true,
                body: jsonQuery,
            },
            (err, res, body) => {
                if (err) {
                    reject(err);
                    return;
                }
                accept(body);
            },
        );
    });
}

/**
 * Fetch api/query/{{query_id}}/responses response
 *
 * @param {string} nodeRpcUrl URL in following format http://host:port
 * @param {string} queryNetworkId
 * @return {Promise}
 */
async function apiQueryNetworkResponses(nodeRpcUrl, queryNetworkId) {
    return new Promise((accept, reject) => {
        request(
            {
                method: 'GET',
                uri: `${nodeRpcUrl}/api/query/${queryNetworkId}/responses`,
                json: true,
            },
            (err, res, body) => {
                if (err) {
                    reject(err);
                    return;
                }
                accept(body);
            },
        );
    });
}


/**
 * @typedef {Object} ReadNetwork
 * @property {string} message A human readable message of outcome.
 */

/**
 * Fetch api/read/network
 *
 * @param {string} nodeRpcUrl URL in following format http://host:port
 * @param queryId ID of the network query.
 * @param replyId ID of the reply of the network query.
 * @param dataSetId ID of the data-set that's purchasing.
 * @return {Promise.<ReadNetwork>}
 */
async function apiReadNetwork(nodeRpcUrl, queryId, replyId, dataSetId) {
    return new Promise((accept, reject) => {
        request(
            {
                method: 'POST',
                uri: `${nodeRpcUrl}/api/read/network`,
                json: true,
                body: {
                    query_id: queryId,
                    reply_id: replyId,
                    data_set_id: dataSetId,
                },
=======
 * Fetch /api/withdraw response
 *
 * @param {string} nodeRpcUrl URL in following format http://host:port
 * @param {number} tokenCount
 * @return {Promise}
 */
async function apiWithdraw(nodeRpcUrl, tokenCount) {
    return new Promise((accept, reject) => {
        const jsonQuery = {
            trac_amount: tokenCount,
        };
        request(
            {
                method: 'POST',
                headers: { 'Content-Type': 'application/json' },
                uri: `${nodeRpcUrl}/api/withdraw`,
                json: true,
                body: jsonQuery,
>>>>>>> a879a442
            },
            (err, res, body) => {
                if (err) {
                    reject(err);
                    return;
                }
<<<<<<< HEAD
                if (res.statusCode !== 200) {
                    reject(Error(`/api/read/network failed. Body: ${body.toString()}`));
                    return;
                }
=======
>>>>>>> a879a442
                accept(body);
            },
        );
    });
}

module.exports = {
    apiImport,
    apiImportInfo,
    apiImportsInfo,
    apiFingerprint,
    apiQueryLocal,
    apiQueryLocalImport,
    apiQueryLocalImportByImportId,
    apiReplication,
<<<<<<< HEAD
    apiQueryNetwork,
    apiQueryNetworkResponses,
    apiReadNetwork,
=======
    apiWithdraw,
>>>>>>> a879a442
};<|MERGE_RESOLUTION|>--- conflicted
+++ resolved
@@ -237,7 +237,6 @@
 }
 
 /**
-<<<<<<< HEAD
  * Fetch api/query/network response
  *
  * @param {string} nodeRpcUrl URL in following format http://host:port
@@ -317,7 +316,23 @@
                     reply_id: replyId,
                     data_set_id: dataSetId,
                 },
-=======
+            },
+            (err, res, body) => {
+                if (err) {
+                    reject(err);
+                    return;
+                }
+                if (res.statusCode !== 200) {
+                    reject(Error(`/api/read/network failed. Body: ${body.toString()}`));
+                    return;
+                }
+                accept(body);
+            },
+        );
+    });
+}
+
+/**
  * Fetch /api/withdraw response
  *
  * @param {string} nodeRpcUrl URL in following format http://host:port
@@ -336,20 +351,12 @@
                 uri: `${nodeRpcUrl}/api/withdraw`,
                 json: true,
                 body: jsonQuery,
->>>>>>> a879a442
-            },
-            (err, res, body) => {
-                if (err) {
-                    reject(err);
-                    return;
-                }
-<<<<<<< HEAD
-                if (res.statusCode !== 200) {
-                    reject(Error(`/api/read/network failed. Body: ${body.toString()}`));
-                    return;
-                }
-=======
->>>>>>> a879a442
+            },
+            (err, res, body) => {
+                if (err) {
+                    reject(err);
+                    return;
+                }
                 accept(body);
             },
         );
@@ -365,11 +372,8 @@
     apiQueryLocalImport,
     apiQueryLocalImportByImportId,
     apiReplication,
-<<<<<<< HEAD
     apiQueryNetwork,
     apiQueryNetworkResponses,
     apiReadNetwork,
-=======
     apiWithdraw,
->>>>>>> a879a442
 };