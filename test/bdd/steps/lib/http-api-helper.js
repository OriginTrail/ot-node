const request = require('request');
const fs = require('fs');
const path = require('path');

/**
 * @typedef {Object} ImportInfo
 * @property {string} data_provider_wallet Data provider wallet.
 * @property {Object} import Import object with vertices and edges.
 * @property {string} import_hash SHA3 of the import (sorted import object to JSON with padding 0).
 * @property {string} root_hash Merkle root-hash of the import (sorted import object).
 * @property {string} transaction Transaction hash of the write-fingerprint transaction.
 */

/**
 * Fetch /api/import_info?data_set_id={{data_set_id}}
 *
 * @param {string} nodeRpcUrl URL in following format http://host:port
 * @param dataSetId Data-set ID
 * @return {Promise.<ImportInfo>}
 */
async function apiImportInfo(nodeRpcUrl, dataSetId) {
    return new Promise((accept, reject) => {
        request(
            `${nodeRpcUrl}/api/import_info?data_set_id=${dataSetId}`,
            { json: true },
            (err, res, body) => {
                if (err) {
                    reject(err);
                    return;
                }
                accept(body);
            },
        );
    });
}

/**
 * @typedef {Object} FingerprintInfo
 * @property {string} root_hash Merkle root-hash of the import (sorted import object).
 */

/**
 * Fetch api/fingerprint?data_set_id={{data_set_id}}
 *
 * @param {string} nodeRpcUrl URL in following format http://host:port
 * @param {string} jsonQuery
 * @return {Promise.<FingerprintInfo>}
 */
async function apiFingerprint(nodeRpcUrl, datSetId) {
    return new Promise((accept, reject) => {
        request(
            {
                method: 'GET',
                headers: { 'Content-Type': 'application/json' },
                uri: `${nodeRpcUrl}/api/fingerprint?data_set_id=${datSetId}`,
                json: true,
            },
            (err, res, body) => {
                if (err) {
                    reject(err);
                    return;
                }
                accept(body);
            },
        );
    });
}

/**
 * @typedef {Object} Import
 * @property {string} data_set_id Data-set ID.
 * @property {string} message Message about successful import.
 * @property {string} wallet Data provider wallet.
 */

/**
 * Fetch /api/import
 *
 * @param {string} nodeRpcUrl URL in following format http://host:port
 * @param {string} importFilePath
 * @param {string} importType
 * @return {Promise.<Import>}
 */
async function apiImport(nodeRpcUrl, importFilePath, importType) {
    return new Promise((accept, reject) => {
        request({
            method: 'POST',
            headers: { 'Content-Type': 'application/json' },
            url: `${nodeRpcUrl}/api/latest/import`,
            json: true,
            formData: {
                file: fs.createReadStream(path.join(__dirname, '../../../../', importFilePath)),
                standard_id: `${importType}`,
            },
        }, (error, response, body) => {
            if (error) {
                reject(error);
                return;
            }
            accept(body);
        });
    });
}

/**
 * Fetch /api/latest/import/result
 * @typedef {Object} ImportResult
 *
 * @param {string} nodeRpcUrl URL in following format http://host:port
 * @param {string} handler_id
 * @return {Promise.<ImportResult>}
 */
async function apiImportResult(nodeRpcUrl, handler_id) {
    return new Promise((accept, reject) => {
        request({
            method: 'GET',
            headers: { 'Content-Type': 'application/json' },
            url: `${nodeRpcUrl}/api/latest/import/result/${handler_id}`,
            json: true,
        }, (error, response, body) => {
            if (error) {
                reject(error);
                return;
            }
            accept(body);
        });
    });
}

/**
 * Fetch /api/export
 *
 * @param {string} nodeRpcUrl URL in following format http://host:port
 * @param {string} dataset_id ID of dataset to be exported
 * @param {string} exportType - Export data format
 * @return {Promise.<ExportHandler>}
 */
async function apiExport(nodeRpcUrl, dataset_id, exportType) {
    return new Promise((accept, reject) => {
        request({
            method: 'POST',
            headers: { 'Content-Type': 'application/json' },
            url: `${nodeRpcUrl}/api/latest/export`,
            json: true,
            formData: {
                dataset_id,
                standard_id: exportType,
            },
        }, (error, response, body) => {
            if (error) {
                reject(error);
                return;
            }
            accept(body);
        });
    });
}

/**
 * Fetch /api/latest/export/result
 * @typedef {Object} ExportResult
 *
 * @param {string} nodeRpcUrl URL in following format http://host:port
 * @param {string} handler_id
 * @return {Promise.<ExportResult>}
 */
async function apiExportResult(nodeRpcUrl, handler_id) {
    return new Promise((accept, reject) => {
        request({
            method: 'GET',
            headers: { 'Content-Type': 'application/json' },
            url: `${nodeRpcUrl}/api/latest/export/result/${handler_id}`,
            json: true,
        }, (error, response, body) => {
            if (error) {
                reject(error);
                return;
            }
            accept(body);
        });
    });
}

/**
 * Fetch /api/latest/import/result
 * @typedef {Object} ImportResult
 *
 * @param {string} nodeRpcUrl URL in following format http://host:port
 * @param {string} handler_id
 * @return {Promise.<ImportResult>}
 */
async function apiReplicationResult(nodeRpcUrl, handler_id) {
    return new Promise((accept, reject) => {
        request({
            method: 'GET',
            headers: { 'Content-Type': 'application/json' },
            url: `${nodeRpcUrl}/api/latest/replicate/result/${handler_id}`,
            json: true,
        }, (error, response, body) => {
            if (error) {
                reject(error);
                return;
            }
            accept(body);
        });
    });
}

<<<<<<< HEAD
=======
/**
 * Fetch /api/latest/get_element_issuer_identity
 * @param nodeRpcUrl nodeRpcUrl URL in following format http://host:port
 * @param elementId
 * @returns {Promise}
 */
async function apiGetElementIssuerIdentity(nodeRpcUrl, elementId) {
    return new Promise((accept, reject) => {
        request({
            method: 'GET',
            headers: { 'Content-Type': 'application/json' },
            url: `${nodeRpcUrl}/api/latest/get_element_issuer_identity/${elementId}`,
            json: true,
        }, (error, response, body) => {
            if (error) {
                reject(error);
                return;
            }
            accept(body);
        });
    });
}

>>>>>>> ad17f6a5

/**
 * @typedef {Object} Import
 * @property {string} data_set_id Data-set ID.
 * @property {string} message Message about successful import.
 * @property {string} wallet Data provider wallet.
 */

/**
 * Fetch /api/import
 *
 * @param {string} nodeRpcUrl URL in following format http://host:port
 * @param {string} content
 * @param {string} importType
 * @return {Promise.<Import>}
 */
async function apiImportContent(nodeRpcUrl, content = '', importType = 'GS1') {
    return new Promise((accept, reject) => {
        request({
            method: 'POST',
            headers: { 'Content-Type': 'application/json' },
            url: `${nodeRpcUrl}/api/import`,
            json: true,
            formData: {
                importfile: content,
                importtype: `${importType}`,
            },
        }, (error, response, body) => {
            if (error) {
                reject(error);
                return;
            }
            accept(body);
        });
    });
}

/**
 * @typedef {Object} ImportsInfo
 * @property {string} data_set_id Data-set ID.
 * @property {Number} total_documents Number of documents in inport.
 * @property {string} root_hash Merkle root-hash of the import (sorted import object).
 * @property {Number} data_size Size in bytes of whole import.
 * @property {string} transaction_hash Transaction hash of the write-fingerprint transaction.
 * @property {string} data_provider_wallet Wallet of initial data provider.
 */

/**
 * Fetch /api/imports_info
 *
 * @param {string} nodeRpcUrl URL in following format http://host:port
 * @return {Promise.<[ImportsInfo]>}
 */
async function apiImportsInfo(nodeRpcUrl) {
    return new Promise((accept, reject) => {
        request({
            method: 'GET',
            headers: { 'Content-Type': 'application/json' },
            url: `${nodeRpcUrl}/api/imports_info`,
            json: true,
        }, (error, response, body) => {
            if (error) {
                reject(error);
                return;
            }
            accept(body);
        });
    });
}

/**
 * Fetch /api/query/local response
 *
 * @param {string} nodeRpcUrl URL in following format http://host:port
 * @param {json} jsonQuery
 * @return {Promise.<[string]>}
 */
async function apiQueryLocal(nodeRpcUrl, jsonQuery) {
    return new Promise((accept, reject) => {
        request(
            {
                method: 'POST',
                headers: { 'Content-Type': 'application/json' },
                uri: `${nodeRpcUrl}/api/query/local`,
                json: true,
                body: jsonQuery,
            },
            (err, res, body) => {
                if (err) {
                    reject(err);
                    return;
                }
                accept(body);
            },
        );
    });
}

/**
 * @typedef {Object} QueryLocalImportByDataSetId
 * @property {Array} edges arango edges
 * @property {Array} vertices arango vertices
 */

/**
 * Fetch /api/query/local/import/{{data_set_id}}
 *
 * @param {string} nodeRpcUrl URL in following format http://host:port
 * @param {string} dataSetId ID.
 * @return {Promise.<QueryLocalImportByDataSetId>}
 */
async function apiQueryLocalImportByDataSetId(nodeRpcUrl, dataSetId) {
    return new Promise((accept, reject) => {
        request(
            {
                method: 'GET',
                headers: { 'Content-Type': 'application/json' },
                uri: `${nodeRpcUrl}/api/query/local/import/${dataSetId}`,
                json: true,
            },
            (err, res, body) => {
                if (err) {
                    reject(err);
                    return;
                }
                accept(body);
            },
        );
    });
}

/**
 * @typedef {Object} Replication
 * @property {string} data_set_id Data-set ID.
 * @property {string} replication_id Replication ID.
 */

/**
 * Fetch /api/replication response
 *
 * @param {string} nodeRpcUrl URL in following format http://host:port
 * @param data_set_id Data-set ID
 * @return {Promise.<Replication>}
 */
async function apiReplication(nodeRpcUrl, data_set_id) {
    return new Promise((accept, reject) => {
        request(
            {
                method: 'POST',
                headers: { 'Content-Type': 'application/json' },
                uri: `${nodeRpcUrl}/api/latest/replicate`,
                json: true,
                body: {
                    dataset_id: data_set_id,
                },
            },
            (err, res, body) => {
                if (err) {
                    reject(err);
                    return;
                }
                accept(body);
            },
        );
    });
}

/**
 * @typedef {Object} NetworkQueryId
 * @property {string} message Human informative message about query status.
 * @property {string} query_id Network query ID.
 */

/**
 * Fetch api/query/network response
 *
 * @param {string} nodeRpcUrl URL in following format http://host:port
 * @param {json} jsonQuery
 * @return {Promise.<NetworkQueryId>}
 */
async function apiQueryNetwork(nodeRpcUrl, jsonQuery) {
    return new Promise((accept, reject) => {
        request(
            {
                method: 'POST',
                uri: `${nodeRpcUrl}/api/query/network`,
                json: true,
                body: jsonQuery,
            },
            (err, res, body) => {
                if (err) {
                    reject(err);
                    return;
                }
                accept(body);
            },
        );
    });
}

/**
 * Fetch api/query/{{query_id}}/responses response
 *
 * @param {string} nodeRpcUrl URL in following format http://host:port
 * @param {string} queryNetworkId
 * @return {Promise}
 */
async function apiQueryNetworkResponses(nodeRpcUrl, queryNetworkId) {
    return new Promise((accept, reject) => {
        request(
            {
                method: 'GET',
                uri: `${nodeRpcUrl}/api/query/${queryNetworkId}/responses`,
                json: true,
            },
            (err, res, body) => {
                if (err) {
                    reject(err);
                    return;
                }
                accept(body);
            },
        );
    });
}


/**
 * @typedef {Object} ReadNetwork
 * @property {string} message A human readable message of outcome.
 */

/**
 * Fetch api/read/network
 *
 * @param {string} nodeRpcUrl URL in following format http://host:port
 * @param queryId ID of the network query.
 * @param replyId ID of the reply of the network query.
 * @param dataSetId ID of the data-set that's purchasing.
 * @return {Promise.<ReadNetwork>}
 */
async function apiReadNetwork(nodeRpcUrl, queryId, replyId, dataSetId) {
    return new Promise((accept, reject) => {
        request(
            {
                method: 'POST',
                uri: `${nodeRpcUrl}/api/read/network`,
                json: true,
                body: {
                    query_id: queryId,
                    reply_id: replyId,
                    data_set_id: dataSetId,
                },
            },
            (err, res, body) => {
                if (err) {
                    reject(err);
                    return;
                }
                accept(body);
            },
        );
    });
}

/**
 * @typedef {Object} ConsensusResponse
 * @property {Object} events an array of events with side1 and/or side2 objects.
 */

/**
 * Fetch /api/apiConsensus/{{sender_id}}
 *
 * @param {string} nodeRpcUrl URL in following format http://host:port
 * @param {string} senderId ID of the sender, i.e. "urn:ot:object:actor:id:Company_Green"
 * @return {Promise.<ConsensusResponse>}
 */
async function apiConsensus(nodeRpcUrl, senderId) {
    return new Promise((accept, reject) => {
        request(
            {
                method: 'GET',
                headers: { 'Content-Type': 'application/json' },
                uri: `${nodeRpcUrl}/api/consensus/${senderId}`,
                json: true,
            },
            (err, res, body) => {
                if (err) {
                    reject(err);
                    return;
                }
                accept(body);
            },
        );
    });
}

/**
 * @typedef {Object} TrailResponse
 * @property {Object} Graph that contains trails from a specified start batch.
 */

/**
 * Fetch /api/trail/{{query}}
 *
 * @param {string} nodeRpcUrl URL in following format http://host:port
 * @param {object} query Query to be searched for starting vertex
 * @return {Promise.<TrailResponse>}
 */
async function apiTrail(nodeRpcUrl, query) {
    return new Promise((accept, reject) => {
        request(
            {
                method: 'GET',
                qs: query,
                headers: { 'Content-Type': 'application/json' },
                uri: `${nodeRpcUrl}/api/trail`,
                json: true,
            },
            (err, res, body) => {
                if (err) {
                    reject(err);
                    return;
                }
                accept(body);
            },
        );
    });
}

/**
 * @typedef {Object} InfoResponse
 * @property {Object} Node information
 */

/**
 * Fetch /api/info/ information
 *
 * @param {string} nodeRpcUrl URL in following format http://host:port
 * @return {Promise.<InfoResponse>}
 */
async function apiNodeInfo(nodeRpcUrl) {
    return new Promise((accept, reject) => {
        request(
            {
                method: 'GET',
                headers: { 'Content-Type': 'application/json' },
                uri: `${nodeRpcUrl}/api/info`,
                json: true,
            },
            (err, res, body) => {
                if (err) {
                    reject(err);
                    return;
                }
                accept(body);
            },
        );
    });
}

/**
 * @typedef {Object} ApiBalanceInfo
 * @property {Object} profile info about profile balance
 * @property {string} profile.minimalStake minimal stake
 * @property {string} profile.reserved reserved
 * @property {string} profile.staked staked
 * @property {Object} wallet info about wallet balance
 * @property {string} wallet.address node's wallet address
 * @property {string} wallet.ethBalance wallet balance in ethers
 * @property {string} wallet.tokenBalance wallet balance in tokens
 */

/**
 * Fetch api/balance?humanReadable={{humanReadable}}
 *
 * @param {string} nodeRpcUrl URL in following format http://host:port
 * @param {boolean} humanReadable friendly format of response
 * @return {Promise.<ApiBalanceInfo>}
 */
async function apiBalance(nodeRpcUrl, humanReadable) {
    return new Promise((accept, reject) => {
        request(
            {
                method: 'GET',
                headers: { 'Content-Type': 'application/json' },
                uri: `${nodeRpcUrl}/api/balance?humanReadable=${humanReadable}`,
                json: true,
            },
            (err, res, body) => {
                if (err) {
                    reject(err);
                    return;
                }
                accept(body);
            },
        );
    });
}

module.exports = {
    apiImport,
    apiImportContent,
    apiImportResult,
    apiImportInfo,
    apiImportsInfo,
    apiExport,
    apiExportResult,
    apiFingerprint,
    apiQueryLocal,
    apiQueryLocalImportByDataSetId,
    apiReplication,
    apiReplicationResult,
    apiQueryNetwork,
    apiQueryNetworkResponses,
    apiReadNetwork,
    apiConsensus,
    apiTrail,
    apiNodeInfo,
    apiBalance,
    apiGetElementIssuerIdentity,
};<|MERGE_RESOLUTION|>--- conflicted
+++ resolved
@@ -206,8 +206,6 @@
     });
 }
 
-<<<<<<< HEAD
-=======
 /**
  * Fetch /api/latest/get_element_issuer_identity
  * @param nodeRpcUrl nodeRpcUrl URL in following format http://host:port
@@ -231,7 +229,6 @@
     });
 }
 
->>>>>>> ad17f6a5
 
 /**
  * @typedef {Object} Import
