--- conflicted
+++ resolved
@@ -369,8 +369,6 @@
 /**
  * @typedef {Object} ConsensusResponse
  * @property {Object} events an array of events with side1 and/or side2 objects.
-<<<<<<< HEAD
-=======
  */
 
 /**
@@ -403,7 +401,6 @@
 /**
  * @typedef {Object} TrailResponse
  * @property {Object} Graph that contains trails from a specified start batch.
->>>>>>> d8857872
  */
 
 /**
