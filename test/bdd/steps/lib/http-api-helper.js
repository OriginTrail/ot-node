--- conflicted
+++ resolved
@@ -475,11 +475,7 @@
         request(
             {
                 method: 'POST',
-<<<<<<< HEAD
-                uri: `${nodeRpcUrl}/api/latest/read/network`,
-=======
                 uri: `${nodeRpcUrl}/api/latest/network/read`,
->>>>>>> 20e105a3
                 json: true,
                 body: {
                     query_id: queryId,
