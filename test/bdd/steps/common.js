--- conflicted
+++ resolved
@@ -159,11 +159,7 @@
     }
 });
 
-<<<<<<< HEAD
-Given(/^(\d+) bootstrap is running$/, { timeout: 120000 }, function (nodeCount, done) {
-=======
 Given(/^(\d+) bootstrap is running$/, { timeout: 80000 }, function bootstrapRunning (nodeCount, done) {
->>>>>>> 52d98b8c
     expect(this.state.bootstraps).to.have.length(0);
     expect(nodeCount).to.be.equal(1); // Currently not supported more.
     const wallets = this.state.localBlockchain.getWallets();
@@ -286,11 +282,7 @@
     });
 });
 
-<<<<<<< HEAD
-Given(/^I setup (\d+) additional node[s]*$/, { timeout: 80000 }, function (nodeCount, done) {
-=======
 Given(/^I setup (\d+) additional node[s]*$/, { timeout: 120000 }, function setupAdditionalNode (nodeCount, done) {
->>>>>>> 52d98b8c
     this.logger.log(`I setup ${nodeCount} additional node${nodeCount !== 1 ? 's' : ''}`);
     const wallets = this.state.localBlockchain.getWallets();
     const currentNumberOfNodes = Object.keys(this.state.nodes).length;
