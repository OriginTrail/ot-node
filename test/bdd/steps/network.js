--- conflicted
+++ resolved
@@ -96,16 +96,10 @@
     done();
 });
 
-<<<<<<< HEAD
 Given(/^I wait for (\d+) second[s]*$/, { timeout: 600000 }, waitTime => new Promise((accept) => {
     expect(waitTime, 'waiting time should be less then step timeout').to.be.lessThan(600);
     setTimeout(accept, waitTime * 1000);
 }));
-=======
-Given(/^I wait for (\d+) second[s]*$/, { timeout: 600000 }, async function (waitTime) {
-    await sleep.sleep(waitTime * 1000);
-});
->>>>>>> a879a442
 
 Given(/^I start the node[s]*$/, { timeout: 3000000 }, function (done) {
     expect(this.state.bootstraps.length).to.be.greaterThan(0);
@@ -492,7 +486,6 @@
     expect(this.state.lastImport.import_hash, 'Hashes should match').to.be.equal(calculatedImportHash);
 });
 
-<<<<<<< HEAD
 Given(/^I additionally setup (\d+) node[s]*$/, { timeout: 60000 }, function (nodeCount, done) {
     const nodeCountSoFar = this.state.nodes.length;
     expect(nodeCount).to.be.lessThan(LocalBlockchain.wallets().length - nodeCountSoFar);
@@ -702,7 +695,8 @@
     // Initiate actual purchase.
     httpApiHelper.apiReadNetwork(dv.state.node_rpc_url, queryId, replyId, dataSetId)
         .catch(error => done(error));
-=======
+});
+
 Given(/^I attempt to withdraw (\d+) tokens from DC profile*$/, { timeout: 120000 }, async function (tokenCount) {
     // TODO expect tokenCount < profileBalance
     expect(!!this.state.dc, 'DC node not defined. Use other step to define it.').to.be.equal(true);
@@ -744,5 +738,4 @@
 
     expect(dc.state.oldProfileBalance - dc.state.newProfileBalance, 'Profile diff should be equal to withdrawal amount').to.be.equal(tokenDiff);
     expect(dc.state.newWalletBalance - dc.state.oldWalletBalance, 'Wallet diff should be equal to withdrawal amount').to.be.equal(tokenDiff);
->>>>>>> a879a442
 });