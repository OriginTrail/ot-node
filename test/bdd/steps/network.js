--- conflicted
+++ resolved
@@ -357,8 +357,6 @@
         .to.have.keys(['datasetHeader', '@id', '@type', '@graph', 'signature']);
 
     expect(utilities.verifySignature(response.data.formatted_dataset, myNode.options.nodeConfiguration.node_wallet), 'Signature not valid!').to.be.true;
-<<<<<<< HEAD
-=======
 });
 
 Then(/^the last exported dataset should contain "([^"]*)" data as "([^"]*)"$/, async function (filePath, dataId) {
@@ -418,7 +416,6 @@
         utilities.stringifyWithoutComments(originalXml),
         'Exported file not equal to imported one!',
     );
->>>>>>> 9a827428
 });
 
 Then(/^the last root hash should be the same as one manually calculated$/, async function () {
@@ -1033,8 +1030,6 @@
     Promise.all(promises).then(() => {
         done();
     });
-<<<<<<< HEAD
-=======
 });
 
 Then(/^DC should return identity for element id: "(\S+)"$/, async function (elementId) {
@@ -1045,5 +1040,4 @@
 
     const response = await httpApiHelper.apiGetElementIssuerIdentity(host, elementId);
     expect(response[0], 'Should have key called events').to.have.all.keys('identifierType', 'identifierValue', 'validationSchema');
->>>>>>> 9a827428
 });