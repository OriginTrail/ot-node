--- conflicted
+++ resolved
@@ -100,30 +100,6 @@
     expect(nodeCount).to.be.lessThan(LocalBlockchain.wallets().length - 1);
 
     for (let i = 0; i < nodeCount; i += 1) {
-<<<<<<< HEAD
-        const newNode = new OtNode({
-            nodeConfiguration: {
-                node_wallet: LocalBlockchain.wallets()[i].address,
-                node_private_key: LocalBlockchain.wallets()[i].privateKey,
-                node_port: 6000 + i,
-                node_rpc_port: 9000 + i,
-                node_remote_control_port: 4000 + i,
-                network: {
-                    bootstraps: this.state.bootstraps.map(bootstrap =>
-                        `${bootstrap.state.node_url}/#${bootstrap.state.identity}`),
-                    remoteWhitelist: ['localhost', '127.0.0.1'],
-                },
-                database: {
-                    database: `origintrail-test-${uuidv4()}`,
-                },
-                blockchain: {
-                    hub_contract_address: this.state.localBlockchain.hubContractAddress,
-                    rpc_node_host: 'http://localhost', // TODO use from instance
-                    rpc_node_port: 7545,
-                },
-                local_network_only: true,
-                dc_choose_time: 60000, // 1 minute
-=======
         const nodeConfiguration = {
             node_wallet: LocalBlockchain.wallets()[i].address,
             node_private_key: LocalBlockchain.wallets()[i].privateKey,
@@ -142,7 +118,6 @@
                 hub_contract_address: this.state.localBlockchain.hubContractAddress,
                 rpc_node_host: 'http://localhost', // TODO use from instance
                 rpc_node_port: 7545,
->>>>>>> 6953ad6c
             },
             local_network_only: true,
             dc_choose_time: 60000, // 1 minute
