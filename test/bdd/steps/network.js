--- conflicted
+++ resolved
@@ -17,14 +17,10 @@
 const LocalBlockchain = require('./lib/local-blockchain');
 const httpApiHelper = require('./lib/http-api-helper');
 const utilities = require('./lib/utilities');
-<<<<<<< HEAD
-const Models = require('../../../models');
-=======
 const modulesUtilities = require('../../../modules/Utilities');
 const Models = require('../../../models');
 const fs = require('fs');
 const xmljs = require('xml-js');
->>>>>>> 4648264a
 
 // Identity difficulty 8.
 const bootstrapIdentity = {
@@ -170,10 +166,7 @@
 }));
 
 Given(/^DC waits for holding time*$/, { timeout: 120000 }, async function () {
-<<<<<<< HEAD
-=======
     this.logger.log('DC waits for holding time');
->>>>>>> 4648264a
     expect(!!this.state.dc, 'DC node not defined. Use other step to define it.').to.be.equal(true);
     const { dc } = this.state;
 
@@ -482,14 +475,6 @@
 
     // All nodes including DC emit offer-finalized.
     this.state.nodes.filter(node => node.isRunning).forEach((node) => {
-<<<<<<< HEAD
-        promises.push(new Promise((acc) => {
-            node.once('offer-finalized', (offerId) => {
-                // TODO: Change API to connect internal offer ID and external offer ID.
-                acc();
-            });
-        }));
-=======
         if (!this.state.corruptedNode || (node.id !== this.state.corruptedNode.id)) {
             promises.push(new Promise((acc) => {
                 node.once('offer-finalized', (offerId) => {
@@ -504,17 +489,11 @@
                 });
             }));
         }
->>>>>>> 4648264a
     });
 
     return Promise.all(promises);
 });
 
-<<<<<<< HEAD
-Given(/^I wait for (\d+)[st|nd|rd|th]+ node to verify replication$/, { timeout: 1200000 }, function (nodeIndex) {
-    expect(!!this.state.lastImport, 'Nothing was imported. Use other step to do it.').to.be.equal(true);
-    expect(!!this.state.lastReplication, 'Nothing was replicated. Use other step to do it.').to.be.equal(true);
-=======
 Then(/^DC should send a challenge request$/, { timeout: 1200000 }, function () {
     expect(!!this.state.dc, 'DC node not defined. Use other step to define it.').to.be.equal(true);
     expect(this.state.nodes.length, 'No started nodes').to.be.greaterThan(0);
@@ -576,7 +555,6 @@
 Given(/^I wait for (\d+)[st|nd|rd|th]+ node to verify replication$/, { timeout: 1200000 }, function (nodeIndex) {
     expect(!!this.state.lastImport, 'Nothing was imported. Use other step to do it.').to.be.equal(true);
     expect(!!this.state.lastReplicationHandler, 'Nothing was replicated. Use other step to do it.').to.be.equal(true);
->>>>>>> 4648264a
     expect(this.state.nodes.length, 'No started nodes').to.be.greaterThan(0);
     expect(this.state.bootstraps.length, 'No bootstrap nodes').to.be.greaterThan(0);
     expect(nodeIndex, 'Invalid index.').to.be.within(0, this.state.nodes.length);
@@ -1006,10 +984,7 @@
 });
 
 Given(/^selected DHes should be payed out*$/, { timeout: 180000 }, async function () {
-<<<<<<< HEAD
-=======
     this.logger.log('Selected DHes should be payed out');
->>>>>>> 4648264a
     expect(this.state.nodes.length, 'No started nodes').to.be.greaterThan(0);
 
     const myPromises = [];
@@ -1023,11 +998,7 @@
                     const myBalance = await httpApiHelper.apiBalance(node.state.node_rpc_url, false);
                     const a = new BN(myBalance.profile.staked);
                     const b = new BN(node.options.nodeConfiguration.initial_deposit_amount);
-<<<<<<< HEAD
-                    const c = new BN(node.options.nodeConfiguration.dc_token_amount_per_holder);
-=======
                     const c = new BN(node.state.calculatedOfferPrice);
->>>>>>> 4648264a
                     expect(a.sub(b).toString()).to.be.equal(c.toString());
                     accept();
                 });
@@ -1103,8 +1074,6 @@
     }));
 
     Promise.all(promises).then(() => done());
-<<<<<<< HEAD
-=======
 });
 
 Given(/^DHs should be payed out for all offers*$/, { timeout: 360000 }, function (done) {
@@ -1137,5 +1106,4 @@
 
     const response = await httpApiHelper.apiGetElementIssuerIdentity(host, elementId);
     expect(response[0], 'Should have key called events').to.have.all.keys('identifierType', 'identifierValue', 'validationSchema');
->>>>>>> 4648264a
 });