/* eslint-disable no-unused-expressions, max-len */

const {
    Then, Given,
} = require('cucumber');
const BN = require('bn.js');
const { expect } = require('chai');
<<<<<<< HEAD
const BN = require('bn.js');
=======
const fs = require('fs');
>>>>>>> 4648264a

const httpApiHelper = require('./lib/http-api-helper');

Given(/^DC imports "([^"]*)" as ([GS1\-EPCIS|GRAPH|OT\-JSON|WOT]+)$/, { timeout: 20000 }, async function (importFilePath, importType) {
    this.logger.log(`DC imports '${importFilePath}' as ${importType}.`);
    expect(importType, 'importType can only be GS1-EPCIS or GRAPH.').to.satisfy(val => (val === 'GS1-EPCIS' || val === 'GRAPH' || val === 'OT-JSON' || val === 'WOT'));
    expect(!!this.state.dc, 'DC node not defined. Use other step to define it.').to.be.equal(true);
    expect(this.state.nodes.length, 'No started nodes').to.be.greaterThan(0);
    expect(this.state.bootstraps.length, 'No bootstrap nodes').to.be.greaterThan(0);

    const { dc } = this.state;
    const host = dc.state.node_rpc_url;

    const importResponse = await httpApiHelper.apiImport(host, importFilePath, importType);

    expect(importResponse).to.have.keys(['handler_id']);

    // sometimes there is a need to remember import before the last one
    if (this.state.lastImportHandler) {
        this.state.secondLastImportHandler = this.state.lastImportHandler;
    }
    this.state.lastImportHandler = importResponse.handler_id;
});

Then(/^DC checks status of the last import$/, { timeout: 1200000 }, async function () {
    expect(!!this.state.dc, 'DC node not defined. Use other step to define it.').to.be.equal(true);
    expect(this.state.nodes.length, 'No started nodes').to.be.greaterThan(0);
    expect(this.state.bootstraps.length, 'No bootstrap nodes').to.be.greaterThan(0);

    const { dc } = this.state;
    const host = dc.state.node_rpc_url;

    this.state.lastImportStatus = await httpApiHelper.apiImportResult(host, this.state.lastImportHandler);
});

Then(/^The last import status should be "([^"]*)"$/, { timeout: 1200000 }, async function (status) {
    expect(!!this.state.dc, 'DC node not defined. Use other step to define it.').to.be.equal(true);
    expect(this.state.nodes.length, 'No started nodes').to.be.greaterThan(0);
    expect(this.state.bootstraps.length, 'No bootstrap nodes').to.be.greaterThan(0);
    expect(this.state.lastImportStatus.status).to.be.equal(status);
});


Given(/^(DC|DV|DV2) waits for import to finish$/, { timeout: 1200000 }, async function (targetNode) {
    this.logger.log(`${targetNode} waits for import to finish.`);
    expect(targetNode, 'Node type can only be DC, DH or DV.').to.satisfy(val => (val === 'DC' || val === 'DV2' || val === 'DV'));
    expect(this.state.nodes.length, 'No started nodes').to.be.greaterThan(0);
    expect(this.state.bootstraps.length, 'No bootstrap nodes').to.be.greaterThan(0);

    const target = this.state[targetNode.toLowerCase()];
    const host = this.state[targetNode.toLowerCase()].state.node_rpc_url;

    const promise = new Promise((acc) => {
        target.once('import-complete', async () => {
            // at this moment, DV|DV2 should not update state.lastImport since his import is referred to network read operation
            // maybe it should be changed in the future
            if (targetNode.toLowerCase() === 'dc') {
                if (this.state.lastImport) {
                    this.state.secondLastImport = this.state.lastImport;
                }

                this.state.lastImport = await httpApiHelper.apiImportResult(host, this.state.lastImportHandler);
            }
            acc();
        });
    });


    return promise;
});

Given(/^(DC|DH|DV|DV2) exports the last imported dataset as ([GS1\-EPCIS|GRAPH|OT\-JSON|WOT]+)$/, async function (targetNode, exportType) {
    expect(exportType, 'export type can only be GS1-EPCIS, OT-JSON, or GRAPH.').to.satisfy(val => (val === 'GS1-EPCIS' || val === 'GRAPH' || val === 'OT-JSON' || val === 'WOT'));
    expect(targetNode, 'Node type can only be DC, DV2 or DV.').to.satisfy(val => (val === 'DC' || val === 'DV2' || val === 'DV'));
    expect(!!this.state[targetNode.toLowerCase()], 'Target node not defined. Use other step to define it.').to.be.equal(true);
    expect(!!this.state.lastImport, 'Last import data not defined. Use other step to define it.').to.be.equal(true);

    const host = this.state[targetNode.toLowerCase()].state.node_rpc_url;
    const { dataset_id } = this.state.lastImport.data;

    const exportResponse = await httpApiHelper.apiExport(host, dataset_id, exportType);

    expect(exportResponse).to.have.keys(['handler_id']);

    // sometimes there is a need to remember export before the last one
    if (this.state.lastExportHandler) {
        this.state.secondLastExportHandler = this.state.lastExportHandler;
    }
    this.state.lastExportHandler = exportResponse.handler_id;
    this.state.lastExportType = exportType;
});

Then(/^the consensus check should pass for the two last imports$/, function () {
    expect(!!this.state.lastExport, 'Last import data not defined. Use other step to define it.').to.be.equal(true);
    expect(!!this.state.secondLastExport, 'Second last import data not defined. Use other step to define it.').to.be.equal(true);
    const objectEvent1 = this.state.lastExport.data.formatted_dataset['@graph'].find(x => x.properties.action === 'OBSERVE');
    const objectEvent2 = this.state.secondLastExport.data.formatted_dataset['@graph'].find(x => x.properties.action === 'OBSERVE');

    expect(objectEvent1.properties.action === objectEvent2.properties.action, 'Consensus not valid. Action is not the same.').to.be.equal(true);
    expect(['urn:epcglobal:cbv:bizstep:shipping', 'urn:epcglobal:cbv:bizstep:receiving'].includes(objectEvent1.properties.bizStep)
        && ['urn:epcglobal:cbv:bizstep:shipping', 'urn:epcglobal:cbv:bizstep:receiving'].includes(objectEvent2.properties.bizStep)
        && objectEvent1.properties.bizStep !== objectEvent2.properties.bizStep, 'Invalid bizStep in consensus.').to.be.equal(true);
    expect(JSON.stringify(objectEvent1.properties.epcList) === JSON.stringify(objectEvent2.properties.epcList), 'Invalid epcList in consensus.').to.be.equal(true);

    expect(this.state.lastIssuerIdentity.identity !== this.state.secondLastIssuerIdentity).to.be.equal(true);
});

Given(/^(DC|DH|DV|DV2) waits for export to finish$/, { timeout: 1200000 }, async function (targetNode) {
    expect(targetNode, 'Node type can only be DC, DV2 or DV.').to.satisfy(val => (val === 'DC' || val === 'DV2' || val === 'DV'));
    expect(!!this.state[targetNode.toLowerCase()], 'Target node not defined. Use other step to define it.').to.be.equal(true);
    expect(this.state.nodes.length, 'No started nodes').to.be.greaterThan(0);

    const target = this.state[targetNode.toLowerCase()];
    const host = this.state[targetNode.toLowerCase()].state.node_rpc_url;

    const promise = new Promise((acc) => {
        target.once('export-complete', async () => {
            if (this.state.lastExport) {
                this.state.secondLastExport = this.state.lastExport;
            }

            this.state.lastExport = await httpApiHelper.apiExportResult(host, this.state.lastExportHandler);
            acc();
        });
    });

    return promise;
});

Given(/^response should return same dataset_ids as second last import and last import$/, async function () {
    expect(!!this.state.lastImportHandler, 'Last imports handler_id not defined. Use other step to define it.').to.be.equal(true);
    expect(!!this.state.secondLastImportHandler, 'Second last imports handler_id not defined. Use other step to define it.').to.be.equal(true);

    const { dc } = this.state;
    const host = dc.state.node_rpc_url;

    const response = await httpApiHelper.apiQueryLocal(host, this.state.jsonQuery);
    this.state.apiQueryLocalResponse = response;
    const importIds = [this.state.secondLastImport.data.dataset_id, this.state.lastImport.data.dataset_id];
    // TODO fix message
    expect(response.filter(val => importIds.includes(val) !== false).length, 'Response not good.').to.be.equal(2);
});


Given(/^DC initiates the replication for last imported dataset$/, { timeout: 60000 }, async function () {
    this.logger.log('DC initiates the replication for last imported dataset');
    expect(!!this.state.dc, 'DC node not defined. Use other step to define it.').to.be.equal(true);
    expect(!!this.state.lastImport, 'Nothing was imported. Use other step to do it.').to.be.equal(true);
    expect(this.state.nodes.length, 'No started nodes').to.be.greaterThan(0);
    expect(this.state.bootstraps.length, 'No bootstrap nodes').to.be.greaterThan(0);

    const { dc } = this.state;
    const host = dc.state.node_rpc_url;

    let response;
    try {
        response =
            await httpApiHelper.apiReplication(
                host,
                this.state.lastImport.data.dataset_id,
            );
        this.state.lastReplicationHandler = response;
    } catch (e) {
        throw Error(`Failed to initiate replicate. Got reply: ${JSON.stringify(response)}`);
    }
});

Given(/^I create json query with path: "(\S+)", value: "(\S+)" and opcode: "(\S+)"$/, async function (path, value, opcode) {
    expect(opcode, 'Opcode should only be EQ or IN.').to.satisfy(val => (val === 'EQ' || val === 'IN'));

    const myJsonQuery = {
        query:
            [
                {
                    path,
                    value,
                    opcode,
                },
            ],
    };

    this.state.jsonQuery = myJsonQuery;
});

Given(/^I append json query with path: "(\S+)", value: "(\S+)" and opcode: "(\S+)"$/, async function (path, value, opcode) {
    expect(opcode, 'Opcode should only be EQ or IN.').to.satisfy(val => (val === 'EQ' || val === 'IN'));
    expect(!!this.state.jsonQuery, 'json query must exist').to.be.equal(true);

    const myAppendQueryObject = {
        path,
        value,
        opcode,
    };

    this.state.jsonQuery.query.push(myAppendQueryObject);
});

Given(/^(DC|DH|DV) node makes local query with previous json query$/, async function (targetNode) {
    expect(targetNode, 'Node type can only be DC, DH or DV.').to.satisfy(val => (val === 'DC' || val === 'DH' || val === 'DV'));
    expect(!!this.state[targetNode.toLowerCase()], 'Target node not defined. Use other step to define it.').to.be.equal(true);


    const host = this.state[targetNode.toLowerCase()].state.node_rpc_url;

    const response = await httpApiHelper.apiQueryLocal(host, this.state.jsonQuery);
    if (this.state.apiQueryLocalResponse) {
        this.state.apiLastQueryLocalResponse = this.state.apiQueryLocalResponse;
    }
    this.state.apiQueryLocalResponse = response;
});

Given(/^the last two queries should return the same object$/, async function () {
    expect(this.state.apiQueryLocalResponse[0]).to.be.equal(this.state.apiLastQueryLocalResponse[0]);
});

Given(/^I query ([DC|DH|DV]+) node locally for last imported data set id$/, async function (targetNode) {
    expect(!!this.state.lastImport, 'Nothing was imported. Use other step to do it.').to.be.equal(true);
    expect(!!this.state.lastImport.data.dataset_id, 'Last imports data set id seems not defined').to.be.equal(true);
    expect(targetNode, 'Node type can only be DC, DH or DV.').to.satisfy(val => (val === 'DC' || val === 'DH' || val === 'DV'));
    expect(!!this.state[targetNode.toLowerCase()], 'Target node not defined. Use other step to define it.').to.be.equal(true);

    const host = this.state[targetNode.toLowerCase()].state.node_rpc_url;
    const lastDataSetId = this.state.lastImport.data.dataset_id;

    const response = await httpApiHelper.apiQueryLocalImportByDataSetId(host, lastDataSetId);
    this.state.apiQueryLocalImportByDataSetIdResponse = response;
});

Given(/^([DV|DV2]+) publishes query consisting of path: "(\S+)", value: "(\S+)" and opcode: "(\S+)" to the network$/, { timeout: 90000 }, async function (whichDV, path, value, opcode) {
    expect(!!this.state[whichDV.toLowerCase()], 'DV/DV2 node not defined. Use other step to define it.').to.be.equal(true);
    expect(opcode, 'Opcode should only be EQ or IN.').to.satisfy(val => (val === 'EQ' || val === 'IN'));
    const dv = this.state[whichDV.toLowerCase()];

    // TODO find way to pass jsonQuery directly to step definition
    const jsonQuery = {
        query:
            [
                {
                    path,
                    value,
                    opcode,
                },
            ],
    };
    const queryNetworkResponse =
        await httpApiHelper.apiQueryNetwork(dv.state.node_rpc_url, jsonQuery);
    expect(Object.keys(queryNetworkResponse), 'Response should have message and query_id').to.have.members(['query_id']);
    this.state.lastQueryNetworkId = queryNetworkResponse.query_id;
    return new Promise((accept, reject) => dv.once('dv-network-query-processed', () => accept()));
});

Given(/^the ([DV|DV2]+) purchases (last import|second last import) from the last query from (a DH|the DC|a DV)$/, function (whichDV, whichImport, fromWhom, done) {
    expect(whichDV, 'Query can be made either by DV or DV2.').to.satisfy(val => (val === 'DV' || val === 'DV2'));
    expect(whichImport, 'last import or second last import are only allowed values').to.be.oneOf(['last import', 'second last import']);
    whichImport = (whichImport === 'last import') ? 'lastImport' : 'secondLastImport';
    expect(!!this.state[whichDV.toLowerCase()], 'DV/DV2 node not defined. Use other step to define it.').to.be.equal(true);
    expect(!!this.state[whichImport], 'Nothing was imported. Use other step to do it.').to.be.equal(true);
    expect(this.state.lastQueryNetworkId, 'Query not published yet.').to.not.be.undefined;

    const { dc } = this.state;
    const dv = this.state[whichDV.toLowerCase()];
    const queryId = this.state.lastQueryNetworkId;
    const dataSetId = this.state[whichImport].data.dataset_id;
    let sellerNode;

    const confirmationsSoFar =
        dv.nodeConfirmsForDataSetId(queryId, dataSetId);

    expect(confirmationsSoFar).to.have.length.greaterThan(0);

    if (fromWhom === 'a DH') {
        // Find first DH that replicated last import.
        sellerNode = this.state.nodes.find(node => (node !== dc && node !== dv));
    } else if (fromWhom === 'the DC') {
        sellerNode = dc;
    } else if (fromWhom === 'a DV') {
        if (whichDV === 'DV') {
            console.log('DV cant buy from DV');
            process.exit(-1);
        }
        sellerNode = this.state.dv;
    }

    expect(sellerNode, 'Didn\'t find seller node.').to.not.be.undefined;
    const { replyId } =
        dv.state.dataLocationQueriesConfirmations[queryId][sellerNode.state.identity];

    expect(replyId).to.not.be.undefined;

    // Wait for purchase to happened and then exit.
    dv.once('dataset-purchase', (purchase) => {
        if (purchase.queryId === queryId &&
            purchase.replyId === replyId &&
            purchase.dataSetId === dataSetId) {
            this.logger.info(`${dv.state.identity} finished purchase for data-set ID ${dataSetId} from sellerNode ${sellerNode.state.identity}`);
            done();
        }
    });

    // Initiate actual purchase.
    httpApiHelper.apiReadNetwork(dv.state.node_rpc_url, queryId, replyId, dataSetId)
        .catch(error => done(error));
});

Given(/^([DC|DH|DV]+) calls consensus endpoint for sender: "(\S+)"$/, async function (nodeType, senderId) {
    expect(nodeType, 'Node type can only be DC, DH, DV.').to.be.oneOf(['DC', 'DH', 'DV']);

    const host = this.state[nodeType.toLowerCase()].state.node_rpc_url;

    const consensusResponse = await httpApiHelper.apiConsensus(host, senderId);
    expect(consensusResponse, 'Should have key called events').to.have.all.keys('events');
    this.state.lastConsensusResponse = consensusResponse;
});

Given(/^default initial token amount should be deposited on (\d+)[st|nd|rd|th]+ node's profile$/, async function (nodeIndex) {
    expect(nodeIndex, 'Invalid index.').to.be.within(0, this.state.nodes.length);

    const balance = await httpApiHelper.apiBalance(this.state.nodes[nodeIndex - 1].state.node_rpc_url, false);
    const staked = new BN(balance.profile.staked);
    const initialDepositAmount = new BN(this.state.nodes[nodeIndex - 1].options.nodeConfiguration.initial_deposit_amount);

    expect(staked.toString()).to.be.equal(initialDepositAmount.toString());
<<<<<<< HEAD
=======
});


Then(/^DC gets issuer id for element "([^"]*)"$/, { timeout: 120000 }, async function (elementId) {
    expect(!!this.state.dc, 'DC node not defined. Use other step to define it.').to.be.equal(true);
    expect(this.state.nodes.length, 'No started nodes').to.be.greaterThan(0);
    expect(this.state.bootstraps.length, 'No bootstrap nodes').to.be.greaterThan(0);

    const { dc } = this.state;
    const host = dc.state.node_rpc_url;

    this.state.elementIssuer = await httpApiHelper.apiGetElementIssuerIdentity(host, elementId);
});

Then(/^DC should be the issuer for the selected element$/, { timeout: 120000 }, function () {
    expect(!!this.state.dc, 'DC node not defined. Use other step to define it.').to.be.equal(true);
    expect(this.state.nodes.length, 'No started nodes').to.be.greaterThan(0);
    expect(this.state.bootstraps.length, 'No bootstrap nodes').to.be.greaterThan(0);

    const { dc } = this.state;
    const erc725 = JSON.parse(fs.readFileSync(`${dc.options.configDir}/${dc.options.nodeConfiguration.erc725_identity_filepath}`).toString());
    expect(this.state.elementIssuer[0].identifiers[0].identifierValue.toUpperCase()).to.be.equal(erc725.identity.toUpperCase());
>>>>>>> 4648264a
});<|MERGE_RESOLUTION|>--- conflicted
+++ resolved
@@ -5,11 +5,7 @@
 } = require('cucumber');
 const BN = require('bn.js');
 const { expect } = require('chai');
-<<<<<<< HEAD
-const BN = require('bn.js');
-=======
 const fs = require('fs');
->>>>>>> 4648264a
 
 const httpApiHelper = require('./lib/http-api-helper');
 
@@ -332,8 +328,6 @@
     const initialDepositAmount = new BN(this.state.nodes[nodeIndex - 1].options.nodeConfiguration.initial_deposit_amount);
 
     expect(staked.toString()).to.be.equal(initialDepositAmount.toString());
-<<<<<<< HEAD
-=======
 });
 
 
@@ -356,5 +350,4 @@
     const { dc } = this.state;
     const erc725 = JSON.parse(fs.readFileSync(`${dc.options.configDir}/${dc.options.nodeConfiguration.erc725_identity_filepath}`).toString());
     expect(this.state.elementIssuer[0].identifiers[0].identifierValue.toUpperCase()).to.be.equal(erc725.identity.toUpperCase());
->>>>>>> 4648264a
 });