--- conflicted
+++ resolved
@@ -30,13 +30,7 @@
     this.state.lastImportHandler = importResponse.handler_id;
 });
 
-<<<<<<< HEAD
-
 Then(/^DC checks status of the last import$/, { timeout: 1200000 }, async function () {
-=======
-Given(/^DC waits for import to finish$/, { timeout: 1200000 }, async function () {
-    this.logger.log('DC waits for import to finish.');
->>>>>>> 59770fbc
     expect(!!this.state.dc, 'DC node not defined. Use other step to define it.').to.be.equal(true);
     expect(this.state.nodes.length, 'No started nodes').to.be.greaterThan(0);
     expect(this.state.bootstraps.length, 'No bootstrap nodes').to.be.greaterThan(0);
@@ -54,7 +48,9 @@
     expect(this.state.lastImportStatus.status).to.be.equal(status);
 });
 
+
 Given(/^(DC|DV|DV2) waits for import to finish$/, { timeout: 1200000 }, async function (targetNode) {
+    this.logger.log(`${targetNode} waits for import to finish.`);
     expect(targetNode, 'Node type can only be DC, DH or DV.').to.satisfy(val => (val === 'DC' || val === 'DV2' || val === 'DV'));
     expect(this.state.nodes.length, 'No started nodes').to.be.greaterThan(0);
     expect(this.state.bootstraps.length, 'No bootstrap nodes').to.be.greaterThan(0);
@@ -76,6 +72,7 @@
             acc();
         });
     });
+
 
     return promise;
 });
