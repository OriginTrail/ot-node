Feature: Publish errors test
  Background: Setup local blockchain, bootstraps and nodes
    Given the blockchain is set up
    And 1 bootstrap is running

#TODO: needs to be investigated; publish completes even with invalid configuration
#  @publish-errors
#  Scenario: Node is not able to publish on a node with invalid configuration
#    Given I setup publish node 1 with invalid configuration
#    Given I setup 3 nodes
#    When I call publish on node 1 with validAssertion
#    And Last publish finished with status: PublishStartError

<<<<<<< HEAD
=======
##
>>>>>>> de883125
  @publish-errors
  Scenario: Node is not able to validate assertion on the network
    Given I setup 4 nodes
    When I call publish on ot-node 1 directly with invalidPublishRequestBody
    And I wait for last publish to finalize
    And Last publish finished with status: PublishValidateAssertionError
<|MERGE_RESOLUTION|>--- conflicted
+++ resolved
@@ -11,10 +11,7 @@
 #    When I call publish on node 1 with validAssertion
 #    And Last publish finished with status: PublishStartError
 
-<<<<<<< HEAD
-=======
-##
->>>>>>> de883125
+
   @publish-errors
   Scenario: Node is not able to validate assertion on the network
     Given I setup 4 nodes
