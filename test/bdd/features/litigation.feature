--- conflicted
+++ resolved
@@ -4,10 +4,6 @@
     Given the blockchain is set up
     And 1 bootstrap is running
 
-<<<<<<< HEAD
-  @second
-=======
->>>>>>> 0c22f64c
   Scenario: Test litigation for one holder which is not responding
     Given the replication difficulty is 0
     And I setup 8 node
@@ -40,12 +36,7 @@
     Then I wait for 3 replacement replications to finish
     Then I wait for replacement to be completed
 
-<<<<<<< HEAD
-  @second
   Scenario: Test litigation for one holder which has failed to answer challenge but succeeded to answer litigation (wrongly)
-=======
-  Scenario: Test litigation for one holder which has failed to answer challenge but succeeded to answer litigation
->>>>>>> 0c22f64c
     Given the replication difficulty is 0
     And I setup 7 node
     And I override configuration for all nodes
@@ -66,25 +57,15 @@
     Then I wait for 3 replacement replications to finish
     Then I wait for replacement to be completed
 
-<<<<<<< HEAD
-  @second
   Scenario: Test litigation for one holder which has failed to answer challenge but succeeded to answer litigation (correctly)
     Given the replication difficulty is 0
     And I setup 7 node
     And I override configuration for all nodes
       | dc_holding_time_in_minutes | 5 |
-=======
-  Scenario: Test litigation case where same new nodes will apply for same offer
-    Given the replication difficulty is 0
-    And I setup 4 nodes
-    When I override configuration for all nodes
-      | dc_holding_time_in_minutes | 7 |
->>>>>>> 0c22f64c
       | numberOfChallenges | 100 |
     And I start the nodes
     And I use 1st node as DC
     And DC imports "importers/xml_examples/Retail/01_Green_to_pink_shipment.xml" as GS1
-<<<<<<< HEAD
     Then DC's last import's hash should be the same as one manually calculated
     Given DC initiates the replication for last imported dataset
     And I wait for replications to finish
@@ -98,7 +79,16 @@
     Then 1st holder to litigate should answer litigation
     Then Litigator node should have completed litigation
     Then 1st started holder should not have been penalized
-=======
+
+  Scenario: Test litigation case where same new nodes will apply for same offer
+    Given the replication difficulty is 0
+    And I setup 4 nodes
+    When I override configuration for all nodes
+      | dc_holding_time_in_minutes | 7 |
+      | numberOfChallenges | 100 |
+    And I start the nodes
+    And I use 1st node as DC
+    And DC imports "importers/xml_examples/Retail/01_Green_to_pink_shipment.xml" as GS1
     Given DC initiates the replication for last imported dataset
     And I wait for replications to finish
     And I wait for challenges to start
@@ -109,5 +99,4 @@
     When I stop the 4th node
     And I wait for litigation initiation
     Then I wait for 3 replacement replications to finish
-    Then I wait for replacement to be completed
->>>>>>> 0c22f64c
+    Then I wait for replacement to be completed