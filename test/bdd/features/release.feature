Feature: Release related tests
  Background: Setup local blockchain, bootstraps and nodes
    Given the blockchain is set up
    And 1 bootstrap is running

  @release
  Scenario: Publishing a valid assertion
    Given I setup 4 nodes
<<<<<<< HEAD
    And I wait for 5 seconds
=======
    #And I wait for 10 seconds
>>>>>>> c3733686
    When I call publish on node 4 with validAssertion
    Then Last PUBLISH operation finished with status: COMPLETED

  @release
  Scenario: Getting a result of the previously published assertion
    Given I setup 4 nodes
    #And I wait for 10 seconds
    When I call publish on node 4 with validAssertion
    And Last PUBLISH operation finished with status: COMPLETED
    And I get operation result from node 4 for last published assertion
    And Last GET operation finished with status: COMPLETED
    And I setup 1 additional node
    And I wait for 4 seconds
    And I get operation result from node 5 for last published assertion
    Then Last GET operation finished with status: COMPLETED<|MERGE_RESOLUTION|>--- conflicted
+++ resolved
@@ -6,11 +6,7 @@
   @release
   Scenario: Publishing a valid assertion
     Given I setup 4 nodes
-<<<<<<< HEAD
-    And I wait for 5 seconds
-=======
     #And I wait for 10 seconds
->>>>>>> c3733686
     When I call publish on node 4 with validAssertion
     Then Last PUBLISH operation finished with status: COMPLETED
 
