--- conflicted
+++ resolved
@@ -132,11 +132,7 @@
 #    And DV calls consensus endpoint for sender: "urn:ot:object:actor:id:Company_Green"
 #    Then last consensus response should have 1 event with 1 match
 
-<<<<<<< HEAD
-  @second
-=======
   @first
->>>>>>> 2eb198f4
   Scenario: Latest datalayer import and data read query
     Given I setup 1 node
     And I start the node
@@ -160,11 +156,7 @@
     Given DC node makes local query with previous json query
     Then response should contain only last imported data set id
 
-<<<<<<< HEAD
-  @second
-=======
   @third
->>>>>>> 2eb198f4
   Scenario: Graph level data encryption
     Given the replication difficulty is 0
     And I setup 4 nodes
