--- conflicted
+++ resolved
@@ -14,29 +14,6 @@
     And DC waits for export to finish
     Then the last exported dataset signature should belong to DC
 
-<<<<<<< HEAD
-  @second
-  Scenario: Check that WOT import is connecting to the same batch from GS1 import
-    Given I setup 1 node
-    And I start the node
-    And I use 1st node as DC
-    And DC imports "importers/xml_examples/Retail/01_Green_to_pink_shipment.xml" as GS1
-    And DC imports "importers/json_examples/WOT_Example_1.json" as WOT
-    Then the traversal from batch "urn:epc:id:sgtin:Batch_1" should contain 1 trail and 2 vertices of type EVENT
-
-  @first
-  Scenario: Query locally
-    Given I setup 1 node
-    And I start the node
-    And I use 1st node as DC
-    And DC imports "importers/xml_examples/Retail/01_Green_to_pink_shipment.xml" as GS1
-    Then DC's last import's hash should be the same as one manually calculated
-    Given I create json query with path: "identifiers.uid", value: "urn:epc:id:sgtin:Batch_1" and opcode: "EQ"
-    Then the last query should return same id as last import's
-
-
-
-=======
 #  @skip
 #  Scenario: Check that second WOT import does not mess up first import's hash value (same data set)
 #    Given I setup 1 node
@@ -59,5 +36,4 @@
 #    And I use 1st node as DC
 #    And DC imports "importers/xml_examples/Retail/01_Green_to_pink_shipment.xml" as GS1
 #    And DC imports "importers/json_examples/WOT_Example_1.json" as WOT
-#    Then the traversal from batch "urn:epc:id:sgtin:Batch_1" should contain 1 trail and 2 vertices of type EVENT
->>>>>>> 79f78779
+#    Then the traversal from batch "urn:epc:id:sgtin:Batch_1" should contain 1 trail and 2 vertices of type EVENT