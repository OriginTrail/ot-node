--- conflicted
+++ resolved
@@ -109,11 +109,7 @@
     And I use 1st node as DC
     Then DC should be the issuer for the selected element
 
-<<<<<<< HEAD
   @third
-=======
-  @first
->>>>>>> 328276de
   Scenario: Check that two OT-JSON 1.1 datasets with different order have different hashes
     Given the replication difficulty is 0
     And I setup 4 node
@@ -126,18 +122,13 @@
     And I use 3rd node as DV
     When DV exports the last imported dataset as OT-JSON
     And DV waits for export to finish
-<<<<<<< HEAD
     And I use 2nd node as DC
-=======
-    And I use 2st node as DC
->>>>>>> 328276de
     And DC imports "importers/use_cases/otjson_1.1/sort2.json" as GRAPH
     And DC waits for import to finish
     And DC initiates the replication for last imported dataset
     And I wait for replications to finish
     When DV exports the last imported dataset as OT-JSON
     And DV waits for export to finish
-<<<<<<< HEAD
     Then the last two exported datasets from 1st and 2nd node should not have the same hashes
 
   @fourth
@@ -157,7 +148,4 @@
     And DC waits for import to finish
     When DV exports the last imported dataset as OT-JSON
     And DV waits for export to finish
-    Then the last two exported datasets from 1st and 1st node should have the same hashes
-=======
-    Then the last two exported datasets should not have the same hashes
->>>>>>> 328276de
+    Then the last two exported datasets from 1st and 1st node should have the same hashes