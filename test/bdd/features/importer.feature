Feature: Test basic importer features
  Background: Setup local blockchain and bootstraps
    Given the blockchain is set up
    And 1 bootstrap is running

  @second
  Scenario: Check that imported GS1 dataset has a valid signature
    Given I setup 1 node
    And I start the node
    And I use 1st node as DC
    And DC imports "importers/xml_examples/Retail/01_Green_to_pink_shipment.xml" as GS1-EPCIS
    And DC waits for import to finish
    When DC exports the last imported dataset as OT-JSON
    And DC waits for export to finish
    Then the last exported dataset signature should belong to DC

  @third
  Scenario: Check that exported GS1 dataset is the same as the one imported
    Given I setup 1 node
    And I start the node
    And I use 1st node as DC
    And DC imports "importers/xml_examples/Retail/01_Green_to_pink_shipment.xml" as GS1-EPCIS
    And DC waits for import to finish
    When DC exports the last imported dataset as GS1-EPCIS
    And DC waits for export to finish
    Then the last exported dataset data should be the same as "importers/xml_examples/Retail/01_Green_to_pink_shipment.xml"

<<<<<<< HEAD
  @third
  Scenario: Check that simple trail returns the expected number of objects
    Given I setup 1 node
    And I start the nodes
    And I use 1st node as DC
    And DC imports "importers/xml_examples/Retail/01_Green_to_pink_shipment.xml" as GS1-EPCIS
    And DC waits for import to finish
    And DC imports "importers/xml_examples/Retail/02_Green_to_pink_receipt.xml" as GS1-EPCIS
    And DC waits for import to finish
    Then the traversal from id "urn:epc:id:sgtin:Batch_1" with connection types "EPC" should contain 3 objects

  @fourth
  Scenario: Check that trail returns the expected objects
    Given I setup 1 node
    And I start the nodes
    And I use 1st node as DC
    And DC imports "importers/xml_examples/Retail/01_Green_to_pink_shipment.xml" as GS1-EPCIS
    And DC waits for import to finish
    And DC imports "importers/xml_examples/Retail/02_Green_to_pink_receipt.xml" as GS1-EPCIS
    And DC waits for import to finish
    And DC imports "importers/xml_examples/Retail/03_Pink_to_Orange_shipment.xml" as GS1-EPCIS
    And DC waits for import to finish
    And DC imports "importers/xml_examples/Retail/04_Pink_to_Orange_receipt.xml" as GS1-EPCIS
    And DC waits for import to finish
    And DC imports "importers/xml_examples/Retail/05_Pink_to_Red_shipment.xml" as GS1-EPCIS
    And DC waits for import to finish
    And DC imports "importers/xml_examples/Retail/06_Pink_to_Red_receipt.xml" as GS1-EPCIS
    And DC waits for import to finish
    Then the traversal from id "urn:epc:id:sgtin:Batch_1" with connection types "EPC,BIZ_LOCATION" should contain 13 objects
    And the last traversal should contain 4 objects with type "otObject.properties.vocabularyType" and value "urn:ot:object:location"
    And the last traversal should contain 3 objects with type "otObject.properties.urn:ot:object:product:batch:productId" and value "urn:ot:object:product:id:Product_1"
    And the last traversal should contain 6 objects with type "otObject.properties.objectType" and value "ObjectEvent"
    And the last traversal should contain 1 objects with type "otObject.@id" and value "urn:epc:id:sgtin:Batch_1"
    And the last traversal should contain 1 objects with type "otObject.@id" and value "urn:epc:id:sgtin:Batch_1_PINKSHIP2"
    And the last traversal should contain 1 objects with type "otObject.@id" and value "urn:epc:id:sgtin:Batch_1_PINKSHIP1"
=======
  @fourth
  Scenario: Check that exported WOT dataset is the same as the one imported
    Given I setup 1 node
    And I start the node
    And I use 1st node as DC
    And DC imports "importers/json_examples/kakaxi.wot" as WOT
    And DC waits for import to finish
    When DC exports the last imported dataset as WOT
    And DC waits for export to finish
    Then the last exported dataset data should be the same as "importers/json_examples/kakaxi.wot"

>>>>>>> ccbf1a0f
#  @skip
#  Scenario: Check that second WOT import does not mess up first import's hash value (same data set)
#    Given I setup 1 node
#    And I start the node
#    And I use 1st node as DC
#    And DC imports "importers/json_examples/WOT_Example_1.json" as WOT
#    And DC waits for import to finish
#    Given DC initiates the replication for last imported dataset
#    And DC waits for last offer to get written to blockchain
#    And I remember previous import's fingerprint value
#    And DC imports "importers/json_examples/WOT_Example_2.json" as WOT
#    And DC waits for import to finish
#    Then DC's last import's hash should be the same as one manually calculated
#    Then checking again first import's root hash should point to remembered value
#
#  @skip
#  Scenario: Check that WOT import is connecting to the same batch from GS1 import
#    Given I setup 1 node
#    And I start the node
#    And I use 1st node as DC
#    And DC imports "importers/xml_examples/Retail/01_Green_to_pink_shipment.xml" as GS1
#    And DC imports "importers/json_examples/WOT_Example_1.json" as WOT
#    Then the traversal from batch "urn:epc:id:sgtin:Batch_1" should contain 1 trail and 2 vertices of type EVENT




#  @skip
#  Scenario: Check that second WOT import does not mess up first import's hash value (same data set)
#    Given I setup 1 node
#    And I start the node
#    And I use 1st node as DC
#    And DC imports "importers/json_examples/WOT_Example_1.json" as WOT
#    And DC waits for import to finish
#    Given DC initiates the replication for last imported dataset
#    And DC waits for last offer to get written to blockchain
#    And I remember previous import's fingerprint value
#    And DC imports "importers/json_examples/WOT_Example_2.json" as WOT
#    And DC waits for import to finish
#    Then DC's last import's hash should be the same as one manually calculated
#    Then checking again first import's root hash should point to remembered value
#
#  @skip
#  Scenario: Check that WOT import is connecting to the same batch from GS1 import
#    Given I setup 1 node
#    And I start the node
#    And I use 1st node as DC
#    And DC imports "importers/xml_examples/Retail/01_Green_to_pink_shipment.xml" as GS1
#    And DC imports "importers/json_examples/WOT_Example_1.json" as WOT
#    Then the traversal from batch "urn:epc:id:sgtin:Batch_1" should contain 1 trail and 2 vertices of type EVENT<|MERGE_RESOLUTION|>--- conflicted
+++ resolved
@@ -25,7 +25,6 @@
     And DC waits for export to finish
     Then the last exported dataset data should be the same as "importers/xml_examples/Retail/01_Green_to_pink_shipment.xml"
 
-<<<<<<< HEAD
   @third
   Scenario: Check that simple trail returns the expected number of objects
     Given I setup 1 node
@@ -61,7 +60,7 @@
     And the last traversal should contain 1 objects with type "otObject.@id" and value "urn:epc:id:sgtin:Batch_1"
     And the last traversal should contain 1 objects with type "otObject.@id" and value "urn:epc:id:sgtin:Batch_1_PINKSHIP2"
     And the last traversal should contain 1 objects with type "otObject.@id" and value "urn:epc:id:sgtin:Batch_1_PINKSHIP1"
-=======
+
   @fourth
   Scenario: Check that exported WOT dataset is the same as the one imported
     Given I setup 1 node
@@ -73,7 +72,6 @@
     And DC waits for export to finish
     Then the last exported dataset data should be the same as "importers/json_examples/kakaxi.wot"
 
->>>>>>> ccbf1a0f
 #  @skip
 #  Scenario: Check that second WOT import does not mess up first import's hash value (same data set)
 #    Given I setup 1 node
