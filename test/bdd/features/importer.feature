Feature: Test basic importer features
  Background: Setup local blockchain and bootstraps
    Given the blockchain is set up
    And 1 bootstrap is running

  @second
  Scenario: Check that imported GS1 dataset has a valid signature
    Given I setup 1 node
    And I start the node
    And I use 1st node as DC
    And DC imports "importers/xml_examples/Retail/01_Green_to_pink_shipment.xml" as GS1-EPCIS
    And DC waits for import to finish
    When DC exports the last imported dataset as OT-JSON
    And DC waits for export to finish
    Then the last exported dataset signature should belong to DC

<<<<<<< HEAD
=======
  @third
  Scenario: Check that exported GS1 dataset is the same as the one imported
    Given I setup 1 node
    And I start the node
    And I use 1st node as DC
    And DC imports "importers/xml_examples/Retail/01_Green_to_pink_shipment.xml" as GS1-EPCIS
    And DC waits for import to finish
    When DC exports the last imported dataset as GS1-EPCIS
    And DC waits for export to finish
    Then the last exported dataset data should be the same as "importers/xml_examples/Retail/01_Green_to_pink_shipment.xml"

>>>>>>> 9a827428
#  @skip
#  Scenario: Check that second WOT import does not mess up first import's hash value (same data set)
#    Given I setup 1 node
#    And I start the node
#    And I use 1st node as DC
#    And DC imports "importers/json_examples/WOT_Example_1.json" as WOT
#    And DC waits for import to finish
#    Given DC initiates the replication for last imported dataset
#    And DC waits for last offer to get written to blockchain
#    And I remember previous import's fingerprint value
#    And DC imports "importers/json_examples/WOT_Example_2.json" as WOT
#    And DC waits for import to finish
#    Then DC's last import's hash should be the same as one manually calculated
#    Then checking again first import's root hash should point to remembered value
#
#  @skip
#  Scenario: Check that WOT import is connecting to the same batch from GS1 import
#    Given I setup 1 node
#    And I start the node
#    And I use 1st node as DC
#    And DC imports "importers/xml_examples/Retail/01_Green_to_pink_shipment.xml" as GS1
#    And DC imports "importers/json_examples/WOT_Example_1.json" as WOT
<<<<<<< HEAD
#    Then the traversal from batch "urn:epc:id:sgtin:Batch_1" should contain 1 trail and 2 vertices of type EVENT
=======
#    Then the traversal from batch "urn:epc:id:sgtin:Batch_1" should contain 1 trail and 2 vertices of type EVENT



>>>>>>> 9a827428
<|MERGE_RESOLUTION|>--- conflicted
+++ resolved
@@ -14,8 +14,6 @@
     And DC waits for export to finish
     Then the last exported dataset signature should belong to DC
 
-<<<<<<< HEAD
-=======
   @third
   Scenario: Check that exported GS1 dataset is the same as the one imported
     Given I setup 1 node
@@ -27,7 +25,6 @@
     And DC waits for export to finish
     Then the last exported dataset data should be the same as "importers/xml_examples/Retail/01_Green_to_pink_shipment.xml"
 
->>>>>>> 9a827428
 #  @skip
 #  Scenario: Check that second WOT import does not mess up first import's hash value (same data set)
 #    Given I setup 1 node
@@ -50,11 +47,4 @@
 #    And I use 1st node as DC
 #    And DC imports "importers/xml_examples/Retail/01_Green_to_pink_shipment.xml" as GS1
 #    And DC imports "importers/json_examples/WOT_Example_1.json" as WOT
-<<<<<<< HEAD
-#    Then the traversal from batch "urn:epc:id:sgtin:Batch_1" should contain 1 trail and 2 vertices of type EVENT
-=======
-#    Then the traversal from batch "urn:epc:id:sgtin:Batch_1" should contain 1 trail and 2 vertices of type EVENT
-
-
-
->>>>>>> 9a827428
+#    Then the traversal from batch "urn:epc:id:sgtin:Batch_1" should contain 1 trail and 2 vertices of type EVENT