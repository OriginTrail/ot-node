--- conflicted
+++ resolved
@@ -19,7 +19,6 @@
     Given I setup 1 node
     And I start the node
     And I use 1st node as DC
-<<<<<<< HEAD
     And DC imports "importers/xml_examples/Retail/01_Green_to_pink_shipment.xml" as GS1-EPCIS
     And DC waits for import to finish
     When DC exports the last imported dataset as GS1-EPCIS
@@ -49,10 +48,6 @@
 #    And DC imports "importers/xml_examples/Retail/01_Green_to_pink_shipment.xml" as GS1
 #    And DC imports "importers/json_examples/WOT_Example_1.json" as WOT
 #    Then the traversal from batch "urn:epc:id:sgtin:Batch_1" should contain 1 trail and 2 vertices of type EVENT
-=======
-    And DC imports "importers/xml_examples/Retail/01_Green_to_pink_shipment.xml" as GS1
-    And DC imports "importers/json_examples/WOT_Example_1.json" as WOT
-    Then the traversal from batch "urn:epc:id:sgtin:Batch_1" should contain 1 trail and 2 vertices of type EVENT
 
   @first
   Scenario: Query locally
@@ -66,4 +61,3 @@
 
 
 
->>>>>>> 850fb17b
