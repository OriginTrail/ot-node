Feature: Test basic importer features
  Background: Setup local blockchain and bootstraps
    Given the blockchain is set up
    And 1 bootstrap is running

  @second
  Scenario: Check that imported GS1 dataset has a valid signature
    Given I setup 1 node
    And I start the node
    And I use 1st node as DC
    And DC imports "importers/xml_examples/Retail/01_Green_to_pink_shipment.xml" as GS1-EPCIS
    And DC waits for import to finish
    When DC exports the last imported dataset as OT-JSON
    And DC waits for export to finish
    Then the last exported dataset signature should belong to DC
<<<<<<< HEAD
=======

  @third
  Scenario: Check that exported GS1 dataset is the same as the one imported
    Given I setup 1 node
    And I start the node
    And I use 1st node as DC
    And DC imports "importers/xml_examples/Retail/01_Green_to_pink_shipment.xml" as GS1-EPCIS
    And DC waits for import to finish
    When DC exports the last imported dataset as GS1-EPCIS
    And DC waits for export to finish
    Then the last exported dataset data should be the same as "importers/xml_examples/Retail/01_Green_to_pink_shipment.xml"

#  @skip
#  Scenario: Check that second WOT import does not mess up first import's hash value (same data set)
#    Given I setup 1 node
#    And I start the node
#    And I use 1st node as DC
#    And DC imports "importers/json_examples/WOT_Example_1.json" as WOT
#    And DC waits for import to finish
#    Given DC initiates the replication for last imported dataset
#    And DC waits for last offer to get written to blockchain
#    And I remember previous import's fingerprint value
#    And DC imports "importers/json_examples/WOT_Example_2.json" as WOT
#    And DC waits for import to finish
#    Then DC's last import's hash should be the same as one manually calculated
#    Then checking again first import's root hash should point to remembered value
#
#  @skip
#  Scenario: Check that WOT import is connecting to the same batch from GS1 import
#    Given I setup 1 node
#    And I start the node
#    And I use 1st node as DC
#    And DC imports "importers/xml_examples/Retail/01_Green_to_pink_shipment.xml" as GS1
#    And DC imports "importers/json_examples/WOT_Example_1.json" as WOT
#    Then the traversal from batch "urn:epc:id:sgtin:Batch_1" should contain 1 trail and 2 vertices of type EVENT


>>>>>>> ad17f6a5

#  @skip
#  Scenario: Check that second WOT import does not mess up first import's hash value (same data set)
#    Given I setup 1 node
#    And I start the node
#    And I use 1st node as DC
#    And DC imports "importers/json_examples/WOT_Example_1.json" as WOT
#    And DC waits for import to finish
#    Given DC initiates the replication for last imported dataset
#    And DC waits for last offer to get written to blockchain
#    And I remember previous import's fingerprint value
#    And DC imports "importers/json_examples/WOT_Example_2.json" as WOT
#    And DC waits for import to finish
#    Then DC's last import's hash should be the same as one manually calculated
#    Then checking again first import's root hash should point to remembered value
#
#  @skip
#  Scenario: Check that WOT import is connecting to the same batch from GS1 import
#    Given I setup 1 node
#    And I start the node
#    And I use 1st node as DC
#    And DC imports "importers/xml_examples/Retail/01_Green_to_pink_shipment.xml" as GS1
#    And DC imports "importers/json_examples/WOT_Example_1.json" as WOT
#    Then the traversal from batch "urn:epc:id:sgtin:Batch_1" should contain 1 trail and 2 vertices of type EVENT<|MERGE_RESOLUTION|>--- conflicted
+++ resolved
@@ -13,8 +13,6 @@
     When DC exports the last imported dataset as OT-JSON
     And DC waits for export to finish
     Then the last exported dataset signature should belong to DC
-<<<<<<< HEAD
-=======
 
   @third
   Scenario: Check that exported GS1 dataset is the same as the one imported
@@ -52,28 +50,4 @@
 #    Then the traversal from batch "urn:epc:id:sgtin:Batch_1" should contain 1 trail and 2 vertices of type EVENT
 
 
->>>>>>> ad17f6a5
 
-#  @skip
-#  Scenario: Check that second WOT import does not mess up first import's hash value (same data set)
-#    Given I setup 1 node
-#    And I start the node
-#    And I use 1st node as DC
-#    And DC imports "importers/json_examples/WOT_Example_1.json" as WOT
-#    And DC waits for import to finish
-#    Given DC initiates the replication for last imported dataset
-#    And DC waits for last offer to get written to blockchain
-#    And I remember previous import's fingerprint value
-#    And DC imports "importers/json_examples/WOT_Example_2.json" as WOT
-#    And DC waits for import to finish
-#    Then DC's last import's hash should be the same as one manually calculated
-#    Then checking again first import's root hash should point to remembered value
-#
-#  @skip
-#  Scenario: Check that WOT import is connecting to the same batch from GS1 import
-#    Given I setup 1 node
-#    And I start the node
-#    And I use 1st node as DC
-#    And DC imports "importers/xml_examples/Retail/01_Green_to_pink_shipment.xml" as GS1
-#    And DC imports "importers/json_examples/WOT_Example_1.json" as WOT
-#    Then the traversal from batch "urn:epc:id:sgtin:Batch_1" should contain 1 trail and 2 vertices of type EVENT