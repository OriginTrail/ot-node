Feature: Test basic importer features
  Background: Setup local blockchain and bootstraps
    Given the blockchain is set up
    And 1 bootstrap is running

  @second
  Scenario: Check that imported GS1 dataset has a valid signature
    Given I setup 1 node
    And I start the node
    And I use 1st node as DC
    And DC imports "importers/xml_examples/Retail/01_Green_to_pink_shipment.xml" as GS1-EPCIS
    And DC waits for import to finish
    When DC exports the last imported dataset as OT-JSON
    And DC waits for export to finish
    Then the last exported dataset signature should belong to DC

  @third
  Scenario: Check that exported GS1 dataset is the same as the one imported
    Given I setup 1 node
    And I start the node
    And I use 1st node as DC
    And DC imports "importers/xml_examples/Retail/01_Green_to_pink_shipment.xml" as GS1-EPCIS
    And DC waits for import to finish
    When DC exports the last imported dataset as GS1-EPCIS
    And DC waits for export to finish
    Then the last exported dataset data should be the same as "importers/xml_examples/Retail/01_Green_to_pink_shipment.xml"
<<<<<<< HEAD
=======

#  @skip
#  Scenario: Check that second WOT import does not mess up first import's hash value (same data set)
#    Given I setup 1 node
#    And I start the node
#    And I use 1st node as DC
#    And DC imports "importers/json_examples/WOT_Example_1.json" as WOT
#    And DC waits for import to finish
#    Given DC initiates the replication for last imported dataset
#    And DC waits for last offer to get written to blockchain
#    And I remember previous import's fingerprint value
#    And DC imports "importers/json_examples/WOT_Example_2.json" as WOT
#    And DC waits for import to finish
#    Then DC's last import's hash should be the same as one manually calculated
#    Then checking again first import's root hash should point to remembered value
#
#  @skip
#  Scenario: Check that WOT import is connecting to the same batch from GS1 import
#    Given I setup 1 node
#    And I start the node
#    And I use 1st node as DC
#    And DC imports "importers/xml_examples/Retail/01_Green_to_pink_shipment.xml" as GS1
#    And DC imports "importers/json_examples/WOT_Example_1.json" as WOT
#    Then the traversal from batch "urn:epc:id:sgtin:Batch_1" should contain 1 trail and 2 vertices of type EVENT


>>>>>>> ad17f6a5

#  @skip
#  Scenario: Check that second WOT import does not mess up first import's hash value (same data set)
#    Given I setup 1 node
#    And I start the node
#    And I use 1st node as DC
#    And DC imports "importers/json_examples/WOT_Example_1.json" as WOT
#    And DC waits for import to finish
#    Given DC initiates the replication for last imported dataset
#    And DC waits for last offer to get written to blockchain
#    And I remember previous import's fingerprint value
#    And DC imports "importers/json_examples/WOT_Example_2.json" as WOT
#    And DC waits for import to finish
#    Then DC's last import's hash should be the same as one manually calculated
#    Then checking again first import's root hash should point to remembered value
#
#  @skip
#  Scenario: Check that WOT import is connecting to the same batch from GS1 import
#    Given I setup 1 node
#    And I start the node
#    And I use 1st node as DC
#    And DC imports "importers/xml_examples/Retail/01_Green_to_pink_shipment.xml" as GS1
#    And DC imports "importers/json_examples/WOT_Example_1.json" as WOT
#    Then the traversal from batch "urn:epc:id:sgtin:Batch_1" should contain 1 trail and 2 vertices of type EVENT<|MERGE_RESOLUTION|>--- conflicted
+++ resolved
@@ -24,8 +24,6 @@
     When DC exports the last imported dataset as GS1-EPCIS
     And DC waits for export to finish
     Then the last exported dataset data should be the same as "importers/xml_examples/Retail/01_Green_to_pink_shipment.xml"
-<<<<<<< HEAD
-=======
 
 #  @skip
 #  Scenario: Check that second WOT import does not mess up first import's hash value (same data set)
@@ -52,7 +50,7 @@
 #    Then the traversal from batch "urn:epc:id:sgtin:Batch_1" should contain 1 trail and 2 vertices of type EVENT
 
 
->>>>>>> ad17f6a5
+
 
 #  @skip
 #  Scenario: Check that second WOT import does not mess up first import's hash value (same data set)
