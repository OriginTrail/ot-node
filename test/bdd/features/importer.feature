--- conflicted
+++ resolved
@@ -3,11 +3,7 @@
     Given the blockchain is set up
     And 1 bootstrap is running
 
-<<<<<<< HEAD
-  @first
-=======
   @second
->>>>>>> 2eb198f4
   Scenario: Check that imported GS1 dataset has a valid signature
     Given I setup 1 node
     And I start the node
