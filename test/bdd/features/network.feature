--- conflicted
+++ resolved
@@ -125,10 +125,17 @@
     And I start additional nodes
     And I use 2nd node as DV
     Given DV publishes query consisting of path: "identifiers.id", value: "urn:epc:id:sgtin:Batch_1" and opcode: "EQ" to the network
-<<<<<<< HEAD
-    Then all nodes with last import should answer to last network query
-    Given the DV purchase import from the last query from the DC
-    Then the last import should be the same on all nodes that purchased data
+    Then all nodes with last import should answer to last network query by DV
+    Given the DV purchases import from the last query from the DC
+    Then the last import should be the same on DC and DV nodes
+    Given I additionally setup 1 node
+    And I start additional nodes
+    And I use 3rd node as DV2
+    Given DV2 publishes query consisting of path: "identifiers.id", value: "urn:epc:id:sgtin:Batch_1" and opcode: "EQ" to the network
+    Then all nodes with last import should answer to last network query by DV2
+    Given the DV2 purchases import from the last query from a DV
+    Then the last import should be the same on DC and DV nodes
+    Then the last import should be the same on DC and DV2 nodes
 
   @itworks
   Scenario: All API calls should be forbidden
@@ -144,17 +151,4 @@
       | auth_token_enabled | true |
     And I start the node
     And I use 1st node as DC
-    Then all API calls will not be authorized
-=======
-    Then all nodes with last import should answer to last network query by DV
-    Given the DV purchases import from the last query from the DC
-    Then the last import should be the same on DC and DV nodes
-    Given I additionally setup 1 node
-    And I start additional nodes
-    And I use 3rd node as DV2
-    Given DV2 publishes query consisting of path: "identifiers.id", value: "urn:epc:id:sgtin:Batch_1" and opcode: "EQ" to the network
-    Then all nodes with last import should answer to last network query by DV2
-    Given the DV2 purchases import from the last query from a DV
-    Then the last import should be the same on DC and DV nodes
-    Then the last import should be the same on DC and DV2 nodes
->>>>>>> 1f7fd5a9
+    Then all API calls will not be authorized