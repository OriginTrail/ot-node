const { describe, before, it } = require('mocha');
const { assert, expect } = require('chai');
const ImportUtilities = require('../../modules/ImportUtilities');
const { graph: testGraph, shuffledGraph, graph2: testGraph2 } = require('./test_data/otjson-graph');
const Encryption = require('./../../modules/Encryption');
const Utilities = require('./../../modules/Utilities');
const Web3 = require('web3');
const { sha3_256 } = require('js-sha3');

let keyPair = {};
const signingWallet = {
    wallet: '0x324b939670d154667466b17524d9136d879CDC09',
    privateKey: '1556ba8faf6c2a1e696e4a70a0b7e1c6582ba26b9d8e6a9a7b96b22a29a5d2d3',
};

const config = {
    node_private_key: signingWallet.privateKey,
};

describe('Encryption modules ', () => {
    const web3 = new Web3();
    web3.setProvider(new web3.providers.HttpProvider());

    before('Prepare encryption keys', () => {
        keyPair = Encryption.generateKeyPair();
    });

    it('Sorted stringify', () => {
        const object1 = {
            a: 1,
            b: 'abc',
            c: { d: [1, 2, 3, { e: null, x: undefined }] },
        };

        const object2 = { c: { d: [1, 2, 3, { x: undefined, e: null }] }, b: 'abc', a: 1 };

        const stringifiedObject1 = Utilities.sortedStringify(object1);
        const stringifiedObject2 = Utilities.sortedStringify(object2);
        assert.equal(stringifiedObject1, stringifiedObject2);
    });

    it('Sorted dataset', () => {
        const sortedOriginal = ImportUtilities.sortDataset(testGraph);
        const sortedShuffled = ImportUtilities.sortDataset(shuffledGraph);

        assert.equal(sortedOriginal, sortedShuffled);
    });

    it('Encrypt dataset', () => {
        const encryptedGraph = ImportUtilities.encryptDataset(testGraph, keyPair.privateKey);

        for (let i = 0; i < encryptedGraph['@graph'].length; i += 1) {
            const originalItem = testGraph['@graph'][i];
            const encryptedItem = encryptedGraph['@graph'][i];

            assert.equal(typeof encryptedItem.properties, 'string');
            const decryptedItem = Utilities.copyObject(encryptedItem);
            decryptedItem.properties = Encryption.decryptObject(
                encryptedItem.properties,
                keyPair.publicKey,
            );

<<<<<<< HEAD
=======
            if (decryptedItem.relations != null) {
                decryptedItem.relations.forEach((relation) => {
                    relation.properties =
                        Encryption.decryptObject(relation.properties, keyPair.publicKey);
                });
            }

>>>>>>> 05775706
            const stringifiedOriginal = Utilities.sortedStringify(originalItem);
            const stringifiedDecrypted = Utilities.sortedStringify(decryptedItem);

            assert.equal(stringifiedOriginal, stringifiedDecrypted);
        }
    });

    it('Decrypt dataset', () => {
        const encryptedGraph = ImportUtilities.encryptDataset(testGraph, keyPair.privateKey);
        const decryptedGraph = ImportUtilities.decryptDataset(
            encryptedGraph,
            keyPair.publicKey,
        ).decryptedDataset;

        const stringifiedOriginal = Utilities.sortedStringify(testGraph);
        const stringifiedDecrypted = Utilities.sortedStringify(decryptedGraph);

        assert.equal(stringifiedOriginal, stringifiedDecrypted);
    });

    it('Decrypted dataset encryption map', () => {
        const colorMap = {
            red: 0,
            green: 1,
            blue: 2,
        };

        const encryptionColor = 'red';
        const encryptedGraph = ImportUtilities.encryptDataset(testGraph, keyPair.privateKey);
        const { encryptedMap } = ImportUtilities.decryptDataset(
            encryptedGraph,
            keyPair.publicKey,
            colorMap[encryptionColor],
        );

        for (const type of Object.keys(encryptedMap)) {
            if (type === 'objects') {
                for (const objectId of Object.keys(encryptedMap[type])) {
                    const mapData = encryptedMap[type][objectId][encryptionColor];
                    const encryptedData = encryptedGraph['@graph'].find(el => el['@id'] === objectId).properties;
                    assert.equal(mapData, encryptedData);
                }
            }
            if (type === 'relations') {
                for (const objectId of Object.keys(encryptedMap[type])) {
                    for (const relationId of Object.keys(encryptedMap[type][objectId])) {
                        const mapData = encryptedMap[type][objectId][relationId][encryptionColor];
                        const decryptedData = testGraph['@graph'].find(el => el['@id'] === objectId)
                            .relations.find(el => sha3_256(Utilities.stringify(el, 0)) === relationId).properties;
                        const encryptedData = Encryption.encryptObject(decryptedData, keyPair.privateKey)
                        assert.equal(mapData, encryptedData);
                    }
                }
            }
        }
    });

    it('Calculate graph hash', () => {
        const encryptedGraph = ImportUtilities.encryptDataset(testGraph, keyPair.privateKey);
        const decryptedGraph = ImportUtilities.decryptDataset(
            encryptedGraph,
            keyPair.publicKey,
        ).decryptedDataset;

        const originalGraphHash = ImportUtilities.calculateGraphHash(testGraph['@graph']);
        const decryptedGraphHash = ImportUtilities.calculateGraphHash(decryptedGraph['@graph']);

        assert.equal(originalGraphHash, decryptedGraphHash);
    });

    it('Calculate dataset root hash', () => {
        const encryptedGraph = ImportUtilities.encryptDataset(testGraph, keyPair.privateKey);
        const decryptedGraph = ImportUtilities.decryptDataset(
            encryptedGraph,
            keyPair.publicKey,
        ).decryptedDataset;

<<<<<<< HEAD
        const originalRootHash = ImportUtilities.calculateDatasetRootHash(testGraph);
        const decryptedRootHash = ImportUtilities.calculateDatasetRootHash(decryptedGraph);
=======
        const originalRootHash = ImportUtilities.calculateDatasetRootHash(encryptedGraph['@graph'], encryptedGraph['@id'], encryptedGraph.datasetHeader.dataCreator);
        const decryptedRootHash = ImportUtilities.calculateDatasetRootHash(decryptedGraph['@graph'], decryptedGraph['@id'], decryptedGraph.datasetHeader.dataCreator);
>>>>>>> 05775706

        assert.equal(originalRootHash, decryptedRootHash);
    });

    it('Sign dataset', () => {
        const testGraphCopy = Object.assign({}, testGraph);
        const shuffledGraphCopy = Object.assign({}, shuffledGraph);
        const signedOriginal = ImportUtilities.signDataset(testGraphCopy, config, web3);

        const signedShuffled = ImportUtilities.signDataset(shuffledGraphCopy, config, web3);

        assert(signedOriginal.signature != null);
        assert(signedShuffled.signature != null);

        assert.equal(
            ImportUtilities
                .sortDataset(signedOriginal),
            ImportUtilities
                .sortDataset(signedShuffled),
        );
    });

    it('Verify dataset signature', async () => {
        const testGraphCopy = Object.assign({}, testGraph);
        const shuffledGraphCopy = Object.assign({}, shuffledGraph);

        const signedOriginal = ImportUtilities.signDataset(testGraphCopy, config, web3);
        const signedShuffled = ImportUtilities.signDataset(shuffledGraphCopy, config, web3);

        assert.equal(ImportUtilities
            .sortDataset(signedOriginal), ImportUtilities.sortDataset(signedShuffled));

        const signerOfOriginal = await ImportUtilities.extractDatasetSigner(signedOriginal, web3);
        const signerOfShuffled = await ImportUtilities.extractDatasetSigner(signedShuffled, web3);

        assert.equal(signerOfOriginal, signerOfShuffled);
        assert.equal(signerOfShuffled, signingWallet.wallet);
    });
});<|MERGE_RESOLUTION|>--- conflicted
+++ resolved
@@ -60,8 +60,6 @@
                 keyPair.publicKey,
             );
 
-<<<<<<< HEAD
-=======
             if (decryptedItem.relations != null) {
                 decryptedItem.relations.forEach((relation) => {
                     relation.properties =
@@ -69,7 +67,6 @@
                 });
             }
 
->>>>>>> 05775706
             const stringifiedOriginal = Utilities.sortedStringify(originalItem);
             const stringifiedDecrypted = Utilities.sortedStringify(decryptedItem);
 
@@ -147,13 +144,8 @@
             keyPair.publicKey,
         ).decryptedDataset;
 
-<<<<<<< HEAD
-        const originalRootHash = ImportUtilities.calculateDatasetRootHash(testGraph);
-        const decryptedRootHash = ImportUtilities.calculateDatasetRootHash(decryptedGraph);
-=======
         const originalRootHash = ImportUtilities.calculateDatasetRootHash(encryptedGraph['@graph'], encryptedGraph['@id'], encryptedGraph.datasetHeader.dataCreator);
         const decryptedRootHash = ImportUtilities.calculateDatasetRootHash(decryptedGraph['@graph'], decryptedGraph['@id'], decryptedGraph.datasetHeader.dataCreator);
->>>>>>> 05775706
 
         assert.equal(originalRootHash, decryptedRootHash);
     });
