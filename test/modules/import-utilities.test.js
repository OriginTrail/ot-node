--- conflicted
+++ resolved
@@ -2,11 +2,7 @@
 const { assert, expect } = require('chai');
 const ImportUtilities = require('../../modules/ImportUtilities');
 const sample_data = require('./test_data/otjson-graph');
-<<<<<<< HEAD
-const Encryption = require('./../../modules/Encryption');
-=======
 const Encryption = require('../../modules/RSAEncryption');
->>>>>>> 2903a0a4
 const Utilities = require('./../../modules/Utilities');
 const OtJsonUtilities = require('../../modules/OtJsonUtilities');
 const Web3 = require('web3');
@@ -147,13 +143,8 @@
             keyPair.publicKey,
         ).decryptedDataset;
 
-<<<<<<< HEAD
-        const originalGraphHash = ImportUtilities.calculateGraphHash(sample_data.graph['@graph']);
-        const decryptedGraphHash = ImportUtilities.calculateGraphHash(decryptedGraph['@graph']);
-=======
         const originalGraphHash = ImportUtilities.calculateGraphPublicHash(sample_data.graph);
         const decryptedGraphHash = ImportUtilities.calculateGraphPublicHash(decryptedGraph);
->>>>>>> 2903a0a4
 
         assert.equal(originalGraphHash, decryptedGraphHash);
     });
@@ -166,13 +157,8 @@
             keyPair.publicKey,
         ).decryptedDataset;
 
-<<<<<<< HEAD
-        const originalRootHash = ImportUtilities.calculateDatasetRootHash(sample_data.graph['@graph'], sample_data.graph['@id'], sample_data.graph.datasetHeader.dataCreator);
-        const decryptedRootHash = ImportUtilities.calculateDatasetRootHash(decryptedGraph['@graph'], decryptedGraph['@id'], decryptedGraph.datasetHeader.dataCreator);
-=======
         const originalRootHash = ImportUtilities.calculateDatasetRootHash(sample_data.graph);
         const decryptedRootHash = ImportUtilities.calculateDatasetRootHash(decryptedGraph);
->>>>>>> 2903a0a4
 
         assert.equal(originalRootHash, decryptedRootHash);
     });
