--- conflicted
+++ resolved
@@ -7,7 +7,6 @@
 const { Database } = require('arangojs');
 const GraphStorage = require('../../modules/Database/GraphStorage');
 const WOTImporter = require('../../modules/WOTImporter.js');
-const GS1Utilities = require('../../modules/GS1Utilities');
 const Utilities = require('../../modules/Utilities');
 const GS1Utilities = require('../../modules/GS1Utilities');
 const ImportUtilities = require('../../modules/ImportUtilities');
@@ -62,13 +61,9 @@
         graphStorage = new GraphStorage(config.database, logger);
         container.register({
             logger: awilix.asValue(logger),
-<<<<<<< HEAD
-=======
             gs1Utilities: awilix.asClass(GS1Utilities),
->>>>>>> 0294d0db
             wotImporter: awilix.asClass(WOTImporter),
             graphStorage: awilix.asValue(graphStorage),
-            gs1Utilities: awilix.asClass(GS1Utilities).singleton(),
             config: awilix.asValue(config),
         });
         await graphStorage.connect();
