
const { describe, before, it } = require('mocha');
const { assert, expect } = require('chai');
const should = require('should');
<<<<<<< HEAD
// eslint-disable-next-line no-unused-vars
const request = require('supertest');
const utilities = require('../../modules/utilities');
// eslint-disable-next-line no-unused-vars
const config = utilities.getConfig();
=======
const web3 = require('web3');
const utilities = require('../../modules/utilities')();
>>>>>>> 374df59a

let config;

before('Get an instance of config', () => {
    config = utilities.getConfig();
});


describe('Utilitity method', () => {
    it('getConfig should exist with approriate key/values', () => {
        expect(config).to.have.property('NODE_IP');
        expect(config).to.have.property('DH_NODE_IP');
        expect(config).to.have.property('DH_NODE_PORT');
        expect(config).to.have.property('DH_WALLET');
        expect(config).to.have.property('DB_TYPE');
        expect(config).to.have.property('DB_USERNAME');
        expect(config).to.have.property('DB_PASSWORD');
        expect(config).to.have.property('DB_HOST');
        expect(config).to.have.property('DB_PORT');
        expect(config).to.have.property('DB_DATABASE');
        expect(config).to.have.property('MAX_PATH_LENGTH');
        expect(config).to.have.property('RPC_API_PORT');
        expect(config).to.have.property('IPC_API_PORT');
        expect(config).to.have.property('KADEMLIA_PORT');
        expect(config).to.have.property('WALLET_ID');
        expect(config).to.have.property('KADEMLIA_SEED_IP');
        expect(config).to.have.property('IS_KADEMLIA_BEACON');
        expect(config).to.have.property('REQUEST_TIMEOUT');
        expect(config).to.have.property('REMOTE_ACCESS');
        expect(config).to.have.property('blockchain');
        assert.equal(config.DB_TYPE, 'arango');
        assert.equal(config.blockchain.preferred_chain, 'ethereum');
        assert.isTrue(web3.utils.isAddress(config.blockchain.settings.ethereum.token_contract));
        assert.isTrue(web3.utils.isAddress(config.blockchain.settings.ethereum.escrow_contract));
    });

    it('isEmptyObject should return true if it is an empty object', () => {
        const obj2 = {};
        const result = utilities.isEmptyObject(obj2);
        result.should.be.true();
    });

    it('isEmptyObject should return false if is not an empty object', () => {
        const obj1 = {
            name: 'OriginTrail',
        };
        const result = utilities.isEmptyObject(obj1);
        result.should.be.false;
    });

    it('getRandomInt should return random number', () => {
        const number = utilities.getRandomInt(10);
        number.should.be.an.Number;
        number.should.be.belowOrEqual(10);
    });

    it('getRandomIntRange should return random number in range min - max', () => {
        const number = utilities.getRandomIntRange(8, 17);
        number.should.be.an.Number;
        number.should.be.aboveOrEqual(8, 'Number should be >= then min');
        number.should.be.belowOrEqual(17, 'Number should be <= then max');
    });

    it('isIpEqual should return true if two IP addresses are the same', () => {
        const ip1 = '127.0.0.1';
        const ip2 = '127.0.0.1';
        const result = utilities.isIpEqual(ip1, ip2);
        result.should.be.true;
    });

    it('isIpEqual should return false if two IP addresses are not the same', () => {
        const ip1 = '127.0.0.1';
        const ip2 = '192.168.0.0';
        const result = utilities.isIpEqual(ip1, ip2);
        result.should.be.false;
    });

    it('copyObject should return copied object', () => {
        const obj1 = { name: 'Mike', age: 30, city: 'New York' };
        obj1.should.be.deepEqual(utilities.copyObject(obj1));
    });

    it('sortObject should return object sorted by keys', () => {
        const objA = {
            b: 'asdsad',
            36: 'masdas',
            '-1': 'minus one',
            a: 'dsfdsfsdf',
            A: 'dsfdsfsdf',
            p: '12345',
            _: '???????',
            D: {
                b: 'asdsad', c: 'masdas', a: 'dsfdsfsdf', p: 'mmmmmmmm', _: '???????',
            },
        };

        const sortedObjA = {
            36: 'masdas',
            '-1': 'minus one',
            _: '???????',
            a: 'dsfdsfsdf',
            A: 'dsfdsfsdf',
            b: 'asdsad',
            D:
         {
             _: '???????',
             a: 'dsfdsfsdf',
             b: 'asdsad',
             c: 'masdas',
             p: 'mmmmmmmm',
         },
            p: '12345',
        };

        assert.deepEqual(utilities.sortObject(objA), sortedObjA, 'given and sorted object should be identical');
    });
});<|MERGE_RESOLUTION|>--- conflicted
+++ resolved
@@ -2,16 +2,8 @@
 const { describe, before, it } = require('mocha');
 const { assert, expect } = require('chai');
 const should = require('should');
-<<<<<<< HEAD
-// eslint-disable-next-line no-unused-vars
-const request = require('supertest');
+const web3 = require('web3');
 const utilities = require('../../modules/utilities');
-// eslint-disable-next-line no-unused-vars
-const config = utilities.getConfig();
-=======
-const web3 = require('web3');
-const utilities = require('../../modules/utilities')();
->>>>>>> 374df59a
 
 let config;
 
