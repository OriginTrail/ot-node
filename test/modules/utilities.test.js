const {
    describe, it, after, before,
} = require('mocha');
const { assert, expect } = require('chai');
const fs = require('fs');
var models = require('../../models');
const deasync = require('deasync-promise');
const Utilities = require('../../modules/Utilities');
const config = require('../../modules/Config');
const Storage = require('../../modules/Storage');
const kadence = require('@kadenceproject/kadence');
const databaseData = require('./test_data/arangodb-data.js');

let myConfig;

describe.only('Utilities module', () => {
    before('loadConfig() should populate myConfig object', async () => {
        Storage.models = deasync(models.sequelize.sync()).models;

        myConfig = await Utilities.loadConfig();
    });

    it('node_config should contain certain entries', () => {
        assert.hasAllKeys(
            myConfig, ['node_wallet', 'node_private_key', 'node_rpc_ip', 'node_port',
                'node_kademlia_id', 'selected_graph_database', 'selected_blockchain', 'request_timeout', 'ssl_keypath',
                'ssl_certificate_path', 'private_extended_key_path', 'child_derivation_index', 'cpus', 'embedded_wallet_directory',
                'embedded_peercache_path', 'onion_virtual_port', 'traverse_nat_enabled', 'traverse_port_forward_ttl', 'verbose_logging',
                'control_port_enabled', 'control_port', 'control_sock_enabled', 'control_sock', 'onion_enabled', 'test_network',
                'ssl_authority_paths', 'network_bootstrap_nodes', 'solve_hashes', 'remote_access_whitelist', 'node_rpc_port',
                'dh_min_price', 'dh_max_price', 'dh_max_stake', 'remote_control_enabled', 'remote_control_port', 'probability_threshold',
                'read_stake_factor', 'dh_max_time_mins', 'dh_price', 'dh_stake_factor', 'send_logs_to_origintrail',
                'dh_min_reputation', 'dh_min_stake_amount', 'max_token_amount_per_dh', 'total_escrow_time_in_milliseconds',
<<<<<<< HEAD
                'is_bootstrap_node', 'houston_password', 'enable_debug_logs_level'],
=======
                'is_bootstrap_node', 'houston_password', 'enable_debug_logs_level', 'reverse_tunnel_address', 'reverse_tunnel_port'],
>>>>>>> 107a857c
            'Some config items are missing in node_config',
        );
    });

    it('getNodeNetworkType()', async () => {
        await Utilities.getNodeNetworkType().then((result) => {
            assert.equal(result, 'rinkeby');
        }).catch((error) => {
            console.log(error);
        });
    });

    // way to check is rinkeby with our token healthy
    it('getInfuraRinkebyApiMethods()', async () => {
        const response = await Utilities.getInfuraRinkebyApiMethods();
        assert.equal(response.statusCode, 200);
        assert.containsAllKeys(response.body, ['get', 'post']);
    });

    // way to chech is method from rinkeby with our token healthy
    it('getBlockNumberInfuraRinkebyApiMethod()', async () => {
        const responseFromApi = await Utilities.getBlockNumberInfuraRinkebyApiMethod();
        assert.equal(responseFromApi.statusCode, 200);
        const responseFromWeb3 = await Utilities.getBlockNumberFromWeb3();
        // assert.equal(responseFromApi.body.result, responseFromWeb3);
        // Not possible to match exactly the block every time as new ones get mined,
        // so range is used
        expect(Utilities.hexToNumber(responseFromApi.body.result))
            .to.be.closeTo(Utilities.hexToNumber(responseFromWeb3), 5);
    });

    it('loadSelectedBlockchainInfo()', async () => {
        const myResult = await Utilities.loadSelectedBlockchainInfo();
        assert.hasAllKeys(myResult, ['blockchain_title', 'id', 'network_id', 'gas_limit',
            'gas_price', 'ot_contract_address', 'reading_contract_address', 'token_contract_address', 'escrow_contract_address',
            'rpc_node_host', 'rpc_node_port', 'wallet_address', 'wallet_private_key', 'bidding_contract_address']);
        assert.equal(myResult.blockchain_title, 'Ethereum');
    });

    it('isEmptyObject check', () => {
        assert.isTrue(Utilities.isEmptyObject({}));
        assert.isFalse(Utilities.isEmptyObject([]));
        assert.isFalse(Utilities.isEmptyObject(0));
        const myObj = {
            myKey: 'Some Value',
        };
        assert.isFalse(Utilities.isEmptyObject(myObj));
    });

    it('getRandomInt check', () => {
        const max11 = Utilities.getRandomInt(11);
        assert.isAtLeast(max11, 0);
        assert.isAtMost(max11, 11);
    });

    it('getRandomIntRange check', () => {
        const max15max33 = Utilities.getRandomIntRange(15, 33);
        assert.isAtLeast(max15max33, 15);
        assert.isAtMost(max15max33, 33);
    });

    it('getRandomString check', () => {
        const mediumLong = 25;
        const randomStr = Utilities.getRandomString(mediumLong);
        assert.typeOf(randomStr, 'string');
        assert.isTrue(randomStr.length === 25);
    });

    it('isIpEqual() check', () => {
        assert.isTrue(Utilities.isIpEqual('10.234.52.124', '10.234.52.124'));
        assert.isFalse(Utilities.isIpEqual('192.168.0.1', '10.234.52.124'));
    });

    it.skip('generateSelfSignedCertificate() should gen kademlia.key and kademlia.crt', async () => {
        const result = await Utilities.generateSelfSignedCertificate();
        const myKey = fs.readFileSync(`${__dirname}/../../keys/${myConfig.ssl_keypath}`, 'utf8');
        expect(myKey).to.be.a('string');
        assert.isTrue(/^\r?\n*-----BEGIN RSA PRIVATE KEY-----\r?\n/.test(myKey));
        assert.isTrue(/\r?\n-----END RSA PRIVATE KEY-----\r?\n*$/.test(myKey));
        const myCert = fs.readFileSync(`${__dirname}/../../keys/${myConfig.ssl_certificate_path}`, 'utf8');
        expect(myCert).to.be.a('string');
        assert.isTrue(/^\r?\n*-----BEGIN CERTIFICATE-----\r?\n/.test(myCert));
        assert.isTrue(/\r?\n-----END CERTIFICATE-----\r?\n*$/.test(myCert));
    });

    it('saveToConfig() ', () => {
        const newVerboseLogging = 7;
        Utilities.saveToConfig('verbose_logging', newVerboseLogging).then(() => {
            // reload config and check the value
            Utilities.loadConfig().then((config) => {
                assert(config.verbose_logging, 7);
            }).catch((error) => {
                console.log(error);
            });
        }).catch((error) => {
            console.log(error); // TODO handle error propertly
        });
    });

    it.skip('createPrivateExtendedKey()', () => {
        Utilities.createPrivateExtendedKey(kadence);
        const myPrvKey = fs.readFileSync(`${__dirname}/../../keys/${myConfig.private_extended_key_path}`, 'utf8');
        assert.typeOf(myPrvKey, 'string');
        assert.isTrue(myPrvKey.length > 0);
    });

    it('loadSelectedDatabaseInfo()', async () => {
        const myResult = await Utilities.loadSelectedDatabaseInfo();
        assert.hasAllKeys(myResult, ['id', 'database_system', 'username', 'password',
            'host', 'port', 'max_path_length', 'database']);
        if (process.env.GRAPH_DATABASE === 'arangodb') {
            assert.equal(myResult.database_system, 'arango_db');
        } else if (process.env.GRAPH_DATABASE === 'neo4j') {
            assert.equal(myResult.database_system, 'neo4j');
        }
    });


    it('sortObject() should return object sorted by keys', () => {
        const unsorted = {
            b: 'asdsad',
            36: 'masdas',
            '-1': 'minus one',
            a: 'dsfdsfsdf',
            A: 'dsfdsfsdf',
            p: '12345',
            _: '???????',
            D: {
                b: 'asdsad', c: 'masdas', a: 'dsfdsfsdf', p: 'mmmmmmmm', _: '???????',
            },
        };

        const expectedSorted = {
            36: 'masdas',
            '-1': 'minus one',
            _: '???????',
            a: 'dsfdsfsdf',
            A: 'dsfdsfsdf',
            b: 'asdsad',
            D:
                {
                    _: '???????',
                    a: 'dsfdsfsdf',
                    b: 'asdsad',
                    c: 'masdas',
                    p: 'mmmmmmmm',
                },
            p: '12345',
        };

        const actualSorted = Utilities.sortObject(unsorted);
        // compare values at indexes
        for (let index = 0; index < Object.keys(expectedSorted).length; index += 1) {
            assert.equal(actualSorted.index, expectedSorted.index);
        }
    });

    it('copyObject() check', () => {
        const edgeOne = databaseData.edges[0];
        const copyEdgeOne = Utilities.copyObject(edgeOne);
        assert.deepEqual(edgeOne, copyEdgeOne);
    });

    it('hexToNumber() and numberToHex check', () => {
        const hexValue = Utilities.numberToHex(500);
        const intValue = Utilities.hexToNumber(hexValue);
        assert.equal(hexValue, intValue);
    });


    it('executeCallback() callback not defined scenario', async () => {
        // helper function
        function first(timeInterval) {
            setTimeout(() => function () {
                console.log('Helper function log');
            }, 1000);
        }
        try {
            const result = await Utilities.executeCallback(first(), false);
            assert.isUndefined(result);
        } catch (error) {
            console.log(error);
        }
    });

    it('flattenObject() regular', () => {
        const regularObj = {
            name: 'fiiv',
            birthYear: 1986,
            favoriteColors: ['red', 'orange'],
            isWearing: {
                shirt: {
                    color: 'white',
                },
                shorts: {
                    color: 'blue',
                },
            },
        };
        const expectedFlattened = {
            name: 'fiiv',
            birthYear: 1986,
            favoriteColors_0: 'red',
            favoriteColors_1: 'orange',
            isWearing_shirt_color: 'white',
            isWearing_shorts_color: 'blue',
        };

        const flattened = Utilities.flattenObject(regularObj);
        assert.deepEqual(flattened, expectedFlattened);
    });

    it('flattenObject() null', () => {
        const flattened = Utilities.flattenObject(null);
        assert.deepEqual(flattened, null);
    });

    it('flattenObject() empty', () => {
        const flattened = Utilities.flattenObject({});
        assert.deepEqual(flattened, {});
    });

    it('objectDistance() test 1', () => {
        const obj1 = {
            a: 'abc',
        };
        const obj2 = {
            a: 'abc',
        };

        const distance = Utilities.objectDistance(obj1, obj2);
        assert.equal(distance, 100);
    });

    it('objectDistance() test 2', () => {
        const obj1 = {
            a: 'abc',
        };
        const obj2 = {
            b: 'abc',
        };

        const distance = Utilities.objectDistance(obj1, obj2);
        assert.equal(distance, 0);
    });

    it('objectDistance() test 3', () => {
        const obj1 = {
            a: {
                b: {
                    c: 'asdf',
                },
            },
        };
        const obj2 = {
            a: {
                b: {
                    c: 'asdf',
                },
            },
        };

        const distance = Utilities.objectDistance(obj1, obj2);
        assert.equal(distance, 100);
    });

    it('check shuffle() ', () => {
        const UnShuffledArray = ['a', 'b', 'c', 'd', 'e'];
        const ShuffledArray = Utilities.shuffle(UnShuffledArray);
        assert.sameMembers(UnShuffledArray, ShuffledArray, 'No blind passangers allowed on this boat');
        assert.equal(UnShuffledArray.length, ShuffledArray.length, 'Both arrays should have same lengths');
    });

    it('check unionArrays()', () => {
        const firstArray = ['1', '2', 'c', 'd', 'e'];
        const secondArray = ['a', 'b', 'c', 'd', 'e', 'f', 'g'];
        const result = Utilities.unionArrays(firstArray, secondArray);
        assert.includeMembers(result, firstArray);
        assert.includeMembers(result, secondArray);
        assert.equal(result.length, 9);
    });

    // enable after() step after above .skip()ed tests are fixed
    // after('cleanup', () => {
    //     const keyToDelete = `${__dirname}/../../keys/${myConfig.ssl_keypath}`;
    //     const certToDelete = `${__dirname}/../../keys/${myConfig.ssl_certificate_path}`;
    //     const prvKeyToDelete = `${__dirname}/../../keys/${myConfig.private_extended_key_path}`;

    //     try {
    //         fs.unlinkSync(keyToDelete);
    //     } catch (error) {
    //         console.log(error);
    //     }
    //     try {
    //         fs.unlinkSync(certToDelete);
    //     } catch (error) {
    //         console.log(error);
    //     }
    //     try {
    //         fs.unlinkSync(prvKeyToDelete);
    //     } catch (error) {
    //         console.log(error);
    //     }
    //     myConfig = {};
    // });
});<|MERGE_RESOLUTION|>--- conflicted
+++ resolved
@@ -13,7 +13,7 @@
 
 let myConfig;
 
-describe.only('Utilities module', () => {
+describe('Utilities module', () => {
     before('loadConfig() should populate myConfig object', async () => {
         Storage.models = deasync(models.sequelize.sync()).models;
 
@@ -31,11 +31,7 @@
                 'dh_min_price', 'dh_max_price', 'dh_max_stake', 'remote_control_enabled', 'remote_control_port', 'probability_threshold',
                 'read_stake_factor', 'dh_max_time_mins', 'dh_price', 'dh_stake_factor', 'send_logs_to_origintrail',
                 'dh_min_reputation', 'dh_min_stake_amount', 'max_token_amount_per_dh', 'total_escrow_time_in_milliseconds',
-<<<<<<< HEAD
-                'is_bootstrap_node', 'houston_password', 'enable_debug_logs_level'],
-=======
                 'is_bootstrap_node', 'houston_password', 'enable_debug_logs_level', 'reverse_tunnel_address', 'reverse_tunnel_port'],
->>>>>>> 107a857c
             'Some config items are missing in node_config',
         );
     });
