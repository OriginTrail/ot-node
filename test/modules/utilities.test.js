--- conflicted
+++ resolved
@@ -14,7 +14,6 @@
     const configJson = JSON.parse(fs.readFileSync(`${__dirname}/../../config/config.json`).toString());
 
     it('node_config should contain certain entries', () => {
-<<<<<<< HEAD
         environments.forEach((environment) => {
             const config = configJson[environment];
             assert.hasAllKeys(
@@ -32,22 +31,6 @@
                 'Some config items are missing in node_config',
             );
         });
-=======
-        assert.hasAllKeys(
-            myConfig, ['node_wallet', 'node_private_key', 'node_rpc_ip', 'node_port',
-                'node_kademlia_id', 'selected_graph_database', 'selected_blockchain', 'request_timeout', 'ssl_keypath',
-                'ssl_certificate_path', 'private_extended_key_path', 'child_derivation_index', 'cpus', 'embedded_wallet_directory',
-                'embedded_peercache_path', 'onion_virtual_port', 'traverse_nat_enabled', 'traverse_port_forward_ttl', 'verbose_logging',
-                'control_port_enabled', 'control_port', 'control_sock_enabled', 'control_sock', 'onion_enabled', 'test_network',
-                'ssl_authority_paths', 'network_bootstrap_nodes', 'solve_hashes', 'remote_access_whitelist', 'node_rpc_port',
-                'dh_min_price', 'dh_max_price', 'dh_max_stake', 'remote_control_enabled', 'remote_control_port', 'probability_threshold',
-                'read_stake_factor', 'dh_max_time_mins', 'dh_price', 'dh_stake_factor', 'send_logs_to_origintrail',
-                'dh_min_reputation', 'dh_min_stake_amount', 'max_token_amount_per_dh', 'total_escrow_time_in_milliseconds',
-                'is_bootstrap_node', 'houston_password', 'enable_debug_logs_level', 'reverse_tunnel_address', 'reverse_tunnel_port',
-                'network_id', 'node_rpc_use_ssl', 'node_rpc_ssl_key_path', 'node_rpc_ssl_cert_path', 'enable_auth_token'],
-            'Some config items are missing in node_config',
-        );
->>>>>>> ae405670
     });
 
     it.skip('getNodeNetworkType()', async () => {
