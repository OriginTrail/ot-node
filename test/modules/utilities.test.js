const {
    describe, it, after, before,
} = require('mocha');
const { assert, expect } = require('chai');
const fs = require('fs');
const Utilities = require('../../modules/Utilities');

const databaseData = require('./test_data/arangodb-data.js');

describe('Utilities module', () => {
    const environments = ['development', 'staging', 'stable', 'production'];
    const configJson = JSON.parse(fs.readFileSync(`${__dirname}/../../config/config.json`).toString());

    it('node_config should contain certain entries', () => {
        environments.forEach((environment) => {
            const config = configJson[environment];
            assert.hasAllKeys(
                config, ['node_rpc_ip', 'node_port', 'blockchain', 'database', 'identity', 'node_ip', 'logs_level_debug',
                    'request_timeout', 'ssl_keypath', 'node_remote_control_port', 'send_logs', 'test_network_enabled',
                    'ssl_certificate_path', 'identity_filepath', 'cpus', 'embedded_wallet_directory',
                    'embedded_peercache_path', 'onion_virtual_port', 'traverse_nat_enabled', 'traverse_port_forward_ttl', 'verbose_logging',
                    'control_port_enabled', 'control_port', 'control_sock_enabled', 'control_sock', 'onion_enabled', 'test_network',
                    'ssl_authority_paths', 'node_rpc_port',
                    'remote_control_enabled', 'probability_threshold',
                    'read_stake_factor', 'dh_max_time_mins', 'dh_price', 'dh_stake_factor', 'send_logs_to_origintrail',
                    'dh_min_reputation', 'dh_min_stake_amount', 'max_token_amount_per_dh', 'total_escrow_time_in_milliseconds',
                    'is_bootstrap_node', 'houston_password', 'enable_debug_logs_level', 'reverse_tunnel_address', 'reverse_tunnel_port',
                    'autoUpdater', 'bugSnag', 'network', 'dataSetStorage', 'dc_holding_time_in_minutes', 'dc_choose_time', 'dc_litigation_interval_in_minutes',
                    'dc_token_amount_per_holder', 'dh_max_holding_time_in_minutes', 'dh_min_litigation_interval_in_minutes', 'dh_min_token_price',
                    'erc725_identity_filepath', 'deposit_on_demand'],
                `Some config items are missing in config for environment '${environment}'`,
            );
            assert.hasAllKeys(
                config.database, ['provider', 'username', 'password', 'database', 'port', 'host', 'max_path_length'],
                `Some config items are missing in config.database for environment '${environment}'`,
            );
            assert.hasAllKeys(
                config.blockchain, [
                    'blockchain_title', 'network_id', 'gas_limit', 'gas_price',
<<<<<<< HEAD
                    'hub_contract_address', 'rpc_node_host', 'rpc_node_port', 'plugins'],
=======
                    'hub_contract_address', 'rpc_node_host', 'rpc_node_port'],
>>>>>>> 5681023f
                `Some config items are missing in config.blockchain for environment '${environment}'`,
            );
            assert.hasAllKeys(
                config.network, ['id', 'bootstraps', 'remoteWhitelist'],
                `Some config items are missing in config.network for environment '${environment}'`,
            );
            assert.hasAllKeys(
                config.bugSnag, ['releaseStage'],
                `Some config items are missing in config.bugSnag for environment '${environment}'`,
            );
            assert.hasAllKeys(
                config.autoUpdater, ['repo', 'branch'],
                `Some config items are missing in config.autoUpdater for environment '${environment}'`,
            );
        });
    });

    it.skip('getNodeNetworkType()', async () => {
        await Utilities.getNodeNetworkType().then((result) => {
            assert.equal(result, 'rinkeby');
        }).catch((error) => {
            console.log(error);
        });
    });

    // way to check is rinkeby with our token healthy
    it.skip('getInfuraRinkebyApiMethods()', async () => {
        const response = await Utilities.getInfuraRinkebyApiMethods();
        assert.equal(response.statusCode, 200);
        assert.containsAllKeys(response.body, ['get', 'post']);
    });

    // way to chech is method from rinkeby with our token healthy
    it.skip('getBlockNumberInfuraRinkebyApiMethod()', async () => {
        const responseFromApi = await Utilities.getBlockNumberInfuraRinkebyApiMethod();
        assert.equal(responseFromApi.statusCode, 200);
        const responseFromWeb3 = await Utilities.getBlockNumberFromWeb3();
        // assert.equal(responseFromApi.body.result, responseFromWeb3);
        // Not possible to match exactly the block every time as new ones get mined,
        // so range is used
        expect(Utilities.hexToNumber(responseFromApi.body.result))
            .to.be.closeTo(Utilities.hexToNumber(responseFromWeb3), 5);
    });

    it('loadSelectedBlockchainInfo()', async () => {
        environments.forEach((environment) => {
            const config = configJson[environment];
<<<<<<< HEAD
            assert.hasAllKeys(config.blockchain, ['blockchain_title', 'network_id', 'gas_limit', 'plugins',
                'gas_price', 'hub_contract_address', 'rpc_node_host', 'rpc_node_port']);
=======
            assert.hasAllKeys(config.blockchain, ['blockchain_title', 'network_id', 'gas_limit',
                'gas_price',
                'rpc_node_host', 'rpc_node_port', 'hub_contract_address']);
>>>>>>> 5681023f
            assert.equal(config.blockchain.blockchain_title, 'Ethereum');
        });
    });

    it('isEmptyObject check', () => {
        assert.isTrue(Utilities.isEmptyObject({}));
        assert.isFalse(Utilities.isEmptyObject([]));
        assert.isFalse(Utilities.isEmptyObject(0));
        const myObj = {
            myKey: 'Some Value',
        };
        assert.isFalse(Utilities.isEmptyObject(myObj));
    });

    it('getRandomInt check', () => {
        const max11 = Utilities.getRandomInt(11);
        assert.isAtLeast(max11, 0);
        assert.isAtMost(max11, 11);
    });

    it('getRandomIntRange check', () => {
        const max15max33 = Utilities.getRandomIntRange(15, 33);
        assert.isAtLeast(max15max33, 15);
        assert.isAtMost(max15max33, 33);
    });

    it('getRandomString check', () => {
        const mediumLong = 25;
        const randomStr = Utilities.getRandomString(mediumLong);
        assert.typeOf(randomStr, 'string');
        assert.isTrue(randomStr.length === 25);
    });

    it('isIpEqual() check', () => {
        assert.isTrue(Utilities.isIpEqual('10.234.52.124', '10.234.52.124'));
        assert.isFalse(Utilities.isIpEqual('192.168.0.1', '10.234.52.124'));
    });

    it.skip('generateSelfSignedCertificate() should gen kademlia.key and kademlia.crt', async () => {
        await Promise.all(environments.map(async (environment) => {
            const config = configJson[environment];
            const result = await Utilities.generateSelfSignedCertificate(config);
            const myKey = fs.readFileSync(`${__dirname}/../../keys/${config.ssl_keypath}`, 'utf8');
            expect(myKey).to.be.a('string');
            assert.isTrue(/^\r?\n*-----BEGIN RSA PRIVATE KEY-----\r?\n/.test(myKey));
            assert.isTrue(/\r?\n-----END RSA PRIVATE KEY-----\r?\n*$/.test(myKey));
            const myCert = fs.readFileSync(`${__dirname}/../../keys/${config.ssl_certificate_path}`, 'utf8');
            expect(myCert).to.be.a('string');
            assert.isTrue(/^\r?\n*-----BEGIN CERTIFICATE-----\r?\n/.test(myCert));
            assert.isTrue(/\r?\n-----END CERTIFICATE-----\r?\n*$/.test(myCert));
        }));
    });

    it('database settings', async () => {
        environments.forEach((environment) => {
            const config = configJson[environment];
            assert.hasAllKeys(config.database, ['provider', 'username', 'password',
                'host', 'port', 'database', 'max_path_length']);
            assert.equal(config.database.provider, 'arangodb');
        });
    });


    it('sortObject() should return object sorted by keys', () => {
        const unsorted = {
            b: 'asdsad',
            36: 'masdas',
            '-1': 'minus one',
            a: 'dsfdsfsdf',
            A: 'dsfdsfsdf',
            p: '12345',
            _: '???????',
            D: {
                b: 'asdsad', c: 'masdas', a: 'dsfdsfsdf', p: 'mmmmmmmm', _: '???????',
            },
        };

        const expectedSorted = {
            36: 'masdas',
            '-1': 'minus one',
            _: '???????',
            a: 'dsfdsfsdf',
            A: 'dsfdsfsdf',
            b: 'asdsad',
            D:
                {
                    _: '???????',
                    a: 'dsfdsfsdf',
                    b: 'asdsad',
                    c: 'masdas',
                    p: 'mmmmmmmm',
                },
            p: '12345',
        };

        const actualSorted = Utilities.sortObject(unsorted);
        // compare values at indexes
        for (let index = 0; index < Object.keys(expectedSorted).length; index += 1) {
            assert.equal(actualSorted.index, expectedSorted.index);
        }
    });

    it('copyObject() check', () => {
        const edgeOne = databaseData.edges[0];
        const copyEdgeOne = Utilities.copyObject(edgeOne);
        assert.deepEqual(edgeOne, copyEdgeOne);
    });

    it('hexToNumber() and numberToHex check', () => {
        const hexValue = Utilities.numberToHex(500);
        const intValue = Utilities.hexToNumber(hexValue);
        assert.equal(hexValue, intValue);
    });


    it('executeCallback() callback not defined scenario', async () => {
        // helper function
        function first(timeInterval) {
            setTimeout(() => function () {
                console.log('Helper function log');
            }, 1000);
        }
        try {
            const result = await Utilities.executeCallback(first(), false);
            assert.isUndefined(result);
        } catch (error) {
            console.log(error);
        }
    });

    it('flattenObject() regular', () => {
        const regularObj = {
            name: 'fiiv',
            birthYear: 1986,
            favoriteColors: ['red', 'orange'],
            isWearing: {
                shirt: {
                    color: 'white',
                },
                shorts: {
                    color: 'blue',
                },
            },
        };
        const expectedFlattened = {
            name: 'fiiv',
            birthYear: 1986,
            favoriteColors_0: 'red',
            favoriteColors_1: 'orange',
            isWearing_shirt_color: 'white',
            isWearing_shorts_color: 'blue',
        };

        const flattened = Utilities.flattenObject(regularObj);
        assert.deepEqual(flattened, expectedFlattened);
    });

    it('flattenObject() null', () => {
        const flattened = Utilities.flattenObject(null);
        assert.deepEqual(flattened, null);
    });

    it('flattenObject() empty', () => {
        const flattened = Utilities.flattenObject({});
        assert.deepEqual(flattened, {});
    });

    it('objectDistance() test 1', () => {
        const obj1 = {
            a: 'abc',
        };
        const obj2 = {
            a: 'abc',
        };

        const distance = Utilities.objectDistance(obj1, obj2);
        assert.equal(distance, 100);
    });

    it('objectDistance() test 2', () => {
        const obj1 = {
            a: 'abc',
        };
        const obj2 = {
            b: 'abc',
        };

        const distance = Utilities.objectDistance(obj1, obj2);
        assert.equal(distance, 0);
    });

    it('objectDistance() test 3', () => {
        const obj1 = {
            a: {
                b: {
                    c: 'asdf',
                },
            },
        };
        const obj2 = {
            a: {
                b: {
                    c: 'asdf',
                },
            },
        };

        const distance = Utilities.objectDistance(obj1, obj2);
        assert.equal(distance, 100);
    });

    it('check shuffle() ', () => {
        const UnShuffledArray = ['a', 'b', 'c', 'd', 'e'];
        const ShuffledArray = Utilities.shuffle(UnShuffledArray);
        assert.sameMembers(UnShuffledArray, ShuffledArray, 'No blind passangers allowed on this boat');
        assert.equal(UnShuffledArray.length, ShuffledArray.length, 'Both arrays should have same lengths');
    });

    it('check unionArrays()', () => {
        const firstArray = ['1', '2', 'c', 'd', 'e'];
        const secondArray = ['a', 'b', 'c', 'd', 'e', 'f', 'g'];
        const result = Utilities.unionArrays(firstArray, secondArray);
        assert.includeMembers(result, firstArray);
        assert.includeMembers(result, secondArray);
        assert.equal(result.length, 9);
    });

    it('check normalizeHex', () => {
        const myNormalizedHex = Utilities.normalizeHex('123456789');
        assert.equal(myNormalizedHex.indexOf('0x'), 0, 'myNormalizedHex doesnt start with 0x');
        assert.equal(myNormalizedHex.length - 2, 9);
    });

    // TODO enable after() step after above .skip()ed tests are fixed
    // after('cleanup', () => {
    //     const keyToDelete = `${__dirname}/../../keys/${myConfig.ssl_keypath}`;
    //     const certToDelete = `${__dirname}/../../keys/${myConfig.ssl_certificate_path}`;
    //     const prvKeyToDelete = `${__dirname}/../../keys/${myConfig.private_extended_key_path}`;

    //     try {
    //         fs.unlinkSync(keyToDelete);
    //     } catch (error) {
    //         console.log(error);
    //     }
    //     try {
    //         fs.unlinkSync(certToDelete);
    //     } catch (error) {
    //         console.log(error);
    //     }
    //     try {
    //         fs.unlinkSync(prvKeyToDelete);
    //     } catch (error) {
    //         console.log(error);
    //     }
    //     myConfig = {};
    // });
});<|MERGE_RESOLUTION|>--- conflicted
+++ resolved
@@ -37,11 +37,7 @@
             assert.hasAllKeys(
                 config.blockchain, [
                     'blockchain_title', 'network_id', 'gas_limit', 'gas_price',
-<<<<<<< HEAD
                     'hub_contract_address', 'rpc_node_host', 'rpc_node_port', 'plugins'],
-=======
-                    'hub_contract_address', 'rpc_node_host', 'rpc_node_port'],
->>>>>>> 5681023f
                 `Some config items are missing in config.blockchain for environment '${environment}'`,
             );
             assert.hasAllKeys(
@@ -89,14 +85,8 @@
     it('loadSelectedBlockchainInfo()', async () => {
         environments.forEach((environment) => {
             const config = configJson[environment];
-<<<<<<< HEAD
             assert.hasAllKeys(config.blockchain, ['blockchain_title', 'network_id', 'gas_limit', 'plugins',
                 'gas_price', 'hub_contract_address', 'rpc_node_host', 'rpc_node_port']);
-=======
-            assert.hasAllKeys(config.blockchain, ['blockchain_title', 'network_id', 'gas_limit',
-                'gas_price',
-                'rpc_node_host', 'rpc_node_port', 'hub_contract_address']);
->>>>>>> 5681023f
             assert.equal(config.blockchain.blockchain_title, 'Ethereum');
         });
     });
