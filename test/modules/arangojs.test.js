require('dotenv').config();

const {
    describe, before, beforeEach, after, afterEach, it,
} = require('mocha');
const { assert, expect } = require('chai');
const { Database } = require('arangojs');
const rc = require('rc');

const ArangoJs = require('../../modules/Database/Arangojs');
const databaseData = require('./test_data/arangodb-data.js');

const defaultConfig = require('../../config/config.json').development;
const pjson = require('../../package.json');

<<<<<<< HEAD
const myUserName = 'root';
const myPassword = 'root';
=======
>>>>>>> 4648264a
const myDatabaseName = 'testDb';

const documentCollectionName = 'ot_vertices';
const edgeCollectionName = 'ot_edges';
const vertexOne = databaseData.vertices[0];
const vertexTwo = databaseData.vertices[1];
const edgeOne = databaseData.edges[0];
const newImportValue = 2520345631;
const oneMoreImportValue = 2520345639;

let systemDb;
let testDb;
let config;

describe('Arangojs module ', async () => {
    before('create and use testDb db', async () => {
        config = rc(pjson.name, defaultConfig);

        systemDb = new Database();
        systemDb.useBasicAuth(config.database.username, config.database.password);

        // Drop test database if exist.
        const listOfDatabases = await systemDb.listDatabases();
        if (listOfDatabases.includes(myDatabaseName)) {
            await systemDb.dropDatabase(myDatabaseName);
        }

        await systemDb.createDatabase(
            myDatabaseName,
            [{
                username: config.database.username,
                passwd: config.database.password,
                active: true,
            }],
        );
        testDb = new ArangoJs(
            config.database.username,
            config.database.password,
            myDatabaseName,
            config.database.host,
            config.database.port,
        );
    });

    afterEach('drop ot_vertices and ot_edges collections', async () => {
        try {
            await testDb.dropCollection(documentCollectionName);
        } catch (error) {
            // this means there was no collection to drop, all good, move on
        }

        try {
            await testDb.dropCollection(edgeCollectionName);
        } catch (error) {
            // this means there was no collection to drop, all good, move on
        }
    });

    it('.identify() should return correct name', () => {
        assert(testDb.identify(), 'ArangoJS');
    });

    it('should see at least one system and one custom database', async () => {
        expect(testDb.db.name).to.be.equal('testDb');
        expect(systemDb).to.be.an.instanceof(Database);
        const listOfDatabases = await systemDb.listDatabases();
        assert.isTrue(listOfDatabases.includes('_system'));
        assert.isTrue(listOfDatabases.includes('testDb'));
    });

    it('.runQuery() should give back result', async () => {
        const now = Date.now();
        await testDb.runQuery('RETURN @value', { value: now }).then((response) => {
            assert.approximately(response[0], now, 1000, 'Resulted time is approx same as current');
        });
    });

    it('.runQuery() on invalid instance should not give back result', async () => {
        const now = Date.now();
        try {
            await testDb.runQuery('RETURN @value', { value: now });
        } catch (error) {
            assert.isTrue(error.toString().indexOf('Not connected to graph database') >= 0);
        }
    });

    it('.createCollection() should create Document Collection', async () => {
        // first time creating Document Collection
        await testDb.createCollection(documentCollectionName).then((response) => {
            assert.equal(response, 'Collection created');
        });

        // this will cover 409 path
        await testDb.createCollection(documentCollectionName).then((response) => {
            assert.equal(response, 'Double insert');
        });

        const myCollection = testDb.db.collection(documentCollectionName);
        const data = await myCollection.get();
        assert.equal(data.code, 200);
        assert.isFalse(data.isSystem);
        assert.equal(data.name, documentCollectionName);
        const info = await testDb.db.listCollections();
        assert.equal(info.length, 1);
    });

    it('.createEdgeCollection() should create Edge Collection', async () => {
        // first time creating Edge Collection
        await testDb.createEdgeCollection(edgeCollectionName).then((response) => {
            assert.equal(response, 'Edge collection created');
        });

        // this will cover 409 path
        await testDb.createEdgeCollection(edgeCollectionName).then((response) => {
            assert.equal(response, 'Double insert');
        });

        const myCollection = testDb.db.collection(edgeCollectionName);
        const data = await myCollection.get();
        assert.equal(data.code, 200);
        assert.isFalse(data.isSystem);
        assert.equal(data.name, edgeCollectionName);
        const info = await testDb.db.listCollections();
        assert.equal(info.length, 1);
    });

    it('.createEdgeCollection() with system collection name should be illegal', async () => {
        try {
            await testDb.createCollection('_statistics');
        } catch (e) {
            assert.isTrue(e.toString().indexOf('ArangoError: illegal name') >= 0);
        }
    });

    it('.createEdgeCollection() with null as collection name', async () => {
        try {
            await testDb.createEdgeCollection(null);
        } catch (error) {
            assert.isTrue(error.toString().indexOf('ArangoError: illegal name') >= 0);
        }
    });

    it('.addVertex() should save vertex in Document Collection ot_vertices', async () => {
        // precondition
        await testDb.createCollection(documentCollectionName);

        const response = await testDb.addVertex(vertexOne);
        assert.containsAllKeys(response, ['_key']);

        // now lets check that we\'ve really saved vertex data
        const myCollection = testDb.db.collection(documentCollectionName);
        // eslint-disable-next-line no-underscore-dangle
        const retrievedVertex = await myCollection.document(vertexOne._key);
        assert.deepEqual(retrievedVertex.data, vertexOne.data);
        assert.deepEqual(retrievedVertex.vertex_type, vertexOne.vertex_type);
        assert.deepEqual(retrievedVertex.identifiers, vertexOne.identifiers);
        assert.deepEqual(retrievedVertex.data_provider, vertexOne.data_provider);
        assert.deepEqual(retrievedVertex.imports, vertexOne.imports);
        // eslint-disable-next-line no-underscore-dangle
        assert.equal(retrievedVertex.vertex_key, vertexOne.vertex_key);
        // eslint-disable-next-line no-underscore-dangle
        assert.equal(retrievedVertex._key, vertexOne._key);
    });

    it('trying to add same vertex again should give result with the same vertex', async () => {
        // precondition
        await testDb.createCollection(documentCollectionName);
        await testDb.addVertex(vertexOne);

        const response = await testDb.addVertex(vertexOne);
        assert.equal(response._key, vertexOne._key);
    });

    it('trying to add null document', async () => {
        // precondition
        await testDb.createCollection(documentCollectionName);

        try {
            await testDb.addVertex(null);
        } catch (error) {
            assert.isTrue(error.toString().indexOf('ArangoError: invalid document type') >= 0);
        }
    });

    it('.addEdge() should save edge in Edge Document Collection', async () => {
        // precondition
        await testDb.createEdgeCollection(edgeCollectionName);

        const response = await testDb.addEdge(edgeOne);
        assert.containsAllKeys(response, ['_key']);

        // now lets check that we\'ve saved edge correctly
        const myCollection = testDb.db.edgeCollection(edgeCollectionName);
        // eslint-disable-next-line no-underscore-dangle
        let retrievedEdge = await myCollection.edge(edgeOne._key);
        retrievedEdge = ArangoJs._normalize(retrievedEdge);
        // eslint-disable-next-line no-underscore-dangle
        assert.deepEqual(retrievedEdge._key, edgeOne._key);
        assert.deepEqual(retrievedEdge.edge_type, edgeOne.edge_type);
        assert.deepEqual(retrievedEdge.data_provider, edgeOne.data_provider);
        assert.deepEqual(retrievedEdge.imports, edgeOne.imports);
        // eslint-disable-next-line no-underscore-dangle
        assert.deepEqual(retrievedEdge._to, edgeOne._to);
        // eslint-disable-next-line no-underscore-dangle
        assert.deepEqual(retrievedEdge._from, edgeOne._from);
    });

    it.skip('updateImports() should add/append data', async () => {
        // precondition
        await testDb.createEdgeCollection(edgeCollectionName);
        await testDb.addEdge(edgeOne);

        // this will implicitly call testDb.updateDocument()
        await testDb.updateImports(
            edgeCollectionName,
            // eslint-disable-next-line no-underscore-dangle
            edgeOne._key, newImportValue,
        ).then((response) => {
            assert.containsAllKeys(response, ['_key']);
        });

        // check value of imports
        await testDb.getDocument(edgeCollectionName, edgeOne._key).then((response) => {
            assert.include(response.imports, newImportValue);
        });

        // this will implicitly call testDb.updateDocument()
        await testDb.updateImports(
            edgeCollectionName,
            // eslint-disable-next-line no-underscore-dangle
            edgeOne._key, newImportValue + 1,
        ).then((response) => {
            assert.containsAllKeys(response, ['_key']);
        });

        // check value of imports
        await testDb.getDocument(edgeCollectionName, edgeOne._key).then((response) => {
            assert.include(response.imports, newImportValue + 1);
        });
    });

    it('getDocument() by vertexKey should give back vertex itself', async () => {
        // precondition
        await testDb.createCollection(documentCollectionName);
        await testDb.addVertex(vertexOne);

        await testDb.getDocument(documentCollectionName, vertexOne._key)
            .then((response) => {
                assert.deepEqual(response._key, vertexOne._key);
                assert.deepEqual(response.data, vertexOne.data);
            });
    });

    it('attempt to getDocument by edgeKey on non existing collection should fail', async () => {
        try {
            await testDb.getDocument(edgeCollectionName, edgeOne._key);
        } catch (error) {
            expect(error.toString()).to.be.oneOf([
                'ArangoError: collection or view not found: ot_edges',
                'ArangoError: collection not found: ot_edges',
            ]);
        }
    });

    it('getDocument() by edgeKey should give back edge itself', async () => {
        // precondition
        await testDb.createEdgeCollection(edgeCollectionName);
        await testDb.addEdge(edgeOne);

        await testDb.getDocument(edgeCollectionName, edgeOne._key).then((response) => {
            // eslint-disable-next-line no-underscore-dangle
            assert.equal(response._from, edgeOne._from);
            // eslint-disable-next-line no-underscore-dangle
            assert.equal(response._to, edgeOne._to);
            // eslint-disable-next-line no-underscore-dangle
            assert.equal(response._key, edgeOne._key);
        });
    });

    it('getDocument() by vertexKey should give back vertex itself', async () => {
        // precondition
        await testDb.createCollection(documentCollectionName);
        await testDb.addVertex(vertexOne);

        await testDb.getDocument(documentCollectionName, vertexOne._key).then((response) => {
            assert.deepEqual(response._key, vertexOne._key);
            assert.deepEqual(response.data, vertexOne.data);
        });
    });

    it('getDocument() by edgeKey should give back edge itself', async () => {
        // precondition
        await testDb.createEdgeCollection(edgeCollectionName);
        await testDb.addEdge(edgeOne);

        await testDb.getDocument(edgeCollectionName, edgeOne._key).then((response) => {
            // eslint-disable-next-line no-underscore-dangle
            assert.equal(response._from, edgeOne._from);
            // eslint-disable-next-line no-underscore-dangle
            assert.equal(response._to, edgeOne._to);
            // eslint-disable-next-line no-underscore-dangle
            assert.equal(response._key, edgeOne._key);
        });
    });

    it.skip('updateImports() should add/append data', async () => {
        // precondition
        await testDb.createEdgeCollection(edgeCollectionName);
        await testDb.addEdge(edgeOne);

        // this will implicitly call testDb.updateDocument()
        await testDb.updateImports(
            edgeCollectionName,
            // eslint-disable-next-line no-underscore-dangle
            edgeOne._key, newImportValue,
        ).then((response) => {
            assert.containsAllKeys(response, ['_key']);
        });

        // check value of imports
        await testDb.getDocument(edgeCollectionName, edgeOne._key).then((response) => {
            assert.include(response.imports, newImportValue);
        });
    });

    it('updateDocument() should also add/append data', async () => {
        // precondition
        await testDb.createEdgeCollection(edgeCollectionName);
        await testDb.addEdge(edgeOne);
        const updatetedEdgeOne = {
            _key: '0x8c18e27785af981e407072ee850c3fd31cab225cd087647c7d7992df524c663a',
            _from: 'ot_vertices/0xd5993149b27751620ba70be97eb48a3b6222fc7129348d36b804c41985622d3e',
            _to: 'ot_vertices/0xb0b07c594db5f7321d81b60b83f8bd52a09ec3d23d95a70318c40347ee4a8b26',
            edgeType: 'dataRelation',
            relationType: 'HAS_DATA',
            datasets: [
                '0xe6386173e8f4e59038db10677d7b066e8a924703ddc13426ea5f22e05600aea9',
                '0xe6386173e8f4e59038db10677d7b066e8a924703ddc13426ea5f22e05600ae10',
            ],
        };

        await testDb.updateDocument(
            edgeCollectionName,
            // eslint-disable-next-line no-underscore-dangle
            updatetedEdgeOne,
        );

        // check value of new imports
        await testDb.getDocument(edgeCollectionName, edgeOne._key).then((response) => {
            assert.isTrue(response.datasets.length === 2);
        });
    });

    it.skip('findVerticesByImportId() ', async () => {
        // precondition
        await testDb.createCollection(documentCollectionName);
        await testDb.addVertex(vertexOne);

        await testDb.findVerticesByImportId(vertexOne.imports[0]).then((response) => {
            assert.deepEqual(response[0].data, vertexOne.data);
            assert.deepEqual(response[0].vertex_type, vertexOne.vertex_type);
            assert.deepEqual(response[0].identifiers, vertexOne.identifiers);
            assert.deepEqual(response[0].vertex_key, vertexOne.vertex_key);
            assert.deepEqual(response[0].imports, vertexOne.imports);
            assert.deepEqual(response[0].data_provider, vertexOne.data_provider);
        });
    });

    it.skip('findVerticesByImportId() with valid string importId value ', async () => {
        // precondition
        await testDb.createCollection(documentCollectionName);
        await testDb.addVertex(vertexOne);

        await testDb.findVerticesByImportId(vertexOne.imports[0]).then((response) => {
            assert.deepEqual(response[0].data, vertexOne.data);
            assert.deepEqual(response[0].vertex_type, vertexOne.vertex_type);
            assert.deepEqual(response[0].identifiers, vertexOne.identifiers);
            assert.deepEqual(response[0].vertex_key, vertexOne.vertex_key);
            assert.deepEqual(response[0].imports, vertexOne.imports);
            assert.deepEqual(response[0].data_provider, vertexOne.data_provider);
        });
    });

    it.skip('findEdgesByImportId() with valid string importId value', async () => {
        // precondition
        await testDb.createEdgeCollection(edgeCollectionName);
        await testDb.addEdge(edgeOne);

        await testDb.findEdgesByImportId(edgeOne.imports[0]).then((response) => {
            assert.deepEqual(response[0]._key, edgeOne._key);
            assert.deepEqual(response[0].edge_type, edgeOne.edge_type);
            assert.deepEqual(response[0].data_provider, edgeOne.data_provider);
            assert.deepEqual(response[0].imports, edgeOne.imports);
            assert.deepEqual(response[0]._from, edgeOne._from);
            assert.deepEqual(response[0]._to, edgeOne._to);
            assert.deepEqual(response[0].sender_id, edgeOne.sender_id);
        });
    });

    it.skip('.findVertices() with empty query should fail', async () => {
        try {
            await testDb.findVertices();
        } catch (error) {
            // Utilities.isEmptyObject() will complain
            assert.isTrue(error.toString().indexOf('Cannot convert undefined or null to object') >= 0);
        }
    });

    it.skip('.findVertices() on top of empty collection should find nothing', async () => {
        // precondition
        await testDb.createCollection(documentCollectionName);

        const queryObject = {
            uid: '123',
            vertex_type: 'BATCH',
        };
        await testDb.findVertices(queryObject).then((response) => {
            assert.isEmpty(response);
            assert.isTrue(typeof (response) === 'object');
        });
    });

    it.skip('.findTraversalPath() with non valid startVertex should fail', async () => {
        // precondition
        await testDb.createCollection(documentCollectionName);
        await testDb.addVertex(vertexOne);

        const myStartVertex = {
            _id: undefined,
        };
        try {
            const response = await testDb.findTraversalPath(myStartVertex);
            assert.isEmpty(response);
            assert.isTrue(typeof (response) === 'object');
        } catch (error) {
            console.log(error);
        }
    });

    it.skip('.findTraversalPath() with non existing startVertex should fail', async () => {
        // precondition
        await testDb.createCollection(documentCollectionName);
        await testDb.addVertex(vertexOne);

        const myStartVertex = {
            _id: 0,
        };

        try {
            const response = await testDb.findTraversalPath(myStartVertex, 1);
        } catch (error) {
            assert.equal(error.code, 404);
        }
    });

    it.skip('findEvent', async () => {
        // precondition
        await testDb.createCollection(documentCollectionName);
        await testDb.addVertex(vertexOne);

        const response = await testDb.findEvent('senderID', ['a'], '1000', 'bizTest');
        assert.deepEqual(response[0].data, vertexOne.data);
        assert.deepEqual(response[0].vertex_type, vertexOne.vertex_type);
        assert.deepEqual(response[0].identifiers, vertexOne.identifiers);
        assert.deepEqual(response[0].vertex_key, vertexOne.vertex_key);
        assert.deepEqual(response[0].imports, vertexOne.imports);
        assert.deepEqual(response[0].data_provider, vertexOne.data_provider);
        assert.deepEqual(response[0].sender_id, vertexOne.sender_id);
        assert.deepEqual(response[0].partner_id, vertexOne.partner_id);
    });

    it.skip('should add version to identified vertex', async () => {
        // precondition
        await testDb.createCollection(documentCollectionName);

        const dummyVertex = {
            _key: 'dummyKey',
            identifiers: {
                id: 'dummyId',
                uid: 'dummyUid',
            },
            sender_id: 'dummySenderId',
        };
        const response = await testDb.addVertex(dummyVertex);
        expect(response).to.include.all.keys('_key');
        expect(dummyVertex).to.have.property('version', 1);
    });

    it.skip('should increase version to already versioned vertex', async () => {
        // precondition
        await testDb.createCollection(documentCollectionName);

        const dummyVertex = {
            _key: 'dummyKey2',
            identifiers: {
                id: 'dummyId2',
                uid: 'dummyUid2',
            },
            sender_id: 'dummySenderId2',
        };
        let response = await testDb.addVertex(dummyVertex);
        expect(response).to.include.all.keys('_key');
        expect(dummyVertex).to.have.property('version', 1);

        // Change key
        dummyVertex._key = 'dummyChangedKey';

        response = await testDb.addVertex(dummyVertex);
        expect(response).to.include.all.keys('_key');
        expect(dummyVertex).to.have.property('version', 2);
    });

    it.skip('should leave version as is to already versioned vertex', async () => {
        // precondition
        await testDb.createCollection(documentCollectionName);

        const dummyVertex = {
            _key: 'dummyKey3',
            identifiers: {
                id: 'dummyId3',
                uid: 'dummyUid3',
            },
            sender_id: 'dummySenderId3',
        };
        let response = await testDb.addVertex(dummyVertex);
        expect(response).to.include.all.keys('_key');
        expect(dummyVertex).to.have.property('version', 1);

        response = await testDb.addVertex(dummyVertex);
        expect(response).to.include.all.keys('_key');
        expect(dummyVertex).to.have.property('version', 1);
    });

    it.skip('should ignore version for vertices without sender ID and UID', async () => {
        // precondition
        await testDb.createCollection(documentCollectionName);

        let dummyVertex = {
            _key: 'dummyKey4',
            identifiers: {
                id: 'dummyId4',
            },
            sender_id: 'dummySenderId4',
        };
        let response = await testDb.addVertex(dummyVertex);
        expect(response).to.include.all.keys('_key');
        expect(dummyVertex).to.not.have.property('version');

        dummyVertex = {
            _key: 'dummyKey5',
            identifiers: {
                id: 'dummyId5',
                uid: 'dummyUid5',
            },
        };
        response = await testDb.addVertex(dummyVertex);
        expect(response).to.include.all.keys('_key');
        expect(dummyVertex).to.not.have.property('version');

        dummyVertex = {
            _key: 'dummyKey6',
            identifiers: {
                id: 'dummyId6',
            },
        };
        response = await testDb.addVertex(dummyVertex);
        expect(response).to.include.all.keys('_key');
        expect(dummyVertex).to.not.have.property('version');
    });

    it.skip('should find imports', async () => {
        // precondition
        await testDb.createCollection(documentCollectionName);

        const dummyVertex1 = {
            _key: 'dummyKey1',
            identifiers: {
                id: 'dummyId1',
            },
            data: {
                some_key: 'scalar',
            },
            imports: [1, 2, 3, 4],
            sender_id: 'dummySenderId',
        };
        const dummyVertex2 = {
            _key: 'dummyKey2',
            data: {
                some_key: ['some value 1', 'some value 2'],
            },
            identifiers: {
                id: 'dummyId2',
            },
            imports: [7, 8],
            sender_id: 'dummySenderId',
        };
        const dummyVertex3 = {
            _key: 'dummyKey3',
            data: {
                some_key: [],
            },
            identifiers: {
                id: 'dummyId3',
            },
            imports: [10, 11],
            sender_id: 'dummySenderId',
        };
        let response = await testDb.addVertex(dummyVertex1);
        expect(response).to.include.all.keys('_key');
        expect(dummyVertex1).to.not.have.property('version');

        response = await testDb.addVertex(dummyVertex2);
        expect(response).to.include.all.keys('_key');
        expect(dummyVertex2).to.not.have.property('version');

        response = await testDb.addVertex(dummyVertex3);
        expect(response).to.include.all.keys('_key');
        expect(dummyVertex3).to.not.have.property('version');

        let dataLocationQuery = [{
            path: 'identifiers.id',
            value: 'dummyId1',
            opcode: 'EQ',
        }];
        response = await testDb.findImportIds(dataLocationQuery);
        assert.deepEqual([1, 2, 3, 4], response);

        dataLocationQuery = [{
            path: 'data.some_key',
            value: 'some value 1',
            opcode: 'IN',
        }];
        response = await testDb.findImportIds(dataLocationQuery);
        assert.deepEqual([7, 8], response);

        dataLocationQuery = [{
            path: 'sender_id',
            value: 'dummySenderId',
            opcode: 'EQ',
        }];
        response = await testDb.findImportIds(dataLocationQuery);
        assert.deepEqual([1, 10, 11, 2, 3, 4, 7, 8], response);
    });

    it.skip('findDocumentWithMaxVersion() should return dummyVertex3', async () => {
        // precondition
        await testDb.createCollection(documentCollectionName);

        const dummyVertex1 = {
            identifiers: {
                uid: 'dummyId1',
            },
            data: {
                some_key: 'scalar',
            },
            imports: [1, 2, 3, 4],
            sender_id: 'dummySenderId',
        };

        const dummyVertex2 = {
            identifiers: {
                uid: 'dummyId1',
            },
            data: {
                some_key: 'scalar2',
            },
            imports: [1, 2, 3, 4],
            sender_id: 'dummySenderId',
        };

        const dummyVertex3 = {
            identifiers: {
                uid: 'dummyId1',
            },
            data: {
                some_key: 'scalar3',
            },
            imports: [1, 2, 3, 4],
            sender_id: 'dummySenderId',
        };


        await testDb.addVertex(dummyVertex1);
        await testDb.addVertex(dummyVertex2);
        // 3rd vertex will get highest/max version
        await testDb.addVertex(dummyVertex3);

        // eslint-disable-next-line max-len
        const response = await testDb.findVertexWithMaxVersion(dummyVertex1.sender_id, dummyVertex1.identifiers.uid);
        assert.equal(response.data.some_key, dummyVertex3.data.some_key, 'findDocumentWithMaxVersion() should return dummyVertex3');
        assert.equal(response.version, '3', 'version number should be 3');
    });

    after('drop testDb db', async () => {
        systemDb = new Database();
        systemDb.useBasicAuth(config.database.username, config.database.password);
        await systemDb.dropDatabase(myDatabaseName);
    });
});<|MERGE_RESOLUTION|>--- conflicted
+++ resolved
@@ -13,11 +13,6 @@
 const defaultConfig = require('../../config/config.json').development;
 const pjson = require('../../package.json');
 
-<<<<<<< HEAD
-const myUserName = 'root';
-const myPassword = 'root';
-=======
->>>>>>> 4648264a
 const myDatabaseName = 'testDb';
 
 const documentCollectionName = 'ot_vertices';
