--- conflicted
+++ resolved
@@ -45,12 +45,12 @@
         assert(testDb.identify(), 'ArangoJS');
     });
 
-    it('should see one system and one custom database', async () => {
+    it('should see at least one system and one custom database', async () => {
         expect(testDb.db.name).to.be.equal('testDb');
         expect(systemDb).to.be.an.instanceof(Database);
         const listOfDatabases = await testDb.db.listDatabases();
-        assert.equal(listOfDatabases[0], '_system');
-        assert.equal(listOfDatabases[1], 'testDb');
+        assert.isTrue(listOfDatabases.includes('_system'));
+        assert.isTrue(listOfDatabases.includes('testDb'));
     });
 
     it('.runQuery() should give back result', async () => {
@@ -181,16 +181,9 @@
         assert.deepEqual(retrievedEdge._from, edgeOne._from);
     });
 
-<<<<<<< HEAD
     it('updateImports() should add/append data', async () => {
         // this will implicitly call testDb.updateDocument()
         await testDb.updateImports(
-=======
-    it('updateDocumentImports() should add/append data', async () => {
-        // this will not implicitly call the testDb.updateDocument() since
-        // import number was already stored.
-        await testDb.updateDocumentImports(
->>>>>>> b082da5e
             edgeCollectionName,
             // eslint-disable-next-line no-underscore-dangle
             edgeOne._key, newImportValue,
@@ -204,7 +197,7 @@
         });
 
         // this will implicitly call testDb.updateDocument()
-        await testDb.updateDocumentImports(
+        await testDb.updateImports(
             edgeCollectionName,
             // eslint-disable-next-line no-underscore-dangle
             edgeOne._key, newImportValue + 1,
