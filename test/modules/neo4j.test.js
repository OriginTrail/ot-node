--- conflicted
+++ resolved
@@ -2,7 +2,6 @@
     describe, before, after, it, afterEach,
 } = require('mocha');
 const { assert, expect } = require('chai');
-const stringify = require('json-stable-stringify');
 
 const Neo4j = require('../../modules/Database/Neo4j.js');
 const databaseData = require('./test_data/database-data.js');
@@ -53,9 +52,11 @@
     });
 
     it('pass regular for vertex', async () => {
-        await testDb.addDocument('ot_vertices', vertexOne);
-        const result = await testDb.findVertices({ _key: vertexOne._key });
-        assert.equal(stringify(vertexOne), stringify(result[0]));
+        await testDb.addDocument('ot_vertices', vertexOne).then(() => {
+            testDb.findVertices({ _key: vertexOne._key }).then((result) => {
+                assert.deepEqual(vertexOne, result[0]);
+            });
+        });
     });
 
     it('.findVertices() with non existing vertex should find nothing', async () => {
@@ -69,8 +70,7 @@
     });
 
     it('.findTraversalPath() with regular vertices', async () => {
-        //vertexOne alredy added in previous test
-        //await testDb.addDocument('ot_vertices', vertexOne);
+        await testDb.addDocument('ot_vertices', vertexOne);
         await testDb.addDocument('ot_vertices', vertexTwo);
         await testDb.addDocument('ot_edges', edgeOne);
 
@@ -96,14 +96,9 @@
         await testDb.addDocument('ot_edges', edges[1]);
         await testDb.addDocument('ot_edges', edges[2]);
 
-<<<<<<< HEAD
         const path = await testDb.findTraversalPath({ _key: '100' }, 2);
         console.log(path);
         assert.equal(path.length, 3);
-=======
-        const path = await testDb.findTraversalPath({ _key: '100' }, 1);
-        assert.equal(path.length, 2);
->>>>>>> e83f1caf
     });
 
     it('.findTraversalPath() with max length', async () => {
@@ -114,14 +109,9 @@
     it('.findTraversalPath() with interconnected vertices', async () => {
         await testDb.addDocument('ot_edges', edges[3]);
 
-<<<<<<< HEAD
         const path = await testDb.findTraversalPath({ _key: '100' }, 1000);
 
         console.log(JSON.stringify(path));
-=======
-        const path = await testDb.findTraversalPath({ _key: '100' }, 10);
-        assert.equal(path.length, 4);
->>>>>>> e83f1caf
     });
 
 /*    it('update document imports', async () => {
