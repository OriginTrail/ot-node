/* eslint-disable max-len */
require('dotenv').config();
const {
    describe, beforeEach, afterEach, it,
} = require('mocha');
const { assert, expect } = require('chai');
const path = require('path');
const { Database } = require('arangojs');
const GraphStorage = require('../../modules/Database/GraphStorage');
const GS1Importer = require('../../modules/GS1Importer');
const GS1Utilities = require('../../modules/GS1Utilities');
const WOTImporter = require('../../modules/WOTImporter');
const Importer = require('../../modules/importer');
const Utilities = require('../../modules/Utilities');
const awilix = require('awilix');

function buildSelectedDatabaseParam(databaseName) {
    return {
        username: process.env.DB_USERNAME,
        password: process.env.DB_PASSWORD,
        database: databaseName,
        host: process.env.DB_HOST,
        port: process.env.DB_PORT,
        database_system: 'arango_db',
    };
}

describe('GS1 Importer tests', () => {
    const databaseName = 'gs1-test';
    let graphStorage;
    let systemDb;
    let gs1;
    let importer;

    const inputXmlFiles = [
        { args: [path.join(__dirname, '../../importers/xml_examples/Transformation.xml')] },
        { args: [path.join(__dirname, '../../importers/xml_examples/GraphExample_1.xml')] },
        { args: [path.join(__dirname, '../../importers/xml_examples/GraphExample_2.xml')] },
        { args: [path.join(__dirname, '../../importers/xml_examples/GraphExample_3.xml')] },
        { args: [path.join(__dirname, '../../importers/xml_examples/GraphExample_4.xml')] },
        { args: [path.join(__dirname, '../../importers/xml_examples/Basic/01_Green_to_pink_shipment.xml')] },
        { args: [path.join(__dirname, '../../importers/xml_examples/Basic/02_Green_to_pink_shipment.xml')] },
        // { args: [path.join(__dirname, '../../importers/xml_examples/Retail_with_aggregation/01_Green_packing.xml')] },
        { args: [path.join(__dirname, '../../importers/xml_examples/Retail_with_aggregation/02_Green_to_pink_shipment.xml')] },
        { args: [path.join(__dirname, '../../importers/xml_examples/Retail_with_aggregation/03_Green_to_pink_receipt.xml')] },
        { args: [path.join(__dirname, '../../importers/xml_examples/Retail_with_aggregation/04_Pink_to_orange_shipment.xml')] },
        { args: [path.join(__dirname, '../../importers/xml_examples/Retail_with_aggregation/05_Pink_to_orange_receipt.xml')] },
        // { args: [path.join(__dirname, '../../importers/xml_examples/Retail_with_aggregation/06_Orange_unpacking.xml')] },
        // { args: [path.join(__dirname, '../../importers/xml_examples/Retail_with_aggregation/07_Orange_unpacking_all.xml')] },
        { args: [path.join(__dirname, '../../importers/xml_examples/Retail/01_Green_to_pink_shipment.xml')] },
        { args: [path.join(__dirname, '../../importers/xml_examples/Retail/02_Green_to_Pink_receipt.xml')] },
        { args: [path.join(__dirname, '../../importers/xml_examples/Retail/03_Pink_to_Orange_shipment_part1.xml')] },
        { args: [path.join(__dirname, '../../importers/xml_examples/Retail/04_Pink_to_Orange_receipt_part1.xml')] },
        { args: [path.join(__dirname, '../../importers/xml_examples/Retail/05_Pink_to_Orange_shipment_part2.xml')] },
        { args: [path.join(__dirname, '../../importers/xml_examples/Retail/06_Pink_to_Orange_receipt_part2.xml')] },
        { args: [path.join(__dirname, '../../importers/xml_examples/Retail_with_Zk/01_Green_to_pink_shipment.xml')] },
        { args: [path.join(__dirname, '../../importers/xml_examples/Retail_with_Zk/02_Green_to_Pink_receipt.xml')] },
        { args: [path.join(__dirname, '../../importers/xml_examples/Retail_with_Zk/03_Pink_ZKN_Transform.xml')] },
        { args: [path.join(__dirname, '../../importers/xml_examples/Retail_with_Zk/04_Pink_to_Orange_shipment_part1.xml')] },
        { args: [path.join(__dirname, '../../importers/xml_examples/Retail_with_Zk/05_Pink_to_Orange_receipt_part1.xml')] },
        { args: [path.join(__dirname, '../../importers/xml_examples/Retail_with_Zk/06_Pink_to_Orange_shipment_part2.xml')] },
        { args: [path.join(__dirname, '../../importers/xml_examples/Retail_with_Zk/07_Pink_to_Orange_receipt_part2.xml')] },
    ];

    beforeEach('Setup DB', async () => {
        systemDb = new Database();
        systemDb.useBasicAuth(process.env.DB_USERNAME, process.env.DB_PASSWORD);

        // Drop test database if exist.
        const listOfDatabases = await systemDb.listDatabases();
        if (listOfDatabases.includes(databaseName)) {
            await systemDb.dropDatabase(databaseName);
        }

        await systemDb.createDatabase(
            databaseName,
            [{ username: process.env.DB_USERNAME, passwd: process.env.DB_PASSWORD, active: true }],
        );

        // Create the container and set the injectionMode to PROXY (which is also the default).
        const container = awilix.createContainer({
            injectionMode: awilix.InjectionMode.PROXY,
        });

        const logger = Utilities.getLogger();
        graphStorage = new GraphStorage(buildSelectedDatabaseParam(databaseName), logger);
        container.register({
            logger: awilix.asValue(Utilities.getLogger()),
            gs1Importer: awilix.asClass(GS1Importer),
            gs1Utilities: awilix.asClass(GS1Utilities),
            graphStorage: awilix.asValue(graphStorage),
            importer: awilix.asClass(Importer),
            wotImporter: awilix.asClass(WOTImporter),
        });
        await graphStorage.connect();
        gs1 = container.resolve('gs1Importer');
        importer = container.resolve('importer');
    });

    describe('Parse and import XML file for n times', () => {
        const repetition = 10;
        inputXmlFiles.forEach((test) => {
            for (const i in Array.from({ length: repetition })) {
                it(
                    `should correctly parse and import ${path.basename(test.args[0])} file ${i}th time`,
                    // eslint-disable-next-line no-loop-func
                    async () => gs1.parseGS1(test.args[0]),
                );
            }
        });
    });

    describe('_keys should not be changing on re-imports', async () => {
        async function getAllVerticesKeys() {
            const verticesKeys = [];
            let myKey;

            const sender_id = 'urn:ot:object:actor:id:Company_2';
            const Company_2_timestamp = await graphStorage.findVertexWithMaxVersion(sender_id, 'urn:ot:object:actor:id:Company_2:2015-04-17T00:00:00.000-04:00Z-04:00');
            const Building_1 = await graphStorage.findVertexWithMaxVersion(sender_id, 'urn:epc:id:sgln:Building_1');
            const Batch_1 = await graphStorage.findVertexWithMaxVersion(sender_id, 'urn:epc:id:sgtin:Batch_1');
            const Product_1 = await graphStorage.findVertexWithMaxVersion(sender_id, 'urn:ot:object:product:id:Product_1');
            const Company_1 = await graphStorage.findVertexWithMaxVersion(sender_id, 'urn:ot:object:actor:id:Company_1');
            const Company_2 = await graphStorage.findVertexWithMaxVersion(sender_id, 'urn:ot:object:actor:id:Company_2');
            const Building_2 = await graphStorage.findVertexWithMaxVersion(sender_id, 'urn:epc:id:sgln:Building_2');

            const nodes = [Company_2, Company_2_timestamp, Building_1, Batch_1,
                Product_1, Company_1, Building_2];

            nodes.forEach((node) => {
                myKey = node._key;
                verticesKeys.push(myKey);
            });

            verticesKeys.push('Ownership');
            verticesKeys.push('Location');
            verticesKeys.push('Product');
            verticesKeys.push('Actor');
            verticesKeys.push('Observation');
            verticesKeys.push('Transport');
            verticesKeys.push('Transformation');

            return verticesKeys;
        }

        it('check keys immutability on GraphExample_3.xml', async () => {
            const myGraphExample3 = path.join(__dirname, '../../importers/xml_examples/GraphExample_3.xml');

            await gs1.parseGS1(myGraphExample3);
            const firstImportVerticesCount = await graphStorage.getDocumentsCount('ot_vertices');
            assert.equal(firstImportVerticesCount, 14, 'There should be 14 vertices');

            const firstImportVerticesKeys = await getAllVerticesKeys();
            assert.equal(firstImportVerticesKeys.length, firstImportVerticesCount);

            // re-import into same db instance
            await gs1.parseGS1(myGraphExample3);
            const secondImportVerticesCount = await graphStorage.getDocumentsCount('ot_vertices');
            assert.equal(secondImportVerticesCount, 14, 'There should be 14 vertices');

            const secondImportVerticesKeys = await getAllVerticesKeys();
            assert.equal(secondImportVerticesKeys.length, 14, 'There should be 14 vertices as well');
            assert.equal(secondImportVerticesKeys.length, secondImportVerticesCount);

            // make sure _keys stay identical
            assert.deepEqual(firstImportVerticesKeys, secondImportVerticesKeys, 'Keys should stay same after reimport');
        });
    });

    describe('Total # of docs/edges after re-import of same file should remain constant', async () => {
        it('check total graph nodes count in scenario of GraphExample_3.xml', async () => {
            const myGraphExample3 = path.join(__dirname, '../../importers/xml_examples/GraphExample_3.xml');

            await gs1.parseGS1(myGraphExample3);
            const verticesCount1 = await graphStorage.getDocumentsCount('ot_vertices');
            assert.isNumber(verticesCount1);
            assert.isTrue(verticesCount1 >= 0, 'we expect positive number of vertices');
            const edgesCount1 = await graphStorage.getDocumentsCount('ot_edges');
            assert.isNumber(edgesCount1);
            assert.isTrue(edgesCount1 >= 0, 'we expect positive number of edges');

            await gs1.parseGS1(myGraphExample3);
            const verticesCount2 = await graphStorage.getDocumentsCount('ot_vertices');
            assert.isTrue(verticesCount2 >= 0, 'we expect positive number of vertices');
            assert.isNumber(verticesCount2);
            const edgesCount2 = await graphStorage.getDocumentsCount('ot_edges');
            assert.isNumber(edgesCount1);
            assert.isTrue(edgesCount2 >= 0, 'we expect positive number of edges');


            assert.equal(verticesCount1, verticesCount2, '# of docs should remain constant after re-import');
            assert.equal(edgesCount1, edgesCount2, '# of edges should remain constant after re-import');
        });
    });

    describe('Graph validation', async () => {
        function checkImportResults(import1Result, import2Result) {
            expect(import1Result.root_hash).to.be
                .equal(import2Result.root_hash);
            expect(import1Result.total_documents).to.be
                .equal(import2Result.total_documents);
            expect(import1Result.vertices.length).to.be
                .equal(import2Result.vertices.length);

            expect(import1Result.edges.length).to.be
                .equal(import2Result.edges.length);

            import1Result.vertices.forEach((vertex) => {
                let vertex2;
                if (vertex.identifiers) {
                    // private data is changing the _key
                    vertex2 = import2Result.vertices.find((element) => {
                        if (element.identifiers &&
                            vertex.identifiers.id === element.identifiers.id) {
                            return element;
                        }
                        return null;
                    });
                } else {
                    // find by _key
                    vertex2 = import2Result.vertices.find(element => vertex._key === element._key);
                }

                expect(vertex2).not.to.be.equal(undefined);

                if (vertex.identifiers) {
                    expect(vertex.identifiers).to.deep.equal(vertex2.identifiers);
                }
                if (vertex.data) {
                    delete vertex.data.private;
                    delete vertex2.data.private;
                    if (vertex.data.quantities) {
                        delete vertex.data.quantities.e;
                        delete vertex.data.quantities.a;
                        delete vertex.data.quantities.importId;
                        delete vertex.data.quantities.zp;
                        delete vertex2.data.quantities.e;
                        delete vertex2.data.quantities.a;
                        delete vertex2.data.quantities.importId;
                        delete vertex2.data.quantities.zp;
                        if (vertex.data.quantities.inputs) {
                            vertex.data.quantities.inputs.forEach((input) => {
                                if (input.public) {
                                    delete input.private.r;
                                    delete input.public.enc;
                                }
                            });
                            vertex2.data.quantities.inputs.forEach((input) => {
                                if (input.public) {
                                    delete input.private.r;
                                    delete input.public.enc;
                                }
                            });
                        }
                        if (vertex.data.quantities.outputs) {
                            vertex.data.quantities.outputs.forEach((output) => {
                                if (output.public) {
                                    delete output.private.r;
                                    delete output.public.enc;
                                }
                            });
                            vertex2.data.quantities.outputs.forEach((output) => {
                                if (output.public) {
                                    delete output.private.r;
                                    delete output.public.enc;
                                }
                            });
                        }
                        if (vertex.data.quantities.private) {
                            delete vertex.data.quantities.private.r;
                            delete vertex2.data.quantities.private.r;
                        }
                        if (vertex.data.quantities.public) {
                            delete vertex.data.quantities.public.enc;
                            delete vertex2.data.quantities.public.enc;
                        }
                    }
                    expect(vertex.data).to.deep.equal(vertex2.data);
                }
                if (vertex.vertex_type) {
                    expect(vertex.vertex_type).to.deep.equal(vertex2.vertex_type);
                }
            });
        }

        function checkProcessedResults(processedResult1, processedResult2) {
            expect(processedResult1.root_hash).to.be.equal(processedResult2.root_hash);
        }

        inputXmlFiles.forEach((test) => {
            it(
                `should generate the same graph for subsequent ${path.basename(test.args[0])} imports`,
                async () => {
                    const import1Result = await gs1.parseGS1(test.args[0]);
                    const import2Result = await gs1.parseGS1(test.args[0]);
                    checkImportResults(import1Result, import2Result);

                    const processedResult1 = await importer.afterImport(import1Result);
                    const processedResult2 = await importer.afterImport(import2Result);
                    checkProcessedResults(processedResult1, processedResult2);
                },
            );
        });

<<<<<<< HEAD
        it('should correctly import all examples together', async function() {
            this.timeout(30000);
=======
        it('should correctly import all examples together', async function () {
            this.timeout(8000);
>>>>>>> be8c58ec

            const importResults = [];
            const imports = [];

            imports.push(...inputXmlFiles);
            imports.push(...inputXmlFiles);

            for (let i = 0; i < imports.length; i += 1) {
                // eslint-disable-next-line no-await-in-loop
                const result = await gs1.parseGS1(imports[i].args[0]);
                importResults.push(result);
            }

            for (let i = 0; i < inputXmlFiles.length; i += 1) {
                checkImportResults(importResults[i], importResults[i + inputXmlFiles.length]);
            }
        });
    });

    describe('Random vertices content and traversal path check', async () => {
        let specificVertice;

        async function checkTransformationXmlVerticeContent() {
            specificVertice = await graphStorage.findVertexWithMaxVersion('CARENGINES_PROVIDER_ID', 'urn:ot:object:product:id:123AB');
            assert.equal(specificVertice.data.category, 'Engine');
            assert.equal(specificVertice.data.description, 'Airplane Engine for Boing');
            assert.equal(specificVertice.data.object_class_id, 'Product');
            assert.equal(specificVertice.vertex_type, 'PRODUCT');
            assert.equal(specificVertice.sender_id, 'CARENGINES_PROVIDER_ID');
            assert.equal(specificVertice.identifiers.id, 'urn:ot:object:product:id:123AB');
            assert.equal(specificVertice.identifiers.uid, 'urn:ot:object:product:id:123AB');
        }

        async function checkGraphExample1XmlVerticeContent() {
            specificVertice = await graphStorage.findVertexWithMaxVersion('urn:ot:object:actor:id:Company_1', 'urn:epc:id:sgln:Building_2');
            assert.equal(specificVertice.data.category, 'Building _2');
            assert.equal(specificVertice.data.description, 'Description of building _2');
            assert.equal(specificVertice.data.object_class_id, 'Location');
            assert.equal(specificVertice.vertex_type, 'LOCATION');
            assert.equal(specificVertice.sender_id, 'urn:ot:object:actor:id:Company_1');
            assert.equal(specificVertice.identifiers.id, 'urn:epc:id:sgln:Building_2');
            assert.equal(specificVertice.identifiers.uid, 'urn:epc:id:sgln:Building_2');
        }

        async function checkGraphExample1XmlTraversalPath() {
            // getting keys of all 12 nodes that should be in Batch_1 traversal data
            let myKey;
            const sender_id = 'urn:ot:object:actor:id:Company_1';
            const expectedKeys = [];
            const Batch_1 = await graphStorage.findVertexWithMaxVersion(sender_id, 'urn:epc:id:sgtin:Batch_1');
            const Location_Building_1 = await graphStorage.findVertexWithMaxVersion(sender_id, 'urn:epc:id:sgln:Building_1');
            const Location_Building_2 = await graphStorage.findVertexWithMaxVersion(sender_id, 'urn:epc:id:sgln:Building_2');
            const Actor_Company_1 = await graphStorage.findVertexWithMaxVersion(sender_id, 'urn:ot:object:actor:id:Company_1');
            const Actor_Company_2 = await graphStorage.findVertexWithMaxVersion(sender_id, 'urn:ot:object:actor:id:Company_2');
            const Event_Company_1 = await graphStorage.findVertexWithMaxVersion(sender_id, 'urn:ot:object:actor:id:Company_1:2015-04-17T00:00:00.000-04:00Z-04:00');
            const Product_1 = await graphStorage.findVertexWithMaxVersion(sender_id, 'urn:ot:object:product:id:Product_1');
            const nodes = [Product_1, Batch_1, Location_Building_1,
                Location_Building_2, Actor_Company_1, Actor_Company_2, Event_Company_1];

            nodes.forEach((node) => {
                myKey = node._key;
                expectedKeys.push(myKey);
            });
            expectedKeys.push('Transport');
            expectedKeys.push('Ownership');
            expectedKeys.push('Product');
            expectedKeys.push('Actor');
            expectedKeys.push('Location');

            const path = await graphStorage.findTraversalPath(Batch_1, 200);

            // there should be 12 node in traversal for this start vertex
            assert.equal(Object.keys(path.data).length, 12);

            const keysFromTraversal = Object.keys(path.data);
            // make sure that all _keys match
            assert.sameMembers(keysFromTraversal, expectedKeys);
        }

        async function checkGraphExample2XmlVerticeContent() {
            specificVertice = await graphStorage.findVertexWithMaxVersion('SENDER_ID', 'urn:epc:id:sgtin:Batch_2');
            assert.equal(specificVertice.data.expirationdate, '2018-04-03T00:01:54Z');
            assert.equal(specificVertice.data.parent_id, 'urn:ot:object:product:id:Product_1');
            assert.equal(specificVertice.data.productId, 'urn:ot:object:product:id:Product_1');
            assert.equal(specificVertice.data.productiondate, '2018-03-03T00:01:54Z');
            assert.equal(specificVertice.vertex_type, 'BATCH');
            assert.equal(specificVertice.sender_id, 'SENDER_ID');
            assert.equal(specificVertice.identifiers.id, 'urn:epc:id:sgtin:Batch_2');
            assert.equal(specificVertice.identifiers.uid, 'urn:epc:id:sgtin:Batch_2');
        }

        async function checkGraphExample3XmlVerticeContent() {
            specificVertice = await graphStorage.findVertexWithMaxVersion('urn:ot:object:actor:id:Company_2', 'urn:ot:object:actor:id:Company_2');
            assert.equal(specificVertice.data.category, 'Company');
            assert.exists(specificVertice.data.node_id);
            assert.equal(specificVertice.data.object_class_id, 'Actor');
            // assert.equal(specificVertice.data.name, "Company _2");
            assert.equal(specificVertice.vertex_type, 'ACTOR');
            assert.equal(specificVertice.sender_id, 'urn:ot:object:actor:id:Company_2');
            assert.equal(specificVertice.identifiers.id, 'urn:ot:object:actor:id:Company_2');
            assert.equal(specificVertice.identifiers.uid, 'urn:ot:object:actor:id:Company_2');
        }

        async function checkGraphExample4XmlVerticeContent() {
            specificVertice = await graphStorage.findVertexWithMaxVersion('urn:ot:object:actor:id:Hospital1', 'urn:epc:id:sgln:HospitalBuilding1.Room1047');
            assert.equal(specificVertice.data.parent_id, 'urn:epc:id:sgln:HospitalBuilding1');
            assert.equal(specificVertice.vertex_type, 'CHILD_LOCATION');
            assert.equal(specificVertice.sender_id, 'urn:ot:object:actor:id:Hospital1');
            assert.equal(specificVertice.identifiers.id, 'urn:epc:id:sgln:HospitalBuilding1.Room1047');
            assert.equal(specificVertice.identifiers.uid, 'urn:epc:id:sgln:HospitalBuilding1.Room1047');
        }

        async function checkGraphExample4XmlTraversalPath() {
            let myKey;
            const expectedKeys = [];

            const sender_id = 'urn:ot:object:actor:id:Hospital1';
            const Room1048 = await graphStorage.findVertexWithMaxVersion(sender_id, 'urn:epc:id:sgln:HospitalBuilding1.Room1048');
            const HospitalBuilding1 = await graphStorage.findVertexWithMaxVersion(sender_id, 'urn:epc:id:sgln:HospitalBuilding1');
            const Hospital1 = await graphStorage.findVertexWithMaxVersion(sender_id, 'urn:ot:object:actor:id:Hospital1');

            const nodes = [Room1048, HospitalBuilding1, Hospital1];

            nodes.forEach((node) => {
                myKey = node._key;
                expectedKeys.push(myKey);
            });

            expectedKeys.push('Actor');
            expectedKeys.push('Location');

            const path = await graphStorage.findTraversalPath(Room1048, 200);

            // there should be 5 node in traversal for this start vertex
            assert.equal(Object.keys(path.data).length, 5);

            const keysFromTraversal = Object.keys(path.data);
            // make sure that all _keys match
            assert.sameMembers(keysFromTraversal, expectedKeys);
        }

        async function checkSpecificVerticeContent(xml) {
            if (xml === 'Transformation.xml') {
                await checkTransformationXmlVerticeContent();
            } else if (xml === 'GraphExample_1.xml') {
                await checkGraphExample1XmlVerticeContent();
                await checkGraphExample1XmlTraversalPath();
            } else if (xml === 'GraphExample_2.xml') {
                await checkGraphExample2XmlVerticeContent();
            } else if (xml === 'GraphExample_3.xml') {
                await checkGraphExample3XmlVerticeContent();
            } else if (xml === 'GraphExample_4.xml') {
                await checkGraphExample4XmlVerticeContent();
                await checkGraphExample4XmlTraversalPath();
            } else if (xml === '01_Green_packing.xml') {
                // TODO implement some checks
            } else if (xml === '02_Green_to_pink_shipment.xml') {
                // TODO implement some checks
            } else if (xml === '03_Green_to_pink_receipt.xml') {
                // TODO implement some checks
            } else if (xml === '04_Pink_to_orange_shipment.xml') {
                // TODO implement some checks
            } else if (xml === '05_Pink_to_orange_receipt.xml') {
                // TODO implement some checks
            } else if (xml === '06_Orange_unpacking.xml') {
                // TODO implement some checks
            } else if (xml === '07_Orange_unpacking_all.xml') {
                // TODO implement some checks
            } else if (xml === '01_Green_to_pink_shipment.xml') {
                // TODO implement some checks
            } else if (xml === '02_Green_to_Pink_receipt.xml') {
                // TODO implement some checks
            } else if (xml === '03_Pink_to_Orange_shipment_part1.xml') {
                // TODO implement some checks
            } else if (xml === '04_Pink_to_Orange_receipt_part1.xml') {
                // TODO implement some checks
            } else if (xml === '05_Pink_to_Orange_shipment_part2.xml') {
                // TODO implement some checks
            } else if (xml === '06_Pink_to_Orange_receipt_part2.xml') {
                // TODO implement some checks
            } else {
                // throw Error(`Not Implemented for ${xml}.`);
            }
        }

        inputXmlFiles.forEach((test) => {
            it(`content/traversal check for ${path.basename(test.args[0])}`, async () => {
                const importResult = await gs1.parseGS1(test.args[0]);
                await checkSpecificVerticeContent(`${path.basename(test.args[0])}`);
            });
        });
    });

    afterEach('Drop DB', async () => {
        if (systemDb) {
            const listOfDatabases = await systemDb.listDatabases();
            if (listOfDatabases.includes(databaseName)) {
                await systemDb.dropDatabase(databaseName);
            }
        }
    });
});<|MERGE_RESOLUTION|>--- conflicted
+++ resolved
@@ -302,13 +302,8 @@
             );
         });
 
-<<<<<<< HEAD
         it('should correctly import all examples together', async function() {
             this.timeout(30000);
-=======
-        it('should correctly import all examples together', async function () {
-            this.timeout(8000);
->>>>>>> be8c58ec
 
             const importResults = [];
             const imports = [];
