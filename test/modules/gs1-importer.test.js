--- conflicted
+++ resolved
@@ -78,14 +78,10 @@
             graphStorage: awilix.asValue(graphStorage),
             importer: awilix.asClass(Importer),
             wotImporter: awilix.asClass(WOTImporter),
-<<<<<<< HEAD
-            remoteControl: awilix.asClass(RemoteControl),
-=======
             remoteControl: awilix.asValue({
                 importRequestData: () => {
                 },
             }),
->>>>>>> a34c33ca
             network: awilix.asClass(Network),
             networkUtilities: awilix.asClass(NetworkUtilities),
             emitter: awilix.asClass(EventEmitter),
