--- conflicted
+++ resolved
@@ -55,7 +55,7 @@
 fi
 
 if [[ "${AUTO}" -eq 1 ]]; then
-  source .env.default
+  source ".env.default"
   if [[ -z ${PUBLIC_KEY} || -z ${PRIVATE_KEY} ]]; then
     echo "When installer in automatic mode, you need to pass parameters or set PUBLIC_KEY and PRIVATE_KEY variable in your environment"
     usage
@@ -65,7 +65,7 @@
 
 clear
 
-cd /root
+cd /root || exit
 
 echo -n "Updating Ubuntu package repository: "
 
@@ -106,72 +106,7 @@
     echo -e "${GREEN}SUCCESS${NC}"
 fi
 
-<<<<<<< HEAD
-echo -n "Unzipping GraphDB: "
-OUTPUT=$(unzip -o "$GRAPHDB_FILE" >/dev/null 2>&1)
-
-if [[ $? -ne 0 ]]; then
-    echo -e "${RED}FAILED${NC}"
-    echo "There was an error unzipping GraphDB."
-    echo "$OUTPUT"
-    exit 1
-else
-    echo -e "${GREEN}SUCCESS${NC}"
-fi
-
-echo -n "Copying graphdb service file: "
-
-OUTPUT=$(cp $OTNODE_DIR/installer/data/graphdb.service /lib/systemd/system/ >/dev/null 2>&1)
-
-if [[ $? -ne 0 ]]; then
-    echo -e "${RED}FAILED${NC}"
-    echo "There was an error copying the graphdb service file."
-    echo "$OUTPUT"
-    exit 1
-else
-    echo -e "${GREEN}SUCCESS${NC}"
-fi
-
-systemctl daemon-reload
-
-echo -n "Enable GraphDB service on boot: "
-
-OUTPUT=$(systemctl enable graphdb >/dev/null 2>&1)
-
-if [[ $? -ne 0 ]]; then
-    echo -e "${RED}FAILED${NC}"
-    echo "There was an error enabling the GraphDB service."
-    echo "$OUTPUT"
-    exit 1
-else
-    echo -e "${GREEN}SUCCESS${NC}"
-fi
-
-echo -n "Starting GraphDB: "
-
-OUTPUT=$(systemctl start graphdb >/dev/null 2>&1)
-
-if [[ $? -ne 0 ]]; then
-    echo -e "${RED}FAILED${NC}"
-    echo "There was an error starting GraphDB."
-    echo "$OUTPUT"
-    exit 1
-else
-    echo -e "${GREEN}SUCCESS${NC}"
-fi
-
-echo -n "Confirming GraphDB has started: "
-
-IS_RUNNING=$(systemctl show -p ActiveState --value graphdb)
-
-if [[ $IS_RUNNING == "active" ]]; then
-    echo -e "${GREEN}SUCCESS${NC}"
-else
-    echo -e "${RED}FAILED${NC}"
-    echo "There was an error starting GraphDB."
-    echo "$OUTPUT"
-    exit 1
-=======
+
 while true; do
     read -p "Please select the database you would like to use: [1]GraphDB [2]Blazegraph [E]xit: " choice
     case "$choice" in
@@ -306,7 +241,7 @@
     fi
 
     echo -n "Starting Blazegraph: "
-
+is:unread 
     OUTPUT=$(systemctl start blazegraph >/dev/null 2>&1)
 
     if [[ $? -ne 0 ]]; then
@@ -330,7 +265,6 @@
         echo $OUTPUT
         exit 1
     fi
->>>>>>> 410b123d
 fi
 
 echo -n "Downloading Node.js v14: "
@@ -473,7 +407,7 @@
 fi
 
 # Change directory to ot-node
-cd ot-node
+cd ot-node  || exit
 
 echo -n "Executing npm install: "
 
