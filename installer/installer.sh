#!/bin/bash

OTNODE_DIR="/root/ot-node"

text_color() {
    GREEN='\033[0;32m'
    BGREEN='\033[1;32m'
    RED='\033[0;31m'
    BRED='\033[1;31m'
    YELLOW='\033[0;33m'
    BYELLOW='\033[1;33m'
    BOLD='\033[1m'
    NC='\033[0m' # No Color
    echo -e "$@$NC"
}

header_color() {
    LIGHTCYAN='\033[1;36m'
    NC='\033[0m' # No Color
    echo -e "${LIGHTCYAN}$@$NC"
}

perform_step() {
    N1=$'\n'
    echo -n "${@: -1}: "

    OUTPUT=$(${@:1:$#-1} 2>&1)

    if [[ $? -ne 0 ]]; then
        text_color $BOLD$RED FAILED
        echo -e "${N1}Step failed. Output of error is:${N1}${N1}$OUTPUT"
        echo -e "${BRED}Press Enter to exit the installer.${NC}"
        read
        exit 1
    else
        text_color $BOLD$GREEN OK
    fi
}

# Function to display a notification box
notification_box() {
    local message="$1"
    text_color "$BOLD$message"
    echo -e "${BRED}Press Enter to exit the installer.${NC}"
    read
}

# Check Ubuntu version
check_ubuntu_version() {
    UBUNTU_VERSION=$(lsb_release -r -s)

    if [[ "$UBUNTU_VERSION" != "20.04" && "$UBUNTU_VERSION" != "22.04" ]]; then
        notification_box "Error: OriginTrail node installer currently requires Ubuntu 20.04 LTS or 22.04 LTS versions in order to execute successfully. You are installing on Ubuntu $UBUNTU_VERSION."
        echo -e "${BRED}Please make sure that you get familiar with the requirements before setting up your OriginTrail node! Documentation: docs.origintrail.io${NC}"
        exit 1
    fi
}

# Check if script is running as root
check_root() {
    if [[ $EUID -ne 0 ]]; then
        notification_box "Error: This script must be run as root."
        echo -e "${BRED}Please re-run the script as root using 'sudo'.${NC}"
        exit 1
    fi
}

install_aliases() {
    if [[ -f "/root/.bashrc" ]]; then
        if grep -Fxq "alias otnode-restart='systemctl restart otnode.service'" ~/.bashrc; then
            echo "Aliases found, skipping."
        else
            echo "alias otnode-restart='systemctl restart otnode.service'" >> ~/.bashrc
            echo "alias otnode-stop='systemctl stop otnode.service'" >> ~/.bashrc
            echo "alias otnode-start='systemctl start otnode.service'" >> ~/.bashrc
            echo "alias otnode-logs='journalctl -u otnode --output cat -f'" >> ~/.bashrc
            echo "alias otnode-config='nano ~/ot-node/.origintrail_noderc'" >> ~/.bashrc
        fi
    else
        echo "bashrc does not exist. Proceeding with OriginTrail node installation."
    fi
}

install_directory() {
    ARCHIVE_REPOSITORY_URL="github.com/OriginTrail/ot-node/archive"
    BRANCH="v6/release/mainnet"
    BRANCH_DIR="/root/ot-node-6-release-mainnet"

    perform_step wget https://$ARCHIVE_REPOSITORY_URL/$BRANCH.zip "Downloading node files"
    perform_step unzip *.zip "Unzipping node files"
    perform_step rm *.zip "Removing zip file"
    OTNODE_VERSION=$(jq -r '.version' $BRANCH_DIR/package.json)
    perform_step mkdir $OTNODE_DIR "Creating new ot-node directory"
    perform_step mkdir $OTNODE_DIR/$OTNODE_VERSION "Creating new ot-node version directory"
    perform_step mv $BRANCH_DIR/* $OTNODE_DIR/$OTNODE_VERSION/ "Moving downloaded node files to ot-node version directory"
    OUTPUT=$(mv $BRANCH_DIR/.* $OTNODE_DIR/$OTNODE_VERSION/ 2>&1)
    perform_step rm -rf $BRANCH_DIR "Removing old directories"
    perform_step ln -sfn $OTNODE_DIR/$OTNODE_VERSION $OTNODE_DIR/current "Creating symlink from $OTNODE_DIR/$OTNODE_VERSION to $OTNODE_DIR/current"
}

install_firewall() {
    ufw allow 22/tcp && ufw allow 8900 && ufw allow 9000
    yes | ufw enable
}

install_prereqs() {
    export DEBIAN_FRONTEND=noninteractive
    NODEJS_VER="16"

    perform_step install_aliases "Updating .bashrc file with OriginTrail node aliases" > /dev/null 2>&1
    perform_step rm -rf /var/lib/dpkg/lock-frontend "Removing any frontend locks" > /dev/null 2>&1
    perform_step apt update "Updating Ubuntu package repository" > /dev/null 2>&1
    perform_step apt upgrade -y "Updating Ubuntu to the latest version" > /dev/null 2>&1
    perform_step apt install unzip jq -y "Installing unzip, jq" > /dev/null 2>&1
    perform_step apt install default-jre -y "Installing default-jre" > /dev/null 2>&1
    perform_step apt install build-essential -y "Installing build-essential" > /dev/null 2>&1

    # Install nodejs 16 (via NVM).
    wget -qO- https://raw.githubusercontent.com/nvm-sh/nvm/v0.38.0/install.sh | bash > /dev/null 2>&1
    export NVM_DIR="$HOME/.nvm"
    # This loads nvm
    [ -s "$NVM_DIR/nvm.sh" ] && \. "$NVM_DIR/nvm.sh"
    # This loads nvm bash_completion
    [ -s "$NVM_DIR/bash_completion" ] && \. "$NVM_DIR/bash_completion"
    nvm install v16.20.1 > /dev/null 2>&1
    nvm use v16.20.1 > /dev/null 2>&1

    # Set nodejs 16.20.1 as default and link node to /usr/bin/
    nvm alias default 16.20.1 > /dev/null 2>&1
    sudo ln -s $(which node) /usr/bin/ > /dev/null 2>&1
    sudo ln -s $(which npm) /usr/bin/ > /dev/null 2>&1

    apt remove unattended-upgrades -y > /dev/null 2>&1

    perform_step install_firewall "Configuring firewall" > /dev/null 2>&1
    perform_step apt remove unattended-upgrades -y "Remove unattended upgrades" > /dev/null 2>&1
}


install_fuseki() {
    FUSEKI_VER="apache-jena-fuseki-$(git ls-remote --tags https://github.com/apache/jena | grep -o 'refs/tags/jena-[0-9]*\.[0-9]*\.[0-9]*' | sort -r | head -n 1 | grep -o '[^\/-]*$')"
    FUSEKI_PREV_VER="apache-jena-fuseki-$(git ls-remote --tags https://github.com/apache/jena | grep -o 'refs/tags/jena-[0-9]*\.[0-9]*\.[0-9]*' | sort -r | head -n 3 | tail -n 1 | grep -o '[^\/-]*$')"
    wget -q --spider https://dlcdn.apache.org/jena/binaries/$FUSEKI_VER.zip
    if [[ $? -ne 0 ]]; then
        FUSEKI_VER=$FUSEKI_PREV_VER
    fi

    perform_step wget https://dlcdn.apache.org/jena/binaries/$FUSEKI_VER.zip "Downloading Fuseki"
    perform_step unzip $FUSEKI_VER.zip "Unzipping Fuseki"
    perform_step rm /root/$FUSEKI_VER.zip "Removing Fuseki zip file"
    perform_step mkdir /root/ot-node/fuseki "Making /root/ot-node/fuseki directory"
    perform_step cp /root/$FUSEKI_VER/fuseki-server.jar /root/ot-node/fuseki/ "Copying Fuseki files to $OTNODE_DIR/fuseki/ 1/2"
    perform_step cp -r /root/$FUSEKI_VER/webapp/ /root/ot-node/fuseki/ "Copying Fuseki files to $OTNODE_DIR/fuseki/ 1/2"
    perform_step rm -r /root/$FUSEKI_VER "Removing the remaining /root/$FUSEKI_VER directory"
    perform_step cp $OTNODE_DIR/installer/data/fuseki.service /lib/systemd/system/ "Copying Fuseki service file"
    systemctl daemon-reload
    perform_step systemctl enable fuseki "Enabling Fuseki"
    perform_step systemctl start fuseki "Starting Fuseki"
    perform_step systemctl status fuseki "Fuseki status"
}

install_blazegraph() {
    perform_step wget https://github.com/blazegraph/database/releases/latest/download/blazegraph.jar "Downloading Blazegraph"
    perform_step cp $OTNODE_DIR/installer/data/blazegraph.service /lib/systemd/system/ "Copying Blazegraph service file"
    mv blazegraph.jar $OTNODE_DIR/../blazegraph.jar
    systemctl daemon-reload
    perform_step systemctl enable blazegraph "Enabling Blazegrpah"
    perform_step systemctl start blazegraph "Starting Blazegraph"
    perform_step systemctl status blazegraph "Blazegraph status"
}

install_sql() {
    #check which sql to install/update
    text_color $YELLOW"IMPORTANT NOTE: to avoid potential migration issues from one SQL to another, please select the one you are currently using. If this is your first installation, both choices are valid. If you don't know the answer, select [1].
    "
    while true; do
        read -p "Please select the SQL you would like to use: (Default: MySQL) [1]MySQL [2]MariaDB [E]xit " choice
        case "$choice" in
            [2]* )  text_color $GREEN"MariaDB selected. Proceeding with installation."
                    sql=mariadb
                    perform_step apt-get install curl software-properties-common dirmngr ca-certificates apt-transport-https -y "Installing mariadb dependencies"
                    curl -LsS https://downloads.mariadb.com/MariaDB/mariadb_repo_setup | sudo bash -s -- --mariadb-server-version=10.8
                    perform_step apt-get install mariadb-server -y "Installing mariadb-server"
                    break;;
            [Ee]* ) text_color $RED"Installer stopped by user"; exit;;
            * )     text_color $GREEN"MySQL selected. Proceeding with installation."
                    sql=mysql
                    mysql_native_password=" WITH mysql_native_password"
                    perform_step apt-get install tcllib mysql-server -y "Installing mysql-server"
                    break;;
        esac
    done

    #check old sql password
    OUTPUT=$($sql -u root -e "status;" 2>&1)
    if [[ $? -ne 0 ]]; then
        while true; do
            read -s -p "Enter your old sql password: " oldpassword
            echo
            echo -n "Password check: "
            OUTPUT=$(MYSQL_PWD=$oldpassword $sql -u root -e "status;" 2>&1)
            if [[ $? -ne 0 ]]; then
                text_color $YELLOW"ERROR - The sql repository password provided does not match your sql password. Please try again."
            else
                text_color $GREEN "OK"
                break
            fi
        done
    fi

    #check operationaldb
    if [[ -d "/var/lib/mysql/operationaldb/" ]]; then
        read -p "Old operationaldb repository detected. Would you like to overwrite it ? (Default: No) [Y]es [N]o [E]xit " choice
        case "$choice" in
            [yY]* ) perform_step $(MYSQL_PWD=$oldpassword $sql -u root -e "DROP DATABASE IF EXISTS operationaldb;") "Overwritting slq repository";;
            [eE]* ) text_color $RED"Installer stopped by user"; exit;;
            * )     text_color $GREEN"Keeping previous sql repository"; NEW_DB=FALSE;;
        esac
    fi

    #check sql new password
    read -p "Would you like to change your sql password or add one ? (Default: Yes) [Y]es [N]o [E]xit " choice
    case "$choice" in
        [nN]* ) text_color $GREEN"Keeping previous sql password"; password=$oldpassword;;
        [eE]* ) text_color $RED"Installer stopped by user"; exit;;
        * )     while true; do
                    read -s -p "Enter your new sql password: " password
                    echo
                    read -s -p "Please confirm your new sql password: " password2
                    echo
                    [[ $password = $password2 ]] && break
                    text_color $YELLOW "Password entered do not match. Please try again."
                done
                perform_step $(MYSQL_PWD=$oldpassword $sql -u root -e "ALTER USER 'root'@'localhost' IDENTIFIED$mysql_native_password BY '$password';") "Changing sql password";;
    esac

    perform_step $(echo "REPOSITORY_PASSWORD=$password" > $OTNODE_DIR/.env) "Adding sql password to .env"
    if [[ $NEW_DB != FALSE ]]; then
        perform_step $(MYSQL_PWD=$password $sql -u root -e "CREATE DATABASE operationaldb /*\!40100 DEFAULT CHARACTER SET utf8 */;") "Creating new sql repository"
    fi
    if [[ $sql = mysql ]]; then
        perform_step sed -i 's|max_binlog_size|#max_binlog_size|' /etc/mysql/mysql.conf.d/mysqld.cnf "Setting max log size"
        perform_step $(echo -e "disable_log_bin\nwait_timeout = 31536000\ninteractive_timeout = 31536000" >> /etc/mysql/mysql.conf.d/mysqld.cnf) "Adding disable_log_bin, wait_timeout, interactive_timeout to sql config"
    fi
    if [[ $sql = mariadb ]]; then
        perform_step sed -i 's|max_binlog_size|#max_binlog_size|' /etc/mysql/mariadb.conf.d/50-server.cnf "Setting max log size"
        perform_step $(echo -e "disable_log_bin\nwait_timeout = 31536000\ninteractive_timeout = 31536000" >> /etc/mysql/mariadb.conf.d/50-server.cnf) "Adding disable_log_bin, wait_timeout, interactive_timeout to sql config"
    fi
    perform_step systemctl restart $sql "Restarting $sql"
}

install_node() {
    # Change directory to ot-node/current
    cd $OTNODE_DIR

    # Request node env with strict input validation
    while true; do
        read -p "Please select node environment: (Default: Mainnet) [T]estnet [M]ainnet [E]xit " choice
        case "$choice" in
            [tT]* ) nodeEnv="testnet"; break;;
            [mM]* ) nodeEnv="mainnet"; break;;
            [eE]* ) text_color $RED "Installer stopped by user"; exit;;
            * ) text_color $RED "Invalid choice. Please enter either [T]estnet, [M]ainnet, or [E]xit."; continue;;
        esac
    done
    echo "NODE_ENV=$nodeEnv" >> $OTNODE_DIR/.env

<<<<<<< HEAD
# Blockchains prompt based on the selected environment
if [ "$nodeEnv" == "mainnet" ]; then
    blockchain_prompt=("OriginTrail Parachain")
elif [ "$nodeEnv" == "testnet" ]; then
    blockchain_prompt=("OriginTrail Parachain" "Gnosis" "Both")
fi

# Ask user which blockchain to connect to with strict input validation
while true; do
    read -p "Please select the blockchain you want to connect your node to:
    1. ${blockchain_prompt[0]}
    2. ${blockchain_prompt[1]}
    3. ${blockchain_prompt[2]}
    Your choice: " blockchain_choice

    case "$blockchain_choice" in
        [1]* ) blockchain="${blockchain_prompt[0]}"; break;;
        [2]* ) blockchain="${blockchain_prompt[1]}"; break;;
        [3]* ) blockchain="${blockchain_prompt[2]}"; break;;
        [eE]* ) text_color $RED "Installer stopped by user"; exit;;
        * ) text_color $RED "Invalid choice. Please enter a valid number."; continue;;
    esac
done

# Case statement to handle blockchain-specific configurations
case "$blockchain" in
    "OriginTrail Parachain" | "Gnosis" )
        # Input wallets for the selected blockchain
        read -p "Enter your EVM operational wallet address for $blockchain: " EVM_OPERATIONAL_WALLET
        text_color $GREEN "EVM operational wallet address for $blockchain: $EVM_OPERATIONAL_WALLET"

        read -p "Enter your EVM operational wallet private key for $blockchain: " EVM_OPERATIONAL_PRIVATE_KEY
        text_color $GREEN "EVM operational wallet private key for $blockchain: $EVM_OPERATIONAL_PRIVATE_KEY"

        read -p "Enter your EVM management wallet address for $blockchain: " EVM_MANAGEMENT_WALLET
        text_color $GREEN "EVM management wallet address for $blockchain: $EVM_MANAGEMENT_WALLET"

        read -p "Enter your profile shares token name for $blockchain: " SHARES_TOKEN_NAME
        text_color $GREEN "Profile shares token name for $blockchain: $SHARES_TOKEN_NAME"

        read -p "Enter your profile shares token symbol for $blockchain: " SHARES_TOKEN_SYMBOL
        text_color $GREEN "Profile shares token symbol for $blockchain: $SHARES_TOKEN_SYMBOL"
        ;;
    "Both" )
        if [ "$nodeEnv" == "mainnet" ]; then
            blockchain1="OTP"
        elif [ "$nodeEnv" == "testnet" ]; then
            blockchain1="OTP"
            blockchain2="Gnosis"
        fi

        # Input wallets for the first blockchain
        read -p "Enter your EVM operational wallet address for $blockchain1: " EVM_OPERATIONAL_WALLET
        text_color $GREEN "EVM operational wallet address for $blockchain1: $EVM_OPERATIONAL_WALLET"

        read -p "Enter your EVM operational wallet private key for $blockchain1: " EVM_OPERATIONAL_PRIVATE_KEY
        text_color $GREEN "EVM operational wallet private key for $blockchain1: $EVM_OPERATIONAL_PRIVATE_KEY"

        read -p "Enter your EVM management wallet address for $blockchain1: " EVM_MANAGEMENT_WALLET
        text_color $GREEN "EVM management wallet address for $blockchain1: $EVM_MANAGEMENT_WALLET"

        read -p "Enter your profile shares token name for $blockchain1: " SHARES_TOKEN_NAME
        text_color $GREEN "Profile shares token name for $blockchain1: $SHARES_TOKEN_NAME"

        read -p "Enter your profile shares token symbol for $blockchain1: " SHARES_TOKEN_SYMBOL
        text_color $GREEN "Profile shares token symbol for $blockchain1: $SHARES_TOKEN_SYMBOL"

        # Input wallets for the second blockchain
        read -p "Enter your EVM operational wallet address for $blockchain2: " EVM_OPERATIONAL_WALLET_2
        text_color $GREEN "EVM operational wallet address for $blockchain2: $EVM_OPERATIONAL_WALLET_2"

        read -p "Enter your EVM operational wallet private key for $blockchain2: " EVM_OPERATIONAL_PRIVATE_KEY_2
        text_color $GREEN "EVM operational wallet private key for $blockchain2: $EVM_OPERATIONAL_PRIVATE_KEY_2"

        read -p "Enter your EVM management wallet address for $blockchain2: " EVM_MANAGEMENT_WALLET_2
        text_color $GREEN "EVM management wallet address for $blockchain2: $EVM_MANAGEMENT_WALLET_2"

        read -p "Enter your profile shares token name for $blockchain2: " SHARES_TOKEN_NAME_2
        text_color $GREEN "Profile shares token name for $blockchain2: $SHARES_TOKEN_NAME_2"

        read -p "Enter your profile shares token symbol for $blockchain2: " SHARES_TOKEN_SYMBOL_2
        text_color $GREEN "Profile shares token symbol for $blockchain2: $SHARES_TOKEN_SYMBOL_2"
=======
        # Blockchains prompt based on the selected environment
        if [ "$nodeEnv" == "mainnet" ]; then
            blockchain_prompt=("OriginTrail Parachain")
        elif [ "$nodeEnv" == "testnet" ]; then
            blockchain_prompt=("OriginTrail Parachain")
        fi

        # Ask user which blockchain to connect to with strict input validation
        while true; do
            read -p "Please select the blockchain you want to connect your node to:
            1. ${blockchain_prompt[0]}
            Your choice: " blockchain_choice

            case "$blockchain_choice" in
                [1]* ) blockchain="${blockchain_prompt[0]}"; break;;
                [eE]* ) text_color $RED "Installer stopped by user"; exit;;
                * ) text_color $RED "Invalid choice. Please enter a valid number."; continue;;
            esac
        done

        # Case statement to handle blockchain-specific configurations
        case "$blockchain" in
    "OriginTrail Parachain")
        # Input wallets for the selected blockchain
        read -p "Enter your EVM operational wallet address for $blockchain: " EVM_OPERATIONAL_WALLET
        text_color $GREEN "EVM operational wallet address for $blockchain: $EVM_OPERATIONAL_WALLET"

        read -p "Enter your EVM operational wallet private key for $blockchain: " EVM_OPERATIONAL_PRIVATE_KEY
        text_color $GREEN "EVM operational wallet private key for $blockchain: $EVM_OPERATIONAL_PRIVATE_KEY"

        read -p "Enter your EVM management wallet address for $blockchain: " EVM_MANAGEMENT_WALLET
        text_color $GREEN "EVM management wallet address for $blockchain: $EVM_MANAGEMENT_WALLET"

        read -p "Enter your profile shares token name for $blockchain: " SHARES_TOKEN_NAME
        text_color $GREEN "Profile shares token name for $blockchain: $SHARES_TOKEN_NAME"

        read -p "Enter your profile shares token symbol for $blockchain: " SHARES_TOKEN_SYMBOL
        text_color $GREEN "Profile shares token symbol for $blockchain: $SHARES_TOKEN_SYMBOL"
>>>>>>> 150735c0
        ;;
    * )
        text_color $RED "Invalid blockchain choice. Exiting installer."
        exit;;
<<<<<<< HEAD
esac

perform_step npm ci --omit=dev --ignore-scripts "Executing npm install"

CONFIG_DIR=$OTNODE_DIR/..
perform_step touch $CONFIG_DIR/.origintrail_noderc "Configuring node config file"
perform_step $(jq --null-input --arg tripleStore "$tripleStore" '{"logLevel": "trace", "auth": {"ipWhitelist": ["::1", "127.0.0.1"]}}' > $CONFIG_DIR/.origintrail_noderc) "Adding loglevel and auth values to node config file"
=======
        esac

        perform_step npm ci --omit=dev --ignore-scripts "Executing npm install"

        CONFIG_DIR=$OTNODE_DIR/..
        perform_step touch $CONFIG_DIR/.origintrail_noderc "Configuring node config file"
        perform_step $(jq --null-input --arg tripleStore "$tripleStore" '{"logLevel": "trace", "auth": {"ipWhitelist": ["::1", "127.0.0.1"]}}' > $CONFIG_DIR/.origintrail_noderc) "Adding loglevel and auth values to node config file"
>>>>>>> 150735c0

    perform_step $(jq --arg tripleStore "$tripleStore" --arg tripleStoreUrl "$tripleStoreUrl" '.modules.tripleStore.implementation[$tripleStore] |=
        {
            "enabled": "true",
            "config": {
                "repositories": {
                    "privateCurrent": {
                        "url": $tripleStoreUrl,
                        "name": "private-current",
                        "username": "admin",
                        "password": ""
                    },
                    "privateHistory": {
                        "url": $tripleStoreUrl,
                        "name": "private-history",
                        "username": "admin",
                        "password": ""
                    },
                    "publicCurrent": {
                        "url": $tripleStoreUrl,
                        "name": "public-current",
                        "username": "admin",
                        "password": ""
                    },
                    "publicHistory": {
                        "url": $tripleStoreUrl,
                        "name": "public-history",
                        "username": "admin",
                        "password": ""
                    }
                }
            }
        } + .' $CONFIG_DIR/.origintrail_noderc > $CONFIG_DIR/origintrail_noderc_tmp) "Adding node wallets to node config file 1/2"

    perform_step mv $CONFIG_DIR/origintrail_noderc_tmp $CONFIG_DIR/.origintrail_noderc "Adding node wallets to node config file 2/2"

<<<<<<< HEAD
# Set blockchain IDs based on the environment
if [ "$nodeEnv" == "mainnet" ]; then
    otp_blockchain_id=2043
    gnosis_blockchain_id=100
else
    otp_blockchain_id=20430
    gnosis_blockchain_id=10200
fi

# Check if "Both" blockchains are selected
if [ "$blockchain" == "Both" ]; then
  perform_step $(jq --arg otp_blockchain_id "$otp_blockchain_id" --arg EVM_OPERATIONAL_WALLET "$EVM_OPERATIONAL_WALLET" --arg EVM_OPERATIONAL_PRIVATE_KEY "$EVM_OPERATIONAL_PRIVATE_KEY" --arg EVM_MANAGEMENT_WALLET "$EVM_MANAGEMENT_WALLET" --arg SHARES_TOKEN_NAME "$SHARES_TOKEN_NAME" --arg SHARES_TOKEN_SYMBOL "$SHARES_TOKEN_SYMBOL" --arg gnosis_blockchain_id "$gnosis_blockchain_id" --arg EVM_OPERATIONAL_WALLET_2 "$EVM_OPERATIONAL_WALLET_2" --arg EVM_OPERATIONAL_PRIVATE_KEY_2 "$EVM_OPERATIONAL_PRIVATE_KEY_2" --arg EVM_MANAGEMENT_WALLET_2 "$EVM_MANAGEMENT_WALLET_2" --arg SHARES_TOKEN_NAME_2 "$SHARES_TOKEN_NAME_2" --arg SHARES_TOKEN_SYMBOL_2 "$SHARES_TOKEN_SYMBOL_2" '
    .blockchain.implementation += {
      "otp:'$otp_blockchain_id'": {
        "config": {
          "evmOperationalWalletPublicKey": $EVM_OPERATIONAL_WALLET,
          "evmOperationalWalletPrivateKey": $EVM_OPERATIONAL_PRIVATE_KEY,
          "evmManagementWalletPublicKey": $EVM_MANAGEMENT_WALLET,
          "sharesTokenName": $SHARES_TOKEN_NAME,
          "sharesTokenSymbol": $SHARES_TOKEN_SYMBOL
        }
      },
      "gnosis:'$gnosis_blockchain_id'": {
        "config": {
          "evmOperationalWalletPublicKey": $EVM_OPERATIONAL_WALLET_2,
          "evmOperationalWalletPrivateKey": $EVM_OPERATIONAL_PRIVATE_KEY_2,
          "evmManagementWalletPublicKey": $EVM_MANAGEMENT_WALLET_2,
          "sharesTokenName": $SHARES_TOKEN_NAME_2,
          "sharesTokenSymbol": $SHARES_TOKEN_SYMBOL_2
        }
      }
    }' $CONFIG_DIR/.origintrail_noderc > $CONFIG_DIR/origintrail_noderc_tmp) "Adding node wallets to node config file 1/2 for Both"

else
  # Single blockchain selected
  if [ "$blockchain" = "OriginTrail Parachain" ]; then
    blockchain="otp"
    blockchain_id="$otp_blockchain_id"
  elif [ "$blockchain" = "Gnosis" ]; then
    blockchain="gnosis"
    blockchain_id="$gnosis_blockchain_id"
  fi

blockchain_arg="$blockchain:$blockchain_id"

perform_step $(jq --arg blockchain_arg "$blockchain_arg" --arg EVM_OPERATIONAL_WALLET "$EVM_OPERATIONAL_WALLET" --arg EVM_OPERATIONAL_PRIVATE_KEY "$EVM_OPERATIONAL_PRIVATE_KEY" --arg EVM_MANAGEMENT_WALLET "$EVM_MANAGEMENT_WALLET" --arg SHARES_TOKEN_NAME "$SHARES_TOKEN_NAME" --arg SHARES_TOKEN_SYMBOL "$SHARES_TOKEN_SYMBOL" '
  .blockchain.implementation += {
    ($blockchain_arg): {
      "config": {
        "evmOperationalWalletPublicKey": $EVM_OPERATIONAL_WALLET,
        "evmOperationalWalletPrivateKey": $EVM_OPERATIONAL_PRIVATE_KEY,
        "evmManagementWalletPublicKey": $EVM_MANAGEMENT_WALLET,
        "sharesTokenName": $SHARES_TOKEN_NAME,
        "sharesTokenSymbol": $SHARES_TOKEN_SYMBOL
      }
    }
  }' "$CONFIG_DIR/.origintrail_noderc" > "$CONFIG_DIR/origintrail_noderc_tmp") "Adding node wallets to node config file 1/2"
fi

perform_step mv $CONFIG_DIR/origintrail_noderc_tmp $CONFIG_DIR/.origintrail_noderc "Adding node wallets to node config file 2/2"
=======
        # Set blockchain IDs based on the environment
        if [ "$nodeEnv" == "mainnet" ]; then
            otp_blockchain_id=2043
        else
            otp_blockchain_id=20430
        fi



          # Single blockchain selected
          if [ "$blockchain" = "OriginTrail Parachain" ]; then
            blockchain="otp"
            blockchain_id="$otp_blockchain_id"
          fi

        blockchain_arg="$blockchain:$blockchain_id"

        perform_step $(jq --arg blockchain_arg "$blockchain_arg" --arg EVM_OPERATIONAL_WALLET "$EVM_OPERATIONAL_WALLET" --arg EVM_OPERATIONAL_PRIVATE_KEY "$EVM_OPERATIONAL_PRIVATE_KEY" --arg EVM_MANAGEMENT_WALLET "$EVM_MANAGEMENT_WALLET" --arg SHARES_TOKEN_NAME "$SHARES_TOKEN_NAME" --arg SHARES_TOKEN_SYMBOL "$SHARES_TOKEN_SYMBOL" '
          .modules.blockchain.implementation += {
            ($blockchain_arg): {
            "enabled": true,
              "config": {
                "evmOperationalWalletPublicKey": $EVM_OPERATIONAL_WALLET,
                "evmOperationalWalletPrivateKey": $EVM_OPERATIONAL_PRIVATE_KEY,
                "evmManagementWalletPublicKey": $EVM_MANAGEMENT_WALLET,
                "sharesTokenName": $SHARES_TOKEN_NAME,
                "sharesTokenSymbol": $SHARES_TOKEN_SYMBOL
              }
            }
          }' "$CONFIG_DIR/.origintrail_noderc" > "$CONFIG_DIR/origintrail_noderc_tmp") "Adding node wallets to node config file 1/2"

        perform_step mv $CONFIG_DIR/origintrail_noderc_tmp $CONFIG_DIR/.origintrail_noderc "Adding node wallets to node config file 2/2"
>>>>>>> 150735c0

    perform_step cp $OTNODE_DIR/installer/data/otnode.service /lib/systemd/system/ "Copying otnode service file"

    systemctl daemon-reload
    perform_step systemctl enable otnode "Enabling otnode"
    perform_step systemctl start otnode "Starting otnode"
    perform_step systemctl status otnode "otnode service status"
}

#For Arch Linux installation
if [[ ! -z $(grep "arch" "/etc/os-release") ]]; then
    source <(curl -s https://raw.githubusercontent.com/OriginTrail/ot-node/v6/develop/installer/data/archlinux)
fi



# Perform checks
header_color "Checking Ubuntu version"
check_ubuntu_version

header_color "Checking root privilege"
check_root



#### INSTALLATION START ####
clear

cd /root

header_color $BGREEN"Welcome to the OriginTrail Installer. Please sit back while the installer runs. "

header_color $BGREEN"Installing OriginTrail node pre-requisites..."

install_prereqs

header_color $BGREEN"Preparing OriginTrail node directory..."

if [[ -d "$OTNODE_DIR" ]]; then
    read -p "Previous ot-node directory detected. Would you like to overwrite it? (Default: Yes) [Y]es [N]o [E]xit " choice
    case "$choice" in
        [nN]* ) text_color $GREEN"Keeping previous ot-node directory.";;
        [eE]* ) text_color $RED"Installer stopped by user"; exit;;
        * ) text_color $GREEN"Reconfiguring ot-node directory."; systemctl is-active --quiet otnode && systemctl stop otnode; perform_step rm -rf $OTNODE_DIR "Deleting $OTNODE_DIR"; install_directory;;
    esac
else
    install_directory
fi

OTNODE_DIR=$OTNODE_DIR/current

header_color $BGREEN"Installing Triplestore (Graph Database)..."

read -p "Please select the database you would like to use: (Default: Blazegraph) [1]Blazegraph [2]Fuseki [E]xit: " choice
case "$choice" in
    [2] ) text_color $GREEN"Fuseki selected. Proceeding with installation."; tripleStore=ot-fuseki; tripleStoreUrl="http://localhost:3030";;
    [Ee] )  text_color $RED"Installer stopped by user"; exit;;
    * )     text_color $GREEN"Blazegraph selected. Proceeding with installation."; tripleStore=ot-blazegraph; tripleStoreUrl="http://localhost:9999";;
esac

if [[ $tripleStore = "ot-fuseki" ]]; then
    if [[ -d "$OTNODE_DIR/../fuseki" ]]; then
        read -p "Previously installed Fuseki triplestore detected. Would you like to overwrite it? (Default: Yes) [Y]es [N]o [E]xit " choice
        case "$choice" in
            [nN]* ) text_color $GREEN"Keeping previous Fuseki installation.";;
            [eE]* ) text_color $RED"Installer stopped by user"; exit;;
            * )     text_color $GREEN"Reinstalling Fuseki."; perform_step rm -rf $OTNODE_DIR/../fuseki "Removing previous Fuseki installation"; install_fuseki;;
        esac
    else
        install_fuseki
    fi
fi

if [[ $tripleStore = "ot-blazegraph" ]]; then
    if [[ -f "blazegraph.jar" ]]; then
        read -p "Previously installed Blazegraph triplestore detected. Would you like to overwrite it? (Default: Yes) [Y]es [N]o [E]xit " choice
        case "$choice" in
            [nN]* ) text_color $GREEN"Keeping old Blazegraph Installation.";;
            [eE]* ) text_color $RED"Installer stopped by user"; exit;;
            * )     text_color $GREEN"Reinstalling Blazegraph."; perform_step rm -rf blazegraph* "Removing previous Blazegraph installation"; install_blazegraph;;
        esac
    else
        install_blazegraph
    fi
fi

header_color $BGREEN"Installing SQL..."

install_sql

header_color $BGREEN"Configuring OriginTrail node..."

install_node

header_color $BGREEN"INSTALLATION COMPLETE !"

rm -r /root/ot-node-6-release-testnet
journalctl -u otnode --output cat -fn 200

text_color $GREEN "
New aliases added:
otnode-restart
otnode-stop
otnode-start
otnode-logs
otnode-config

To start using aliases, run:
source ~/.bashrc
"
text_color $YELLOW"Logs will be displayed. Press ctrl+c to exit the logs. The node WILL stay running after you return to the command prompt.

If the logs do not show and the screen hangs, press ctrl+c to exit the installation and reboot your server.

"
read -p "Press enter to continue..."<|MERGE_RESOLUTION|>--- conflicted
+++ resolved
@@ -265,7 +265,6 @@
     done
     echo "NODE_ENV=$nodeEnv" >> $OTNODE_DIR/.env
 
-<<<<<<< HEAD
 # Blockchains prompt based on the selected environment
 if [ "$nodeEnv" == "mainnet" ]; then
     blockchain_prompt=("OriginTrail Parachain")
@@ -348,51 +347,10 @@
 
         read -p "Enter your profile shares token symbol for $blockchain2: " SHARES_TOKEN_SYMBOL_2
         text_color $GREEN "Profile shares token symbol for $blockchain2: $SHARES_TOKEN_SYMBOL_2"
-=======
-        # Blockchains prompt based on the selected environment
-        if [ "$nodeEnv" == "mainnet" ]; then
-            blockchain_prompt=("OriginTrail Parachain")
-        elif [ "$nodeEnv" == "testnet" ]; then
-            blockchain_prompt=("OriginTrail Parachain")
-        fi
-
-        # Ask user which blockchain to connect to with strict input validation
-        while true; do
-            read -p "Please select the blockchain you want to connect your node to:
-            1. ${blockchain_prompt[0]}
-            Your choice: " blockchain_choice
-
-            case "$blockchain_choice" in
-                [1]* ) blockchain="${blockchain_prompt[0]}"; break;;
-                [eE]* ) text_color $RED "Installer stopped by user"; exit;;
-                * ) text_color $RED "Invalid choice. Please enter a valid number."; continue;;
-            esac
-        done
-
-        # Case statement to handle blockchain-specific configurations
-        case "$blockchain" in
-    "OriginTrail Parachain")
-        # Input wallets for the selected blockchain
-        read -p "Enter your EVM operational wallet address for $blockchain: " EVM_OPERATIONAL_WALLET
-        text_color $GREEN "EVM operational wallet address for $blockchain: $EVM_OPERATIONAL_WALLET"
-
-        read -p "Enter your EVM operational wallet private key for $blockchain: " EVM_OPERATIONAL_PRIVATE_KEY
-        text_color $GREEN "EVM operational wallet private key for $blockchain: $EVM_OPERATIONAL_PRIVATE_KEY"
-
-        read -p "Enter your EVM management wallet address for $blockchain: " EVM_MANAGEMENT_WALLET
-        text_color $GREEN "EVM management wallet address for $blockchain: $EVM_MANAGEMENT_WALLET"
-
-        read -p "Enter your profile shares token name for $blockchain: " SHARES_TOKEN_NAME
-        text_color $GREEN "Profile shares token name for $blockchain: $SHARES_TOKEN_NAME"
-
-        read -p "Enter your profile shares token symbol for $blockchain: " SHARES_TOKEN_SYMBOL
-        text_color $GREEN "Profile shares token symbol for $blockchain: $SHARES_TOKEN_SYMBOL"
->>>>>>> 150735c0
         ;;
     * )
         text_color $RED "Invalid blockchain choice. Exiting installer."
         exit;;
-<<<<<<< HEAD
 esac
 
 perform_step npm ci --omit=dev --ignore-scripts "Executing npm install"
@@ -400,15 +358,7 @@
 CONFIG_DIR=$OTNODE_DIR/..
 perform_step touch $CONFIG_DIR/.origintrail_noderc "Configuring node config file"
 perform_step $(jq --null-input --arg tripleStore "$tripleStore" '{"logLevel": "trace", "auth": {"ipWhitelist": ["::1", "127.0.0.1"]}}' > $CONFIG_DIR/.origintrail_noderc) "Adding loglevel and auth values to node config file"
-=======
-        esac
-
-        perform_step npm ci --omit=dev --ignore-scripts "Executing npm install"
-
-        CONFIG_DIR=$OTNODE_DIR/..
-        perform_step touch $CONFIG_DIR/.origintrail_noderc "Configuring node config file"
-        perform_step $(jq --null-input --arg tripleStore "$tripleStore" '{"logLevel": "trace", "auth": {"ipWhitelist": ["::1", "127.0.0.1"]}}' > $CONFIG_DIR/.origintrail_noderc) "Adding loglevel and auth values to node config file"
->>>>>>> 150735c0
+
 
     perform_step $(jq --arg tripleStore "$tripleStore" --arg tripleStoreUrl "$tripleStoreUrl" '.modules.tripleStore.implementation[$tripleStore] |=
         {
@@ -445,11 +395,9 @@
 
     perform_step mv $CONFIG_DIR/origintrail_noderc_tmp $CONFIG_DIR/.origintrail_noderc "Adding node wallets to node config file 2/2"
 
-<<<<<<< HEAD
 # Set blockchain IDs based on the environment
 if [ "$nodeEnv" == "mainnet" ]; then
     otp_blockchain_id=2043
-    gnosis_blockchain_id=100
 else
     otp_blockchain_id=20430
     gnosis_blockchain_id=10200
@@ -505,42 +453,7 @@
   }' "$CONFIG_DIR/.origintrail_noderc" > "$CONFIG_DIR/origintrail_noderc_tmp") "Adding node wallets to node config file 1/2"
 fi
 
-perform_step mv $CONFIG_DIR/origintrail_noderc_tmp $CONFIG_DIR/.origintrail_noderc "Adding node wallets to node config file 2/2"
-=======
-        # Set blockchain IDs based on the environment
-        if [ "$nodeEnv" == "mainnet" ]; then
-            otp_blockchain_id=2043
-        else
-            otp_blockchain_id=20430
-        fi
-
-
-
-          # Single blockchain selected
-          if [ "$blockchain" = "OriginTrail Parachain" ]; then
-            blockchain="otp"
-            blockchain_id="$otp_blockchain_id"
-          fi
-
-        blockchain_arg="$blockchain:$blockchain_id"
-
-        perform_step $(jq --arg blockchain_arg "$blockchain_arg" --arg EVM_OPERATIONAL_WALLET "$EVM_OPERATIONAL_WALLET" --arg EVM_OPERATIONAL_PRIVATE_KEY "$EVM_OPERATIONAL_PRIVATE_KEY" --arg EVM_MANAGEMENT_WALLET "$EVM_MANAGEMENT_WALLET" --arg SHARES_TOKEN_NAME "$SHARES_TOKEN_NAME" --arg SHARES_TOKEN_SYMBOL "$SHARES_TOKEN_SYMBOL" '
-          .modules.blockchain.implementation += {
-            ($blockchain_arg): {
-            "enabled": true,
-              "config": {
-                "evmOperationalWalletPublicKey": $EVM_OPERATIONAL_WALLET,
-                "evmOperationalWalletPrivateKey": $EVM_OPERATIONAL_PRIVATE_KEY,
-                "evmManagementWalletPublicKey": $EVM_MANAGEMENT_WALLET,
-                "sharesTokenName": $SHARES_TOKEN_NAME,
-                "sharesTokenSymbol": $SHARES_TOKEN_SYMBOL
-              }
-            }
-          }' "$CONFIG_DIR/.origintrail_noderc" > "$CONFIG_DIR/origintrail_noderc_tmp") "Adding node wallets to node config file 1/2"
-
-        perform_step mv $CONFIG_DIR/origintrail_noderc_tmp $CONFIG_DIR/.origintrail_noderc "Adding node wallets to node config file 2/2"
->>>>>>> 150735c0
-
+    perform_step mv $CONFIG_DIR/origintrail_noderc_tmp $CONFIG_DIR/.origintrail_noderc "Adding node wallets to node config file 2/2"
     perform_step cp $OTNODE_DIR/installer/data/otnode.service /lib/systemd/system/ "Copying otnode service file"
 
     systemctl daemon-reload
