--- conflicted
+++ resolved
@@ -34,11 +34,7 @@
     log.info(`Socket connected to IPC-RPC Communication server on port ${3000}`);
 });
 
-<<<<<<< HEAD
-socket.on('event', (data) => {
-    const reqNum = data.clientRequest;
-    socketRequests[reqNum].send(data.responseData);
-=======
+
 socket.on('event', function (data) {
 	const reqNum = data.clientRequest;
 
@@ -47,20 +43,17 @@
 	}
 
 	socketRequests[reqNum].send(data.responseData);
->>>>>>> d077b221
+
 
     // console.log('data',data);
     // console.log('data.responseData',data.responseData);
 
-<<<<<<< HEAD
-    // Free request slot
-    delete socketRequests[reqNum];
-=======
+
 	// Free request slot
 	delete socketRequests[reqNum];
 
 	return;
->>>>>>> d077b221
+
 });
 
 socket.on('disconnect', () => {
