const fs = require('fs-extra');
const path = require('path');
const appRootPath = require('app-root-path');
const { exec, execSync } = require('child_process');
const OTNode = require('./ot-node');

(async () => {
    try {
        const node = new OTNode();
        await node.start();
    } catch (e) {
        console.error(`Error occurred while starting new version, error message: ${e}`);
        if (!config.autoUpdate.enabled) {
            console.log('Auto update is disabled. Shutting down the node...');
            process.exit(1);
        }

        const backupCode = `${config.autoUpdate.backupDirectory}/AutoGitUpdate/backup`;
        if (fs.ensureDir(backupCode)) {
            console.log('Starting back old version of OT-Node.');

            const source = path.join(config.autoUpdate.backupDirectory, 'AutoGitUpdate', 'backup');
            const destination = appRootPath.path;
            await fs.ensureDir(destination);
            await fs.copy(source, destination);

            await new Promise((resolve, reject) => {
                const command = `cd ${destination} && npm install`;
                const child = exec(command);

                // Wait for results
                child.stdout.on('end', resolve);
                child.stdout.on('data', (data) => console.log(`Auto Git Update - npm install: ${data.replace(/\r?\n|\r/g, '')}`));
                child.stderr.on('data', (data) => {
                    if (data.toLowerCase().includes('error')) {
                        // npm passes warnings as errors, only reject if "error" is included
                        data = data.replace(/\r?\n|\r/g, '');
                        console.error('Auto Git Update - Error installing dependencies');
                        console.error(`Auto Git Update - ${data}`);
                        reject();
                    } else {
                        console.log(`Auto Git Update - ${data}`);
                    }
                });
            });
            execSync(`cd ${destination} && npx sequelize --config=./config/sequelizeConfig.js db:migrate`, { stdio: 'inherit' });
            process.exit(1);
        } else {
            console.error(`Failed to start OT-Node, no backup code available. Error message: ${e.message}`);
            process.exit(1);
        }
    }
})();

process.on('uncaughtException', (err) => {
<<<<<<< HEAD
    console.error('There was an uncaught error', err);
=======
    console.error('Something went really wrong! OT-node shutting down...', err);
>>>>>>> ea598e34
    process.exit(1);
});<|MERGE_RESOLUTION|>--- conflicted
+++ resolved
@@ -53,10 +53,6 @@
 })();
 
 process.on('uncaughtException', (err) => {
-<<<<<<< HEAD
-    console.error('There was an uncaught error', err);
-=======
     console.error('Something went really wrong! OT-node shutting down...', err);
->>>>>>> ea598e34
     process.exit(1);
 });