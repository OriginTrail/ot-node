#!bin/bash
<<<<<<< HEAD
curl -OL https://download.arangodb.com/arangodb33/xUbuntu_16.04/Release.key
apt-key add - < Release.key
echo 'deb https://download.arangodb.com/arangodb33/xUbuntu_16.04/ /' | tee /etc/apt/sources.list.d/arangodb.list
apt-get install apt-transport-https -y
apt-get update -y
echo arangodb3 arangodb3/backup boolean false | debconf-set-selections
echo arangodb3 arangodb3/upgrade boolean true | debconf-set-selections
echo arangodb3 arangodb3/storage_engine select mmfiles | debconf-set-selections
echo arangodb3 arangodb3/password password root | debconf-set-selections
echo arangodb3 arangodb3/password_again password root | debconf-set-selections
apt-get install arangodb3=3.3.12 -y --allow-unauthenticated
=======
curl -OL https://download.arangodb.com/arangodb35/DEBIAN/Release.key
    apt-key add - < Release.key
    echo 'deb https://download.arangodb.com/arangodb35/DEBIAN/ /' | tee /etc/apt/sources.list.d/arangodb.list
    apt-get install apt-transport-https -y
    apt-get update -y
    echo arangodb3 arangodb3/password password root | debconf-set-selections
    echo arangodb3 arangodb3/password_again password root | debconf-set-selections
    echo arangodb3 arangodb3/upgrade boolean false | debconf-set-selections
    echo arangodb3 arangodb3/storage_engine select auto | debconf-set-selections
    apt-get install arangodb3=3.5.3-1 -y --allow-unauthenticated
    sed -i 's/authentication = true/authentication = false/g' /etc/arangodb3/arangod.conf
>>>>>>> 4648264a
<|MERGE_RESOLUTION|>--- conflicted
+++ resolved
@@ -1,17 +1,4 @@
 #!bin/bash
-<<<<<<< HEAD
-curl -OL https://download.arangodb.com/arangodb33/xUbuntu_16.04/Release.key
-apt-key add - < Release.key
-echo 'deb https://download.arangodb.com/arangodb33/xUbuntu_16.04/ /' | tee /etc/apt/sources.list.d/arangodb.list
-apt-get install apt-transport-https -y
-apt-get update -y
-echo arangodb3 arangodb3/backup boolean false | debconf-set-selections
-echo arangodb3 arangodb3/upgrade boolean true | debconf-set-selections
-echo arangodb3 arangodb3/storage_engine select mmfiles | debconf-set-selections
-echo arangodb3 arangodb3/password password root | debconf-set-selections
-echo arangodb3 arangodb3/password_again password root | debconf-set-selections
-apt-get install arangodb3=3.3.12 -y --allow-unauthenticated
-=======
 curl -OL https://download.arangodb.com/arangodb35/DEBIAN/Release.key
     apt-key add - < Release.key
     echo 'deb https://download.arangodb.com/arangodb35/DEBIAN/ /' | tee /etc/apt/sources.list.d/arangodb.list
@@ -22,5 +9,4 @@
     echo arangodb3 arangodb3/upgrade boolean false | debconf-set-selections
     echo arangodb3 arangodb3/storage_engine select auto | debconf-set-selections
     apt-get install arangodb3=3.5.3-1 -y --allow-unauthenticated
-    sed -i 's/authentication = true/authentication = false/g' /etc/arangodb3/arangod.conf
->>>>>>> 4648264a
+    sed -i 's/authentication = true/authentication = false/g' /etc/arangodb3/arangod.conf