--- conflicted
+++ resolved
@@ -3,13 +3,8 @@
 process.env.NODE_TLS_REJECT_UNAUTHORIZED = '0';
 const axios = require('axios');
 const envfile = require('envfile');
-<<<<<<< HEAD
-=======
-const externalip = require('externalip');
 const ip = require('ip');
->>>>>>> f20ccfcf
 const fs = require('fs');
-const Utilities = require('../modules/Utilities');
 
 const socket = require('socket.io-client')('wss://station.origintrail.io:3010');
 
@@ -135,11 +130,7 @@
             if (process.env.INSTALLATION === 'local') {
                 env.NODE_IP = '127.0.0.1'; // TODO remove
             } else {
-<<<<<<< HEAD
-                env.NODE_IP = await Utilities.getExternalIp();
-=======
                 env.NODE_IP = ip.address();
->>>>>>> f20ccfcf
             }
 
             env.DB_PASSWORD = 'root';
