require('dotenv').config({ path: '../.env' });

const fs = require('fs');
const rc = require('rc');
const path = require('path');
const homedir = require('os').homedir();
const Web3 = require('web3');
const deepExtend = require('deep-extend');
const pjson = require('../package.json');
const argv = require('minimist')(process.argv.slice(2));
const { execSync } = require('child_process');

const logger = require('../modules/logger');
const configjson = require('../config/config.json');

const defaultConfig = configjson[process.env.NODE_ENV];
const localConfiguration = rc(pjson.name, defaultConfig);
<<<<<<< HEAD
const web3 = new Web3(new Web3.providers.HttpProvider(`${localConfiguration.blockchain.rpc_node_host}`));
const otNodeRootPath = path.resolve(__dirname, '..');
=======
const web3 = new Web3();
>>>>>>> f0770be8

if (argv.configDir) {
    localConfiguration.appDataPath = argv.configDir;
    logger.trace(`configDir given as param '${argv.configDir}'.`);
} else {
    localConfiguration.appDataPath = path.join(
        homedir,
        `.${pjson.name}rc`,
        process.env.NODE_ENV,
    );
}

function checkForUpdate() {
    try {
        // Important: this file is running in the context of older version so
        // all the migrations has to be run in the context of updated version
        // of the node. This particularly means that newer version may have
        // completely different node modules and all scripts has to be run
        // there.
        const updateFilePath = path.join(otNodeRootPath, 'UPDATE');
        if (!fs.existsSync(updateFilePath)) {
            logger.trace('No update found.');
            return;
        }

        const updateInfo = JSON.parse(fs.readFileSync(updateFilePath, 'utf8'));
        const configDir = localConfiguration.appDataPath;
        /*
            Expected content:
            {
                version: '1.1.1',
                path: '/ot-node/1.1.1',
                configPath: config.appDataPath,
            }
         */

        // Remove UPDATE file before proceeding to avoid loop in case of error.
        execSync(`rm ${updateFilePath}`);

        // Run pre-update script if available.
        const preupdateScriptPath = path.join(updateInfo.path, 'testnet', 'preupdate.js');
        if (fs.existsSync(preupdateScriptPath)) {
            execSync(`node ${preupdateScriptPath} --configDir=${configDir}`, { cwd: updateInfo.path });
        }

        // Copy app data and merge configs
        const appMigrationDirName = 'data-migration';
        const appMigrationDirPath = path.join(updateInfo.path, appMigrationDirName);
        execSync(`mkdir -p ${appMigrationDirPath} && cp -a ${configDir}/. ${appMigrationDirPath}`);

        // Point Sequelize to the right path.
        process.env.SEQUELIZEDB = path.join(appMigrationDirPath, 'system.db');

        // Run migrations
        let output = execSync(
            './node_modules/.bin/sequelize db:migrate --config config/sequelizeConfig.js',
            { cwd: updateInfo.path },
        );
        logger.trace(output.toString('utf8'));

        output = execSync(
            './node_modules/.bin/sequelize db:seed:all --config config/sequelizeConfig.js',
            { cwd: updateInfo.path },
        );
        logger.trace(output.toString('utf8'));

        // Run post-update script if available.
        const postupdateScriptPath = path.join(updateInfo.path, 'testnet', 'postupdate.js');
        if (fs.existsSync(postupdateScriptPath)) {
            execSync(`node ${postupdateScriptPath} --configDir=${configDir}`, { cwd: updateInfo.path });
        }

        // Copy all the logs if any.
        execSync(`cp -r ${path.join(otNodeRootPath, 'logs')} ${updateInfo.path} || true`);

        // Return back migrated 'application-data'.
        execSync(`cp -af ${appMigrationDirPath}/. ${configDir}`);

        // Potential risk of race condition here. Coping and linking has to be atomic operation.

        // Just replace current link.
        execSync(`ln -fns ${updateInfo.path} /ot-node/current`);

        // TODO: Remove old version dir.

        logger.important(`OT Node updated to ${updateInfo.version}. Resetting...`);
        process.exit(2);
    } catch (error) {
        logger.error(`Failed to run update. ${error}.\n${error.stack}`);
    }
    // Potential problems:
    // * If Supervisor's config was changed then docker container has to
    //   be restarted to take all the effects.
}

function main() {
    const localConfigPath = path.join('/ot-node/', `.${pjson.name}rc`);
    let externalConfig = {};

    // Use any previous saved configuration
    if (fs.existsSync(localConfigPath)) {
        externalConfig = JSON.parse(fs.readFileSync(localConfigPath, 'utf8'));
    }

    if (!externalConfig.blockchain || !externalConfig.blockchain.rpc_server_url) {
        console.error('Please provide a valid RPC server URL.\n' +
            'Add it to the blockchain section. For example:\n' +
            '   "blockchain": {\n' +
            '       "rpc_server_url": "http://your.server.url/"\n' +
            '   }');
        process.exit(1);
        return;
    }

    web3.setProvider(new Web3.providers.HttpProvider(externalConfig.blockchain.rpc_server_url));

    // Check for old env variables for the sake of compatibility.
    if (process.env.NODE_WALLET) {
        externalConfig.node_wallet = process.env.NODE_WALLET;
    }
    if (process.env.NODE_PRIVATE_KEY) {
        externalConfig.node_private_key = process.env.NODE_PRIVATE_KEY;
    }

    if (!externalConfig.node_wallet ||
        !externalConfig.node_private_key ||
        !web3.utils.isAddress(externalConfig.node_wallet)) {
        logger.error('Wallet not provided! Please provide valid wallet.');
        process.exit(1);
        return;
    }

    if (process.env.ERC_725_IDENTITY) {
        const erc725IdentityFilePath =
            path.join(localConfiguration.appDataPath, localConfiguration.erc725_identity_filepath);
        const content = { identity: process.env.ERC_725_IDENTITY };
        fs.writeFileSync(erc725IdentityFilePath, JSON.stringify(content, null, 4));
        logger.info('Identity given: ', process.env.ERC_725_IDENTITY);
    }

    if (process.env.KAD_IDENTITY && process.env.KAD_IDENTITY_CHILD_INDEX) {
        const identityFilePath =
            path.join(localConfiguration.appDataPath, localConfiguration.identity_filepath);
        const content = {
            xprivkey: process.env.KAD_IDENTITY,
            index: parseInt(process.env.KAD_IDENTITY_CHILD_INDEX, 10),
        };
        fs.writeFileSync(identityFilePath, JSON.stringify(content, null, 4));
        logger.info('Kademlia identity given: ', process.env.KAD_IDENTITY);
    }

    if (process.env.IMPORT_WHITELIST) {
        if (!externalConfig.network) {
            externalConfig.network = {};
        }
        externalConfig.network.remoteWhitelist = process.env.IMPORT_WHITELIST.split(',');
    }

    deepExtend(localConfiguration, externalConfig);
    logger.info('Configuration:');
    // Mask private key before printing it.
    const externalConfigClean = Object.assign({}, externalConfig);
    externalConfigClean.node_private_key = '*** MASKED ***';
    logger.info(JSON.stringify(externalConfigClean, null, 4));

    fs.writeFileSync(`.${pjson.name}rc`, JSON.stringify(externalConfig, null, 4));

    // eslint-disable-next-line
    require('../ot-node');
}

checkForUpdate();
main();<|MERGE_RESOLUTION|>--- conflicted
+++ resolved
@@ -15,12 +15,8 @@
 
 const defaultConfig = configjson[process.env.NODE_ENV];
 const localConfiguration = rc(pjson.name, defaultConfig);
-<<<<<<< HEAD
-const web3 = new Web3(new Web3.providers.HttpProvider(`${localConfiguration.blockchain.rpc_node_host}`));
+const web3 = new Web3();
 const otNodeRootPath = path.resolve(__dirname, '..');
-=======
-const web3 = new Web3();
->>>>>>> f0770be8
 
 if (argv.configDir) {
     localConfiguration.appDataPath = argv.configDir;
