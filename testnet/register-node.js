--- conflicted
+++ resolved
@@ -105,7 +105,7 @@
                         this.runNode();
                     } else {
                         counter += 1;
-                        console.log(`Counting ${counter}`); 
+                        console.log(`Counting ${counter}`);
                         if (counter > 20) {
                             process.kill(3);
                         }
@@ -134,11 +134,7 @@
             }
 
             env.DB_PASSWORD = 'root';
-<<<<<<< HEAD
-            env.BOOTSTRAP_NODE = 'https://178.128.68.5:5278/#405d6155a6e0f9948a8145fd4a9428961d91a4dd';
-=======
             env.BOOTSTRAP_NODE = 'https://178.128.65.84:5278/#a3405151e3adaff757e3bef2e928143e2b3d3f97';
->>>>>>> 56d0385b
 
             env.TRAVERSE_NAT_ENABLED = '1';
 
