--- conflicted
+++ resolved
@@ -122,24 +122,12 @@
         return new Promise(async (resolve, reject) => {
             const env = envfile.parseFileSync('.env');
 
-<<<<<<< HEAD
-            if ('NODE_WALLET' in process.env) {
-                env.NODE_WALLET = process.env.NODE_WALLET;
-                env.NODE_PRIVATE_KEY = process.env.NODE_PRIVATE_KEY;
-            }
-
-            if (!env.NODE_WALLET) {
-                const { wallet, pk } = await this.generateWallet();
-                env.NODE_WALLET = wallet;
-                env.NODE_PRIVATE_KEY = pk;
-=======
             if (!env.NODE_WALLET && !process.env.NODE_WALLET) {
                 const { wallet, pk } = await this.generateWallet();
                 env.NODE_WALLET = wallet;
                 env.NODE_PRIVATE_KEY = pk;
                 process.env.NODE_WALLET = wallet;
                 process.env.NODE_PRIVATE_KEY = pk;
->>>>>>> ae405670
             }
 
             if (process.env.INSTALLATION === 'local') {
@@ -148,31 +136,15 @@
                 env.NODE_IP = ip.address();
             }
 
-<<<<<<< HEAD
-            env.DB_PASSWORD = 'root';
-            env.BOOTSTRAP_NODE = 'https://46.101.233.127:5278/#a69e413b7916a22658e1435b498761ff3d922b56,https://82.196.6.215:5278/#d3167d777720c15e024b7e7ab41055bcdf1bf03e';
-
-            if ('IMPORT_WHITELIST' in process.env) {
-                env.IMPORT_WHITELIST = process.env.IMPORT_WHITELIST;
-            }
-
-            for (const prop in env) {
-                if (Object.prototype.hasOwnProperty.call(env, prop)) {
-                    process.env[prop] = env[prop];
-=======
             for (const prop in process.env) {
                 if (Object.prototype.hasOwnProperty.call(env, prop)) {
                     env[prop] = process.env[prop];
->>>>>>> ae405670
                 }
             }
 
             const envF = envfile.stringifySync(env);
             console.log(envF);
-<<<<<<< HEAD
-=======
             dotenv.config();
->>>>>>> ae405670
 
             fs.writeFile('.env', envF, (err) => {
                 if (fs.existsSync('modules/Database/system.db')) {
