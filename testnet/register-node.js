--- conflicted
+++ resolved
@@ -104,14 +104,11 @@
                     if (balance > 0) {
                         clearInterval(checkBalanceInterval);
                         this.runNode();
-<<<<<<< HEAD
-=======
                     } else {
                         counter += 1;
                         if (counter > 20) {
                             process.kill(1);
                         }
->>>>>>> 107a857c
                     }
                 });
             }, 20000);
@@ -187,73 +184,6 @@
         });
     }
 
-<<<<<<< HEAD
-    setConfig() {
-        return new Promise(async (resolve, reject) => {
-            const env = envfile.parseFileSync('.env');
-            if (!env.NODE_WALLET) {
-                const { wallet, pk } = await this.generateWallet();
-                env.NODE_WALLET = wallet;
-                env.NODE_PRIVATE_KEY = pk;
-            }
-
-            if (process.env.INSTALLATION === 'local') {
-                env.NODE_IP = '127.0.0.1';
-            } else {
-                env.NODE_IP = await this.getExternalIp();
-            }
-
-            env.DB_PASSWORD = 'root';
-            env.BOOTSTRAP_NODE = 'http://l7j34pimur6qllxr2uyhuujpsmx4ga4olve5em4igbjnmfokllj4bead.onion:443/#694085c1f0379dad80b917ab747ed80cd2c2ed04,http://bev4uwc77b7ag66pkwijry5hfgxmpnehiw63mhgjv4qquxedsnrxoeid.onion:443/#a3405151e3adaff757e3bef2e928143e2b3d3f97';
-
-            for (const prop in env) {
-                if (Object.prototype.hasOwnProperty.call(env, prop)) {
-                    process.env[prop] = env[prop];
-                }
-            }
-
-            const envF = envfile.stringifySync(env);
-            console.log(envF);
-
-            fs.writeFile('.env', envF, (err) => {
-                if (fs.existsSync('modules/Database/system.db')) {
-                    if (process.env.UPDATE !== undefined) {
-                        umzug_seeders.down({ to: 0 }).then((migrations) => {
-                            Models.sequelize.query('delete from sqlite_sequence where name=\'node_config\';');
-                            Models.sequelize.query('delete from sqlite_sequence where name=\'blockchain_data\';');
-                            Models.sequelize.query('delete from sqlite_sequence where name=\'graph_database\';');
-                            umzug_seeders.up().then((migrations) => {
-                                console.log('Configuration loaded...');
-                                resolve({
-                                    ip: env.NODE_IP,
-                                    wallet: env.NODE_WALLET,
-                                });
-                            });
-                        });
-                    } else {
-                        console.log('Configuration not changed...');
-                        resolve({
-                            ip: env.NODE_IP,
-                            wallet: env.NODE_WALLET,
-                        });
-                    }
-                } else {
-                    umzug_migrations.up().then((migrations) => {
-                        umzug_seeders.up().then((migrations) => {
-                            console.log('Configuration loaded...');
-                            resolve({
-                                ip: env.NODE_IP,
-                                wallet: env.NODE_WALLET,
-                            });
-                        });
-                    });
-                }
-            });
-        });
-    }
-
-=======
->>>>>>> 107a857c
     runNode() {
         const nodeIp = process.env.NODE_IP;
         const wallet = process.env.NODE_WALLET;
