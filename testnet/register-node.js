require('dotenv').config();
require('newrelic');

process.env.NODE_TLS_REJECT_UNAUTHORIZED = '0';
const axios = require('axios');
const envfile = require('envfile');
const externalip = require('externalip');
const fs = require('fs');

const socket = require('socket.io-client')('wss://station.origintrail.io:3010');

const Web3 = require('web3');

const web3 = new Web3(new Web3.providers.HttpProvider('https://rinkeby.infura.io/1WRiEqAQ9l4SW6fGdiDt'));

const Umzug = require('umzug');

const Models = require('../models');

const umzug_migrations = new Umzug({

    storage: 'sequelize',

    storageOptions: {
        sequelize: Models.sequelize,
    },

    migrations: {
        params: [Models.sequelize.getQueryInterface(), Models.sequelize.constructor, () => {
            throw new Error('Migration tried to use old style "done" callback. Please upgrade to "umzug" and return a promise instead.');
        }],
        path: './migrations',
        pattern: /\.js$/,
    },

});

const umzug_seeders = new Umzug({

    storage: 'sequelize',

    storageOptions: {
        sequelize: Models.sequelize,
        modelName: 'SeedsMeta',
        tableName: 'SeedsMeta',
    },

    migrations: {
        params: [Models.sequelize.getQueryInterface(), Models.sequelize.constructor, () => {
            throw new Error('Migration tried to use old style "done" callback. Please upgrade to "umzug" and return a promise instead.');
        }],
        path: './seeders',
        pattern: /\.js$/,
    },

});

class RegisterNode {
    constructor() {
        this.setConfig().then((result) => {
            web3.eth.getBalance(process.env.NODE_WALLET).then((balance) => {
                if (balance <= 0) {
                    this.registerNode(result.ip, result.wallet);
                } else {
                    this.runNode();
                }
            });
        });
    }

    socketSend(wallet, nodeIp) {
        console.log('Entering sockets...');
        socket.emit('presence', { walletAddress: wallet, ipAddress: nodeIp, connected: true });
        // socket.on('connect', () => {
        // socket.emit('presence', { walletAddress: wallet, ipAddress: nodeIp, connected: true });
        // });
    }

    generateWallet() {
        return new Promise(async (resolve, reject) => {
            const account = await web3.eth.accounts.create();
            resolve({ wallet: account.address, pk: account.privateKey.substr(2) });
        });
    }

    async makeid() {
        var text = '';
        var possible = 'ABCDEFGHIJKLMNOPQRSTUVWXYZabcdefghijklmnopqrstuvwxyz0123456789';
        for (var i = 0; i < 10; i += 1) {
            text += possible.charAt(Math.floor(Math.random() * possible.length));
        }
        return text;
    }

    registerNode(ip, wallet) {
        console.log(ip, wallet);
        axios.post('https://station.origintrail.io/api/node/register', {
            ip, wallet,
        }).then((result) => {
            console.log(result.data);
            let counter = 0;
            const checkBalanceInterval = setInterval(() => {
                web3.eth.getBalance(process.env.NODE_WALLET).then((balance) => {
                    if (balance > 0) {
                        clearInterval(checkBalanceInterval);
                        this.runNode();
                    } else {
                        counter += 1;
<<<<<<< HEAD
                        if (counter > 20) {
                            process.kill(1);
=======
                        console.log(`Counting ${counter}`);
                        if (counter > 20) {
                            process.kill(3);
>>>>>>> 28705a5e
                        }
                    }
                });
            }, 20000);
        }).catch((e) => {
            console.log(e);
<<<<<<< HEAD
            process.kill(1);
=======
            process.kill(3);
>>>>>>> 28705a5e
        });
    }

    setConfig() {
        return new Promise(async (resolve, reject) => {
            const env = envfile.parseFileSync('.env');
            if (!env.NODE_WALLET) {
                const { wallet, pk } = await this.generateWallet();
                env.NODE_WALLET = wallet;
                env.NODE_PRIVATE_KEY = pk;
            }

            if (process.env.INSTALLATION === 'local') {
                env.NODE_IP = '127.0.0.1';
            } else {
                env.NODE_IP = await this.getExternalIp();
            }

            env.DB_PASSWORD = 'root';
<<<<<<< HEAD
            env.BOOTSTRAP_NODE = 'https://178.128.65.84:5278/#a3405151e3adaff757e3bef2e928143e2b3d3f97';

            env.TRAVERSE_NAT_ENABLED = '1';
=======
            env.BOOTSTRAP_NODE = 'https://188.166.3.182:5278/#2fee0c13ad5d2e4a6a90ce9f20a07720edbd0a41';

            env.TRAVERSE_NAT_ENABLED = '0';
>>>>>>> 28705a5e

            for (const prop in env) {
                if (Object.prototype.hasOwnProperty.call(env, prop)) {
                    process.env[prop] = env[prop];
                }
            }

            const envF = envfile.stringifySync(env);
            console.log(envF);

            fs.writeFile('.env', envF, (err) => {
                if (fs.existsSync('modules/Database/system.db')) {
                    if (process.env.UPDATE !== undefined) {
                        umzug_seeders.down({ to: 0 }).then((migrations) => {
                            Models.sequelize.query('delete from sqlite_sequence where name=\'node_config\';');
                            Models.sequelize.query('delete from sqlite_sequence where name=\'blockchain_data\';');
                            Models.sequelize.query('delete from sqlite_sequence where name=\'graph_database\';');
                            umzug_seeders.up().then((migrations) => {
                                console.log('Configuration loaded...');
                                resolve({
                                    ip: env.NODE_IP,
                                    wallet: env.NODE_WALLET,
                                });
                            });
                        });
                    } else {
                        console.log('Configuration not changed...');
                        resolve({
                            ip: env.NODE_IP,
                            wallet: env.NODE_WALLET,
                        });
                    }
                } else {
                    umzug_migrations.up().then((migrations) => {
                        umzug_seeders.up().then((migrations) => {
                            console.log('Configuration loaded...');
                            resolve({
                                ip: env.NODE_IP,
                                wallet: env.NODE_WALLET,
                            });
                        });
                    });
                }
            });
        });
    }

    runNode() {
        const nodeIp = process.env.NODE_IP;
        const wallet = process.env.NODE_WALLET;
        this.socketSend(wallet, nodeIp);
        // eslint-disable-next-line
        require('../ot-node');
    }

    getExternalIp() {
        return new Promise((resolve, reject) => {
            externalip((err, ip) => {
                if (err) {
                    console.log(err);
                }
                resolve(ip);
            });
        });
    }
}
// eslint-disable-next-line no-new
(new RegisterNode());
<|MERGE_RESOLUTION|>--- conflicted
+++ resolved
@@ -106,25 +106,16 @@
                         this.runNode();
                     } else {
                         counter += 1;
-<<<<<<< HEAD
-                        if (counter > 20) {
-                            process.kill(1);
-=======
                         console.log(`Counting ${counter}`);
                         if (counter > 20) {
                             process.kill(3);
->>>>>>> 28705a5e
                         }
                     }
                 });
             }, 20000);
         }).catch((e) => {
             console.log(e);
-<<<<<<< HEAD
-            process.kill(1);
-=======
             process.kill(3);
->>>>>>> 28705a5e
         });
     }
 
@@ -144,15 +135,9 @@
             }
 
             env.DB_PASSWORD = 'root';
-<<<<<<< HEAD
-            env.BOOTSTRAP_NODE = 'https://178.128.65.84:5278/#a3405151e3adaff757e3bef2e928143e2b3d3f97';
-
-            env.TRAVERSE_NAT_ENABLED = '1';
-=======
             env.BOOTSTRAP_NODE = 'https://188.166.3.182:5278/#2fee0c13ad5d2e4a6a90ce9f20a07720edbd0a41';
 
             env.TRAVERSE_NAT_ENABLED = '0';
->>>>>>> 28705a5e
 
             for (const prop in env) {
                 if (Object.prototype.hasOwnProperty.call(env, prop)) {
