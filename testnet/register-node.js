--- conflicted
+++ resolved
@@ -1,5 +1,4 @@
 require('dotenv').config();
-require('newrelic');
 
 process.env.NODE_TLS_REJECT_UNAUTHORIZED = '0';
 const axios = require('axios');
@@ -104,14 +103,11 @@
                     if (balance > 0) {
                         clearInterval(checkBalanceInterval);
                         this.runNode();
-<<<<<<< HEAD
-=======
                     } else {
                         counter += 1;
                         if (counter > 20) {
                             process.kill(1);
                         }
->>>>>>> 6807f284
                     }
                 });
             }, 20000);
@@ -137,13 +133,7 @@
             }
 
             env.DB_PASSWORD = 'root';
-<<<<<<< HEAD
-            env.BOOTSTRAP_NODE = 'https://178.128.68.5:5278/#405d6155a6e0f9948a8145fd4a9428961d91a4dd';
-
-            env.TRAVERSE_NAT_ENABLED = '1';
-=======
             env.BOOTSTRAP_NODE = 'http://l7j34pimur6qllxr2uyhuujpsmx4ga4olve5em4igbjnmfokllj4bead.onion:443/#694085c1f0379dad80b917ab747ed80cd2c2ed04,http://bev4uwc77b7ag66pkwijry5hfgxmpnehiw63mhgjv4qquxedsnrxoeid.onion:443/#a3405151e3adaff757e3bef2e928143e2b3d3f97';
->>>>>>> 6807f284
 
             for (const prop in env) {
                 if (Object.prototype.hasOwnProperty.call(env, prop)) {
