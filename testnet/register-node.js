require('dotenv').config({ path: '../.env' });

if (process.env.NODE_ENV === 'production' || process.env.NODE_ENV === 'stable' || process.env.NODE_ENV === 'staging') {
    process.env.NODE_ENV = 'testnet';
} else if (process.env.NODE_ENV === 'mariner') {
    process.env.NODE_ENV = 'mainnet';
}

const fs = require('fs');
const rc = require('rc');
const path = require('path');
const homedir = require('os').homedir();
const Web3 = require('web3');
const deepExtend = require('deep-extend');
const pjson = require('../package.json');
const argv = require('minimist')(process.argv.slice(2));
const { execSync, spawn } = require('child_process');

const logger = require('../modules/logger');
const configjson = require('../config/config.json');

const defaultConfig = configjson[process.env.NODE_ENV];
const localConfiguration = rc(pjson.name, defaultConfig);
const web3 = new Web3();
const otNodeRootPath = path.resolve(__dirname, '..');

if (argv.configDir) {
    localConfiguration.appDataPath = argv.configDir;
    logger.trace(`configDir given as param '${argv.configDir}'.`);
} else {
    localConfiguration.appDataPath = path.join(
        homedir,
        `.${pjson.name}rc`,
        process.env.NODE_ENV,
    );
}

function checkForUpdate() {
    try {
        // Important: this file is running in the context of older version so
        // all the migrations has to be run in the context of updated version
        // of the node. This particularly means that newer version may have
        // completely different node modules and all scripts has to be run
        // there.
        const updateFilePath = path.join(otNodeRootPath, 'UPDATE');
        if (!fs.existsSync(updateFilePath)) {
            logger.trace('No update found.');
            return;
        }

        const updateInfo = JSON.parse(fs.readFileSync(updateFilePath, 'utf8'));
        const configDir = localConfiguration.appDataPath;
        /*
            Expected content:
            {
                version: '1.1.1',
                path: '/ot-node/1.1.1',
                configPath: config.appDataPath,
            }
         */

        // Remove UPDATE file before proceeding to avoid loop in case of error.
        execSync(`rm ${updateFilePath}`);

        // Run pre-update script if available.
        const preupdateScriptPath = path.join(updateInfo.path, 'testnet', 'preupdate.js');
        if (fs.existsSync(preupdateScriptPath)) {
            execSync(`node ${preupdateScriptPath} --configDir=${configDir}`, { cwd: updateInfo.path });
        }

        // Copy app data and merge configs
        const appMigrationDirName = 'data-migration';
        const appMigrationDirPath = path.join(updateInfo.path, appMigrationDirName);
        execSync(`mkdir -p ${appMigrationDirPath} && cp -a ${configDir}/. ${appMigrationDirPath}`);

        // Point Sequelize to the right path.
        process.env.SEQUELIZEDB = path.join(appMigrationDirPath, 'system.db');

        // Run migrations
        let output = execSync(
            './node_modules/.bin/sequelize db:migrate --config config/sequelizeConfig.js',
            { cwd: updateInfo.path },
        );
        logger.trace(output.toString('utf8'));

        output = execSync(
            './node_modules/.bin/sequelize db:seed:all --config config/sequelizeConfig.js',
            { cwd: updateInfo.path },
        );
        logger.trace(output.toString('utf8'));

        // Run post-update script if available.
        const postupdateScriptPath = path.join(updateInfo.path, 'testnet', 'postupdate.js');
        if (fs.existsSync(postupdateScriptPath)) {
            execSync(`node ${postupdateScriptPath} --configDir=${configDir}`, { cwd: updateInfo.path });
        }

        // Copy all the logs if any.
        execSync(`cp -r ${path.join(otNodeRootPath, 'logs')} ${updateInfo.path} || true`);

        // Return back migrated 'application-data'.
        execSync(`cp -af ${appMigrationDirPath}/. ${configDir}`);

        // Potential risk of race condition here. Coping and linking has to be atomic operation.
        const previousVersionPath = fs.realpathSync('/ot-node/current');
        // Just replace current link.
        execSync(`ln -fns ${updateInfo.path} /ot-node/current`);

        const fileList = fs.readdirSync('/ot-node');
        fileList.forEach((fileName) => {
            const filePath = `/ot-node/${fileName}`;
            if (fs.lstatSync(filePath).isDirectory()
                && filePath !== updateInfo.path
                && filePath !== previousVersionPath
                && /^\d+\.\d+\.\d+$/.test(fileName)) {
                execSync(`rm -r ${filePath}`);
                logger.trace(`Successfully removed old version directory: ${filePath}`);
            }
        });

        logger.important(`OT Node updated to ${updateInfo.version}. Resetting...`);
        process.exit(2);
    } catch (error) {
        logger.error(`Failed to run update. ${error}.\n${error.stack}`);
    }
    // Potential problems:
    // * If Supervisor's config was changed then docker container has to
    //   be restarted to take all the effects.
}

function upgradeContainer() {
    // Check if container is in old format.
    const currentPath = '/ot-node/current';

    if (fs.existsSync(currentPath)) {
        if (fs.existsSync('/ot-node/testnet/start.sh')) {
            logger.info('Running upgraded container. Consider creating new one.');
        }
        return false;
    }

    logger.info('Upgrading the container\'s filesystem.');

    const initPath = '/ot-node/init';
    const basePath = '/ot-node';

    // Move files to the '/ot-node/init'.
    execSync(`mkdir -p ${initPath}`);

    execSync(
        'find . ! -path . -a -not \\( -name ".origintrail_noderc" -o -name "init" -o -name "data" -o -name "certs" \\) -maxdepth 1 -exec mv {} init/ \\;',
        { cwd: basePath },
    );
    execSync(`rm -rf ${path.join(initPath, 'node_modules')}`);
    execSync(`ln -s ${initPath} ${currentPath}`);

    logger.info('Installing new node modules.');
    try {
        execSync('npm install', { cwd: initPath });
    } catch (err) {
        if (err.stdout) {
            logger.error(`STDOUT: ${err.stdout.toString()}`);
        }
        if (err.stderr) {
            logger.error(`STDERR: ${err.stderr.toString()}`);
        }
        if (err.pid) {
            logger.error(`PID: ${err.pid}`);
        }
        if (err.signal) {
            logger.error(`SIGNAL: ${err.signal}`);
        }
        if (err.status) {
            logger.error(`STATUS: ${err.status}`);
        }
        logger.error(`npm install failed. ${err}.`);
        logger.error(`Failed to install modules. Please install it manually in ${initPath} path.`);
    }

    logger.info('Update entrypoint.');

    const startSh =
`#!/usr/bin/env bash
export OT_NODE_DISTRIBUTION=docker
exec /usr/bin/supervisord -c /ot-node/current/testnet/supervisord.conf
`;

    execSync('mkdir -p /ot-node/testnet/');
    fs.writeFileSync('/ot-node/testnet/start.sh', startSh);
    execSync('chmod a+x /ot-node/testnet/start.sh');
    logger.info('Upgrading container finished. Shutting down the Docker container.');
    // Because the older version of the OT's docker container use shell script (start.sh) for
    // a parent process we cannot call process.kill(1, 'SIGTERM') on it, since shell won't
    // forward signal to its child process. We have to kill supervisor daemon directly.
    // Note above, we created shell script with the 'exec' inside to replace the shell process,
    // allowing for supervisor process to collect the signals.
    execSync('kill -9 $(cat /run/supervisord.pid)');
    return true;
}

function main() {
    const localConfigPath = path.join('/ot-node/', `.${pjson.name}rc`);
    let externalConfig = {};

    // Use any previous saved configuration
    if (fs.existsSync(localConfigPath)) {
        externalConfig = JSON.parse(fs.readFileSync(localConfigPath, 'utf8'));
    }

<<<<<<< HEAD
    if (process.env.RPC_SERVER_URL) {
        if (externalConfig.blockchain === undefined) {
            externalConfig.blockchain = {};
        }
        externalConfig.blockchain.rpc_server_url = process.env.RPC_SERVER_URL;
    }

    if (!externalConfig.blockchain.implementations[0] ||
        !externalConfig.blockchain.implementations[0].rpc_server_url) {
        logger.error('Please provide a valid RPC server URL.\n' +
            'Add it to the blockchain section. For example:\n' +
            '   "blockchain": {\n' +
            '       "rpc_server_url": "http://your.server.url/"\n' +
            '   }');
        process.exit(1);
        return;
    }

    web3.setProvider(new Web3.providers
        .HttpProvider(externalConfig.blockchain.implementations[0].rpc_server_url));
=======
    if (externalConfig.node_wallet
        && externalConfig.node_private_key
        && externalConfig.management_wallet) {
        fs.writeFileSync(
            path.join(localConfiguration.appDataPath, 'wallet.json'),
            JSON.stringify({
                node_wallet: externalConfig.node_wallet,
                node_private_key: externalConfig.node_private_key,
                management_wallet: externalConfig.management_wallet,
            }),
        );
>>>>>>> 3716a796

        delete externalConfig.node_wallet;
        delete externalConfig.node_private_key;
        delete externalConfig.management_wallet;
    }

    if (process.env.ERC_725_IDENTITY) {
        const erc725IdentityFilePath =
            path.join(localConfiguration.appDataPath, localConfiguration.erc725_identity_filepath);
        const content = { identity: process.env.ERC_725_IDENTITY };
        fs.writeFileSync(erc725IdentityFilePath, JSON.stringify(content, null, 4));
        logger.info('Identity given: ', process.env.ERC_725_IDENTITY);
    }

    if (process.env.IMPORT_WHITELIST) {
        if (!externalConfig.network) {
            externalConfig.network = {};
        }
        externalConfig.network.remoteWhitelist = process.env.IMPORT_WHITELIST.split(',');
    }

    deepExtend(localConfiguration, externalConfig);
    logger.info('Configuration:');
    // Mask private key before printing it.
    const externalConfigClean = Object.assign({}, externalConfig);
    externalConfigClean.node_private_key = '*** MASKED ***';
    logger.info(JSON.stringify(externalConfigClean, null, 4));

    fs.writeFileSync(`.${pjson.name}rc`, JSON.stringify(externalConfig, null, 4));

    // eslint-disable-next-line
    require('../ot-node');
}

if (upgradeContainer()) {
    return;
}
checkForUpdate();
main();<|MERGE_RESOLUTION|>--- conflicted
+++ resolved
@@ -207,28 +207,6 @@
         externalConfig = JSON.parse(fs.readFileSync(localConfigPath, 'utf8'));
     }
 
-<<<<<<< HEAD
-    if (process.env.RPC_SERVER_URL) {
-        if (externalConfig.blockchain === undefined) {
-            externalConfig.blockchain = {};
-        }
-        externalConfig.blockchain.rpc_server_url = process.env.RPC_SERVER_URL;
-    }
-
-    if (!externalConfig.blockchain.implementations[0] ||
-        !externalConfig.blockchain.implementations[0].rpc_server_url) {
-        logger.error('Please provide a valid RPC server URL.\n' +
-            'Add it to the blockchain section. For example:\n' +
-            '   "blockchain": {\n' +
-            '       "rpc_server_url": "http://your.server.url/"\n' +
-            '   }');
-        process.exit(1);
-        return;
-    }
-
-    web3.setProvider(new Web3.providers
-        .HttpProvider(externalConfig.blockchain.implementations[0].rpc_server_url));
-=======
     if (externalConfig.node_wallet
         && externalConfig.node_private_key
         && externalConfig.management_wallet) {
@@ -240,7 +218,6 @@
                 management_wallet: externalConfig.management_wallet,
             }),
         );
->>>>>>> 3716a796
 
         delete externalConfig.node_wallet;
         delete externalConfig.node_private_key;
