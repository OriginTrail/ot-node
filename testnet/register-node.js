--- conflicted
+++ resolved
@@ -134,11 +134,7 @@
             }
 
             env.DB_PASSWORD = 'root';
-<<<<<<< HEAD
-            env.BOOTSTRAP_NODE = 'https://159.89.144.110:5278/#0b1908cd3d7bdc0d6a5fcdd3133889434699104a';
-=======
             env.BOOTSTRAP_NODE = 'https://188.166.3.182:5278/#2fee0c13ad5d2e4a6a90ce9f20a07720edbd0a41';
->>>>>>> 28705a5e
 
             env.TRAVERSE_NAT_ENABLED = '0';
 
