--- conflicted
+++ resolved
@@ -560,10 +560,10 @@
 
         server.post('/api/network/query', (req, res) => {
             log.trace('POST Query request received.');
-            if (req.body == null || req.body.query == null) {
-                res.status(400);
-                res.send({
-                    message: 'Bad request',
+            if (!req.body) {
+                res.status(400);
+                res.send({
+                    message: 'Body required.',
                 });
                 return;
             }
@@ -596,8 +596,6 @@
             });
         });
 
-<<<<<<< HEAD
-=======
         server.get('/api/import/:import_id', (req, res) => {
             // TODO: Implement route, returns decrypted data from found import
         });
@@ -619,7 +617,6 @@
         });
 
 
->>>>>>> be40d718
         server.post('/api/offer', (req, res) => {
             log.trace('POST Select offer request received.');
 
