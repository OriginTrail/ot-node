--- conflicted
+++ resolved
@@ -42,11 +42,7 @@
 const ImportController = require('./modules/controller/import-controller');
 const APIUtilities = require('./modules/utility/api-utilities');
 const RestAPIService = require('./modules/service/rest-api-service');
-<<<<<<< HEAD
-const { execSync } = require('child_process');
-=======
 const M1PayoutAllMigration = require('./modules/migration/m1-payout-all-migration');
->>>>>>> 4900da95
 
 const pjson = require('./package.json');
 const configjson = require('./config/config.json');
@@ -287,6 +283,16 @@
         config.identity = '';
         config.erc725Identity = '';
         Object.seal(config);
+
+        // check for Updates
+        try {
+            log.info('Checking for updates');
+            await Utilities.checkForUpdates(config.autoUpdater);
+        } catch (err) {
+            console.log(err);
+            notifyBugsnag(err);
+            process.exit(1);
+        }
 
         const web3 =
             new Web3(new Web3.providers.HttpProvider(`${config.blockchain.rpc_node_host}:${config.blockchain.rpc_node_port}`));
