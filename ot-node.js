--- conflicted
+++ resolved
@@ -82,8 +82,6 @@
             // set default user configuration filename
             this.config.configFilename = '.origintrail_noderc';
         }
-<<<<<<< HEAD
-
         const fileService = new FileService({ config: this.config });
         const updateFilePath = fileService.getUpdateFilePath();
         if (fs.existsSync(updateFilePath)) {
@@ -92,8 +90,6 @@
                 this.logger.warn(`Unable to remove update file. Error: ${error}`);
             });
         }
-=======
->>>>>>> 69bfa17b
     }
 
     initializeDependencyContainer() {
