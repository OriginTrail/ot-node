--- conflicted
+++ resolved
@@ -26,8 +26,6 @@
 const DHService = require('./modules/DHService');
 const DVService = require('./modules/DVService');
 const DataReplication = require('./modules/DataReplication');
-const memwatch = require('memwatch-next');
-const heapdump = require('heapdump');
 
 const pjson = require('./package.json');
 
@@ -37,17 +35,6 @@
 process.on('unhandledRejection', (reason, p) => {
     console.log('Unhandled Rejection at: Promise', p, 'reason:', reason);
     // application specific logging, throwing an error, or other logic here
-});
-
-memwatch.on('leak', (info) => {
-    console.error('Memory leak detected:\n', info);
-    heapdump.writeSnapshot((err, filename) => {
-        if (err) {
-            console.error(err);
-        } else {
-            console.error(`Wrote snapshot: ${filename}`);
-        }
-    });
 });
 
 /**
@@ -216,7 +203,7 @@
         dhService.listenToBlockchainEvents();
 
         try {
-            //    await this.createProfile(blockchain);
+            await this.createProfile(blockchain);
         } catch (e) {
             log.error('Failed to create profile');
             process.exit(1);
@@ -228,13 +215,6 @@
             log.info(`Remote control enabled and listening on port ${config.remote_control_port}`);
             await remoteControl.connect();
         }
-<<<<<<< HEAD
-
-        // Starting event listener on Blockchain
-        // this.listenBlockchainEvents(blockchain);
-        // dhService.listenToBlockchainEvents();
-=======
->>>>>>> 77d81e57
     }
 
     /**
@@ -356,11 +336,9 @@
             const remote_access = config.remote_access_whitelist;
 
             if (remote_access.find(ip => Utilities.isIpEqual(ip, request_ip)) === undefined) {
-                res.status();
-                res.send({
-                    status: 400,
+                res.send({
                     message: 'Unauthorized request',
-                    data: {},
+                    data: [],
                 });
                 return false;
             }
@@ -441,6 +419,7 @@
                     message: 'No import data provided',
                     data: {},
                     status: 400,
+                    message: 'Input file not provided!',
                 });
             }
         });
