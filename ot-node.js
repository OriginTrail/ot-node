if (!process.env.NODE_ENV) {
    // Environment not set. Use the development.
    process.env.NODE_ENV = 'development';
}
const { execSync } = require('child_process');
const DeepExtend = require('deep-extend');
const AutoGitUpdate = require('auto-git-update');
const rc = require('rc');
const DependencyInjection = require('./modules/service/dependency-injection');
const Logger = require('./modules/logger/logger');
const constants = require('./modules/constants');
const db = require('./models');
const pjson = require('./package.json');
const defaultConfiguration = require('./config/config.json')[process.env.NODE_ENV];

class OTNode {
<<<<<<< HEAD
    constructor(config) {
        this.config = config;
        this.logger = new Logger(this.config.logLevel, this.config.telemetryHub.enabled);
=======
    constructor(userConfig) {
        this.initializeConfiguration(userConfig);
        this.logger = Logger.create(this.config.logLevel, this.config.telemetryHub.enabled);
>>>>>>> c79d2a5b
    }

    async start() {
        this.logger.info(' ██████╗ ████████╗███╗   ██╗ ██████╗ ██████╗ ███████╗');
        this.logger.info('██╔═══██╗╚══██╔══╝████╗  ██║██╔═══██╗██╔══██╗██╔════╝');
        this.logger.info('██║   ██║   ██║   ██╔██╗ ██║██║   ██║██║  ██║█████╗');
        this.logger.info('██║   ██║   ██║   ██║╚██╗██║██║   ██║██║  ██║██╔══╝');
        this.logger.info('╚██████╔╝   ██║   ██║ ╚████║╚██████╔╝██████╔╝███████╗');
        this.logger.info(' ╚═════╝    ╚═╝   ╚═╝  ╚═══╝ ╚═════╝ ╚═════╝ ╚══════╝');

        this.logger.info('======================================================');
        this.logger.info(`             OriginTrail Node v${pjson.version}`);
        this.logger.info('======================================================');
        this.logger.info(`Node is running in ${process.env.NODE_ENV} environment`);

        this.initializeDependencyContainer();
        await this.initializeAutoUpdate();
        await this.initializeDataModule();
        await this.initializeValidationModule();
        await this.initializeBlockchainModule();
        await this.initializeNetworkModule();
        await this.initializeCommandExecutor();
        await this.initializeRpcModule();
        // await this.initializeWatchdog();
    }

    initializeConfiguration(userConfig) {
        if (userConfig) {
            this.config = DeepExtend(defaultConfiguration, userConfig);
        } else {
            this.config = rc(pjson.name, defaultConfiguration);
        }
    }

    initializeDependencyContainer() {
        this.container = DependencyInjection.initialize();
        DependencyInjection.registerValue(this.container, 'config', this.config);
        DependencyInjection.registerValue(this.container, 'logger', this.logger);
        DependencyInjection.registerValue(this.container, 'constants', constants);

        this.logger.info('Dependency injection module is initialized');
    }

    async initializeAutoUpdate() {
        try {
            if (!this.config.autoUpdate.enabled) {
                return;
            }

            const autoUpdateConfig = {
                repository: 'https://github.com/OriginTrail/ot-node',
                branch: this.config.autoUpdate.branch,
                tempLocation: this.config.autoUpdate.backupDirectory,
                executeOnComplete: 'npx sequelize --config=./config/sequelizeConfig.js db:migrate',
                exitOnComplete: true,
            };

            execSync(`mkdir -p ${this.config.autoUpdate.backupDirectory}`);

            this.updater = new AutoGitUpdate(autoUpdateConfig);
            this.updater.setLogConfig({
                logGeneral: false,
            });
            DependencyInjection.registerValue(this.container, 'updater', this.updater);

            this.logger.info('Auto update mechanism initialized');
        } catch (e) {
            this.logger.error({
                msg: `Auto update initialization failed. Error message: ${e.message}`,
                Event_name: constants.ERROR_TYPE.UPDATE_INITIALIZATION_ERROR,
            });
        }
    }

    async initializeDataModule() {
        try {
            const dataService = this.container.resolve('dataService');
            // if (!this.config.data) {
            //     this.logger.warn('Data module not initialized, no implementation is provided');
            // }

            await dataService.initialize();
            this.logger.info(`Data module: ${dataService.getName()} implementation`);
            db.sequelize.sync();
        } catch (e) {
            this.logger.error({
                msg: `Data module initialization failed. Error message: ${e.message}`,
                Event_name: constants.ERROR_TYPE.DATA_MODULE_INITIALIZATION_ERROR,
            });
        }
    }

    async initializeNetworkModule() {
        try {
            const networkService = this.container.resolve('networkService');
            await networkService.initialize();
            const rankingService = this.container.resolve('rankingService');
            await rankingService.initialize();
            // if (!this.config.network) {
            //     this.logger.warn('Network modu
            //     le not initialized, no implementation is provided');
            // }
            // const rankingService = this.container.resolve('rankingService');
            // await rankingService.initialize(this.config.network.ranking);
            // await networkService.initialize(this.config.network.implementation, rankingService);
            this.logger.info(`Network module: ${networkService.getName()} implementation`);
        } catch (e) {
            this.logger.error({
                msg: `Network module initialization failed. Error message: ${e.message}`,
                Event_name: constants.ERROR_TYPE.NETWORK_INITIALIZATION_ERROR,
            });
        }
    }

    async initializeValidationModule() {
        try {
            const validationService = this.container.resolve('validationService');
            // if (!this.config.validation) {
            //     this.logger.warn('Validation module not initialized, no implementation is provided');
            // }

            await validationService.initialize();
            this.logger.info(`Validation module: ${validationService.getName()} implementation`);
        } catch (e) {
            this.logger.error({
                msg: `Validation module initialization failed. Error message: ${e.message}`,
                Event_name: constants.ERROR_TYPE.VALIDATION_INITIALIZATION_ERROR,
            });
        }
    }

    async initializeBlockchainModule() {
        try {
            const blockchainService = this.container.resolve('blockchainService');
            // if (!this.config.blockchain) {
            //     this.logger.warn('Blockchain module not initialized, no implementation is provided.');
            // }

            await blockchainService.initialize();
            this.logger.info(`Blockchain module: ${blockchainService.getName()} implementation`);
        } catch (e) {
            this.logger.error({
                msg: `Blockchain module initialization failed. Error message: ${e.message}`,
                Event_name: constants.ERROR_TYPE.BLOCKCHAIN_INITIALIZATION_ERROR,
            });
        }
    }

    async initializeCommandExecutor() {
        try {
            const commandExecutor = this.container.resolve('commandExecutor');
            await commandExecutor.init();
            commandExecutor.replay();
            await commandExecutor.start();
        } catch (e) {
            this.logger.error({
                msg: `Command executor initialization failed. Error message: ${e.message}`,
                Event_name: constants.ERROR_TYPE.COMMAND_EXECUTOR_INITIALIZATION_ERROR,
            });
        }
    }

    async initializeRpcModule() {
        try {
            const rpcController = this.container.resolve('rpcController');
            await rpcController.initialize();
        } catch (e) {
            this.logger.error({
                msg: `RPC service initialization failed. Error message: ${e.message}`,
                Event_name: constants.ERROR_TYPE.RPC_INITIALIZATION_ERROR,
            });
        }
    }

    async initializeWatchdog() {
        try {
            const watchdogService = this.container.resolve('watchdogService');
            await watchdogService.initialize();
            this.logger.info('Watchdog service initialized');
        } catch (e) {
            this.logger.warn(`Watchdog service initialization failed. Error message: ${e.message}`);
        }
    }

    stop() {
        this.logger.info('Stopping node...');
        process.exit(1);
    }
}

module.exports = OTNode;<|MERGE_RESOLUTION|>--- conflicted
+++ resolved
@@ -14,15 +14,9 @@
 const defaultConfiguration = require('./config/config.json')[process.env.NODE_ENV];
 
 class OTNode {
-<<<<<<< HEAD
     constructor(config) {
-        this.config = config;
+        this.initializeConfiguration(userConfig);
         this.logger = new Logger(this.config.logLevel, this.config.telemetryHub.enabled);
-=======
-    constructor(userConfig) {
-        this.initializeConfiguration(userConfig);
-        this.logger = Logger.create(this.config.logLevel, this.config.telemetryHub.enabled);
->>>>>>> c79d2a5b
     }
 
     async start() {
