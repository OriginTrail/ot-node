require('dotenv').config();

if (!process.env.NODE_ENV) {
    // Environment not set. Use the production.
    process.env.NODE_ENV = 'testnet';
}

const HttpNetwork = require('./modules/network/http/http-network');
const Kademlia = require('./modules/network/kademlia/kademlia');
const Transport = require('./modules/network/transport');
const KademliaUtilities = require('./modules/network/kademlia/kademlia-utils');
const Utilities = require('./modules/Utilities');
const GraphStorage = require('./modules/Database/GraphStorage');
const Blockchain = require('./modules/Blockchain');
const BlockchainPluginService = require('./modules/Blockchain/plugin/blockchain-plugin-service');
const fs = require('fs');
const path = require('path');
const models = require('./models');
const SchemaValidator = require('./modules/validator/schema-validator');
const GS1Utilities = require('./modules/importer/gs1-utilities');
const WOTImporter = require('./modules/importer/wot-importer');
const EpcisOtJsonTranspiler = require('./modules/transpiler/epcis/epcis-otjson-transpiler');
const WotOtJsonTranspiler = require('./modules/transpiler/wot/wot-otjson-transpiler');
const RemoteControl = require('./modules/RemoteControl');
const rc = require('rc');
const uuidv4 = require('uuid/v4');
const awilix = require('awilix');
const homedir = require('os').homedir();
const argv = require('minimist')(process.argv.slice(2));
const Graph = require('./modules/Graph');
const Product = require('./modules/Product');
const constants = require('./modules/constants');
const EventEmitter = require('./modules/EventEmitter');
const DVService = require('./modules/DVService');
const MinerService = require('./modules/service/miner-service');
const ApprovalService = require('./modules/service/approval-service');
const ChallengeService = require('./modules/service/challenge-service');
const ProfileService = require('./modules/service/profile-service');
const ReplicationService = require('./modules/service/replication-service');
const APIUtilities = require('./modules/api-utilities');
const RestApiController = require('./modules/service/rest-api-controller');
const M1PayoutAllMigration = require('./modules/migration/m1-payout-all-migration');
const M2SequelizeMetaMigration = require('./modules/migration/m2-sequelize-meta-migration');
const M3NetowrkIdentityMigration = require('./modules/migration/m3-network-identity-migration');
const M4ArangoMigration = require('./modules/migration/m4-arango-migration');
const M5ArangoPasswordMigration = require('./modules/migration/m5-arango-password-migration');
const ImportWorkerController = require('./modules/worker/import-worker-controller');
const ImportService = require('./modules/service/import-service');
const OtNodeClient = require('./modules/service/ot-node-client');
const PermissionedDataService = require('./modules/service/permissioned-data-service');
<<<<<<< HEAD
const GasStationService = require('./modules/service/gas-station-service');
const RestoreService = require('./scripts/restore');
=======
const { execSync } = require('child_process');
>>>>>>> e8c2d19e

const semver = require('semver');

const pjson = require('./package.json');
const configjson = require('./config/config.json');

const log = require('./modules/logger');

global.__basedir = __dirname;

let context;
const defaultConfig = Utilities.copyObject(configjson[
    process.env.NODE_ENV &&
    ['development', 'testnet', 'mainnet'].indexOf(process.env.NODE_ENV) >= 0 ?
        process.env.NODE_ENV : 'development']);

let config;
try {
    // Load config.
    config = rc(pjson.name, defaultConfig);

    if (argv.configDir) {
        config.appDataPath = argv.configDir;
        models.sequelize.options.storage = path.join(config.appDataPath, 'system.db');
    } else {
        config.appDataPath = path.join(
            homedir,
            `.${pjson.name}rc`,
            process.env.NODE_ENV,
        );
    }
} catch (error) {
    console.error(`Failed to read configuration. ${error}.`);
    console.error(error.stack);
    process.abort();
}

process.on('unhandledRejection', (reason, p) => {
    if (reason.message.startsWith('Invalid JSON RPC response')) {
        return;
    }
    log.error(`Unhandled Rejection:\n${reason.stack}`);
});

process.on('uncaughtException', (err) => {
    if (process.env.NODE_ENV === 'development') {
        log.error(`Caught exception: ${err}.\n ${err.stack}`);
        process.exit(1);
    }
    log.error(`Caught exception: ${err}.\n ${err.stack}`);
});

process.on('warning', (warning) => {
    log.warn(warning.name);
    log.warn(warning.message);
    log.warn(warning.stack);
});

process.on('exit', (code) => {
    switch (code) {
    case 0:
        log.debug(`Normal exiting with code: ${code}`);
        break;
    case 4:
        log.trace('Exiting because of update.');
        break;
    default:
        log.error(`Whoops, terminating with code: ${code}`);
        break;
    }
});

process.on('SIGINT', () => {
    log.important('SIGINT caught. Exiting...');


    process.exit(0);
});

/**
 * Main node object
 */
class OTNode {
    /**
     * OriginTrail node system bootstrap function
     */
    async bootstrap() {
        try {
            // check if all dependencies are installed
            await Utilities.checkInstalledDependencies();
            log.info('npm modules dependencies check done');

            // Checking root folder structure
            Utilities.checkOtNodeDirStructure();
            log.info('ot-node folder structure check done');
        } catch (err) {
            console.log(err);
            process.exit(1);
        }

        log.important(`Running in ${process.env.NODE_ENV} environment.`);

        await this._runNetworkIdentityMigration(config);

        // Seal config in order to prevent adding properties.
        // Allow identity to be added. Continuity.
        config.identity = '';
        config.erc725Identity = '';
        config.publicKeyData = {};

        const appState = {};
        if (config.is_bootstrap_node) {
            await this.startBootstrapNode({ appState });
            return;
        }

        // check if ArangoDB service is running at all
        if (config.database.provider === 'arangodb') {
            try {
                if (process.env.OT_NODE_DISTRIBUTION === 'docker'
                    && (''.localeCompare(config.database.password) === 0
                    || 'root'.localeCompare(config.database.password) === 0)) {
                    await this._runArangoPasswordMigration(config);
                }

                // get password for database
                const databasePasswordFilePath = path
                    .join(config.appDataPath, config.database.password_file_name);
                if (fs.existsSync(databasePasswordFilePath)) {
                    log.info('Using existing graph database password.');
                    config.database.password = fs.readFileSync(databasePasswordFilePath).toString();
                } else {
                    log.notify('================================================================');
                    log.notify('          Using default database password for access            ');
                    log.notify('================================================================');
                }

                const { version } = await Utilities.getArangoDbVersion(config);

                log.info(`Arango server version ${version} is up and running`);
                if (semver.lt(version, '3.5.0')) {
                    if (process.env.OT_NODE_DISTRIBUTION === 'docker'
                        && config.autoUpdater.enabled) {
                        log.info('Your Arango version is lower than required. Starting upgrade...');
                        await this._runArangoMigration(config);

                        const { version } = await Utilities.getArangoDbVersion(config);
                        log.info(`Arango server is updated to version ${version}.`);
                    } else {
                        log.error('Arango version too old! Please update to version 3.5.0 or newer');
                        process.exit(1);
                    }
                }
            } catch (err) {
                log.error('Please make sure Arango server is up and running');
                console.log(err);
                process.exit(1);
            }
        }

<<<<<<< HEAD
        this._checkRestoreRequestStatus(config);

        Object.seal(config);
=======
>>>>>>> e8c2d19e

        // Checking if selected graph database exists
        try {
            await Utilities.checkDoesStorageDbExists(config);
            log.info('Storage database check done');
        } catch (err) {
            console.log(err);
            process.exit(1);
        }

        Object.seal(config);
        // Create the container and set the injectionMode to PROXY (which is also the default).
        const container = awilix.createContainer({
            injectionMode: awilix.InjectionMode.PROXY,
        });

        context = container.cradle;

        container.loadModules(['modules/command/**/*.js', 'modules/controller/**/*.js', 'modules/service/**/*.js', 'modules/Blockchain/plugin/hyperledger/*.js', 'modules/migration/*.js'], {
            formatName: 'camelCase',
            resolverOptions: {
                lifetime: awilix.Lifetime.SINGLETON,
                register: awilix.asClass,
            },
        });

        container.register({
            httpNetwork: awilix.asClass(HttpNetwork).singleton(),
            emitter: awilix.asClass(EventEmitter).singleton(),
            kademlia: awilix.asClass(Kademlia).singleton(),
            graph: awilix.asClass(Graph).singleton(),
            product: awilix.asClass(Product).singleton(),
            dvService: awilix.asClass(DVService).singleton(),
            profileService: awilix.asClass(ProfileService).singleton(),
            approvalService: awilix.asClass(ApprovalService).singleton(),
            config: awilix.asValue(config),
            appState: awilix.asValue(appState),
            schemaValidator: awilix.asClass(SchemaValidator).singleton(),
            blockchain: awilix.asClass(Blockchain).singleton(),
            blockchainPluginService: awilix.asClass(BlockchainPluginService).singleton(),
            gs1Utilities: awilix.asClass(GS1Utilities).singleton(),
            wotImporter: awilix.asClass(WOTImporter).singleton(),
            epcisOtJsonTranspiler: awilix.asClass(EpcisOtJsonTranspiler).singleton(),
            wotOtJsonTranspiler: awilix.asClass(WotOtJsonTranspiler).singleton(),
            graphStorage: awilix.asValue(new GraphStorage(config.database, log)),
            remoteControl: awilix.asClass(RemoteControl).singleton(),
            logger: awilix.asValue(log),
            kademliaUtilities: awilix.asClass(KademliaUtilities).singleton(),
            transport: awilix.asValue(Transport()),
            apiUtilities: awilix.asClass(APIUtilities).singleton(),
            minerService: awilix.asClass(MinerService).singleton(),
            replicationService: awilix.asClass(ReplicationService).singleton(),
            restApiController: awilix.asClass(RestApiController).singleton(),
            challengeService: awilix.asClass(ChallengeService).singleton(),
            importWorkerController: awilix.asClass(ImportWorkerController).singleton(),
            importService: awilix.asClass(ImportService).singleton(),
            permissionedDataService: awilix.asClass(PermissionedDataService).singleton(),
<<<<<<< HEAD
            gasStationService: awilix.asClass(GasStationService).singleton(),
=======
            otNodeClient: awilix.asClass(OtNodeClient).singleton(),
>>>>>>> e8c2d19e
        });
        const blockchain = container.resolve('blockchain');
        await blockchain.loadContracts();

        const emitter = container.resolve('emitter');
        const dhService = container.resolve('dhService');
        const remoteControl = container.resolve('remoteControl');
        const profileService = container.resolve('profileService');
        const approvalService = container.resolve('approvalService');

        emitter.initialize();

        // Connecting to graph database
        const graphStorage = container.resolve('graphStorage');
        try {
            await graphStorage.connect();
            log.info(`Connected to graph database: ${graphStorage.identify()}`);
            // TODO https://www.pivotaltracker.com/story/show/157873617
            // const myVersion = await graphStorage.version();
            // log.info(`Database version: ${myVersion}`);
        } catch (err) {
            log.error(`Failed to connect to the graph database: ${graphStorage.identify()}`);
            process.exit(1);
        }

        const houstonPasswordFilePath = path
            .join(config.appDataPath, config.houston_password_file_name);
        if (fs.existsSync(houstonPasswordFilePath)) {
            log.info('Using existing houston password.');
            config.houston_password = fs.readFileSync(houstonPasswordFilePath).toString();
        } else {
            config.houston_password = uuidv4();
            fs.writeFileSync(houstonPasswordFilePath, config.houston_password);
            log.notify('================================================================');
            log.notify('        Houston password generated and stored in file           ');
            log.notify('================================================================');
        }

        if (config.high_availability_setup) {
            const highAvailabilityService = container.resolve('highAvailabilityService');

            await highAvailabilityService.startHighAvailabilityNode();
        }

        // Starting the kademlia
        const transport = container.resolve('transport');
        await transport.init(container.cradle);

        // Starting event listener on Blockchain
        this.listenBlockchainEvents(blockchain);
        dhService.listenToBlockchainEvents();

        try {
            await profileService.initProfile();
            await this._runPayoutMigration(blockchain, config);
        } catch (e) {
            log.error('Failed to create profile');
            console.log(e);
            process.exit(1);
        }
        await transport.start();

        await profileService.validateAndUpdateProfiles();
        // Initialize bugsnag notification service
        const errorNotificationService = container.resolve('errorNotificationService');
        await errorNotificationService.initialize();
        // Initialise API
        const restApiController = container.resolve('restApiController');

        try {
            await restApiController.startRPC();
        } catch (err) {
            log.error('Failed to start RPC server');
            console.log(err);
            process.exit(1);
        }
        if (config.remote_control_enabled) {
            log.info(`Remote control enabled and listening on port ${config.node_remote_control_port}`);
            await remoteControl.connect();
        }

        const commandExecutor = container.resolve('commandExecutor');
        await commandExecutor.init();
        await commandExecutor.replay();
        await commandExecutor.start();
        appState.started = true;
    }

    /**
     * Backs up network identity files if they are from the old network version
     * @param config
     * @returns {Promise<void>}
     * @private
     */
    async _runNetworkIdentityMigration(config) {
        const migrationsStartedMills = Date.now();

        const migration = new M3NetowrkIdentityMigration({ logger: log, config });
        try {
            await migration.run();
        } catch (e) {
            log.error(`Failed to run code migrations. Lasted ${Date.now() - migrationsStartedMills} millisecond(s). ${e.message}`);
            console.log(e);
            process.exit(1);
        }
    }

    async _runArangoMigration(config) {
        const migrationsStartedMills = Date.now();

        const m1PayoutAllMigrationFilename = '4_m4ArangoMigrationFile';
        const migrationDir = path.join(config.appDataPath, 'migrations');
        const migrationFilePath = path.join(migrationDir, m1PayoutAllMigrationFilename);
        if (!fs.existsSync(migrationFilePath)) {
            const migration = new M4ArangoMigration({ logger: log, config });

            try {
                log.info('Initializing Arango migration...');
                await migration.run();
                log.warn(`One-time payout migration completed. Lasted ${Date.now() - migrationsStartedMills} millisecond(s)`);

                await Utilities.writeContentsToFile(migrationDir, m1PayoutAllMigrationFilename, 'PROCESSED');
            } catch (e) {
                log.error(`Failed to run code migrations. Lasted ${Date.now() - migrationsStartedMills} millisecond(s). ${e.message}`);
                console.log(e);
                process.exit(1);
            }
        }
    }

    async _runArangoPasswordMigration(config) {
        const migrationsStartedMills = Date.now();

        const m5ArangoPasswordMigrationFilename = '5_m5ArangoPasswordMigrationFile';
        const migrationDir = path.join(config.appDataPath, 'migrations');
        const migrationFilePath = path.join(migrationDir, m5ArangoPasswordMigrationFilename);
        if (!fs.existsSync(migrationFilePath)) {
            const migration = new M5ArangoPasswordMigration({ log, config });
            try {
                log.info('Initializing Arango password migration...');
                const result = await migration.run();
                if (result === 0) {
                    log.notify(`One-time password migration completed. Lasted ${Date.now() - migrationsStartedMills} millisecond(s)`);
                    await Utilities.writeContentsToFile(migrationDir, m5ArangoPasswordMigrationFilename, 'PROCESSED');
                } else {
                    log.error('One-time password migration failed. Defaulting to previous implementation');
                }
            } catch (e) {
                log.error(`Failed to run code migrations. Lasted ${Date.now() - migrationsStartedMills} millisecond(s). ${e.message}`);
                console.log(e);
                process.exit(1);
            }
        }
    }

    /**
     * Run one time payout migration
     * @param blockchain
     * @param config
     * @returns {Promise<void>}
     * @private
     */
    async _runPayoutMigration(blockchain, config) {
        const migrationsStartedMills = Date.now();
        log.info('Initializing payOut migration...');

        const m1PayoutAllMigrationFilename = '1_m1PayoutAllMigrationFile';
        const migrationDir = path.join(config.appDataPath, 'migrations');
        const migrationFilePath = path.join(migrationDir, m1PayoutAllMigrationFilename);
        if (!fs.existsSync(migrationFilePath)) {
            const migration = new M1PayoutAllMigration({ logger: log, blockchain, config });

            try {
                await migration.run();
                log.warn(`One-time payout migration completed. Lasted ${Date.now() - migrationsStartedMills} millisecond(s)`);

                await Utilities.writeContentsToFile(migrationDir, m1PayoutAllMigrationFilename, 'PROCESSED');
            } catch (e) {
                log.error(`Failed to run code migrations. Lasted ${Date.now() - migrationsStartedMills} millisecond(s). ${e.message}`);
                console.log(e);
                process.exit(1);
            }
        }
    }

    _checkRestoreRequestStatus(config) {
        const restoreFile = path.join(config.appDataPath, 'restore_request_status.txt');

        if (fs.existsSync(restoreFile)) {
            log.info('Detected restore request file, checking status.');
            const restoreStatus = fs.readFileSync(restoreFile).toString();

            switch (restoreStatus) {
            case 'COMPLETED':
                log.info('Restore status is completed, continuing with node startup.');
                break;
            case 'FAILED':
                log.warn('Restore status is failed, cancelling node startup');
                if (fs.existsSync(path.join(config.appDataPath, 'restore_error_message.txt'))) {
                    log.warn(`Found error during restore procedure: \n${fs.readFileSync(path
                        .join(config.appDataPath, 'restore_error_message.txt')).toString()}`);
                }
                log.important('To start your node please fix the restoration error(s) or skip the restore process by deleting the restore request file.');
                process.exit(1);
                break;
            case 'REQUESTED':
            default:
                log.info('Restore status is requested, starting restore process');
                try {
                    const restorer = new RestoreService(log);
                    restorer.restore();
                    log.info('Successfully completed node restore, restarting to read restored files.');
                    fs.writeFileSync(restoreFile, 'COMPLETED');
                    // Exit with unexpected code, so that the node restarts
                    process.exit(2);
                } catch (e) {
                    log.error(`Failed to execute node restore. Error: ${e.toString()}`);
                    fs.writeFileSync(path.join(config.appDataPath, 'restore_error_message.txt'), e.toString());
                    fs.writeFileSync(restoreFile, 'FAILED');
                    process.exit(1);
                }
                break;
            }
        }
    }
    /**
     * Starts bootstrap node
     * @return {Promise<void>}
     */
    async startBootstrapNode({ appState }) {
        const container = awilix.createContainer({
            injectionMode: awilix.InjectionMode.PROXY,
        });

        container.loadModules(['modules/command/**/*.js', 'modules/controller/**/*.js', 'modules/service/**/*.js', 'modules/Blockchain/plugin/hyperledger/*.js', 'modules/migration/*.js'], {
            formatName: 'camelCase',
            resolverOptions: {
                lifetime: awilix.Lifetime.SINGLETON,
                register: awilix.asClass,
            },
        });

        container.register({
            emitter: awilix.asValue({}),
            blockchain: awilix.asClass(Blockchain).singleton(),
            blockchainPluginService: awilix.asClass(BlockchainPluginService).singleton(),
            kademlia: awilix.asClass(Kademlia).singleton(),
            dvService: awilix.asClass(DVService).singleton(),
            config: awilix.asValue(config),
            appState: awilix.asValue(appState),
            remoteControl: awilix.asClass(RemoteControl).singleton(),
            logger: awilix.asValue(log),
            kademliaUtilities: awilix.asClass(KademliaUtilities).singleton(),
            transport: awilix.asValue(Transport()),
            apiUtilities: awilix.asClass(APIUtilities).singleton(),
            restApiController: awilix.asClass(RestApiController).singleton(),
            graphStorage: awilix.asValue(new GraphStorage(config.database, log)),
            epcisOtJsonTranspiler: awilix.asClass(EpcisOtJsonTranspiler).singleton(),
            wotOtJsonTranspiler: awilix.asClass(WotOtJsonTranspiler).singleton(),
            schemaValidator: awilix.asClass(SchemaValidator).singleton(),
            importService: awilix.asClass(ImportService).singleton(),
        });
        const transport = container.resolve('transport');
        await transport.init(container.cradle);
        await transport.start();

        const restApiController = container.resolve('restApiController');
        try {
            await restApiController.startRPC();
        } catch (err) {
            log.error('Failed to start RPC server');
            console.log(err);
            process.exit(1);
        }
    }

    /**
     * Listen to all Bidding events
     * @param blockchain
     */
    listenBlockchainEvents(blockchain) {
        log.info('Starting blockchain event listener');

        const delay = 20000;
        let working = false;
        let deadline = Date.now();
        setInterval(async () => {
            if (!working && Date.now() > deadline) {
                working = true;
                await blockchain.getAllPastEvents('HUB_CONTRACT');
                await blockchain.getAllPastEvents('HOLDING_CONTRACT');
                await blockchain.getAllPastEvents('PROFILE_CONTRACT');
                await blockchain.getAllPastEvents('APPROVAL_CONTRACT');
                await blockchain.getAllPastEvents('LITIGATION_CONTRACT');
                await blockchain.getAllPastEvents('MARKETPLACE_CONTRACT');
                await blockchain.getAllPastEvents('REPLACEMENT_CONTRACT');
                await blockchain.getAllPastEvents('OLD_HOLDING_CONTRACT'); // TODO remove after successful migration
                deadline = Date.now() + delay;
                working = false;
            }
        }, 5000);
    }
}


log.info(' ██████╗ ████████╗███╗   ██╗ ██████╗ ██████╗ ███████╗');
log.info('██╔═══██╗╚══██╔══╝████╗  ██║██╔═══██╗██╔══██╗██╔════╝');
log.info('██║   ██║   ██║   ██╔██╗ ██║██║   ██║██║  ██║█████╗');
log.info('██║   ██║   ██║   ██║╚██╗██║██║   ██║██║  ██║██╔══╝');
log.info('╚██████╔╝   ██║   ██║ ╚████║╚██████╔╝██████╔╝███████╗');
log.info(' ╚═════╝    ╚═╝   ╚═╝  ╚═══╝ ╚═════╝ ╚═════╝ ╚══════╝');

log.info('======================================================');
log.info(`             OriginTrail Node v${pjson.version}`);
log.info('======================================================');
log.info('');


function main() {
    const otNode = new OTNode();
    otNode.bootstrap().then(() => {
        log.info('OT Node started');
    });
}

// Make sure the Sequelize meta table is migrated before running main.
if (process.env.DB_TYPE === constants.DB_TYPE.psql && process.env.NODE_ENV !== 'development') {
    execSync('/etc/init.d/postgresql start');
}
const migrationSequelizeMeta = new M2SequelizeMetaMigration({ logger: log });
migrationSequelizeMeta.run().then(main);<|MERGE_RESOLUTION|>--- conflicted
+++ resolved
@@ -48,12 +48,9 @@
 const ImportService = require('./modules/service/import-service');
 const OtNodeClient = require('./modules/service/ot-node-client');
 const PermissionedDataService = require('./modules/service/permissioned-data-service');
-<<<<<<< HEAD
 const GasStationService = require('./modules/service/gas-station-service');
 const RestoreService = require('./scripts/restore');
-=======
 const { execSync } = require('child_process');
->>>>>>> e8c2d19e
 
 const semver = require('semver');
 
@@ -214,12 +211,7 @@
             }
         }
 
-<<<<<<< HEAD
         this._checkRestoreRequestStatus(config);
-
-        Object.seal(config);
-=======
->>>>>>> e8c2d19e
 
         // Checking if selected graph database exists
         try {
@@ -277,11 +269,8 @@
             importWorkerController: awilix.asClass(ImportWorkerController).singleton(),
             importService: awilix.asClass(ImportService).singleton(),
             permissionedDataService: awilix.asClass(PermissionedDataService).singleton(),
-<<<<<<< HEAD
             gasStationService: awilix.asClass(GasStationService).singleton(),
-=======
             otNodeClient: awilix.asClass(OtNodeClient).singleton(),
->>>>>>> e8c2d19e
         });
         const blockchain = container.resolve('blockchain');
         await blockchain.loadContracts();
