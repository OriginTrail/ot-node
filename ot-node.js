--- conflicted
+++ resolved
@@ -12,12 +12,9 @@
 import PullBlockchainShardingTableMigration from './src/migration/pull-sharding-table-migration.js';
 import TripleStoreUserConfigurationMigration from './src/migration/triple-store-user-configuration-migration.js';
 import PrivateAssetsMetadataMigration from './src/migration/private-assets-metadata-migration.js';
-<<<<<<< HEAD
 import ServiceAgreementsMetadataMigration from './src/migration/service-agreement-metadata-migration.js';
-=======
 import RemoveAgreementStartEndTimeMigration from './src/migration/remove-agreement-start-end-time-migration.js';
 import MarkOldBlockchainEventsAsProcessedMigration from './src/migration/mark-old-blockchain-events-as-processed-migration.js';
->>>>>>> eeca9d2d
 
 const require = createRequire(import.meta.url);
 const pjson = require('./package.json');
@@ -54,12 +51,9 @@
         await this.initializeModules();
         await this.executePullShardingTableMigration();
         await this.executePrivateAssetsMetadataMigration();
-<<<<<<< HEAD
+        await this.executeRemoveAgreementStartEndTimeMigration();
         await this.executeServiceAgreementsMetadataMigration();
-=======
-        await this.executeRemoveAgreementStartEndTimeMigration();
         await this.executeMarkOldBlockchainEventsAsProcessedMigration();
->>>>>>> eeca9d2d
 
         await this.createProfiles();
 
@@ -326,18 +320,13 @@
         }
     }
 
-<<<<<<< HEAD
     async executeServiceAgreementsMetadataMigration() {
-=======
-    async executeRemoveAgreementStartEndTimeMigration() {
->>>>>>> eeca9d2d
-        if (
-            process.env.NODE_ENV === NODE_ENVIRONMENTS.DEVELOPMENT ||
-            process.env.NODE_ENV === NODE_ENVIRONMENTS.TEST
-        )
-            return;
-
-<<<<<<< HEAD
+        if (
+            process.env.NODE_ENV === NODE_ENVIRONMENTS.DEVELOPMENT ||
+            process.env.NODE_ENV === NODE_ENVIRONMENTS.TEST
+        )
+            return;
+
         const blockchainModuleManager = this.container.resolve('blockchainModuleManager');
         const repositoryModuleManager = this.container.resolve('repositoryModuleManager');
         const tripleStoreService = this.container.resolve('tripleStoreService');
@@ -353,7 +342,19 @@
             repositoryModuleManager,
             serviceAgreementService,
             ualService,
-=======
+        );
+        if (!(await migration.migrationAlreadyExecuted())) {
+            await migration.migrate();
+        }
+    }
+
+    async executeRemoveAgreementStartEndTimeMigration() {
+        if (
+            process.env.NODE_ENV === NODE_ENVIRONMENTS.DEVELOPMENT ||
+            process.env.NODE_ENV === NODE_ENVIRONMENTS.TEST
+        )
+            return;
+
         const tripleStoreService = this.container.resolve('tripleStoreService');
 
         const migration = new RemoveAgreementStartEndTimeMigration(
@@ -361,7 +362,6 @@
             this.logger,
             this.config,
             tripleStoreService,
->>>>>>> eeca9d2d
         );
         if (!(await migration.migrationAlreadyExecuted())) {
             await migration.migrate();
