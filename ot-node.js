const { execSync } = require('child_process');
const DeepExtend = require('deep-extend');
const AutoGitUpdate = require('auto-git-update');
const DependencyInjection = require('./modules/service/dependency-injection');
const Logger = require('./modules/logger/logger');
const constants = require('./modules/constants');
const db = require('./models');
const pjson = require('./package.json');
const rc = require('rc');
const configjson = require('./config/config.json');


class OTNode {
    constructor(config) {
<<<<<<< HEAD
        this.initializeConfiguration(userConfig);
=======
        this.config = config;
>>>>>>> ea598e34
        this.logger = new Logger(this.config.logLevel, this.config.telemetryHub.enabled);
    }

    async start() {
        this.logger.info(' ██████╗ ████████╗███╗   ██╗ ██████╗ ██████╗ ███████╗');
        this.logger.info('██╔═══██╗╚══██╔══╝████╗  ██║██╔═══██╗██╔══██╗██╔════╝');
        this.logger.info('██║   ██║   ██║   ██╔██╗ ██║██║   ██║██║  ██║█████╗');
        this.logger.info('██║   ██║   ██║   ██║╚██╗██║██║   ██║██║  ██║██╔══╝');
        this.logger.info('╚██████╔╝   ██║   ██║ ╚████║╚██████╔╝██████╔╝███████╗');
        this.logger.info(' ╚═════╝    ╚═╝   ╚═╝  ╚═══╝ ╚═════╝ ╚═════╝ ╚══════╝');

        this.logger.info('======================================================');
        this.logger.info(`             OriginTrail Node v${pjson.version}`);
        this.logger.info('======================================================');
        this.logger.info(`Node is running in ${process.env.NODE_ENV &&
        ['development', 'testnet', 'mainnet'].indexOf(process.env.NODE_ENV) >= 0 ?
            process.env.NODE_ENV : 'development'} environment`);

        this.initializeDependencyContainer();
        await this.initializeAutoUpdate();
        await this.initializeDataModule();
        await this.initializeValidationModule();
        await this.initializeBlockchainModule();
        await this.initializeNetworkModule();
        await this.initializeCommandExecutor();
        await this.initializeTelemetryHubModule();
        await this.initializeRpcModule();
        // await this.initializeWatchdog();
    }

    initializeConfiguration(userConfig) {
        const defaultConfig = JSON.parse(JSON.stringify(configjson[
            process.env.NODE_ENV &&
            ['development', 'testnet', 'mainnet'].indexOf(process.env.NODE_ENV) >= 0 ?
                process.env.NODE_ENV : 'development']));

        if (userConfig) {
            this.config = DeepExtend(defaultConfig, userConfig);
        } else {
            this.config = rc(pjson.name, defaultConfig);

            if (!this.config.blockchain[0].hubContractAddress && this.config.blockchain[0].networkId === defaultConfig.blockchain[0].networkId) {
                this.config.blockchain[0].hubContractAddress = configjson[
                    process.env.NODE_ENV &&
                    ['development', 'testnet', 'mainnet'].indexOf(process.env.NODE_ENV) >= 0 ?
                        process.env.NODE_ENV : 'development'].blockchain[0].hubContractAddress;
            }
        }
    }

    initializeDependencyContainer() {
        this.container = DependencyInjection.initialize();
        DependencyInjection.registerValue(this.container, 'config', this.config);
        DependencyInjection.registerValue(this.container, 'logger', this.logger);
        DependencyInjection.registerValue(this.container, 'constants', constants);

        this.logger.info('Dependency injection module is initialized');
    }

    async initializeAutoUpdate() {
        try {
            if (!this.config.autoUpdate.enabled) {
                return;
            }

            const autoUpdateConfig = {
                repository: 'https://github.com/OriginTrail/ot-node',
                branch: this.config.autoUpdate.branch,
                tempLocation: this.config.autoUpdate.backupDirectory,
                executeOnComplete: 'npx sequelize --config=./config/sequelizeConfig.js db:migrate',
                exitOnComplete: true,
            };

            execSync(`mkdir -p ${this.config.autoUpdate.backupDirectory}`);

            this.updater = new AutoGitUpdate(autoUpdateConfig);
            this.updater.setLogConfig({
                logGeneral: false,
            });
            DependencyInjection.registerValue(this.container, 'updater', this.updater);

            this.logger.info('Auto update mechanism initialized');
        } catch (e) {
            this.logger.error({
                msg: `Auto update initialization failed. Error message: ${e.message}`,
<<<<<<< HEAD
                Event_name: constants.ERROR_TYPE.UPDATE_INITIALIZATION_ERROR,
=======
                Event_name: 'UpdateInitializationError',
>>>>>>> ea598e34
            });
        }
    }

    async initializeDataModule() {
        try {
            const dataService = this.container.resolve('dataService');
            // if (!this.config.data) {
            //     this.logger.warn('Data module not initialized, no implementation is provided');
            // }

            await dataService.initialize();
            this.logger.info(`Data module: ${dataService.getName()} implementation`);
            db.sequelize.sync();
        } catch (e) {
            this.logger.error({
                msg: `Data module initialization failed. Error message: ${e.message}`,
<<<<<<< HEAD
                Event_name: constants.ERROR_TYPE.DATA_MODULE_INITIALIZATION_ERROR,
=======
                Event_name: 'DataModuleInitializationError',
>>>>>>> ea598e34
            });
        }
    }

    async initializeNetworkModule() {
        try {
            const networkService = this.container.resolve('networkService');
            await networkService.initialize();
            const rankingService = this.container.resolve('rankingService');
            await rankingService.initialize();
            // if (!this.config.network) {
            //     this.logger.warn('Network modu
            //     le not initialized, no implementation is provided');
            // }
            // const rankingService = this.container.resolve('rankingService');
            // await rankingService.initialize(this.config.network.ranking);
            // await networkService.initialize(this.config.network.implementation, rankingService);
            this.logger.info(`Network module: ${networkService.getName()} implementation`);
        } catch (e) {
            this.logger.error({
                msg: `Network module initialization failed. Error message: ${e.message}`,
<<<<<<< HEAD
                Event_name: constants.ERROR_TYPE.NETWORK_INITIALIZATION_ERROR,
=======
                Event_name: 'NetworkInitializationError',
>>>>>>> ea598e34
            });
        }
    }

    async initializeValidationModule() {
        try {
            const validationService = this.container.resolve('validationService');
            // if (!this.config.validation) {
            //     this.logger.warn('Validation module not initialized, no implementation is provided');
            // }

            await validationService.initialize();
            this.logger.info(`Validation module: ${validationService.getName()} implementation`);
        } catch (e) {
            this.logger.error({
                msg: `Validation module initialization failed. Error message: ${e.message}`,
<<<<<<< HEAD
                Event_name: constants.ERROR_TYPE.VALIDATION_INITIALIZATION_ERROR,
=======
                Event_name: 'ValidationInitializationError',
>>>>>>> ea598e34
            });
        }
    }

    async initializeBlockchainModule() {
        try {
            const blockchainService = this.container.resolve('blockchainService');
            // if (!this.config.blockchain) {
            //     this.logger.warn('Blockchain module not initialized, no implementation is provided.');
            // }

            await blockchainService.initialize();
            this.logger.info(`Blockchain module: ${blockchainService.getName()} implementation`);
        } catch (e) {
            this.logger.error({
                msg: `Blockchain module initialization failed. Error message: ${e.message}`,
<<<<<<< HEAD
                Event_name: constants.ERROR_TYPE.BLOCKCHAIN_INITIALIZATION_ERROR,
=======
                Event_name: 'BlockchainInitializationError',
>>>>>>> ea598e34
            });
        }
    }

    async initializeCommandExecutor() {
        try {
            const commandExecutor = this.container.resolve('commandExecutor');
            await commandExecutor.init();
            commandExecutor.replay();
            await commandExecutor.start();
        } catch (e) {
            this.logger.error({
                msg: `Command executor initialization failed. Error message: ${e.message}`,
<<<<<<< HEAD
                Event_name: constants.ERROR_TYPE.COMMAND_EXECUTOR_INITIALIZATION_ERROR,
=======
                Event_name: 'CommandExecutorInitializationError',
>>>>>>> ea598e34
            });
        }
    }

    async initializeRpcModule() {
        try {
            const rpcController = this.container.resolve('rpcController');
            await rpcController.initialize();
        } catch (e) {
            this.logger.error({
                msg: `RPC service initialization failed. Error message: ${e.message}`,
<<<<<<< HEAD
                Event_name: constants.ERROR_TYPE.RPC_INITIALIZATION_ERROR,
            });
=======
                Event_name: 'RpcInitializationError',
            });
        }
    }

    async initializeTelemetryHubModule() {
        try {
            const telemetryHubModuleManager = this.container.resolve('telemetryHubModuleManager');
            telemetryHubModuleManager.initialize();
            this.logger.info(`Telemetry hub module initialized successfully, using ${telemetryHubModuleManager.config.telemetryHub.packages} package(s)`);
        } catch (e) {
            this.logger.error(`Telemetry hub module initialization failed. Error message: ${e.message}`);
>>>>>>> ea598e34
        }
    }

    async initializeWatchdog() {
        try {
            const watchdogService = this.container.resolve('watchdogService');
            await watchdogService.initialize();
            this.logger.info('Watchdog service initialized');
        } catch (e) {
            this.logger.warn(`Watchdog service initialization failed. Error message: ${e.message}`);
        }
    }

    stop() {
        this.logger.info('Stopping node...');
        process.exit(1);
    }
}

module.exports = OTNode;<|MERGE_RESOLUTION|>--- conflicted
+++ resolved
@@ -12,11 +12,7 @@
 
 class OTNode {
     constructor(config) {
-<<<<<<< HEAD
-        this.initializeConfiguration(userConfig);
-=======
         this.config = config;
->>>>>>> ea598e34
         this.logger = new Logger(this.config.logLevel, this.config.telemetryHub.enabled);
     }
 
@@ -102,11 +98,7 @@
         } catch (e) {
             this.logger.error({
                 msg: `Auto update initialization failed. Error message: ${e.message}`,
-<<<<<<< HEAD
                 Event_name: constants.ERROR_TYPE.UPDATE_INITIALIZATION_ERROR,
-=======
-                Event_name: 'UpdateInitializationError',
->>>>>>> ea598e34
             });
         }
     }
@@ -124,11 +116,7 @@
         } catch (e) {
             this.logger.error({
                 msg: `Data module initialization failed. Error message: ${e.message}`,
-<<<<<<< HEAD
                 Event_name: constants.ERROR_TYPE.DATA_MODULE_INITIALIZATION_ERROR,
-=======
-                Event_name: 'DataModuleInitializationError',
->>>>>>> ea598e34
             });
         }
     }
@@ -150,11 +138,7 @@
         } catch (e) {
             this.logger.error({
                 msg: `Network module initialization failed. Error message: ${e.message}`,
-<<<<<<< HEAD
                 Event_name: constants.ERROR_TYPE.NETWORK_INITIALIZATION_ERROR,
-=======
-                Event_name: 'NetworkInitializationError',
->>>>>>> ea598e34
             });
         }
     }
@@ -171,11 +155,7 @@
         } catch (e) {
             this.logger.error({
                 msg: `Validation module initialization failed. Error message: ${e.message}`,
-<<<<<<< HEAD
                 Event_name: constants.ERROR_TYPE.VALIDATION_INITIALIZATION_ERROR,
-=======
-                Event_name: 'ValidationInitializationError',
->>>>>>> ea598e34
             });
         }
     }
@@ -192,11 +172,7 @@
         } catch (e) {
             this.logger.error({
                 msg: `Blockchain module initialization failed. Error message: ${e.message}`,
-<<<<<<< HEAD
                 Event_name: constants.ERROR_TYPE.BLOCKCHAIN_INITIALIZATION_ERROR,
-=======
-                Event_name: 'BlockchainInitializationError',
->>>>>>> ea598e34
             });
         }
     }
@@ -210,11 +186,7 @@
         } catch (e) {
             this.logger.error({
                 msg: `Command executor initialization failed. Error message: ${e.message}`,
-<<<<<<< HEAD
                 Event_name: constants.ERROR_TYPE.COMMAND_EXECUTOR_INITIALIZATION_ERROR,
-=======
-                Event_name: 'CommandExecutorInitializationError',
->>>>>>> ea598e34
             });
         }
     }
@@ -226,11 +198,7 @@
         } catch (e) {
             this.logger.error({
                 msg: `RPC service initialization failed. Error message: ${e.message}`,
-<<<<<<< HEAD
                 Event_name: constants.ERROR_TYPE.RPC_INITIALIZATION_ERROR,
-            });
-=======
-                Event_name: 'RpcInitializationError',
             });
         }
     }
@@ -242,7 +210,6 @@
             this.logger.info(`Telemetry hub module initialized successfully, using ${telemetryHubModuleManager.config.telemetryHub.packages} package(s)`);
         } catch (e) {
             this.logger.error(`Telemetry hub module initialization failed. Error message: ${e.message}`);
->>>>>>> ea598e34
         }
     }
 
