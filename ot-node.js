require('dotenv').config();

if (!process.env.NODE_ENV) {
    // Environment not set. Use the production.
    process.env.NODE_ENV = 'production';
}

const HttpNetwork = require('./modules/network/http/http-network');
const Kademlia = require('./modules/network/kademlia/kademlia');
const Transport = require('./modules/network/transport');
const KademliaUtilities = require('./modules/network/kademlia/kademlia-utils');
const Utilities = require('./modules/Utilities');
const GraphStorage = require('./modules/Database/GraphStorage');
const Blockchain = require('./modules/Blockchain');
const restify = require('restify');
const fs = require('fs');
const models = require('./models');
const Storage = require('./modules/Storage');
const Importer = require('./modules/importer');
const GS1Importer = require('./modules/GS1Importer');
const GS1Utilities = require('./modules/GS1Utilities');
const WOTImporter = require('./modules/WOTImporter');
const config = require('./modules/Config');
const Challenger = require('./modules/Challenger');
const RemoteControl = require('./modules/RemoteControl');
const corsMiddleware = require('restify-cors-middleware');
const BN = require('bn.js');
const bugsnag = require('bugsnag');
const ip = require('ip');

const awilix = require('awilix');

const Graph = require('./modules/Graph');
const Product = require('./modules/Product');

const EventEmitter = require('./modules/EventEmitter');
const DHService = require('./modules/DHService');
const DVService = require('./modules/DVService');
const ProfileService = require('./modules/ProfileService');
const DataReplication = require('./modules/DataReplication');

const pjson = require('./package.json');

const log = Utilities.getLogger();
const Web3 = require('web3');

global.__basedir = __dirname;

let context;

process.on('unhandledRejection', (reason, p) => {
    if (reason.message.startsWith('Invalid JSON RPC response')) {
        return;
    }
    log.error(`Unhandled Rejection:\n${reason.stack}`);

    if (process.env.NODE_ENV !== 'development') {
        const cleanConfig = Object.assign({}, config);
        delete cleanConfig.node_private_key;
        delete cleanConfig.houston_password;
        delete cleanConfig.database;
        delete cleanConfig.blockchain;

        bugsnag.notify(
            reason,
            {
                user: {
                    id: config.node_wallet,
                    identity: config.node_kademlia_id,
                    config: cleanConfig,
                },
                severity: 'error',
            },
        );
    }
});

process.on('uncaughtException', (err) => {
    if (process.env.NODE_ENV === 'development') {
        log.error(`Caught exception: ${err}.\n ${err.stack}`);
        process.exit(1);
    }
    log.error(`Caught exception: ${err}.\n ${err.stack}`);

    const cleanConfig = Object.assign({}, config);
    delete cleanConfig.node_private_key;
    delete cleanConfig.houston_password;
    delete cleanConfig.database;
    delete cleanConfig.blockchain;

    bugsnag.notify(
        err,
        {
            user: {
                id: config.node_wallet,
                identity: config.node_kademlia_id,
                config: cleanConfig,
            },
            severity: 'error',
        },
    );
});

process.on('warning', (warning) => {
    log.warn(warning.name);
    log.warn(warning.message);
    log.warn(warning.stack);
<<<<<<< HEAD
});

process.on('exit', (code) => {
    if (code !== 0) {
        log.error(`Whoops, terminating with code: ${code}`);
    } else {
        log.debug(`Normal exiting with code: ${code}`);
    }
});

=======
});

process.on('exit', (code) => {
    if (code !== 0) {
        log.error(`Whoops, terminating with code: ${code}`);
    } else {
        log.debug(`Normal exiting with code: ${code}`);
    }
});

>>>>>>> ae405670
function notifyBugsnag(error, metadata, subsystem) {
    if (process.env.NODE_ENV !== 'development') {
        const cleanConfig = Object.assign({}, config);
        delete cleanConfig.node_private_key;
        delete cleanConfig.houston_password;
        delete cleanConfig.database;
        delete cleanConfig.blockchain;

        const options = {
            user: {
                id: config.node_wallet,
                identity: config.node_kademlia_id,
                config: cleanConfig,
            },
        };

        if (subsystem) {
            options.subsystem = {
                name: subsystem,
            };
        }

        if (metadata) {
            Object.assign(options, metadata);
        }

        bugsnag.notify(error, options);
    }
}

function notifyEvent(message, metadata, subsystem) {
    if (process.env.NODE_ENV !== 'development') {
        const cleanConfig = Object.assign({}, config);
        delete cleanConfig.node_private_key;
        delete cleanConfig.houston_password;
        delete cleanConfig.database;
        delete cleanConfig.blockchain;

        const options = {
            user: {
                id: config.node_wallet,
                identity: config.node_kademlia_id,
                config: cleanConfig,
            },
            severity: 'info',
        };

        if (subsystem) {
            options.subsystem = {
                name: subsystem,
            };
        }

        if (metadata) {
            Object.assign(options, metadata);
        }

        bugsnag.notify(message, options);
    }
}

/**
 * Main node object
 */
class OTNode {
    async getBalances(Utilities, selectedBlockchain, web3, config, initial) {
        let enoughETH = false;
        let enoughtTRAC = false;
        try {
            const etherBalance = await Utilities.getBalanceInEthers(
                web3,
                selectedBlockchain.wallet_address,
            );
            if (etherBalance <= 0) {
                console.log('Please get some ETH in the node wallet fore running ot-node');
                enoughETH = false;
                if (initial) {
                    process.exit(1);
                }
            } else {
                enoughETH = true;
                log.info(`Balance of ETH: ${etherBalance}`);
            }

            const atracBalance = await Utilities.getAlphaTracTokenBalance(
                web3,
                selectedBlockchain.wallet_address,
                selectedBlockchain.token_contract_address,
            );
            if (atracBalance <= 0) {
                enoughtTRAC = false;
                console.log('Please get some ATRAC in the node wallet fore running ot-node');
                if (initial) {
                    process.exit(1);
                }
            } else {
                enoughtTRAC = true;
                log.info(`Balance of ATRAC: ${atracBalance}`);
            }
        } catch (error) {
            console.log(error);
            notifyBugsnag(error);
        }
        config.enoughFunds = enoughETH && enoughtTRAC;
    }
    /**
     * OriginTrail node system bootstrap function
     */
    async bootstrap() {
        if (process.env.NODE_ENV !== 'development') {
            bugsnag.register(
                pjson.config.bugsnagkey,
                {
                    appVersion: pjson.version,
                    autoNotify: false,
                    sendCode: true,
<<<<<<< HEAD
                    releaseStage: 'testnet',
=======
                    releaseStage: Utilities.runtimeConfig().bugSnag.releaseStage,
>>>>>>> ae405670
                    logger: {
                        info: log.info,
                        warn: log.warn,
                        error: log.error,
                    },
                    logLevel: 'error',
                },
            );
        }

        try {
            // check if all dependencies are installed
            await Utilities.checkInstalledDependencies();
            log.info('npm modules dependencies check done');

            // Checking root folder structure
            Utilities.checkOtNodeDirStructure();
            log.info('ot-node folder structure check done');
        } catch (err) {
            console.log(err);
            notifyBugsnag(err);
            process.exit(1);
        }

        log.important(`Running in ${process.env.NODE_ENV} environment.`);

        // sync models
        Storage.models = (await models.sequelize.sync()).models;
        Storage.db = models.sequelize;

        // Loading config data
        try {
            await Utilities.loadConfig();
            log.info('Loaded system config');
        } catch (err) {
            console.log(err);
            notifyBugsnag(err);
            process.exit(1);
        }

        // check for Updates
        try {
            log.info('Checking for updates');
            await Utilities.checkForUpdates();
        } catch (err) {
            console.log(err);
            notifyBugsnag(err);
            process.exit(1);
        }

        if (Utilities.isBootstrapNode()) {
            await this.startBootstrapNode();
            this.startRPC();
            return;
        }

        // check if ArangoDB service is running at all
        if (process.env.GRAPH_DATABASE === 'arangodb') {
            try {
                const responseFromArango = await Utilities.getArangoDbVersion();
                log.info(`Arango server version ${responseFromArango.version} is up and running`);
            } catch (err) {
                log.error('Please make sure Arango server is up and running');
                console.log(err);
                notifyBugsnag(err);
                process.exit(1);
            }
        }

        let selectedDatabase;
        // Loading selected graph database data
        try {
            selectedDatabase = await Utilities.loadSelectedDatabaseInfo();
            log.info('Loaded selected database data');
            config.database = selectedDatabase;
        } catch (err) {
            console.log(err);
            notifyBugsnag(err);
            process.exit(1);
        }

        // Checking if selected graph database exists
        try {
            await Utilities.checkDoesStorageDbExists();
            log.info('Storage database check done');
        } catch (err) {
            console.log(err);
            notifyBugsnag(err);
            process.exit(1);
        }

        let selectedBlockchain;
        // Loading selected blockchain network
        try {
            selectedBlockchain = await Utilities.loadSelectedBlockchainInfo();
            log.info(`Loaded selected blockchain network ${selectedBlockchain.blockchain_title}`);
            config.blockchain = selectedBlockchain;
        } catch (err) {
            console.log(err);
            notifyBugsnag(err);
            process.exit(1);
        }

        const web3 =
            new Web3(new Web3.providers.HttpProvider(`${config.blockchain.rpc_node_host}:${config.blockchain.rpc_node_port}`));

        // check does node_wallet has sufficient Ether and ATRAC tokens
        if (process.env.NODE_ENV !== 'test') {
            await this.getBalances(Utilities, selectedBlockchain, web3, config, true);
            setInterval(async () => {
                await this.getBalances(Utilities, selectedBlockchain, web3, config);
            }, 1800000);
        } else {
            config.enoughFunds = true;
        }

        // Create the container and set the injectionMode to PROXY (which is also the default).
        const container = awilix.createContainer({
            injectionMode: awilix.InjectionMode.PROXY,
        });

        context = container.cradle;

        container.loadModules(['modules/command/**/*.js', 'modules/controller/**/*.js'], {
            formatName: 'camelCase',
            resolverOptions: {
                lifetime: awilix.Lifetime.SINGLETON,
                register: awilix.asClass,
            },
        });

        container.register({
            httpNetwork: awilix.asClass(HttpNetwork).singleton(),
            emitter: awilix.asClass(EventEmitter).singleton(),
            kademlia: awilix.asClass(Kademlia).singleton(),
            graph: awilix.asClass(Graph).singleton(),
            product: awilix.asClass(Product).singleton(),
            dhService: awilix.asClass(DHService).singleton(),
            dvService: awilix.asClass(DVService).singleton(),
            profileService: awilix.asClass(ProfileService).singleton(),
            config: awilix.asValue(config),
            web3: awilix.asValue(web3),
            importer: awilix.asClass(Importer).singleton(),
            blockchain: awilix.asClass(Blockchain).singleton(),
            dataReplication: awilix.asClass(DataReplication).singleton(),
            gs1Importer: awilix.asClass(GS1Importer).singleton(),
            gs1Utilities: awilix.asClass(GS1Utilities).singleton(),
            wotImporter: awilix.asClass(WOTImporter).singleton(),
            graphStorage: awilix.asValue(new GraphStorage(selectedDatabase, log)),
            remoteControl: awilix.asClass(RemoteControl).singleton(),
            challenger: awilix.asClass(Challenger).singleton(),
            logger: awilix.asValue(log),
<<<<<<< HEAD
            networkUtilities: awilix.asClass(NetworkUtilities).singleton(),
            notifyError: awilix.asFunction(() => notifyBugsnag).transient(),
            notifyEvent: awilix.asFunction(() => notifyEvent).transient(),
=======
            kademliaUtilities: awilix.asClass(KademliaUtilities).singleton(),
            notifyError: awilix.asFunction(() => notifyBugsnag).transient(),
            notifyEvent: awilix.asFunction(() => notifyEvent).transient(),
            transport: awilix.asValue(Transport()),
>>>>>>> ae405670
        });
        const emitter = container.resolve('emitter');
        const dhService = container.resolve('dhService');
        const remoteControl = container.resolve('remoteControl');

        emitter.initialize();

        // Connecting to graph database
        const graphStorage = container.resolve('graphStorage');
        try {
            await graphStorage.connect();
            log.info(`Connected to graph database: ${graphStorage.identify()}`);
            // TODO https://www.pivotaltracker.com/story/show/157873617
            // const myVersion = await graphStorage.version();
            // log.info(`Database version: ${myVersion}`);
        } catch (err) {
            log.error(`Failed to connect to the graph database: ${graphStorage.identify()}`);
            console.log(err);
            notifyBugsnag(err);
            process.exit(1);
        }

        // Fetching Houston access password
        models.node_config.findOne({ where: { key: 'houston_password' } }).then((res) => {
            log.notify('================================================================');
            log.notify(`Houston password: ${res.value}`);
            log.notify('================================================================');
        });

        // Starting the kademlia
        const transport = container.resolve('transport');
        const blockchain = container.resolve('blockchain');

<<<<<<< HEAD
        await network.initialize();
        models.node_config.update({ value: config.identity }, { where: { key: 'node_kademlia_id' } });

=======
>>>>>>> ae405670
        // Initialise API
        this.startRPC(emitter);

        await transport.init(container.cradle);

        models.node_config.update({ value: config.identity }, { where: { key: 'node_kademlia_id' } });

        // Starting event listener on Blockchain
        this.listenBlockchainEvents(blockchain);
        dhService.listenToBlockchainEvents();

        try {
            await this.createProfile(blockchain);
        } catch (e) {
            log.error('Failed to create profile');
            console.log(e);
            notifyBugsnag(e);
            process.exit(1);
        }

        if (parseInt(config.remote_control_enabled, 10)) {
            log.info(`Remote control enabled and listening on port ${config.remote_control_port}`);
            await remoteControl.connect();
        }

        const challenger = container.resolve('challenger');
        await challenger.startChallenging();

        const commandExecutor = container.resolve('commandExecutor');
        await commandExecutor.init();
        await commandExecutor.replay();
    }

    /**
     * Starts bootstrap node
     * @return {Promise<void>}
     */
    async startBootstrapNode() {
        const container = awilix.createContainer({
            injectionMode: awilix.InjectionMode.PROXY,
        });

        container.register({
            emitter: awilix.asValue({}),
            kademlia: awilix.asClass(Kademlia).singleton(),
            config: awilix.asValue(config),
            dataReplication: awilix.asClass(DataReplication).singleton(),
            remoteControl: awilix.asClass(RemoteControl).singleton(),
            logger: awilix.asValue(log),
<<<<<<< HEAD
            networkUtilities: awilix.asClass(NetworkUtilities).singleton(),
            notifyError: awilix.asFunction(() => notifyBugsnag).transient(),
=======
            kademliaUtilities: awilix.asClass(KademliaUtilities).singleton(),
            notifyError: awilix.asFunction(() => notifyBugsnag).transient(),
            transport: awilix.asValue(Transport()),
>>>>>>> ae405670
        });

        const transport = container.resolve('transport');
        await transport.init(container.cradle);
    }

    /**
     * Listen to all Bidding events
     * @param blockchain
     */
    listenBlockchainEvents(blockchain) {
        log.info('Starting blockchain event listener');

        const delay = 10000;
        let working = false;
        let deadline = Date.now();
        setInterval(() => {
            if (!working && Date.now() > deadline) {
                working = true;
                blockchain.getAllPastEvents('BIDDING_CONTRACT');
                blockchain.getAllPastEvents('READING_CONTRACT');
                blockchain.getAllPastEvents('ESCROW_CONTRACT');
                deadline = Date.now() + delay;
                working = false;
            }
        }, 5000);
    }

    /**
     * Creates profile on the contract
     */
    async createProfile(blockchain) {
        const { identity } = config;
        const profileInfo = await blockchain.getProfile(config.node_wallet);
        if (profileInfo.active) {
            log.info(`Profile has already been created for ${identity}`);
            if (
                (new BN(profileInfo.token_amount_per_byte_minute)
                    .eq(new BN(config.dh_price))) &&
                (new BN(profileInfo.stake_amount_per_byte_minute)
                    .eq(new BN(config.dh_stake_factor))) &&
                (new BN(profileInfo.read_stake_factor)
                    .eq(new BN(config.read_stake_factor))) &&
                (new BN(profileInfo.max_escrow_time_in_minutes)
                    .eq(new BN(config.dh_max_time_mins)))
            ) {
                return;
            }

            log.notify('Profile\'s config differs. Updating profile...');
        } else {
            log.notify(`Profile is being created for ${identity}. This could take a while...`);
        }

        await blockchain.createProfile(
            config.identity,
            new BN(config.dh_price, 10),
            new BN(config.dh_stake_factor, 10),
            config.read_stake_factor,
            config.dh_max_time_mins,
        );
        const event = await blockchain.subscribeToEvent('ProfileCreated', null, 5 * 60 * 1000, null, (eventData) => {
            if (eventData.node_id) {
                return eventData.node_id.includes(identity);
            }
            return false;
        });
        if (event) {
            log.notify(`Profile created for node ${identity}`);
        } else {
            log.error('Profile could not be confirmed in timely manner. Please, try again later.');
            process.exit(1);
        }
    }

    /**
     * Start RPC server
     */
    startRPC(emitter) {
        const options = {
            name: 'RPC server',
            version: pjson.version,
            formatters: {
                'application/json': (req, res, body) => {
                    res.set('content-type', 'application/json; charset=utf-8');
                    if (!body) {
                        if (res.getHeader('Content-Length') === undefined && res.contentLength === undefined) {
                            res.setHeader('Content-Length', 0);
                        }
                        return null;
                    }

                    if (body instanceof Error) {
                        // snoop for RestError or HttpError, but don't rely on instanceof
                        if ((body.restCode || body.httpCode) && body.body) {
                            // eslint-disable-next-line
                            body = body.body;
                        } else {
                            body = {
                                message: body.message,
                            };
                        }
                    }

                    if (Buffer.isBuffer(body)) {
                        body = body.toString('base64');
                    }

                    let ident = 2;
                    if ('prettify-json' in req.headers) {
                        if (req.headers['prettify-json'] === 'false') {
                            ident = 0;
                        }
                    }
                    const data = Utilities.stringify(body, ident);

                    if (res.getHeader('Content-Length') === undefined && res.contentLength === undefined) {
                        res.setHeader('Content-Length', Buffer.byteLength(data));
                    }
                    return data;
                },
            },
        };

        if (config.node_rpc_use_ssl !== '0') {
            Object.assign(options, {
                key: fs.readFileSync(config.node_rpc_ssl_key_path),
                certificate: fs.readFileSync(config.node_rpc_ssl_cert_path),
                rejectUnauthorized: true,
            });
        }

        const server = restify.createServer(options);

        server.use(restify.plugins.acceptParser(server.acceptable));
        server.use(restify.plugins.queryParser());
        server.use(restify.plugins.bodyParser());
        const cors = corsMiddleware({
            preflightMaxAge: 5, // Optional
            origins: ['*'],
            allowHeaders: ['API-Token', 'prettify-json', 'raw-data'],
            exposeHeaders: ['API-Token-Expiry'],
        });

        server.pre(cors.preflight);
        server.use(cors.actual);
        server.use((request, response, next) => {
            if (Utilities.authTokenEnabled()) {
                const token = request.query.auth_token;

                const deny = (message) => {
                    log.trace(message);
                    response.status(401);
                    response.send({
                        message,
                    });
                };
<<<<<<< HEAD

                if (!token) {
                    const msg = 'Failed to authorize. Auth token is missing';
                    deny(msg);
                    return;
                }
                if (token !== Utilities.getHoustonPassword()) {
                    const msg = `Failed to authorize. Auth token ${token} is invalid`;
                    deny(msg);
                    return;
                }
            }
            return next();
        });

=======

                if (!token) {
                    const msg = 'Failed to authorize. Auth token is missing';
                    deny(msg);
                    return;
                }
                if (token !== Utilities.getHoustonPassword()) {
                    const msg = `Failed to authorize. Auth token ${token} is invalid`;
                    deny(msg);
                    return;
                }
            }
            return next();
        });

>>>>>>> ae405670
        // TODO: Temp solution to listen all adapters in local net.
        let serverListenAddress = config.node_rpc_ip;
        if (ip.isLoopback(serverListenAddress)) {
            serverListenAddress = '0.0.0.0';
        }

        server.listen(parseInt(config.node_rpc_port, 10), serverListenAddress, () => {
            log.notify(`API exposed at  ${server.url}`);
        });

        if (!Utilities.isBootstrapNode()) {
            // register API routes only if the node is not bootstrap
            this.exposeAPIRoutes(server, emitter);
        }
    }

    /**
     * API Routes
     */
    exposeAPIRoutes(server, emitter) {
        const authorize = (req, res) => {
            const request_ip = req.headers['x-forwarded-for'] || req.connection.remoteAddress;
            const remote_access = config.remote_access_whitelist;

            // TODO: Temp solution for local network. Ignore whitelist.
            if (ip.isLoopback(config.node_rpc_ip)) {
                return true;
            }

            if (remote_access.length > 0 && !remote_access.includes(request_ip)) {
                res.status(403);
                res.send({
                    message: 'Unauthorized request',
                    data: [],
                });
                return false;
            }
            return true;
        };


        /**
         * Data import route
         * @param importfile - file or text data
         * @param importtype - (GS1/WOT)
         */
        server.post('/api/import', async (req, res) => {
            log.api('POST: Import of data request received.');

            if (!authorize(req, res)) {
                return;
            }

            if (req.body === undefined) {
                res.status(400);
                res.send({
                    message: 'Bad request',
                });
                return;
            }

            const supportedImportTypes = ['GS1', 'WOT'];

            // Check if import type is valid
            if (req.body.importtype === undefined ||
                supportedImportTypes.indexOf(req.body.importtype) === -1) {
                res.status(400);
                res.send({
                    message: 'Invalid import type',
                });
                return;
            }

            const importtype = req.body.importtype.toLowerCase();

            // Check if file is provided
            if (req.files !== undefined && req.files.importfile !== undefined) {
                const inputFile = req.files.importfile.path;
                try {
                    const content = await Utilities.fileContents(inputFile);
                    const queryObject = {
                        content,
                        contact: req.contact,
                        replicate: req.body.replicate,
                        response: res,
                    };
                    emitter.emit(`api-${importtype}-import-request`, queryObject);
                } catch (e) {
                    res.status(400);
                    res.send({
                        message: 'No import data provided',
                    });
                }
            } else if (req.body.importfile !== undefined) {
                // Check if import data is provided in request body
                const queryObject = {
                    content: req.body.importfile,
                    contact: req.contact,
                    replicate: req.body.replicate,
                    response: res,
                };
                emitter.emit(`api-${importtype}-import-request`, queryObject);
            } else {
                // No import data provided
                res.status(400);
                res.send({
                    message: 'No import data provided',
                });
            }
        });

        server.post('/api/replication', (req, res) => {
            log.api('POST: Replication of imported data request received.');

            if (!authorize(req, res)) {
                return;
            }

            if (req.body !== undefined && req.body.import_id !== undefined && typeof req.body.import_id === 'string' &&
                Utilities.validateNumberParameter(req.body.total_escrow_time_in_minutes) &&
                Utilities.validateStringParameter(req.body.max_token_amount_per_dh) &&
                Utilities.validateStringParameter(req.body.dh_min_stake_amount) &&
                Utilities.validateNumberParameterAllowZero(req.body.dh_min_reputation)) {
                const queryObject = {
                    import_id: req.body.import_id,
                    total_escrow_time: req.body.total_escrow_time_in_minutes * 60000,
                    max_token_amount: req.body.max_token_amount_per_dh,
                    min_stake_amount: req.body.dh_min_stake_amount,
                    min_reputation: req.body.dh_min_reputation,
                    response: res,
                };
                emitter.emit('api-create-offer', queryObject);
            } else {
                log.error('Invalid request');
                res.status(400);
                res.send({
                    message: 'Invalid parameters!',
                });
            }
        });

        server.get('/api/dump/rt', (req, res) => {
            log.api('Dumping routing table');
<<<<<<< HEAD
            const message = {};
            context.network.kademlia().router.forEach((value, key, map) => {
                if (value.length > 0) {
                    value.forEach((bValue, bKey, bMap) => {
                        message[bKey] = bValue;
                    });
                }
            });
=======
            const message = context.transport.dumpContacts();
>>>>>>> ae405670

            res.status(200);
            res.send({
                message,
            });
        });

        server.get('/api/replication/:replication_id', (req, res) => {
            log.api('GET: Replication status request received');

            if (!authorize(req, res)) {
                return;
            }

            const externalId = req.params.replication_id;
            if (externalId == null) {
                log.error('Invalid request. You need to provide replication ID');
                res.status = 400;
                res.send({
                    message: 'Replication ID is not provided',
                });
            } else {
                const queryObject = {
                    external_id: externalId,
                    response: res,
                };
                emitter.emit('api-offer-status', queryObject);
            }
        });

        /**
         * Get trail from database
         * @param QueryObject - ex. {uid: abc:123}
         */
        server.get('/api/trail', (req, res) => {
            log.api('GET: Trail request received.');
            const queryObject = req.query;
            emitter.emit('api-trail', {
                query: queryObject,
                response: res,
            });
        });

        /** Get root hash for provided data query
         * @param Query params: dc_wallet, import_id
         */
        server.get('/api/fingerprint', (req, res) => {
            log.api('GET: Fingerprint request received.');
            const queryObject = req.query;
            emitter.emit('api-get_root_hash', {
                query: queryObject,
                response: res,
            });
        });

<<<<<<< HEAD
        server.get('/api/query/network/:query_param', (req, res) => {
            log.api('GET: Query for status request received.');
            if (!req.params.query_param) {
=======
        server.get('/api/query/network/:query_id', (req, res) => {
            log.api('GET: Query for status request received.');
            if (!req.params.query_id) {
>>>>>>> ae405670
                res.status(400);
                res.send({
                    message: 'Param required.',
                });
                return;
            }
            emitter.emit('api-network-query-status', {
<<<<<<< HEAD
                id: req.params.query_param,
=======
                id: req.params.query_id,
>>>>>>> ae405670
                response: res,
            });
        });

        server.get('/api/query/:query_id/responses', (req, res) => {
            log.api('GET: Local query responses request received.');
            if (!req.params.query_id) {
                res.status(400);
                res.send({
                    message: 'Param query_id is required.',
                });
                return;
            }
            emitter.emit('api-network-query-responses', {
                query_id: req.params.query_id,
                response: res,
            });
        });

        server.post('/api/query/network', (req, res) => {
            log.api('POST: Network query request received.');
            if (!req.body) {
                res.status(400);
                res.send({
                    message: 'Body required.',
                });
                return;
            }
            const { query } = req.body;
            if (query) {
                emitter.emit('api-network-query', {
                    query,
                    response: res,
                });
            } else {
                res.status(400);
                res.send({
                    message: 'Query required',
                });
            }
        });

        /**
         * Get vertices by query
         * @param queryObject
         */
        server.post('/api/query/local', (req, res) => {
<<<<<<< HEAD
            log.api('GET: Local query request received.');
=======
            log.api('POST: Local query request received.');
>>>>>>> ae405670

            if (req.body == null || req.body.query == null) {
                res.status(400);
                res.send({ message: 'Bad request' });
                return;
            }


            // TODO: Decrypt returned vertices
            const queryObject = req.body.query;
            emitter.emit('api-query', {
                query: queryObject,
                response: res,
            });
        });

        server.get('/api/query/local/import/:import_id', (req, res) => {
            log.api('GET: Local import request received.');

            if (!req.params.import_id) {
                res.status(400);
                res.send({
                    message: 'Param required.',
                });
                return;
            }

            emitter.emit('api-query-local-import', {
                import_id: req.params.import_id,
                request: req,
                response: res,
            });
        });

        server.post('/api/query/local/import', (req, res) => {
            log.api('GET: Local query import request received.');

            if (req.body == null || req.body.query == null) {
                res.status(400);
                res.send({ message: 'Bad request' });
                return;
            }

            const queryObject = req.body.query;
            emitter.emit('api-get-imports', {
                query: queryObject,
                response: res,
            });
        });


        server.post('/api/read/network', (req, res) => {
            log.api('POST: Network read request received.');

            if (req.body == null || req.body.query_id == null || req.body.reply_id == null
              || req.body.import_id == null) {
                res.status(400);
                res.send({ message: 'Bad request' });
                return;
            }
            const { query_id, reply_id, import_id } = req.body;

            emitter.emit('api-choose-offer', {
                query_id,
                reply_id,
                import_id,
<<<<<<< HEAD
                response: res,
            });
        });


        server.post('/api/deposit', (req, res) => {
            log.api('POST: Deposit tokens request received.');

            if (req.body !== null && typeof req.body.atrac_amount === 'number'
                && req.body.atrac_amount > 0) {
                const { atrac_amount } = req.body;
                emitter.emit('api-deposit-tokens', {
                    atrac_amount,
                    response: res,
                });
            } else {
                res.status(400);
                res.send({ message: 'Bad request' });
            }
        });


        server.post('/api/withdraw', (req, res) => {
            log.api('POST: Withdraw tokens request received.');

            if (req.body !== null && typeof req.body.atrac_amount === 'number'
                && req.body.atrac_amount > 0) {
                const { atrac_amount } = req.body;
                emitter.emit('api-withdraw-tokens', {
                    atrac_amount,
                    response: res,
                });
            } else {
                res.status(400);
                res.send({ message: 'Bad request' });
            }
        });

        server.get('/api/import_info', (req, res) => {
            log.api('GET: import_info.');
            const queryObject = req.query;

            if (queryObject.import_id === undefined) {
                res.send({ status: 400, message: 'Missing parameter!', data: [] });
                return;
            }

            emitter.emit('api-import-info', {
                importId: queryObject.import_id,
                response: res,
            });
        });

        server.get('/api/imports_info', (req, res) => {
            log.api('GET: List imports request received.');

            emitter.emit('api-imports-info', {
=======
>>>>>>> ae405670
                response: res,
            });
        });


        server.post('/api/deposit', (req, res) => {
            log.api('POST: Deposit tokens request received.');

            if (req.body !== null && typeof req.body.atrac_amount === 'number'
                && req.body.atrac_amount > 0) {
                const { atrac_amount } = req.body;
                emitter.emit('api-deposit-tokens', {
                    atrac_amount,
                    response: res,
                });
            } else {
                res.status(400);
                res.send({ message: 'Bad request' });
            }
        });


        server.post('/api/withdraw', (req, res) => {
            log.api('POST: Withdraw tokens request received.');

            if (req.body !== null && typeof req.body.atrac_amount === 'number'
                && req.body.atrac_amount > 0) {
                const { atrac_amount } = req.body;
                emitter.emit('api-withdraw-tokens', {
                    atrac_amount,
                    response: res,
                });
            } else {
                res.status(400);
                res.send({ message: 'Bad request' });
            }
        });

        server.get('/api/import_info', (req, res) => {
            log.api('GET: import_info.');
            const queryObject = req.query;

            if (queryObject.import_id === undefined) {
                res.send({ status: 400, message: 'Missing parameter!', data: [] });
                return;
            }

            emitter.emit('api-import-info', {
                importId: queryObject.import_id,
                response: res,
            });
        });

        server.get('/api/imports_info', (req, res) => {
            log.api('GET: List imports request received.');

            emitter.emit('api-imports-info', {
                response: res,
            });
        });

        /**
         * Temporary route used for HTTP network prototype
         */
        server.post('/network/send', (req, res) => {
            log.api('P2P request received');

            const { type } = req.body;
            emitter.emit(type, req, res);
        });
    }
}


console.log(' ██████╗ ████████╗███╗   ██╗ ██████╗ ██████╗ ███████╗');
console.log('██╔═══██╗╚══██╔══╝████╗  ██║██╔═══██╗██╔══██╗██╔════╝');
console.log('██║   ██║   ██║   ██╔██╗ ██║██║   ██║██║  ██║█████╗');
console.log('██║   ██║   ██║   ██║╚██╗██║██║   ██║██║  ██║██╔══╝');
console.log('╚██████╔╝   ██║   ██║ ╚████║╚██████╔╝██████╔╝███████╗');
console.log(' ╚═════╝    ╚═╝   ╚═╝  ╚═══╝ ╚═════╝ ╚═════╝ ╚══════╝');

console.log('======================================================');
console.log(`             OriginTrail Node v${pjson.version}`);
console.log('======================================================');
console.log('');

const otNode = new OTNode();
otNode.bootstrap().then(() => {
    log.info('OT Node started');
});<|MERGE_RESOLUTION|>--- conflicted
+++ resolved
@@ -105,7 +105,6 @@
     log.warn(warning.name);
     log.warn(warning.message);
     log.warn(warning.stack);
-<<<<<<< HEAD
 });
 
 process.on('exit', (code) => {
@@ -116,18 +115,6 @@
     }
 });
 
-=======
-});
-
-process.on('exit', (code) => {
-    if (code !== 0) {
-        log.error(`Whoops, terminating with code: ${code}`);
-    } else {
-        log.debug(`Normal exiting with code: ${code}`);
-    }
-});
-
->>>>>>> ae405670
 function notifyBugsnag(error, metadata, subsystem) {
     if (process.env.NODE_ENV !== 'development') {
         const cleanConfig = Object.assign({}, config);
@@ -244,11 +231,7 @@
                     appVersion: pjson.version,
                     autoNotify: false,
                     sendCode: true,
-<<<<<<< HEAD
-                    releaseStage: 'testnet',
-=======
                     releaseStage: Utilities.runtimeConfig().bugSnag.releaseStage,
->>>>>>> ae405670
                     logger: {
                         info: log.info,
                         warn: log.warn,
@@ -401,16 +384,10 @@
             remoteControl: awilix.asClass(RemoteControl).singleton(),
             challenger: awilix.asClass(Challenger).singleton(),
             logger: awilix.asValue(log),
-<<<<<<< HEAD
-            networkUtilities: awilix.asClass(NetworkUtilities).singleton(),
-            notifyError: awilix.asFunction(() => notifyBugsnag).transient(),
-            notifyEvent: awilix.asFunction(() => notifyEvent).transient(),
-=======
             kademliaUtilities: awilix.asClass(KademliaUtilities).singleton(),
             notifyError: awilix.asFunction(() => notifyBugsnag).transient(),
             notifyEvent: awilix.asFunction(() => notifyEvent).transient(),
             transport: awilix.asValue(Transport()),
->>>>>>> ae405670
         });
         const emitter = container.resolve('emitter');
         const dhService = container.resolve('dhService');
@@ -444,12 +421,6 @@
         const transport = container.resolve('transport');
         const blockchain = container.resolve('blockchain');
 
-<<<<<<< HEAD
-        await network.initialize();
-        models.node_config.update({ value: config.identity }, { where: { key: 'node_kademlia_id' } });
-
-=======
->>>>>>> ae405670
         // Initialise API
         this.startRPC(emitter);
 
@@ -499,14 +470,9 @@
             dataReplication: awilix.asClass(DataReplication).singleton(),
             remoteControl: awilix.asClass(RemoteControl).singleton(),
             logger: awilix.asValue(log),
-<<<<<<< HEAD
-            networkUtilities: awilix.asClass(NetworkUtilities).singleton(),
-            notifyError: awilix.asFunction(() => notifyBugsnag).transient(),
-=======
             kademliaUtilities: awilix.asClass(KademliaUtilities).singleton(),
             notifyError: awilix.asFunction(() => notifyBugsnag).transient(),
             transport: awilix.asValue(Transport()),
->>>>>>> ae405670
         });
 
         const transport = container.resolve('transport');
@@ -664,7 +630,6 @@
                         message,
                     });
                 };
-<<<<<<< HEAD
 
                 if (!token) {
                     const msg = 'Failed to authorize. Auth token is missing';
@@ -680,23 +645,6 @@
             return next();
         });
 
-=======
-
-                if (!token) {
-                    const msg = 'Failed to authorize. Auth token is missing';
-                    deny(msg);
-                    return;
-                }
-                if (token !== Utilities.getHoustonPassword()) {
-                    const msg = `Failed to authorize. Auth token ${token} is invalid`;
-                    deny(msg);
-                    return;
-                }
-            }
-            return next();
-        });
-
->>>>>>> ae405670
         // TODO: Temp solution to listen all adapters in local net.
         let serverListenAddress = config.node_rpc_ip;
         if (ip.isLoopback(serverListenAddress)) {
@@ -840,18 +788,7 @@
 
         server.get('/api/dump/rt', (req, res) => {
             log.api('Dumping routing table');
-<<<<<<< HEAD
-            const message = {};
-            context.network.kademlia().router.forEach((value, key, map) => {
-                if (value.length > 0) {
-                    value.forEach((bValue, bKey, bMap) => {
-                        message[bKey] = bValue;
-                    });
-                }
-            });
-=======
             const message = context.transport.dumpContacts();
->>>>>>> ae405670
 
             res.status(200);
             res.send({
@@ -907,15 +844,9 @@
             });
         });
 
-<<<<<<< HEAD
-        server.get('/api/query/network/:query_param', (req, res) => {
-            log.api('GET: Query for status request received.');
-            if (!req.params.query_param) {
-=======
         server.get('/api/query/network/:query_id', (req, res) => {
             log.api('GET: Query for status request received.');
             if (!req.params.query_id) {
->>>>>>> ae405670
                 res.status(400);
                 res.send({
                     message: 'Param required.',
@@ -923,11 +854,7 @@
                 return;
             }
             emitter.emit('api-network-query-status', {
-<<<<<<< HEAD
-                id: req.params.query_param,
-=======
                 id: req.params.query_id,
->>>>>>> ae405670
                 response: res,
             });
         });
@@ -975,11 +902,7 @@
          * @param queryObject
          */
         server.post('/api/query/local', (req, res) => {
-<<<<<<< HEAD
-            log.api('GET: Local query request received.');
-=======
             log.api('POST: Local query request received.');
->>>>>>> ae405670
 
             if (req.body == null || req.body.query == null) {
                 res.status(400);
@@ -1046,7 +969,6 @@
                 query_id,
                 reply_id,
                 import_id,
-<<<<<<< HEAD
                 response: res,
             });
         });
@@ -1104,65 +1026,6 @@
             log.api('GET: List imports request received.');
 
             emitter.emit('api-imports-info', {
-=======
->>>>>>> ae405670
-                response: res,
-            });
-        });
-
-
-        server.post('/api/deposit', (req, res) => {
-            log.api('POST: Deposit tokens request received.');
-
-            if (req.body !== null && typeof req.body.atrac_amount === 'number'
-                && req.body.atrac_amount > 0) {
-                const { atrac_amount } = req.body;
-                emitter.emit('api-deposit-tokens', {
-                    atrac_amount,
-                    response: res,
-                });
-            } else {
-                res.status(400);
-                res.send({ message: 'Bad request' });
-            }
-        });
-
-
-        server.post('/api/withdraw', (req, res) => {
-            log.api('POST: Withdraw tokens request received.');
-
-            if (req.body !== null && typeof req.body.atrac_amount === 'number'
-                && req.body.atrac_amount > 0) {
-                const { atrac_amount } = req.body;
-                emitter.emit('api-withdraw-tokens', {
-                    atrac_amount,
-                    response: res,
-                });
-            } else {
-                res.status(400);
-                res.send({ message: 'Bad request' });
-            }
-        });
-
-        server.get('/api/import_info', (req, res) => {
-            log.api('GET: import_info.');
-            const queryObject = req.query;
-
-            if (queryObject.import_id === undefined) {
-                res.send({ status: 400, message: 'Missing parameter!', data: [] });
-                return;
-            }
-
-            emitter.emit('api-import-info', {
-                importId: queryObject.import_id,
-                response: res,
-            });
-        });
-
-        server.get('/api/imports_info', (req, res) => {
-            log.api('GET: List imports request received.');
-
-            emitter.emit('api-imports-info', {
                 response: res,
             });
         });
