const Network = require('./modules/Network');
const NetworkUtilities = require('./modules/NetworkUtilities');
const Utilities = require('./modules/Utilities');
const GraphStorage = require('./modules/Database/GraphStorage');
const Blockchain = require('./modules/Blockchain');
const restify = require('restify');
const fs = require('fs');
const models = require('./models');
const Storage = require('./modules/Storage');
const Importer = require('./modules/importer');
const GS1Importer = require('./modules/GS1Importer');
const GS1Utilities = require('./modules/GS1Utilities');
const WOTImporter = require('./modules/WOTImporter');
const config = require('./modules/Config');
const Challenger = require('./modules/Challenger');
const RemoteControl = require('./modules/RemoteControl');
const corsMiddleware = require('restify-cors-middleware');

const awilix = require('awilix');

const Graph = require('./modules/Graph');
const Product = require('./modules/Product');

const EventEmitter = require('./modules/EventEmitter');
const DCService = require('./modules/DCService');
const DHService = require('./modules/DHService');
const DVService = require('./modules/DVService');
const DataReplication = require('./modules/DataReplication');

const pjson = require('./package.json');

const log = Utilities.getLogger();
const Web3 = require('web3');

process.on('unhandledRejection', (reason, p) => {
    if (reason.message.startsWith('Invalid JSON RPC response')) {
        log.warn('Web3 failed to communicate with blockchain provider. Check internet connection');
        return;
    }
    console.log('Unhandled Rejection at: Promise', p, 'reason:', reason);
    // application specific logging, throwing an error, or other logic here
});

/**
 * Main node object
 */
class OTNode {
    /**
     * OriginTrail node system bootstrap function
     */
    async bootstrap() {
        try {
            // check if all dependencies are installed
            await Utilities.checkInstalledDependencies();
            log.info('npm modules dependences check done');

            // Checking root folder stucture
            Utilities.checkOtNodeDirStructure();
            log.info('ot-node folder structure check done');
        } catch (err) {
            console.log(err);
            process.exit(1);
        }

        // sync models
        Storage.models = (await models.sequelize.sync()).models;
        Storage.db = models.sequelize;

        // Loading config data
        try {
            await Utilities.loadConfig();
            log.info('Loaded system config');
        } catch (err) {
            console.log(err);
            process.exit(1);
        }

        if (Utilities.isBootstrapNode()) {
            await this.startBootstrapNode();
            this.startRPC();
            return;
        }

        // check if ArangoDB service is running at all
        if (process.env.GRAPH_DATABASE === 'arangodb') {
            try {
                const responseFromArango = await Utilities.getArangoDbVersion();
                log.info(`Arango server version ${responseFromArango.version} is up and running`);
            } catch (err) {
                console.log(err);
                process.exit(1);
            }
        }

        let selectedDatabase;
        // Loading selected graph database data
        try {
            selectedDatabase = await Utilities.loadSelectedDatabaseInfo();
            log.info('Loaded selected database data');
            config.database = selectedDatabase;
        } catch (err) {
            console.log(err);
            process.exit(1);
        }

        // Checking if selected graph database exists
        try {
            await Utilities.checkDoesStorageDbExists();
            log.info('Storage database check done');
        } catch (err) {
            console.log(err);
            process.exit(1);
        }

        let selectedBlockchain;
        // Loading selected blockchain network
        try {
            selectedBlockchain = await Utilities.loadSelectedBlockchainInfo();
            log.info(`Loaded selected blockchain network ${selectedBlockchain.blockchain_title}`);
            config.blockchain = selectedBlockchain;
        } catch (err) {
            console.log(err);
            process.exit(1);
        }

        const web3 =
            new Web3(new Web3.providers.HttpProvider(`${config.blockchain.rpc_node_host}:${config.blockchain.rpc_node_port}`));

<<<<<<< HEAD
=======
        // check does node_wallet has sufficient Ether and ATRAC tokens
        if (process.env.NODE_ENV !== 'test') {
            try {
                const etherBalance = await Utilities.getBalanceInEthers(
                    web3,
                    selectedBlockchain.wallet_address,
                );
                if (etherBalance <= 0) {
                    console.log('Please get some ETH in the node wallet before running ot-node');
                    process.exit(1);
                } else {
                    (
                        log.info(`Initial balance of ETH: ${etherBalance}`)
                    );
                }

                const atracBalance = await Utilities.getAlphaTracTokenBalance(
                    web3,
                    selectedBlockchain.wallet_address,
                    selectedBlockchain.token_contract_address,
                );
                if (atracBalance <= 0) {
                    console.log('Please get some ATRAC in the node wallet before running ot-node');
                    process.exit(1);
                } else {
                    (
                        log.info(`Initial balance of ATRAC: ${atracBalance}`)
                    );
                }
            } catch (error) {
                console.log(error);
            }
        }

>>>>>>> 595ea4dc
        // Create the container and set the injectionMode to PROXY (which is also the default).
        const container = awilix.createContainer({
            injectionMode: awilix.InjectionMode.PROXY,
        });

        container.register({
            emitter: awilix.asClass(EventEmitter).singleton(),
            network: awilix.asClass(Network).singleton(),
            graph: awilix.asClass(Graph).singleton(),
            product: awilix.asClass(Product).singleton(),
            dhService: awilix.asClass(DHService).singleton(),
            dcService: awilix.asClass(DCService).singleton(),
            dvService: awilix.asClass(DVService).singleton(),
            config: awilix.asValue(config),
            web3: awilix.asValue(web3),
            importer: awilix.asClass(Importer).singleton(),
            blockchain: awilix.asClass(Blockchain).singleton(),
            dataReplication: awilix.asClass(DataReplication).singleton(),
            gs1Importer: awilix.asClass(GS1Importer).singleton(),
            gs1Utilities: awilix.asClass(GS1Utilities).singleton(),
            wotImporter: awilix.asClass(WOTImporter).singleton(),
            graphStorage: awilix.asValue(new GraphStorage(selectedDatabase, log)),
            remoteControl: awilix.asClass(RemoteControl).singleton(),
            challenger: awilix.asClass(Challenger).singleton(),
            logger: awilix.asValue(log),
            networkUtilities: awilix.asClass(NetworkUtilities).singleton(),
        });
        const emitter = container.resolve('emitter');
        const dhService = container.resolve('dhService');
        const remoteControl = container.resolve('remoteControl');

        emitter.initialize();

        // Connecting to graph database
        const graphStorage = container.resolve('graphStorage');
        try {
            await graphStorage.connect();
            log.info(`Connected to graph database: ${graphStorage.identify()}`);
            // TODO https://www.pivotaltracker.com/story/show/157873617
            // const myVersion = await graphStorage.version();
            // log.info(`Database version: ${myVersion}`);
        } catch (err) {
            log.error(`Failed to connect to the graph database: ${graphStorage.identify()}`);
            console.log(err);
            process.exit(1);
        }

        // Starting the kademlia
        const network = container.resolve('network');
        const blockchain = container.resolve('blockchain');

        await network.initialize();
        await blockchain.initialize();

        // check does node_wallet has sufficient Ether and ATRAC tokens
        if (process.env.NODE_ENV !== 'test') {
            try {
                const etherBalance = await Utilities.getBalanceInEthers();
                if (etherBalance <= 0) {
                    console.log('Please get some ETH in the node wallet before running ot-node');
                    process.exit(1);
                } else {
                    (
                        log.info(`Initial balance of ETH: ${etherBalance}`)
                    );
                }

                const atracBalance = await blockchain.getAlphaTracTokenBalance();
                if (atracBalance <= 0) {
                    console.log('Please get some ATRAC in the node wallet before running ot-node');
                    process.exit(1);
                } else {
                    (
                        log.info(`Initial balance of ATRAC: ${atracBalance}`)
                    );
                }
            } catch (error) {
                console.log(error);
            }
        }


        // Initialise API
        this.startRPC(emitter);

        // Starting event listener on Blockchain
        this.listenBlockchainEvents(blockchain);
        dhService.listenToBlockchainEvents();

        try {
            await this.createProfile(blockchain);
        } catch (e) {
            log.error('Failed to create profile');
            console.log(e);
            process.exit(1);
        }

        await network.start();

        if (parseInt(config.remote_control_enabled, 10)) {
            log.info(`Remote control enabled and listening on port ${config.remote_control_port}`);
            await remoteControl.connect();
        }

        const challenger = container.resolve('challenger');
        await challenger.startChallenging();
    }

    /**
     * Starts bootstrap node
     * @return {Promise<void>}
     */
    async startBootstrapNode() {
        const container = awilix.createContainer({
            injectionMode: awilix.InjectionMode.PROXY,
        });

        container.register({
            emitter: awilix.asValue({}),
            network: awilix.asClass(Network).singleton(),
            config: awilix.asValue(config),
            dataReplication: awilix.asClass(DataReplication).singleton(),
            remoteControl: awilix.asClass(RemoteControl).singleton(),
            logger: awilix.asValue(log),
            networkUtilities: awilix.asClass(NetworkUtilities).singleton(),
        });

        const network = container.resolve('network');
        await network.initialize();
        await network.start();
    }

    /**
     * Listen to all Bidding events
     * @param blockchain
     */
    listenBlockchainEvents(blockchain) {
        log.info('Starting blockchain event listener');

        const delay = 10000;
        let working = false;
        let deadline = Date.now();
        setInterval(() => {
            if (!working && Date.now() > deadline) {
                working = true;
                blockchain.getAllPastEvents('BIDDING_CONTRACT');
                blockchain.getAllPastEvents('READING_CONTRACT');
                blockchain.getAllPastEvents('ESCROW_CONTRACT');
                blockchain.getAllPastEvents('HUB_CONTRACT');
                deadline = Date.now() + delay;
                working = false;
            }
        }, 1000);
    }

    /**
     * Creates profile on the contract
     */
    async createProfile(blockchain) {
        const { identity } = config;
        const profileInfo = await blockchain.getProfile(config.node_wallet);
        if (profileInfo.active) {
            log.info(`Profile has already been created for ${identity}`);
            return;
        }

        log.notify(`Profile is being created for ${identity}. This could take a while...`);
        await blockchain.createProfile(
            config.identity,
            config.dh_price,
            config.dh_stake_factor,
            config.read_stake_factor,
            config.dh_max_time_mins,
        );
        const event = await blockchain.subscribeToEvent('ProfileCreated', null, 5 * 60 * 1000, null, (eventData) => {
            if (eventData.node_id) {
                return eventData.node_id.includes(identity);
            }
            return false;
        });
        if (event) {
            log.notify(`Profile created for node ${identity}`);
        } else {
            log.error('Profile could not be confirmed in timely manner. Please, try again later.');
            process.exit(1);
        }
    }

    /**
     * Start RPC server
     */
    startRPC(emitter) {
        const server = restify.createServer({
            name: 'RPC server',
            version: pjson.version,
            formatters: {
                'application/json': (req, res, body) => {
                    if (!body) {
                        if (res.getHeader('Content-Length') === undefined && res.contentLength === undefined) {
                            res.setHeader('Content-Length', 0);
                        }
                        return null;
                    }

                    if (body instanceof Error) {
                        // snoop for RestError or HttpError, but don't rely on instanceof
                        if ((body.restCode || body.httpCode) && body.body) {
                            // eslint-disable-next-line
                            body = body.body;
                        } else {
                            body = {
                                message: body.message,
                            };
                        }
                    }

                    if (Buffer.isBuffer(body)) {
                        body = body.toString('base64');
                    }

                    const data = JSON.stringify(body, null, 2);
                    if (res.getHeader('Content-Length') === undefined && res.contentLength === undefined) {
                        res.setHeader('Content-Length', Buffer.byteLength(data));
                    }
                    return data;
                },
            },
        });

        server.use(restify.plugins.acceptParser(server.acceptable));
        server.use(restify.plugins.queryParser());
        server.use(restify.plugins.bodyParser());
        const cors = corsMiddleware({
            preflightMaxAge: 5, // Optional
            origins: ['*'],
            allowHeaders: ['API-Token'],
            exposeHeaders: ['API-Token-Expiry'],
        });

        server.pre(cors.preflight);
        server.use(cors.actual);

        server.listen(parseInt(config.node_rpc_port, 10), config.node_rpc_ip, () => {
            log.notify(`API exposed at  ${server.url}`);
        });
        if (!Utilities.isBootstrapNode()) {
            // register API routes only if the node is not bootstrap
            this.exposeAPIRoutes(server, emitter);
        }
    }

    /**
     * API Routes
     */
    exposeAPIRoutes(server, emitter) {
        const authorize = (req, res) => {
            const request_ip = req.headers['x-forwarded-for'] || req.connection.remoteAddress;
            const remote_access = config.remote_access_whitelist;

            if (remote_access.find(ip => Utilities.isIpEqual(ip, request_ip)) === undefined) {
                res.status(403);
                res.send({
                    message: 'Unauthorized request',
                    data: [],
                });
                return false;
            }
            return true;
        };


        /**
         * Data import route
         * @param importfile - file or text data
         * @param importtype - (GS1/WOT)
         */
        server.post('/api/import', (req, res) => {
            log.trace('POST Import request received.');

            if (!authorize(req, res)) {
                return;
            }

            if (req.body === undefined) {
                res.status(400);
                res.send({
                    message: 'Bad request',
                });
                return;
            }

            const supportedImportTypes = ['GS1', 'WOT'];

            // Check if import type is valid
            if (req.body.importtype === undefined ||
                supportedImportTypes.indexOf(req.body.importtype) === -1) {
                res.status(400);
                res.send({
                    message: 'Invalid import type',
                });
                return;
            }

            const importtype = req.body.importtype.toLowerCase();

            // Check if file is provided
            if (req.files !== undefined && req.files.importfile !== undefined) {
                const inputFile = req.files.importfile.path;
                const queryObject = {
                    filepath: inputFile,
                    contact: req.contact,
                    replicate: req.body.replicate,
                    response: res,
                };

                emitter.emit(`${importtype}-import-request`, queryObject);
            } else if (req.body.importfile !== undefined) {
                // Check if import data is provided in request body
                const fileData = req.body.importfile;
                fs.writeFile('tmp/import.xml', fileData, (err) => {
                    if (err) {
                        return console.log(err);
                    }
                    console.log('The file was saved!');

                    const inputFile = '/tmp/import.tmp';
                    const queryObject = {
                        filepath: inputFile,
                        contact: req.contact,
                        replicate: req.body.replicate,
                        response: res,
                    };

                    emitter.emit(`${importtype}-import-request`, queryObject);
                });
            } else {
                // No import data provided
                res.status(400);
                res.send({
                    message: 'No import data provided',
                });
            }
        });

        server.post('/api/replication', (req, res) => {
            log.trace('POST Replication request received.');

            if (!authorize(req, res)) {
                return;
            }

            if (req.body !== undefined && req.body.import_id !== undefined && typeof req.body.import_id === 'string' &&
                Utilities.validateNumberParameter(req.body.total_escrow_time_in_minutes) &&
                Utilities.validateStringParameter(req.body.max_token_amount_per_dh) &&
                Utilities.validateStringParameter(req.body.dh_min_stake_amount) &&
                Utilities.validateNumberParameter(req.body.dh_min_reputation)) {
                const queryObject = {
                    import_id: req.body.import_id,
                    total_escrow_time: req.body.total_escrow_time_in_minutes,
                    max_token_amount: req.body.max_token_amount_per_dh,
                    min_stake_amount: req.body.dh_min_stake_amount,
                    min_reputation: req.body.dh_min_reputation,
                    response: res,
                };
                emitter.emit('create-offer', queryObject);
            } else {
                log.error('Invalid request');
                res.status(400);
                res.send({
                    message: 'Invalid parameters!',
                });
            }
        });

        server.get('/api/replication/:replication_id', (req, res) => {
            log.trace('GET Replication status request received');

            if (!authorize(req, res)) {
                return;
            }

            const externalId = req.params.replication_id;
            if (externalId == null) {
                log.error('Invalid request. You need to provide replication ID');
                res.status = 400;
                res.send({
                    message: 'Replication ID is not provided',
                });
            } else {
                const queryObject = {
                    external_id: externalId,
                    response: res,
                };
                emitter.emit('offer-status', queryObject);
            }
        });

        /**
         * Get trail from database
         * @param QueryObject - ex. {uid: abc:123}
         */
        server.get('/api/trail', (req, res) => {
            log.trace('GET Trail request received.');
            const queryObject = req.query;
            emitter.emit('trail', {
                query: queryObject,
                response: res,
            });
        });

        /** Get root hash for provided data query
         * @param Query params: dc_wallet, import_id
         */
        server.get('/api/fingerprint', (req, res) => {
            log.trace('GET Fingerprint request received.');
            const queryObject = req.query;
            emitter.emit('get_root_hash', {
                query: queryObject,
                response: res,
            });
        });

        server.get('/api/query/network/:query_param', (req, res) => {
            log.trace('GET Query for status request received.');
            if (!req.params.query_param) {
                res.status(400);
                res.send({
                    message: 'Param required.',
                });
                return;
            }
            emitter.emit('network-query-status', {
                id: req.params.query_param,
                response: res,
            });
        });

        server.post('/api/query/network', (req, res) => {
            log.trace('POST Query request received.');
            if (!req.body) {
                res.status(400);
                res.send({
                    message: 'Body required.',
                });
                return;
            }
            const { query } = req.body;
            if (query) {
                emitter.emit('network-query', {
                    query,
                    response: res,
                });
            } else {
                res.status(400);
                res.send({
                    message: 'Query required',
                });
            }
        });

        /**
         * Get vertices by query
         * @param queryObject
         */
        server.post('/api/query/local', (req, res) => {
            log.trace('GET Query request received.');

            if (req.body == null || req.body.query == null) {
                res.status(400);
                res.send({ message: 'Bad request' });
                return;
            }


            // TODO: Decrypt returned vertices
            const queryObject = req.body.query;
            emitter.emit('query', {
                query: queryObject,
                response: res,
            });
        });

        server.get('/api/query/local/import/:import_id', (req, res) => {
            log.trace('GET import request received.');

            if (!req.params.import_id) {
                res.status(400);
                res.send({
                    message: 'Param required.',
                });
                return;
            }

            emitter.emit('api-get/api/import', {
                import_id: req.params.import_id,
                response: res,
            });
        });

        server.post('/api/query/local/import', (req, res) => {
            log.trace('GET Query request received.');

            if (req.body == null || req.body.query == null) {
                res.status(400);
                res.send({ message: 'Bad request' });
                return;
            }

            const queryObject = req.body.query;
            emitter.emit('get-imports', {
                query: queryObject,
                response: res,
            });
        });


        server.post('/api/read/network', (req, res) => {
            log.trace('POST Read request received.');

            if (req.body == null || req.body.query_id == null || req.body.reply_id == null) {
                res.status(400);
                res.send({ message: 'Bad request' });
                return;
            }
            const { query_id, reply_id } = req.body;

            emitter.emit('choose-offer', {
                query_id,
                reply_id,
                response: res,
            });
        });
    }
}

console.log('===========================================');
console.log(`         OriginTrail Node v${pjson.version}`);
console.log('===========================================');

const otNode = new OTNode();
otNode.bootstrap().then(() => {
    log.info('OT Node started');
});
<|MERGE_RESOLUTION|>--- conflicted
+++ resolved
@@ -126,43 +126,6 @@
         const web3 =
             new Web3(new Web3.providers.HttpProvider(`${config.blockchain.rpc_node_host}:${config.blockchain.rpc_node_port}`));
 
-<<<<<<< HEAD
-=======
-        // check does node_wallet has sufficient Ether and ATRAC tokens
-        if (process.env.NODE_ENV !== 'test') {
-            try {
-                const etherBalance = await Utilities.getBalanceInEthers(
-                    web3,
-                    selectedBlockchain.wallet_address,
-                );
-                if (etherBalance <= 0) {
-                    console.log('Please get some ETH in the node wallet before running ot-node');
-                    process.exit(1);
-                } else {
-                    (
-                        log.info(`Initial balance of ETH: ${etherBalance}`)
-                    );
-                }
-
-                const atracBalance = await Utilities.getAlphaTracTokenBalance(
-                    web3,
-                    selectedBlockchain.wallet_address,
-                    selectedBlockchain.token_contract_address,
-                );
-                if (atracBalance <= 0) {
-                    console.log('Please get some ATRAC in the node wallet before running ot-node');
-                    process.exit(1);
-                } else {
-                    (
-                        log.info(`Initial balance of ATRAC: ${atracBalance}`)
-                    );
-                }
-            } catch (error) {
-                console.log(error);
-            }
-        }
-
->>>>>>> 595ea4dc
         // Create the container and set the injectionMode to PROXY (which is also the default).
         const container = awilix.createContainer({
             injectionMode: awilix.InjectionMode.PROXY,
