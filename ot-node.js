--- conflicted
+++ resolved
@@ -318,7 +318,6 @@
                 const { version } = await Utilities.getArangoDbVersion(config);
 
                 log.info(`Arango server version ${version} is up and running`);
-<<<<<<< HEAD
                 if (semver.lt(version, '3.5.0')) {
                     if (process.env.OT_NODE_DISTRIBUTION === 'docker'
                         && config.autoUpdater.enabled) {
@@ -331,17 +330,6 @@
                         log.error('Arango version too old! Please update to version 3.5.0 or newer');
                         process.exit(1);
                     }
-=======
-                if (process.env.OT_NODE_DISTRIBUTION === 'docker'
-                    && semver.lt(version, '3.5.0')
-                    && config.autoUpdater.enabled) {
-                    log.info('Your arangodb version is lower than required. Starting upgrade...');
-                    execSync('chmod +x upgrade-arango.sh');
-                    execSync(`./upgrade-arango.sh ${config.database.password} ${config.database.host} ${config.database.port}`, { stdio: 'inherit' });
-
-                    const { version } = await Utilities.getArangoDbVersion(config);
-                    log.info(`Arango server is updated to version ${version}.`);
->>>>>>> e2d05b27
                 }
             } catch (err) {
                 log.error('Please make sure Arango server is up and running');
@@ -544,8 +532,8 @@
                 console.log('Backup finished.');
             },
         );
-        
-        execSync('chmod +x upgrade-arango.sh')
+
+        execSync('chmod +x upgrade-arango.sh');
         execSync(`./upgrade-arango.sh ${config.database.password} ${config.database.host} ${config.database.port}`, { stdio: 'inherit' });
     }
 
