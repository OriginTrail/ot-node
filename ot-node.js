const Network = require('./modules/Network');
const NetworkUtilities = require('./modules/NetworkUtilities');
const Utilities = require('./modules/Utilities');
const GraphStorage = require('./modules/Database/GraphStorage');
const Blockchain = require('./modules/Blockchain');
const restify = require('restify');
const fs = require('fs');
const models = require('./models');
const Storage = require('./modules/Storage');
const Importer = require('./modules/importer');
const GS1Importer = require('./modules/GS1Importer');
const WOTImporter = require('./modules/WOTImporter');
const config = require('./modules/Config');
const Challenger = require('./modules/Challenger');
const RemoteControl = require('./modules/RemoteControl');
const corsMiddleware = require('restify-cors-middleware');

const awilix = require('awilix');

const Graph = require('./modules/Graph');
const Product = require('./modules/Product');

const EventEmitter = require('./modules/EventEmitter');
const DCService = require('./modules/DCService');
const DHService = require('./modules/DHService');
const DVService = require('./modules/DVService');
const DataReplication = require('./modules/DataReplication');

const pjson = require('./package.json');

const log = Utilities.getLogger();
const Web3 = require('web3');

process.on('unhandledRejection', (reason, p) => {
    console.log('Unhandled Rejection at: Promise', p, 'reason:', reason);
    // application specific logging, throwing an error, or other logic here
});

/**
 * Main node object
 */
class OTNode {
    /**
     * OriginTrail node system bootstrap function
     */
    async bootstrap() {
        try {
            // check if all dependencies are installed
            await Utilities.checkInstalledDependencies();
            log.info('npm modules dependences check done');

            // Checking root folder stucture
            Utilities.checkOtNodeDirStructure();
            log.info('ot-node folder structure check done');
        } catch (err) {
            console.log(err);
            process.exit(1);
        }

        // check if ArangoDB service is running at all
        if (process.env.GRAPH_DATABASE === 'arangodb') {
            try {
                const responseFromArango = await Utilities.getArangoDbVersion();
                log.info(`Arango server version ${responseFromArango.version} is up and running`);
            } catch (err) {
                log.error('Please make sure Arango server is runing before starting ot-node');
                process.exit(1);
            }
        }

        // sync models
        Storage.models = (await models.sequelize.sync()).models;
        Storage.db = models.sequelize;

        // Loading config data
        try {
            await Utilities.loadConfig();
            log.info('Loaded system config');
        } catch (err) {
            console.log(err);
            process.exit(1);
        }

        let selectedDatabase;
        // Loading selected graph database data
        try {
            selectedDatabase = await Utilities.loadSelectedDatabaseInfo();
            log.info('Loaded selected database data');
            config.database = selectedDatabase;
        } catch (err) {
            console.log(err);
            process.exit(1);
        }

        // Checking if selected graph database exists
        try {
            await Utilities.checkDoesStorageDbExists();
            log.info('Storage database check done');
        } catch (err) {
            console.log(err);
            process.exit(1);
        }

        let selectedBlockchain;
        // Loading selected blockchain network
        try {
            selectedBlockchain = await Utilities.loadSelectedBlockchainInfo();
            log.info(`Loaded selected blockchain network ${selectedBlockchain.blockchain_title}`);
            config.blockchain = selectedBlockchain;
        } catch (err) {
            console.log(err);
            process.exit(1);
        }

        const web3 =
            new Web3(new Web3.providers.HttpProvider(`${config.blockchain.rpc_node_host}:${config.blockchain.rpc_node_port}`));

        // check does node_wallet has sufficient Ether and ATRAC tokens
        if (process.env.NODE_ENV !== 'test') {
            try {
                const etherBalance = await Utilities.getBalanceInEthers();
                if (etherBalance <= 0) {
                    console.log('Please get some ETH in the node wallet before running ot-node');
                    process.exit(1);
                } else {
                    (
                        log.info(`Initial balance of ETH: ${etherBalance}`)
                    );
                }

                const atracBalance = await Utilities.getAlphaTracTokenBalance();
                if (atracBalance <= 0) {
                    console.log('Please get some ATRAC in the node wallet before running ot-node');
                    process.exit(1);
                } else {
                    (
                        log.info(`Initial balance of ATRAC: ${atracBalance}`)
                    );
                }
            } catch (error) {
                console.log(error);
            }
        }

        // Create the container and set the injectionMode to PROXY (which is also the default).
        const container = awilix.createContainer({
            injectionMode: awilix.InjectionMode.PROXY,
        });

        container.register({
            emitter: awilix.asClass(EventEmitter).singleton(),
            network: awilix.asClass(Network).singleton(),
            graph: awilix.asClass(Graph).singleton(),
            product: awilix.asClass(Product).singleton(),
            dhService: awilix.asClass(DHService).singleton(),
            dcService: awilix.asClass(DCService).singleton(),
            dvService: awilix.asClass(DVService).singleton(),
            config: awilix.asValue(config),
            web3: awilix.asValue(web3),
            importer: awilix.asClass(Importer).singleton(),
            blockchain: awilix.asClass(Blockchain).singleton(),
            dataReplication: awilix.asClass(DataReplication).singleton(),
            gs1Importer: awilix.asClass(GS1Importer).singleton(),
            wotImporter: awilix.asClass(WOTImporter).singleton(),
            graphStorage: awilix.asValue(new GraphStorage(selectedDatabase, log)),
            remoteControl: awilix.asClass(RemoteControl).singleton(),
            challenger: awilix.asClass(Challenger).singleton(),
            logger: awilix.asValue(log),
            networkUtilities: awilix.asClass(NetworkUtilities).singleton(),
        });
        const emitter = container.resolve('emitter');
        const dhService = container.resolve('dhService');
        const dvService = container.resolve('dvService');
        const remoteControl = container.resolve('remoteControl');
        emitter.initialize();

        // Connecting to graph database
        const graphStorage = container.resolve('graphStorage');
        try {
            await graphStorage.connect();
            log.info(`Connected to graph database: ${graphStorage.identify()}`);
            // TODO https://www.pivotaltracker.com/story/show/157873617
            // const myVersion = await graphStorage.version();
            // log.info(`Database version: ${myVersion}`);
        } catch (err) {
            log.error(`Failed to connect to the graph database: ${graphStorage.identify()}`);
            console.log(err);
            process.exit(1);
        }

        // Initialise API
        this.startRPC(emitter);

        // Starting the kademlia
        const network = container.resolve('network');
        const blockchain = container.resolve('blockchain');
        network.start().then(async (res) => {
            await this.createProfile(blockchain);
        }).catch((e) => {
            console.log(e);
        });

        if (parseInt(config.remote_control_enabled, 10)) {
            log.info(`Remote control enabled and listening on port ${config.remote_control_port}`);
            await remoteControl.connect();
        }

        // Starting event listener on Blockchain
        this.listenBlockchainEvents(blockchain);
        dhService.listenToOffers();
    }

    /**
     * Listen to all Bidding events
     * @param blockchain
     */
    listenBlockchainEvents(blockchain) {
        log.info('Starting blockchain event listener');

        const delay = 3000;
        let working = false;
        let deadline = Date.now();
        setInterval(() => {
            if (!working && Date.now() > deadline) {
                working = true;
                blockchain.getAllPastEvents('BIDDING_CONTRACT');
                deadline = Date.now() + delay;
                working = false;
            }
        }, 1000);
    }

    /**
     * Creates profile on the contract
     */
    async createProfile(blockchain) {
        const profileInfo = await blockchain.getProfile(config.node_wallet);
        if (profileInfo.active) {
            log.info(`Profile has already been created for ${config.identity}`);
            return;
        }

        await blockchain.createProfile(
            config.identity,
            config.dh_price,
            config.dh_stake_factor,
            config.read_stake_factor,
            config.dh_max_time_mins,
            config.dh_max_data_size_bytes,
        );
        const event = await blockchain.subscribeToEvent('ProfileCreated', null);
        if (event.node_id.includes(config.identity)) {
            log.info(`Profile created for node: ${config.identity}`);
        }
    }

    /**
     * Start RPC server
     */
    startRPC(emitter) {
        const server = restify.createServer({
            name: 'RPC server',
            version: pjson.version,
            formatters: {
                'application/json': (req, res, body) => {
                    if (!body) {
                        if (res.getHeader('Content-Length') === undefined && res.contentLength === undefined) {
                            res.setHeader('Content-Length', 0);
                        }
                        return null;
                    }

                    if (body instanceof Error) {
                        // snoop for RestError or HttpError, but don't rely on instanceof
                        if ((body.restCode || body.httpCode) && body.body) {
                            // eslint-disable-next-line
                            body = body.body;
                        } else {
                            body = {
                                message: body.message,
                            };
                        }
                    }

                    if (Buffer.isBuffer(body)) {
                        body = body.toString('base64');
                    }

                    const data = JSON.stringify(body, null, 2);
                    if (res.getHeader('Content-Length') === undefined && res.contentLength === undefined) {
                        res.setHeader('Content-Length', Buffer.byteLength(data));
                    }
                    return data;
                },
            },
        });

        server.use(restify.plugins.acceptParser(server.acceptable));
        server.use(restify.plugins.queryParser());
        server.use(restify.plugins.bodyParser());
        const cors = corsMiddleware({
            preflightMaxAge: 5, // Optional
            origins: ['*'],
            allowHeaders: ['API-Token'],
            exposeHeaders: ['API-Token-Expiry'],
        });

        server.pre(cors.preflight);
        server.use(cors.actual);

        server.listen(parseInt(config.node_rpc_port, 10), config.node_rpc_ip, () => {
            log.notify('%s exposed at %s', server.name, server.url);
        });

        this.exposeAPIRoutes(server, emitter);
    }

    /**
     * API Routes
     */
    exposeAPIRoutes(server, emitter) {
        const authorize = (req, res) => {
            const request_ip = req.headers['x-forwarded-for'] || req.connection.remoteAddress;
            const remote_access = config.remote_access_whitelist;

            if (remote_access.find(ip => Utilities.isIpEqual(ip, request_ip)) === undefined) {
                res.send({
                    message: 'Unauthorized request',
                    data: [],
                });
                return false;
            }
            return true;
        };

        server.post('/import', (req, res) => {
            log.important('Import request received!');

            if (!authorize(req, res)) {
                return;
            }

            if (req.files === undefined || req.files.importfile === undefined) {
                if (req.body.importfile !== undefined) {
                    const fileData = req.body.importfile;

                    fs.writeFile('tmp/import.xml', fileData, (err) => {
                        if (err) {
                            return console.log(err);
                        }
                        console.log('The file was saved!');

                        const input_file = '/tmp/import.xml';
                        const queryObject = {
                            filepath: input_file,
                            contact: req.contact,
                            response: res,
                        };

                        emitter.emit('gs1-import-request', queryObject);
                    });
                } else {
                    res.send({
                        status: 400,
                        message: 'Input file not provided!',
                    });
                }
            } else {
                const input_file = req.files.importfile.path;
                const queryObject = {
                    filepath: input_file,
                };

                emitter.emit('import-request', queryObject);
            }
        });


        server.post('/import_gs1', (req, res) => {
            log.important('Import request received!');

            if (!authorize(req, res)) {
                return;
            }

            if (req.files === undefined || req.files.importfile === undefined) {
                if (req.body !== undefined && req.body.importfile !== undefined) {
                    const fileData = req.body.importfile;

                    fs.writeFile('tmp/import.xml', fileData, (err) => {
                        if (err) {
                            return console.log(err);
                        }
                        console.log('The file was saved!');

                        const input_file = '/tmp/import.xml';
                        const queryObject = {
                            filepath: input_file,
                            contact: req.contact,
                            response: res,
                        };

                        emitter.emit('gs1-import-request', queryObject);
                    });
                } else {
<<<<<<< HEAD
                    log.error('Invalid request. Input file not provided!');
=======
                    log.error('Invalid request. Input file not provided.');
>>>>>>> 2b3bb36a
                    res.send({
                        status: 400,
                        message: 'Input file not provided!',
                    });
                }
            } else {
                const input_file = req.files.importfile.path;
                const queryObject = {
                    filepath: input_file,
                    contact: req.contact,
                    response: res,
                };

                emitter.emit('gs1-import-request', queryObject);
            }
        });

        server.post('/import_wot', (req, res) => {
            log.important('Import request received!');

            if (!authorize(req, res)) {
                return;
            }

            const input_file = req.files.importfile.path;
            const queryObject = {
                filepath: input_file,
                contact: req.contact,
                response: res,
            };

            emitter.emit('wot-import-request', queryObject);
        });

        server.post('/replication', (req, res) => {
            log.important('Replication request received!');

            if (!authorize(req, res)) {
                return;
            }

            if (req.body !== undefined && req.body.data_id !== undefined) {
                const queryObject = {
                    data_id: req.body.data_id,
                    contact: req.contact,
                    response: res,
                };

                emitter.emit('create-offer', queryObject);
            } else {
                log.error('Invalid request. You need to provide import ID!');
                res.send({
                    status: 400,
                    message: 'Import ID not provided!',
                });
            }
        });


        server.get('/api/trail', (req, res) => {
            const queryObject = req.query;
            emitter.emit('trail', {
                query: queryObject,
                response: res,
            });
        });

        server.get('/api/get_root_hash', (req, res) => {
            const queryObject = req.query;
            emitter.emit('get_root_hash', {
                query: queryObject,
                response: res,
            });
        });

        server.get('/api/network/query_by_id', (req, res) => {
            log.info('Query by ID received!');

            const queryObject = req.query;
            const query = [{
                path: 'identifiers.id',
                value: queryObject.id,
                opcode: 'EQ',
            }];
            emitter.emit('network-query', {
                query,
                response: res,
            });
        });

        server.post('/api/network/query', (req, res) => {
            log.important('Query received!');

            const { query } = req.body;
            emitter.emit('network-query', {
                query,
                response: res,
            });
        });
    }
}

console.log('===========================================');
console.log(`         OriginTrail Node v${pjson.version}`);
console.log('===========================================');

const otNode = new OTNode();
otNode.bootstrap().then(() => {
    log.info('OT Node started');
});
<|MERGE_RESOLUTION|>--- conflicted
+++ resolved
@@ -119,6 +119,7 @@
         if (process.env.NODE_ENV !== 'test') {
             try {
                 const etherBalance = await Utilities.getBalanceInEthers();
+
                 if (etherBalance <= 0) {
                     console.log('Please get some ETH in the node wallet before running ot-node');
                     process.exit(1);
@@ -309,7 +310,7 @@
         server.use(cors.actual);
 
         server.listen(parseInt(config.node_rpc_port, 10), config.node_rpc_ip, () => {
-            log.notify('%s exposed at %s', server.name, server.url);
+            log.notify(`${server.name} exposed at ${server.url}`);
         });
 
         this.exposeAPIRoutes(server, emitter);
@@ -403,11 +404,7 @@
                         emitter.emit('gs1-import-request', queryObject);
                     });
                 } else {
-<<<<<<< HEAD
-                    log.error('Invalid request. Input file not provided!');
-=======
                     log.error('Invalid request. Input file not provided.');
->>>>>>> 2b3bb36a
                     res.send({
                         status: 400,
                         message: 'Input file not provided!',
