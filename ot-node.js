require('dotenv').config();

if (!process.env.NODE_ENV) {
    // Environment not set. Use the production.
    process.env.NODE_ENV = 'production';
}

const HttpNetwork = require('./modules/network/http/http-network');
const Kademlia = require('./modules/network/kademlia/kademlia');
const Transport = require('./modules/network/transport');
const KademliaUtilities = require('./modules/network/kademlia/kademlia-utils');
const Utilities = require('./modules/Utilities');
const GraphStorage = require('./modules/Database/GraphStorage');
const Blockchain = require('./modules/Blockchain');
const BlockchainPluginService = require('./modules/Blockchain/plugin/blockchain-plugin-service');
const fs = require('fs');
const path = require('path');
const models = require('./models');
const Storage = require('./modules/Storage');
const Importer = require('./modules/importer');
const GS1Importer = require('./modules/GS1Importer');
const GS1Utilities = require('./modules/GS1Utilities');
const WOTImporter = require('./modules/WOTImporter');
const RemoteControl = require('./modules/RemoteControl');
const bugsnag = require('bugsnag');
const rc = require('rc');
const uuidv4 = require('uuid/v4');
const awilix = require('awilix');
const homedir = require('os').homedir();
const argv = require('minimist')(process.argv.slice(2));
const Graph = require('./modules/Graph');
const Product = require('./modules/Product');

const EventEmitter = require('./modules/EventEmitter');
const DVService = require('./modules/DVService');
const MinerService = require('./modules/service/miner-service');
const ApprovalService = require('./modules/service/approval-service');
const ChallengeService = require('./modules/service/challenge-service');
const ProfileService = require('./modules/service/profile-service');
const ReplicationService = require('./modules/service/replication-service');
const ImportController = require('./modules/controller/import-controller');
const APIUtilities = require('./modules/api-utilities');
const RestAPIService = require('./modules/service/rest-api-service');
<<<<<<< HEAD
const M1PayoutAllMigration = require('./modules/migration/m1-payout-all-migration');
=======
const M2SequelizeMetaMigration = require('./modules/migration/m2-sequelize-meta-migration');
const Update = require('./check-updates');
>>>>>>> d8857872

const pjson = require('./package.json');
const configjson = require('./config/config.json');

const Web3 = require('web3');

const log = require('./modules/logger');

global.__basedir = __dirname;

let context;
const defaultConfig = configjson[
    process.env.NODE_ENV &&
    ['development', 'staging', 'stable', 'mariner', 'production'].indexOf(process.env.NODE_ENV) >= 0 ?
        process.env.NODE_ENV : 'development'];

let config;
try {
    // Load config.
    config = rc(pjson.name, defaultConfig);

    if (argv.configDir) {
        config.appDataPath = argv.configDir;
        models.sequelize.options.storage = path.join(config.appDataPath, 'system.db');
    } else {
        config.appDataPath = path.join(
            homedir,
            `.${pjson.name}rc`,
            process.env.NODE_ENV,
        );
    }

    if (!config.node_wallet || !config.node_private_key) {
        console.error('Please provide valid wallet.');
        process.abort();
    }

    if (!config.management_wallet) {
        console.error('Please provide a valid management wallet.');
        process.abort();
    }
<<<<<<< HEAD
=======

    if (!config.blockchain.rpc_server_url) {
        console.error('Please provide a valid RPC server URL.');
        process.abort();
    }
>>>>>>> d8857872
} catch (error) {
    console.error(`Failed to read configuration. ${error}.`);
    console.error(error.stack);
    process.abort();
}

process.on('unhandledRejection', (reason, p) => {
    if (reason.message.startsWith('Invalid JSON RPC response')) {
        return;
    }
    log.error(`Unhandled Rejection:\n${reason.stack}`);

    if (process.env.NODE_ENV !== 'development') {
        const cleanConfig = Object.assign({}, config);
        delete cleanConfig.node_private_key;
        delete cleanConfig.houston_password;
        delete cleanConfig.database;
        delete cleanConfig.blockchain;

        bugsnag.notify(
            reason,
            {
                user: {
                    id: config.node_wallet,
                    identity: config.identity,
                    config: cleanConfig,
                },
                severity: 'error',
            },
        );
    }
});

process.on('uncaughtException', (err) => {
    if (process.env.NODE_ENV === 'development') {
        log.error(`Caught exception: ${err}.\n ${err.stack}`);
        process.exit(1);
    }
    log.error(`Caught exception: ${err}.\n ${err.stack}`);

    const cleanConfig = Object.assign({}, config);
    delete cleanConfig.node_private_key;
    delete cleanConfig.houston_password;
    delete cleanConfig.database;
    delete cleanConfig.blockchain;

    bugsnag.notify(
        err,
        {
            user: {
                id: config.node_wallet,
                identity: config.identity,
                config: cleanConfig,
            },
            severity: 'error',
        },
    );
});

process.on('warning', (warning) => {
    log.warn(warning.name);
    log.warn(warning.message);
    log.warn(warning.stack);
});

process.on('exit', (code) => {
    if (code !== 0) {
        log.error(`Whoops, terminating with code: ${code}`);
    } else {
        log.debug(`Normal exiting with code: ${code}`);
    }
});

process.on('SIGINT', () => {
    log.important('SIGINT caught. Exiting...');
    process.exit(0);
});

function notifyBugsnag(error, metadata, subsystem) {
    if (process.env.NODE_ENV !== 'development') {
        const cleanConfig = Object.assign({}, config);
        delete cleanConfig.node_private_key;
        delete cleanConfig.houston_password;
        delete cleanConfig.database;
        delete cleanConfig.blockchain;

        const options = {
            user: {
                id: config.node_wallet,
                identity: config.node_kademlia_id,
                config: cleanConfig,
            },
        };

        if (subsystem) {
            options.subsystem = {
                name: subsystem,
            };
        }

        if (metadata) {
            Object.assign(options, metadata);
        }

        bugsnag.notify(error, options);
    }
}

function notifyEvent(message, metadata, subsystem) {
    if (process.env.NODE_ENV !== 'development') {
        const cleanConfig = Object.assign({}, config);
        delete cleanConfig.node_private_key;
        delete cleanConfig.houston_password;
        delete cleanConfig.database;
        delete cleanConfig.blockchain;

        const options = {
            user: {
                id: config.node_wallet,
                identity: config.node_kademlia_id,
                config: cleanConfig,
            },
            severity: 'info',
        };

        if (subsystem) {
            options.subsystem = {
                name: subsystem,
            };
        }

        if (metadata) {
            Object.assign(options, metadata);
        }

        bugsnag.notify(message, options);
    }
}

/**
 * Main node object
 */
class OTNode {
    /**
     * OriginTrail node system bootstrap function
     */
    async bootstrap() {
        if (process.env.NODE_ENV !== 'development') {
            bugsnag.register(
                pjson.config.bugsnagkey,
                {
                    appVersion: pjson.version,
                    autoNotify: false,
                    sendCode: true,
                    releaseStage: config.bugSnag.releaseStage,
                    logger: {
                        info: log.info,
                        warn: log.warn,
                        error: log.error,
                    },
                    logLevel: 'error',
                },
            );
        }

        try {
            // check if all dependencies are installed
            await Utilities.checkInstalledDependencies();
            log.info('npm modules dependencies check done');

            // Checking root folder structure
            Utilities.checkOtNodeDirStructure();
            log.info('ot-node folder structure check done');
        } catch (err) {
            console.log(err);
            notifyBugsnag(err);
            process.exit(1);
        }

        log.important(`Running in ${process.env.NODE_ENV} environment.`);

        // sync models
        try {
            Storage.models = (await models.sequelize.sync()).models;
            Storage.db = models.sequelize;
        } catch (error) {
            if (error.constructor.name === 'ConnectionError') {
                console.error('Failed to open database. Did you forget to run "npm run setup"?');
                process.abort();
            }
            console.error(error);
            process.abort();
        }

        // Seal config in order to prevent adding properties.
        // Allow identity to be added. Continuity.
        config.identity = '';
        config.erc725Identity = '';
        Object.seal(config);

        const web3 =
            new Web3(new Web3.providers.HttpProvider(config.blockchain.rpc_server_url));

        const appState = {};
        if (config.is_bootstrap_node) {
            await this.startBootstrapNode({ appState }, web3);
            return;
        }

        // check if ArangoDB service is running at all
        if (config.database.provider === 'arangodb') {
            try {
                const responseFromArango = await Utilities.getArangoDbVersion(config);
                log.info(`Arango server version ${responseFromArango.version} is up and running`);
            } catch (err) {
                log.error('Please make sure Arango server is up and running');
                console.log(err);
                notifyBugsnag(err);
                process.exit(1);
            }
        }

        // Checking if selected graph database exists
        try {
            await Utilities.checkDoesStorageDbExists(config);
            log.info('Storage database check done');
        } catch (err) {
            console.log(err);
            notifyBugsnag(err);
            process.exit(1);
        }

        // Create the container and set the injectionMode to PROXY (which is also the default).
        const container = awilix.createContainer({
            injectionMode: awilix.InjectionMode.PROXY,
        });

        context = container.cradle;

        container.loadModules(['modules/command/**/*.js', 'modules/controller/**/*.js', 'modules/service/**/*.js', 'modules/Blockchain/plugin/hyperledger/*.js', 'modules/migration/*.js'], {
            formatName: 'camelCase',
            resolverOptions: {
                lifetime: awilix.Lifetime.SINGLETON,
                register: awilix.asClass,
            },
        });

        container.register({
            httpNetwork: awilix.asClass(HttpNetwork).singleton(),
            emitter: awilix.asClass(EventEmitter).singleton(),
            kademlia: awilix.asClass(Kademlia).singleton(),
            graph: awilix.asClass(Graph).singleton(),
            product: awilix.asClass(Product).singleton(),
            dvService: awilix.asClass(DVService).singleton(),
            profileService: awilix.asClass(ProfileService).singleton(),
            approvalService: awilix.asClass(ApprovalService).singleton(),
            config: awilix.asValue(config),
            appState: awilix.asValue(appState),
            web3: awilix.asValue(web3),
            importer: awilix.asClass(Importer).singleton(),
            blockchain: awilix.asClass(Blockchain).singleton(),
            blockchainPluginService: awilix.asClass(BlockchainPluginService).singleton(),
            gs1Importer: awilix.asClass(GS1Importer).singleton(),
            gs1Utilities: awilix.asClass(GS1Utilities).singleton(),
            wotImporter: awilix.asClass(WOTImporter).singleton(),
            graphStorage: awilix.asValue(new GraphStorage(config.database, log, notifyBugsnag)),
            remoteControl: awilix.asClass(RemoteControl).singleton(),
            logger: awilix.asValue(log),
            kademliaUtilities: awilix.asClass(KademliaUtilities).singleton(),
            notifyError: awilix.asFunction(() => notifyBugsnag).transient(),
            notifyEvent: awilix.asFunction(() => notifyEvent).transient(),
            transport: awilix.asValue(Transport()),
            apiUtilities: awilix.asClass(APIUtilities).singleton(),
            importController: awilix.asClass(ImportController).singleton(),
            minerService: awilix.asClass(MinerService).singleton(),
            replicationService: awilix.asClass(ReplicationService).singleton(),
            restAPIService: awilix.asClass(RestAPIService).singleton(),
            challengeService: awilix.asClass(ChallengeService).singleton(),
        });
        const blockchain = container.resolve('blockchain');
        await blockchain.initialize();

        const emitter = container.resolve('emitter');
        const dhService = container.resolve('dhService');
        const remoteControl = container.resolve('remoteControl');
        const profileService = container.resolve('profileService');
        const approvalService = container.resolve('approvalService');
        await approvalService.initialize();

        emitter.initialize();

        // Connecting to graph database
        const graphStorage = container.resolve('graphStorage');
        try {
            await graphStorage.connect();
            log.info(`Connected to graph database: ${graphStorage.identify()}`);
            // TODO https://www.pivotaltracker.com/story/show/157873617
            // const myVersion = await graphStorage.version();
            // log.info(`Database version: ${myVersion}`);
        } catch (err) {
            log.error(`Failed to connect to the graph database: ${graphStorage.identify()}`);
            console.log(err);
            notifyBugsnag(err);
            process.exit(1);
        }

        // Fetch Houston access password
        if (!config.houston_password) {
            config.houston_password = uuidv4();
        }

        fs.writeFileSync(path.join(config.appDataPath, 'houston.txt'), config.houston_password);
        log.notify('================================================================');
        log.notify('Houston password stored in file                                 ');
        log.notify('================================================================');

        // Starting the kademlia
        const transport = container.resolve('transport');
        await transport.init(container.cradle);

        // Starting event listener on Blockchain
        this.listenBlockchainEvents(blockchain);
        dhService.listenToBlockchainEvents();

        try {
            await profileService.initProfile();
<<<<<<< HEAD
            await this._runMigration(blockchain);
=======
            await this._runMigration();
>>>>>>> d8857872
            await profileService.upgradeProfile();
        } catch (e) {
            log.error('Failed to create profile');
            console.log(e);
            notifyBugsnag(e);
            process.exit(1);
        }
        await transport.start();

        // Check if ERC725 has valid node ID.
        const profile = await blockchain.getProfile(config.erc725Identity);

        if (!profile.nodeId.toLowerCase().startsWith(`0x${config.identity.toLowerCase()}`)) {
            throw Error('ERC725 profile not created for this node ID. ' +
                `My identity ${config.identity}, profile's node id: ${profile.nodeId}.`);
        }

        // Initialise API
        const restAPIService = container.resolve('restAPIService');
        try {
            await restAPIService.startRPC();
        } catch (err) {
            log.error('Failed to start RPC server');
            console.log(err);
            notifyBugsnag(err);
            process.exit(1);
        }

        if (config.remote_control_enabled) {
            log.info(`Remote control enabled and listening on port ${config.node_remote_control_port}`);
            await remoteControl.connect();
        }

        const commandExecutor = container.resolve('commandExecutor');
        await commandExecutor.init();
        await commandExecutor.replay();
        await commandExecutor.start();
        appState.started = true;
    }

    /**
     * Run one time migration
     * Note: implement migration service
     * @deprecated
     * @private
     */
<<<<<<< HEAD
    async _runMigration(blockchain) {
        const migrationsStartedMills = Date.now();
        log.info('Initializing code migrations...');

        const m1PayoutAllMigrationFilename = '0_m1PayoutAllMigrationFile';
        const migrationDir = path.join(config.appDataPath, 'migrations');
        const migrationFilePath = path.join(migrationDir, m1PayoutAllMigrationFilename);
        if (!fs.existsSync(migrationFilePath)) {
            const migration = new M1PayoutAllMigration({ logger: log, blockchain, config });

            try {
                await migration.run();
                log.warn(`One-time payout migration completed. Lasted ${Date.now() - migrationsStartedMills} millisecond(s)`);

                await Utilities.writeContentsToFile(migrationDir, m1PayoutAllMigrationFilename, 'PROCESSED');
            } catch (e) {
                log.error(`Failed to run code migrations. Lasted ${Date.now() - migrationsStartedMills} millisecond(s). ${e.message}`);
                console.log(e);
                notifyBugsnag(e);
                process.exit(1);
            }
        }
=======
    async _runMigration() {
        const migrationsStartedMills = Date.now();
        log.info('Initializing code migrations...');

        // Note: add migrations here
>>>>>>> d8857872

        log.info(`Code migrations completed. Lasted ${Date.now() - migrationsStartedMills}`);
    }

    /**
     * Starts bootstrap node
     * @return {Promise<void>}
     */
    async startBootstrapNode({ appState }, web3) {
        const container = awilix.createContainer({
            injectionMode: awilix.InjectionMode.PROXY,
        });

        container.loadModules(['modules/Blockchain/plugin/hyperledger/*.js', 'modules/migration/*.js'], {
            formatName: 'camelCase',
            resolverOptions: {
                lifetime: awilix.Lifetime.SINGLETON,
                register: awilix.asClass,
            },
        });

        container.register({
            emitter: awilix.asValue({}),
            web3: awilix.asValue(web3),
            blockchain: awilix.asClass(Blockchain).singleton(),
            blockchainPluginService: awilix.asClass(BlockchainPluginService).singleton(),
            approvalService: awilix.asClass(ApprovalService).singleton(),
            kademlia: awilix.asClass(Kademlia).singleton(),
            config: awilix.asValue(config),
            appState: awilix.asValue(appState),
            remoteControl: awilix.asClass(RemoteControl).singleton(),
            logger: awilix.asValue(log),
            kademliaUtilities: awilix.asClass(KademliaUtilities).singleton(),
            notifyError: awilix.asFunction(() => notifyBugsnag).transient(),
            transport: awilix.asValue(Transport()),
            apiUtilities: awilix.asClass(APIUtilities).singleton(),
            restAPIService: awilix.asClass(RestAPIService).singleton(),
        });

        const transport = container.resolve('transport');
        await transport.init(container.cradle);
        await transport.start();

        const blockchain = container.resolve('blockchain');
        await blockchain.initialize();

        const approvalService = container.resolve('approvalService');
        await approvalService.initialize();

        this.listenBlockchainEvents(blockchain);
        blockchain.subscribeToEventPermanentWithCallback([
            'NodeApproved',
            'NodeRemoved',
        ], (eventData) => {
            approvalService.handleApprovalEvent(eventData);
        });

        const restAPIService = container.resolve('restAPIService');
        try {
            await restAPIService.startRPC();
        } catch (err) {
            log.error('Failed to start RPC server');
            console.log(err);
            notifyBugsnag(err);
            process.exit(1);
        }
    }

    /**
     * Listen to all Bidding events
     * @param blockchain
     */
    listenBlockchainEvents(blockchain) {
        log.info('Starting blockchain event listener');

        const delay = 10000;
        let working = false;
        let deadline = Date.now();
        setInterval(() => {
            if (!working && Date.now() > deadline) {
                working = true;
                blockchain.getAllPastEvents('HOLDING_CONTRACT');
                blockchain.getAllPastEvents('PROFILE_CONTRACT');
                blockchain.getAllPastEvents('APPROVAL_CONTRACT');
                blockchain.getAllPastEvents('LITIGATION_CONTRACT');
                blockchain.getAllPastEvents('REPLACEMENT_CONTRACT');
                deadline = Date.now() + delay;
                working = false;
            }
        }, 5000);
    }
}


log.info(' ██████╗ ████████╗███╗   ██╗ ██████╗ ██████╗ ███████╗');
log.info('██╔═══██╗╚══██╔══╝████╗  ██║██╔═══██╗██╔══██╗██╔════╝');
log.info('██║   ██║   ██║   ██╔██╗ ██║██║   ██║██║  ██║█████╗');
log.info('██║   ██║   ██║   ██║╚██╗██║██║   ██║██║  ██║██╔══╝');
log.info('╚██████╔╝   ██║   ██║ ╚████║╚██████╔╝██████╔╝███████╗');
log.info(' ╚═════╝    ╚═╝   ╚═╝  ╚═══╝ ╚═════╝ ╚═════╝ ╚══════╝');

log.info('======================================================');
log.info(`             OriginTrail Node v${pjson.version}`);
log.info('======================================================');
log.info('');

async function checkIfUpdateAvailable() {
    if (await Update.isUpdateAvailable(config.autoUpdater)) {
        log.important('Restarting node due to scheduled update.');
        Update.restartNode();
        return;
    }

    setTimeout(checkIfUpdateAvailable, 43200000);
}

function main() {
    setTimeout(checkIfUpdateAvailable, 43200000);
    const otNode = new OTNode();
    otNode.bootstrap().then(() => {
        log.info('OT Node started');
    });
}

const migrationSequelizeMeta = new M2SequelizeMetaMigration({ logger: log });

migrationSequelizeMeta.run()
    .then(() => {
        Update.update(config.autoUpdater)
            .then(main)
            .catch((error) => {
                log.error(`Failed to check update. ${error}.`);
                main();
            });
    });<|MERGE_RESOLUTION|>--- conflicted
+++ resolved
@@ -41,12 +41,8 @@
 const ImportController = require('./modules/controller/import-controller');
 const APIUtilities = require('./modules/api-utilities');
 const RestAPIService = require('./modules/service/rest-api-service');
-<<<<<<< HEAD
-const M1PayoutAllMigration = require('./modules/migration/m1-payout-all-migration');
-=======
 const M2SequelizeMetaMigration = require('./modules/migration/m2-sequelize-meta-migration');
 const Update = require('./check-updates');
->>>>>>> d8857872
 
 const pjson = require('./package.json');
 const configjson = require('./config/config.json');
@@ -88,14 +84,11 @@
         console.error('Please provide a valid management wallet.');
         process.abort();
     }
-<<<<<<< HEAD
-=======
 
     if (!config.blockchain.rpc_server_url) {
         console.error('Please provide a valid RPC server URL.');
         process.abort();
     }
->>>>>>> d8857872
 } catch (error) {
     console.error(`Failed to read configuration. ${error}.`);
     console.error(error.stack);
@@ -422,11 +415,7 @@
 
         try {
             await profileService.initProfile();
-<<<<<<< HEAD
-            await this._runMigration(blockchain);
-=======
             await this._runMigration();
->>>>>>> d8857872
             await profileService.upgradeProfile();
         } catch (e) {
             log.error('Failed to create profile');
@@ -473,36 +462,11 @@
      * @deprecated
      * @private
      */
-<<<<<<< HEAD
-    async _runMigration(blockchain) {
-        const migrationsStartedMills = Date.now();
-        log.info('Initializing code migrations...');
-
-        const m1PayoutAllMigrationFilename = '0_m1PayoutAllMigrationFile';
-        const migrationDir = path.join(config.appDataPath, 'migrations');
-        const migrationFilePath = path.join(migrationDir, m1PayoutAllMigrationFilename);
-        if (!fs.existsSync(migrationFilePath)) {
-            const migration = new M1PayoutAllMigration({ logger: log, blockchain, config });
-
-            try {
-                await migration.run();
-                log.warn(`One-time payout migration completed. Lasted ${Date.now() - migrationsStartedMills} millisecond(s)`);
-
-                await Utilities.writeContentsToFile(migrationDir, m1PayoutAllMigrationFilename, 'PROCESSED');
-            } catch (e) {
-                log.error(`Failed to run code migrations. Lasted ${Date.now() - migrationsStartedMills} millisecond(s). ${e.message}`);
-                console.log(e);
-                notifyBugsnag(e);
-                process.exit(1);
-            }
-        }
-=======
     async _runMigration() {
         const migrationsStartedMills = Date.now();
         log.info('Initializing code migrations...');
 
         // Note: add migrations here
->>>>>>> d8857872
 
         log.info(`Code migrations completed. Lasted ${Date.now() - migrationsStartedMills}`);
     }
