<<<<<<< HEAD
const Kademlia = require('./modules/network/kademlia/kademlia');
const Transport = require('./modules/network/transport');
const KademliaUtilities = require('./modules/network/kademlia/kademlia-utils');
=======
require('dotenv').config();

if (!process.env.NODE_ENV) {
    // Environment not set. Use the production.
    process.env.NODE_ENV = 'production';
}

const Network = require('./modules/Network');
const NetworkUtilities = require('./modules/NetworkUtilities');
>>>>>>> 942288f2
const Utilities = require('./modules/Utilities');
const GraphStorage = require('./modules/Database/GraphStorage');
const Blockchain = require('./modules/Blockchain');
const restify = require('restify');
const fs = require('fs');
const models = require('./models');
const Storage = require('./modules/Storage');
const Importer = require('./modules/importer');
const GS1Importer = require('./modules/GS1Importer');
const GS1Utilities = require('./modules/GS1Utilities');
const WOTImporter = require('./modules/WOTImporter');
const config = require('./modules/Config');
const Challenger = require('./modules/Challenger');
const RemoteControl = require('./modules/RemoteControl');
const corsMiddleware = require('restify-cors-middleware');
const BN = require('bn.js');
const bugsnag = require('bugsnag');
const ip = require('ip');

const awilix = require('awilix');

const Graph = require('./modules/Graph');
const Product = require('./modules/Product');

const EventEmitter = require('./modules/EventEmitter');
const DHService = require('./modules/DHService');
const DVService = require('./modules/DVService');
const ProfileService = require('./modules/ProfileService');
const DataReplication = require('./modules/DataReplication');

const pjson = require('./package.json');

const log = Utilities.getLogger();
const Web3 = require('web3');

global.__basedir = __dirname;

let context;

process.on('unhandledRejection', (reason, p) => {
    if (reason.message.startsWith('Invalid JSON RPC response')) {
        return;
    }
    log.error(`Unhandled Rejection:\n${reason.stack}`);

    if (process.env.NODE_ENV !== 'development') {
        const cleanConfig = Object.assign({}, config);
        delete cleanConfig.node_private_key;
        delete cleanConfig.houston_password;
        delete cleanConfig.database;
        delete cleanConfig.blockchain;

        bugsnag.notify(
            reason,
            {
                user: {
                    id: config.node_wallet,
                    identity: config.node_kademlia_id,
                    config: cleanConfig,
                },
                severity: 'error',
            },
        );
    }
});

process.on('uncaughtException', (err) => {
    if (process.env.NODE_ENV === 'development') {
        log.error(`Caught exception: ${err}.\n ${err.stack}`);
        process.exit(1);
    }
    log.error(`Caught exception: ${err}.\n ${err.stack}`);

    const cleanConfig = Object.assign({}, config);
    delete cleanConfig.node_private_key;
    delete cleanConfig.houston_password;
    delete cleanConfig.database;
    delete cleanConfig.blockchain;

    bugsnag.notify(
        err,
        {
            user: {
                id: config.node_wallet,
                identity: config.node_kademlia_id,
                config: cleanConfig,
            },
            severity: 'error',
        },
    );
});

process.on('warning', (warning) => {
    log.warn(warning.name);
    log.warn(warning.message);
    log.warn(warning.stack);
});

process.on('exit', (code) => {
    if (code !== 0) {
        log.error(`Whoops, terminating with code: ${code}`);
    } else {
        log.debug(`Normal exiting with code: ${code}`);
    }
});

function notifyBugsnag(error, metadata, subsystem) {
    if (process.env.NODE_ENV !== 'development') {
        const cleanConfig = Object.assign({}, config);
        delete cleanConfig.node_private_key;
        delete cleanConfig.houston_password;
        delete cleanConfig.database;
        delete cleanConfig.blockchain;

        const options = {
            user: {
                id: config.node_wallet,
                identity: config.node_kademlia_id,
                config: cleanConfig,
            },
        };

        if (subsystem) {
            options.subsystem = {
                name: subsystem,
            };
        }

        if (metadata) {
            Object.assign(options, metadata);
        }

        bugsnag.notify(error, options);
    }
}

function notifyEvent(message, metadata, subsystem) {
    if (process.env.NODE_ENV !== 'development') {
        const cleanConfig = Object.assign({}, config);
        delete cleanConfig.node_private_key;
        delete cleanConfig.houston_password;
        delete cleanConfig.database;
        delete cleanConfig.blockchain;

        const options = {
            user: {
                id: config.node_wallet,
                identity: config.node_kademlia_id,
                config: cleanConfig,
            },
            severity: 'info',
        };

        if (subsystem) {
            options.subsystem = {
                name: subsystem,
            };
        }

        if (metadata) {
            Object.assign(options, metadata);
        }

        bugsnag.notify(message, options);
    }
}

/**
 * Main node object
 */
class OTNode {
    async getBalances(Utilities, selectedBlockchain, web3, config, initial) {
        let enoughETH = false;
        let enoughtTRAC = false;
        try {
            const etherBalance = await Utilities.getBalanceInEthers(
                web3,
                selectedBlockchain.wallet_address,
            );
            if (etherBalance <= 0) {
                console.log('Please get some ETH in the node wallet fore running ot-node');
                enoughETH = false;
                if (initial) {
                    process.exit(1);
                }
            } else {
                enoughETH = true;
                log.info(`Balance of ETH: ${etherBalance}`);
            }

            const atracBalance = await Utilities.getAlphaTracTokenBalance(
                web3,
                selectedBlockchain.wallet_address,
                selectedBlockchain.token_contract_address,
            );
            if (atracBalance <= 0) {
                enoughtTRAC = false;
                console.log('Please get some ATRAC in the node wallet fore running ot-node');
                if (initial) {
                    process.exit(1);
                }
            } else {
                enoughtTRAC = true;
                log.info(`Balance of ATRAC: ${atracBalance}`);
            }
        } catch (error) {
            console.log(error);
            notifyBugsnag(error);
        }
        config.enoughFunds = enoughETH && enoughtTRAC;
    }
    /**
     * OriginTrail node system bootstrap function
     */
    async bootstrap() {
        if (process.env.NODE_ENV !== 'development') {
            bugsnag.register(
                pjson.config.bugsnagkey,
                {
                    appVersion: pjson.version,
                    autoNotify: false,
                    sendCode: true,
                    releaseStage: Utilities.runtimeConfig().bugSnag.releaseStage,
                    logger: {
                        info: log.info,
                        warn: log.warn,
                        error: log.error,
                    },
                    logLevel: 'error',
                },
            );
        }

        try {
            // check if all dependencies are installed
            await Utilities.checkInstalledDependencies();
            log.info('npm modules dependencies check done');

            // Checking root folder structure
            Utilities.checkOtNodeDirStructure();
            log.info('ot-node folder structure check done');
        } catch (err) {
            console.log(err);
            notifyBugsnag(err);
            process.exit(1);
        }

        log.important(`Running in ${process.env.NODE_ENV} environment.`);

        // sync models
        Storage.models = (await models.sequelize.sync()).models;
        Storage.db = models.sequelize;

        // Loading config data
        try {
            await Utilities.loadConfig();
            log.info('Loaded system config');
        } catch (err) {
            console.log(err);
            notifyBugsnag(err);
            process.exit(1);
        }

        // check for Updates
        try {
            log.info('Checking for updates');
            await Utilities.checkForUpdates();
        } catch (err) {
            console.log(err);
            notifyBugsnag(err);
            process.exit(1);
        }

        if (Utilities.isBootstrapNode()) {
            await this.startBootstrapNode();
            this.startRPC();
            return;
        }

        // check if ArangoDB service is running at all
        if (process.env.GRAPH_DATABASE === 'arangodb') {
            try {
                const responseFromArango = await Utilities.getArangoDbVersion();
                log.info(`Arango server version ${responseFromArango.version} is up and running`);
            } catch (err) {
                log.error('Please make sure Arango server is up and running');
                console.log(err);
                notifyBugsnag(err);
                process.exit(1);
            }
        }

        let selectedDatabase;
        // Loading selected graph database data
        try {
            selectedDatabase = await Utilities.loadSelectedDatabaseInfo();
            log.info('Loaded selected database data');
            config.database = selectedDatabase;
        } catch (err) {
            console.log(err);
            notifyBugsnag(err);
            process.exit(1);
        }

        // Checking if selected graph database exists
        try {
            await Utilities.checkDoesStorageDbExists();
            log.info('Storage database check done');
        } catch (err) {
            console.log(err);
            notifyBugsnag(err);
            process.exit(1);
        }

        let selectedBlockchain;
        // Loading selected blockchain network
        try {
            selectedBlockchain = await Utilities.loadSelectedBlockchainInfo();
            log.info(`Loaded selected blockchain network ${selectedBlockchain.blockchain_title}`);
            config.blockchain = selectedBlockchain;
        } catch (err) {
            console.log(err);
            notifyBugsnag(err);
            process.exit(1);
        }

        const web3 =
            new Web3(new Web3.providers.HttpProvider(`${config.blockchain.rpc_node_host}:${config.blockchain.rpc_node_port}`));

        // check does node_wallet has sufficient Ether and ATRAC tokens
        if (process.env.NODE_ENV !== 'test') {
            await this.getBalances(Utilities, selectedBlockchain, web3, config, true);
            setInterval(async () => {
                await this.getBalances(Utilities, selectedBlockchain, web3, config);
            }, 1800000);
        } else {
            config.enoughFunds = true;
        }

        // Create the container and set the injectionMode to PROXY (which is also the default).
        const container = awilix.createContainer({
            injectionMode: awilix.InjectionMode.PROXY,
        });

        context = container.cradle;

        container.loadModules(['modules/command/**/*.js', 'modules/controller/**/*.js'], {
            formatName: 'camelCase',
            resolverOptions: {
                lifetime: awilix.Lifetime.SINGLETON,
                register: awilix.asClass,
            },
        });

        container.register({
            emitter: awilix.asClass(EventEmitter).singleton(),
            kademlia: awilix.asClass(Kademlia).singleton(),
            graph: awilix.asClass(Graph).singleton(),
            product: awilix.asClass(Product).singleton(),
            dhService: awilix.asClass(DHService).singleton(),
            dvService: awilix.asClass(DVService).singleton(),
            profileService: awilix.asClass(ProfileService).singleton(),
            config: awilix.asValue(config),
            web3: awilix.asValue(web3),
            importer: awilix.asClass(Importer).singleton(),
            blockchain: awilix.asClass(Blockchain).singleton(),
            dataReplication: awilix.asClass(DataReplication).singleton(),
            gs1Importer: awilix.asClass(GS1Importer).singleton(),
            gs1Utilities: awilix.asClass(GS1Utilities).singleton(),
            wotImporter: awilix.asClass(WOTImporter).singleton(),
            graphStorage: awilix.asValue(new GraphStorage(selectedDatabase, log)),
            remoteControl: awilix.asClass(RemoteControl).singleton(),
            challenger: awilix.asClass(Challenger).singleton(),
            logger: awilix.asValue(log),
            kademliaUtilities: awilix.asClass(KademliaUtilities).singleton(),
            notifyError: awilix.asFunction(() => notifyBugsnag).transient(),
            notifyEvent: awilix.asFunction(() => notifyEvent).transient(),
            transport: awilix.asValue(Transport()),
        });
        const emitter = container.resolve('emitter');
        const dhService = container.resolve('dhService');
        const remoteControl = container.resolve('remoteControl');

        emitter.initialize();

        // Connecting to graph database
        const graphStorage = container.resolve('graphStorage');
        try {
            await graphStorage.connect();
            log.info(`Connected to graph database: ${graphStorage.identify()}`);
            // TODO https://www.pivotaltracker.com/story/show/157873617
            // const myVersion = await graphStorage.version();
            // log.info(`Database version: ${myVersion}`);
        } catch (err) {
            log.error(`Failed to connect to the graph database: ${graphStorage.identify()}`);
            console.log(err);
            notifyBugsnag(err);
            process.exit(1);
        }

        // Fetching Houston access password
        models.node_config.findOne({ where: { key: 'houston_password' } }).then((res) => {
            log.notify('================================================================');
            log.notify(`Houston password: ${res.value}`);
            log.notify('================================================================');
        });

        // Starting the kademlia
        const transport = container.resolve('transport');
        const blockchain = container.resolve('blockchain');

        await transport.init(container.cradle);

        models.node_config.update({ value: config.identity }, { where: { key: 'node_kademlia_id' } });

        // Initialise API
        this.startRPC(emitter);

        // Starting event listener on Blockchain
        this.listenBlockchainEvents(blockchain);
        dhService.listenToBlockchainEvents();

        try {
            await this.createProfile(blockchain);
        } catch (e) {
            log.error('Failed to create profile');
            console.log(e);
            notifyBugsnag(e);
            process.exit(1);
        }

        if (parseInt(config.remote_control_enabled, 10)) {
            log.info(`Remote control enabled and listening on port ${config.remote_control_port}`);
            await remoteControl.connect();
        }

        const challenger = container.resolve('challenger');
        await challenger.startChallenging();

        const commandExecutor = container.resolve('commandExecutor');
        await commandExecutor.init();
        await commandExecutor.replay();
    }

    /**
     * Starts bootstrap node
     * @return {Promise<void>}
     */
    async startBootstrapNode() {
        const container = awilix.createContainer({
            injectionMode: awilix.InjectionMode.PROXY,
        });

        container.register({
            emitter: awilix.asValue({}),
            kademlia: awilix.asClass(Kademlia).singleton(),
            config: awilix.asValue(config),
            dataReplication: awilix.asClass(DataReplication).singleton(),
            remoteControl: awilix.asClass(RemoteControl).singleton(),
            logger: awilix.asValue(log),
            kademliaUtilities: awilix.asClass(KademliaUtilities).singleton(),
            notifyError: awilix.asFunction(() => notifyBugsnag).transient(),
        });

        const network = container.resolve('network');
        await network.initialize();
        await network.start();
    }

    /**
     * Listen to all Bidding events
     * @param blockchain
     */
    listenBlockchainEvents(blockchain) {
        log.info('Starting blockchain event listener');

        const delay = 10000;
        let working = false;
        let deadline = Date.now();
        setInterval(() => {
            if (!working && Date.now() > deadline) {
                working = true;
                blockchain.getAllPastEvents('BIDDING_CONTRACT');
                blockchain.getAllPastEvents('READING_CONTRACT');
                blockchain.getAllPastEvents('ESCROW_CONTRACT');
                deadline = Date.now() + delay;
                working = false;
            }
        }, 5000);
    }

    /**
     * Creates profile on the contract
     */
    async createProfile(blockchain) {
        const { identity } = config;
        const profileInfo = await blockchain.getProfile(config.node_wallet);
        if (profileInfo.active) {
            log.info(`Profile has already been created for ${identity}`);
            if (
                (new BN(profileInfo.token_amount_per_byte_minute)
                    .eq(new BN(config.dh_price))) &&
                (new BN(profileInfo.stake_amount_per_byte_minute)
                    .eq(new BN(config.dh_stake_factor))) &&
                (new BN(profileInfo.read_stake_factor)
                    .eq(new BN(config.read_stake_factor))) &&
                (new BN(profileInfo.max_escrow_time_in_minutes)
                    .eq(new BN(config.dh_max_time_mins)))
            ) {
                return;
            }

            log.notify('Profile\'s config differs. Updating profile...');
        } else {
            log.notify(`Profile is being created for ${identity}. This could take a while...`);
        }

        await blockchain.createProfile(
            config.identity,
            new BN(config.dh_price, 10),
            new BN(config.dh_stake_factor, 10),
            config.read_stake_factor,
            config.dh_max_time_mins,
        );
        const event = await blockchain.subscribeToEvent('ProfileCreated', null, 5 * 60 * 1000, null, (eventData) => {
            if (eventData.node_id) {
                return eventData.node_id.includes(identity);
            }
            return false;
        });
        if (event) {
            log.notify(`Profile created for node ${identity}`);
        } else {
            log.error('Profile could not be confirmed in timely manner. Please, try again later.');
            process.exit(1);
        }
    }

    /**
     * Start RPC server
     */
    startRPC(emitter) {
        const options = {
            name: 'RPC server',
            version: pjson.version,
            formatters: {
                'application/json': (req, res, body) => {
                    res.set('content-type', 'application/json; charset=utf-8');
                    if (!body) {
                        if (res.getHeader('Content-Length') === undefined && res.contentLength === undefined) {
                            res.setHeader('Content-Length', 0);
                        }
                        return null;
                    }

                    if (body instanceof Error) {
                        // snoop for RestError or HttpError, but don't rely on instanceof
                        if ((body.restCode || body.httpCode) && body.body) {
                            // eslint-disable-next-line
                            body = body.body;
                        } else {
                            body = {
                                message: body.message,
                            };
                        }
                    }

                    if (Buffer.isBuffer(body)) {
                        body = body.toString('base64');
                    }

                    let ident = 2;
                    if ('prettify-json' in req.headers) {
                        if (req.headers['prettify-json'] === 'false') {
                            ident = 0;
                        }
                    }
                    const data = Utilities.stringify(body, ident);

                    if (res.getHeader('Content-Length') === undefined && res.contentLength === undefined) {
                        res.setHeader('Content-Length', Buffer.byteLength(data));
                    }
                    return data;
                },
            },
        };

        if (config.node_rpc_use_ssl !== '0') {
            Object.assign(options, {
                key: fs.readFileSync(config.node_rpc_ssl_key_path),
                certificate: fs.readFileSync(config.node_rpc_ssl_cert_path),
                rejectUnauthorized: true,
            });
        }

        const server = restify.createServer(options);

        server.use(restify.plugins.acceptParser(server.acceptable));
        server.use(restify.plugins.queryParser());
        server.use(restify.plugins.bodyParser());
        const cors = corsMiddleware({
            preflightMaxAge: 5, // Optional
            origins: ['*'],
            allowHeaders: ['API-Token', 'prettify-json', 'raw-data'],
            exposeHeaders: ['API-Token-Expiry'],
        });

        server.pre(cors.preflight);
        server.use(cors.actual);
        server.use((request, response, next) => {
            if (Utilities.authTokenEnabled()) {
                const token = request.query.auth_token;

                const deny = (message) => {
                    log.trace(message);
                    response.status(401);
                    response.send({
                        message,
                    });
                };

                if (!token) {
                    const msg = 'Failed to authorize. Auth token is missing';
                    deny(msg);
                    return;
                }
                if (token !== Utilities.getHoustonPassword()) {
                    const msg = `Failed to authorize. Auth token ${token} is invalid`;
                    deny(msg);
                    return;
                }
            }
            return next();
        });

        // TODO: Temp solution to listen all adapters in local net.
        let serverListenAddress = config.node_rpc_ip;
        if (ip.isLoopback(serverListenAddress)) {
            serverListenAddress = '0.0.0.0';
        }

        server.listen(parseInt(config.node_rpc_port, 10), serverListenAddress, () => {
            log.notify(`API exposed at  ${server.url}`);
        });

        if (!Utilities.isBootstrapNode()) {
            // register API routes only if the node is not bootstrap
            this.exposeAPIRoutes(server, emitter);
        }
    }

    /**
     * API Routes
     */
    exposeAPIRoutes(server, emitter, network) {
        const authorize = (req, res) => {
            const request_ip = req.headers['x-forwarded-for'] || req.connection.remoteAddress;
            const remote_access = config.remote_access_whitelist;

            // TODO: Temp solution for local network. Ignore whitelist.
            if (ip.isLoopback(config.node_rpc_ip)) {
                return true;
            }

            if (remote_access.length > 0 && !remote_access.includes(request_ip)) {
                res.status(403);
                res.send({
                    message: 'Unauthorized request',
                    data: [],
                });
                return false;
            }
            return true;
        };


        /**
         * Data import route
         * @param importfile - file or text data
         * @param importtype - (GS1/WOT)
         */
        server.post('/api/import', async (req, res) => {
            log.api('POST: Import of data request received.');

            if (!authorize(req, res)) {
                return;
            }

            if (req.body === undefined) {
                res.status(400);
                res.send({
                    message: 'Bad request',
                });
                return;
            }

            const supportedImportTypes = ['GS1', 'WOT'];

            // Check if import type is valid
            if (req.body.importtype === undefined ||
                supportedImportTypes.indexOf(req.body.importtype) === -1) {
                res.status(400);
                res.send({
                    message: 'Invalid import type',
                });
                return;
            }

            const importtype = req.body.importtype.toLowerCase();

            // Check if file is provided
            if (req.files !== undefined && req.files.importfile !== undefined) {
                const inputFile = req.files.importfile.path;
                try {
                    const content = await Utilities.fileContents(inputFile);
                    const queryObject = {
                        content,
                        contact: req.contact,
                        replicate: req.body.replicate,
                        response: res,
                    };
                    emitter.emit(`api-${importtype}-import-request`, queryObject);
                } catch (e) {
                    res.status(400);
                    res.send({
                        message: 'No import data provided',
                    });
                }
            } else if (req.body.importfile !== undefined) {
                // Check if import data is provided in request body
                const queryObject = {
                    content: req.body.importfile,
                    contact: req.contact,
                    replicate: req.body.replicate,
                    response: res,
                };
                emitter.emit(`api-${importtype}-import-request`, queryObject);
            } else {
                // No import data provided
                res.status(400);
                res.send({
                    message: 'No import data provided',
                });
            }
        });

        server.post('/api/replication', (req, res) => {
            log.api('POST: Replication of imported data request received.');

            if (!authorize(req, res)) {
                return;
            }

            if (req.body !== undefined && req.body.import_id !== undefined && typeof req.body.import_id === 'string' &&
                Utilities.validateNumberParameter(req.body.total_escrow_time_in_minutes) &&
                Utilities.validateStringParameter(req.body.max_token_amount_per_dh) &&
                Utilities.validateStringParameter(req.body.dh_min_stake_amount) &&
                Utilities.validateNumberParameterAllowZero(req.body.dh_min_reputation)) {
                const queryObject = {
                    import_id: req.body.import_id,
                    total_escrow_time: req.body.total_escrow_time_in_minutes * 60000,
                    max_token_amount: req.body.max_token_amount_per_dh,
                    min_stake_amount: req.body.dh_min_stake_amount,
                    min_reputation: req.body.dh_min_reputation,
                    response: res,
                };
                emitter.emit('api-create-offer', queryObject);
            } else {
                log.error('Invalid request');
                res.status(400);
                res.send({
                    message: 'Invalid parameters!',
                });
            }
        });

        server.get('/api/dump/rt', (req, res) => {
            log.api('Dumping routing table');
            const message = context.transport.dumpContacts();

            res.status(200);
            res.send({
                message,
            });
        });

        server.get('/api/replication/:replication_id', (req, res) => {
            log.api('GET: Replication status request received');

            if (!authorize(req, res)) {
                return;
            }

            const externalId = req.params.replication_id;
            if (externalId == null) {
                log.error('Invalid request. You need to provide replication ID');
                res.status = 400;
                res.send({
                    message: 'Replication ID is not provided',
                });
            } else {
                const queryObject = {
                    external_id: externalId,
                    response: res,
                };
                emitter.emit('api-offer-status', queryObject);
            }
        });

        /**
         * Get trail from database
         * @param QueryObject - ex. {uid: abc:123}
         */
        server.get('/api/trail', (req, res) => {
            log.api('GET: Trail request received.');
            const queryObject = req.query;
            emitter.emit('api-trail', {
                query: queryObject,
                response: res,
            });
        });

        /** Get root hash for provided data query
         * @param Query params: dc_wallet, import_id
         */
        server.get('/api/fingerprint', (req, res) => {
            log.api('GET: Fingerprint request received.');
            const queryObject = req.query;
            emitter.emit('api-get_root_hash', {
                query: queryObject,
                response: res,
            });
        });

        server.get('/api/query/network/:query_id', (req, res) => {
            log.api('GET: Query for status request received.');
            if (!req.params.query_id) {
                res.status(400);
                res.send({
                    message: 'Param required.',
                });
                return;
            }
            emitter.emit('api-network-query-status', {
                id: req.params.query_id,
                response: res,
            });
        });

        server.get('/api/query/:query_id/responses', (req, res) => {
            log.api('GET: Local query responses request received.');
            if (!req.params.query_id) {
                res.status(400);
                res.send({
                    message: 'Param query_id is required.',
                });
                return;
            }
            emitter.emit('api-network-query-responses', {
                query_id: req.params.query_id,
                response: res,
            });
        });

        server.post('/api/query/network', (req, res) => {
            log.api('POST: Network query request received.');
            if (!req.body) {
                res.status(400);
                res.send({
                    message: 'Body required.',
                });
                return;
            }
            const { query } = req.body;
            if (query) {
                emitter.emit('api-network-query', {
                    query,
                    response: res,
                });
            } else {
                res.status(400);
                res.send({
                    message: 'Query required',
                });
            }
        });

        /**
         * Get vertices by query
         * @param queryObject
         */
        server.post('/api/query/local', (req, res) => {
            log.api('GET: Local query request received.');

            if (req.body == null || req.body.query == null) {
                res.status(400);
                res.send({ message: 'Bad request' });
                return;
            }


            // TODO: Decrypt returned vertices
            const queryObject = req.body.query;
            emitter.emit('api-query', {
                query: queryObject,
                response: res,
            });
        });

        server.get('/api/query/local/import/:import_id', (req, res) => {
            log.api('GET: Local import request received.');

            if (!req.params.import_id) {
                res.status(400);
                res.send({
                    message: 'Param required.',
                });
                return;
            }

            emitter.emit('api-query-local-import', {
                import_id: req.params.import_id,
                request: req,
                response: res,
            });
        });

        server.post('/api/query/local/import', (req, res) => {
            log.api('GET: Local query import request received.');

            if (req.body == null || req.body.query == null) {
                res.status(400);
                res.send({ message: 'Bad request' });
                return;
            }

            const queryObject = req.body.query;
            emitter.emit('api-get-imports', {
                query: queryObject,
                response: res,
            });
        });


        server.post('/api/read/network', (req, res) => {
            log.api('POST: Network read request received.');

            if (req.body == null || req.body.query_id == null || req.body.reply_id == null
              || req.body.import_id == null) {
                res.status(400);
                res.send({ message: 'Bad request' });
                return;
            }
            const { query_id, reply_id, import_id } = req.body;

            emitter.emit('api-choose-offer', {
                query_id,
                reply_id,
                import_id,
                response: res,
            });
        });


        server.post('/api/deposit', (req, res) => {
            log.api('POST: Deposit tokens request received.');

            if (req.body !== null && typeof req.body.atrac_amount === 'number'
                && req.body.atrac_amount > 0) {
                const { atrac_amount } = req.body;
                emitter.emit('api-deposit-tokens', {
                    atrac_amount,
                    response: res,
                });
            } else {
                res.status(400);
                res.send({ message: 'Bad request' });
            }
        });


        server.post('/api/withdraw', (req, res) => {
            log.api('POST: Withdraw tokens request received.');

            if (req.body !== null && typeof req.body.atrac_amount === 'number'
                && req.body.atrac_amount > 0) {
                const { atrac_amount } = req.body;
                emitter.emit('api-withdraw-tokens', {
                    atrac_amount,
                    response: res,
                });
            } else {
                res.status(400);
                res.send({ message: 'Bad request' });
            }
        });

        server.get('/api/import_info', (req, res) => {
            log.api('GET: import_info.');
            const queryObject = req.query;

            if (queryObject.import_id === undefined) {
                res.send({ status: 400, message: 'Missing parameter!', data: [] });
                return;
            }

            emitter.emit('api-import-info', {
                importId: queryObject.import_id,
                response: res,
            });
        });

        server.get('/api/imports_info', (req, res) => {
            log.api('GET: List imports request received.');

            emitter.emit('api-imports-info', {
                response: res,
            });
        });
    }
}


console.log(' ██████╗ ████████╗███╗   ██╗ ██████╗ ██████╗ ███████╗');
console.log('██╔═══██╗╚══██╔══╝████╗  ██║██╔═══██╗██╔══██╗██╔════╝');
console.log('██║   ██║   ██║   ██╔██╗ ██║██║   ██║██║  ██║█████╗');
console.log('██║   ██║   ██║   ██║╚██╗██║██║   ██║██║  ██║██╔══╝');
console.log('╚██████╔╝   ██║   ██║ ╚████║╚██████╔╝██████╔╝███████╗');
console.log(' ╚═════╝    ╚═╝   ╚═╝  ╚═══╝ ╚═════╝ ╚═════╝ ╚══════╝');

console.log('======================================================');
console.log(`             OriginTrail Node v${pjson.version}`);
console.log('======================================================');
console.log('');

const otNode = new OTNode();
otNode.bootstrap().then(() => {
    log.info('OT Node started');
});<|MERGE_RESOLUTION|>--- conflicted
+++ resolved
@@ -1,8 +1,3 @@
-<<<<<<< HEAD
-const Kademlia = require('./modules/network/kademlia/kademlia');
-const Transport = require('./modules/network/transport');
-const KademliaUtilities = require('./modules/network/kademlia/kademlia-utils');
-=======
 require('dotenv').config();
 
 if (!process.env.NODE_ENV) {
@@ -10,9 +5,9 @@
     process.env.NODE_ENV = 'production';
 }
 
-const Network = require('./modules/Network');
-const NetworkUtilities = require('./modules/NetworkUtilities');
->>>>>>> 942288f2
+const Kademlia = require('./modules/network/kademlia/kademlia');
+const Transport = require('./modules/network/transport');
+const KademliaUtilities = require('./modules/network/kademlia/kademlia-utils');
 const Utilities = require('./modules/Utilities');
 const GraphStorage = require('./modules/Database/GraphStorage');
 const Blockchain = require('./modules/Blockchain');
@@ -667,7 +662,7 @@
     /**
      * API Routes
      */
-    exposeAPIRoutes(server, emitter, network) {
+    exposeAPIRoutes(server, emitter) {
         const authorize = (req, res) => {
             const request_ip = req.headers['x-forwarded-for'] || req.connection.remoteAddress;
             const remote_access = config.remote_access_whitelist;
