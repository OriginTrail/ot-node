--- conflicted
+++ resolved
@@ -481,23 +481,12 @@
                 await migration.run();
                 log.warn(`One-time payout migration completed. Lasted ${Date.now() - migrationsStartedMills} millisecond(s)`);
 
-<<<<<<< HEAD
-                await Utilities.writeContentsToFile(
-                    migrationDir, m1PayoutAllMigrationFilename,
-                    JSON.stringify({
-                        status: 'COMPLETED',
-                    }),
-                );
-            } catch (e) {
-                log.error(`Failed to run code migrations. Lasted ${Date.now() - migrationsStartedMills} millisecond(s). ${e.message}`);
-=======
                 await Utilities.writeContentsToFile(migrationDir, m1PayoutAllMigrationFilename, 'PROCESSED');
             } catch (e) {
                 log.error(`Failed to run code migrations. Lasted ${Date.now() - migrationsStartedMills} millisecond(s). ${e.message}`);
                 console.log(e);
                 notifyBugsnag(e);
                 process.exit(1);
->>>>>>> 8092bd9d
             }
         }
 
