const { execSync } = require('child_process');
const DeepExtend = require('deep-extend');
const rc = require('rc');
const fs = require('fs');
const queue = require('fastq');
const AutoUpdater = require('./modules/auto-update/auto-updater-module-interface');
const DependencyInjection = require('./modules/service/dependency-injection');
const Logger = require('./modules/logger/logger');
const constants = require('./modules/constants');
const pjson = require('./package.json');
const configjson = require('./config/config.json');

let updateFilePath;

class OTNode {
    constructor(config) {
        this.initializeConfiguration(config);
        this.logger = new Logger(this.config.logLevel, this.config.telemetryHub.enabled);
    }

    async start() {
        this.logger.info(' ██████╗ ████████╗███╗   ██╗ ██████╗ ██████╗ ███████╗');
        this.logger.info('██╔═══██╗╚══██╔══╝████╗  ██║██╔═══██╗██╔══██╗██╔════╝');
        this.logger.info('██║   ██║   ██║   ██╔██╗ ██║██║   ██║██║  ██║█████╗');
        this.logger.info('██║   ██║   ██║   ██║╚██╗██║██║   ██║██║  ██║██╔══╝');
        this.logger.info('╚██████╔╝   ██║   ██║ ╚████║╚██████╔╝██████╔╝███████╗');
        this.logger.info(' ╚═════╝    ╚═╝   ╚═╝  ╚═══╝ ╚═════╝ ╚═════╝ ╚══════╝');

        this.logger.info('======================================================');
        this.logger.info(`             OriginTrail Node v${pjson.version}`);
        this.logger.info('======================================================');
        this.logger.info(`Node is running in ${process.env.NODE_ENV} environment`);

        this.initializeDependencyContainer();
        await this.initializeAutoUpdate();
        await this.initializeDataModule();
        await this.initializeOperationalDbModule();
        await this.initializeValidationModule();
        await this.initializeBlockchainModule();
        await this.initializeNetworkModule();
        await this.initializeCommandExecutor();
        await this.initializeTelemetryHubModule();
        await this.initializeRpcModule();
        // await this.initializeWatchdog();
    }

    initializeConfiguration(userConfig) {
        const defaultConfig = JSON.parse(JSON.stringify(configjson[process.env.NODE_ENV]));

        if (userConfig) {
            this.config = DeepExtend(defaultConfig, userConfig);
        } else {
            this.config = rc(pjson.name, defaultConfig);
        }
        if (!this.config.configFilename) {
            // set default user configuration filename
            this.config.configFilename = '.origintrail_noderc';
        }
        if (
            !this.config.blockchain[0].hubContractAddress &&
            this.config.blockchain[0].networkId === defaultConfig.blockchain[0].networkId
        ) {
            this.config.blockchain[0].hubContractAddress =
                configjson[process.env.NODE_ENV].blockchain[0].hubContractAddress;
        }
    }

    initializeDependencyContainer() {
        this.container = DependencyInjection.initialize();
        DependencyInjection.registerValue(this.container, 'config', this.config);
        DependencyInjection.registerValue(this.container, 'logger', this.logger);
        DependencyInjection.registerValue(this.container, 'constants', constants);
        DependencyInjection.registerValue(this.container, 'blockchainQueue', queue);
        DependencyInjection.registerValue(this.container, 'tripleStoreQueue', queue);

        this.logger.info('Dependency injection module is initialized');
    }

    async initializeAutoUpdate() {
        try {
            updateFilePath = `./${this.config.appDataPath}/UPDATED`;
            if (fs.existsSync(updateFilePath)) {
                this.config.otNodeUpdated = true;
            }
            if (!this.config.autoUpdate.enabled) {
                return;
            }

            const autoUpdateConfig = {
                logger: this.logger,
                branch: this.config.autoUpdate.branch,
                tempLocation: this.config.autoUpdate.backupDirectory,
                executeOnComplete: `touch ${updateFilePath}`,
            };

            execSync(`mkdir -p ${this.config.autoUpdate.backupDirectory}`);

            this.updater = new AutoUpdater(autoUpdateConfig);
            await this.updater.initialize();
            DependencyInjection.registerValue(this.container, 'updater', this.updater);

            this.logger.info('Auto update mechanism initialized');
        } catch (e) {
            this.logger.error({
                msg: `Auto update initialization failed. Error message: ${e.message}`,
                Event_name: constants.ERROR_TYPE.UPDATE_INITIALIZATION_ERROR,
            });
            throw e;
        }
    }

    async initializeDataModule() {
        try {
            const dataService = this.container.resolve('dataService');
            await dataService.initialize();
            this.logger.info(`Data module: ${dataService.getName()} implementation`);
        } catch (e) {
            this.logger.error({
                msg: `Data module initialization failed. Error message: ${e.message}`,
                Event_name: constants.ERROR_TYPE.DATA_MODULE_INITIALIZATION_ERROR,
            });
            throw e;
        }
    }

    async initializeOperationalDbModule() {
        try {
            this.logger.info('Operational database module: sequelize implementation');
            // eslint-disable-next-line global-require
            const db = require('./models');
<<<<<<< HEAD
            if (this.config.otNodeUpdated) {
                execSync('npx sequelize --config=./config/sequelizeConfig.js db:migrate');
                execSync(`rm ${updateFilePath}`);
=======
            
            if(this.config.otNodeUpdated) {
                execSync('npx sequelize --config=./config/sequelizeConfig.js db:migrate');
                const fileService = this.container.resolve('fileService');
                await  fileService.removeFile(updateFilePath);
>>>>>>> c431d4a8
                this.config.otNodeUpdated = false;
            }
            
            await db.sequelize.sync();
        } catch (e) {
            this.logger.error({
                msg: `Operational database module initialization failed. Error message: ${e.message}`,
                Event_name: constants.ERROR_TYPE.OPERATIONALDB_MODULE_INITIALIZATION_ERROR,
            });
            throw e;
        }
    }

    async initializeNetworkModule() {
        try {
            const networkService = this.container.resolve('networkService');
            const result = await networkService.initialize();

            this.config.network.peerId = result.peerId;
            if (
                !this.config.network.privateKey &&
                this.config.network.privateKey !== result.privateKey
            ) {
                this.config.network.privateKey = result.privateKey;
                if (process.env.NODE_ENV !== 'development' && process.env.NODE_ENV !== 'test') {
                    this.savePrivateKeyInUserConfigurationFile(result.privateKey);
                }
            }

            const rankingService = this.container.resolve('rankingService');
            await rankingService.initialize();
            this.logger.info(`Network module: ${networkService.getName()} implementation`);
        } catch (e) {
            this.logger.error({
                msg: `Network module initialization failed. Error message: ${e.message}`,
                Event_name: constants.ERROR_TYPE.NETWORK_INITIALIZATION_ERROR,
            });
            throw e;
        }
    }

    async initializeValidationModule() {
        try {
            const validationService = this.container.resolve('validationService');

            await validationService.initialize();
            this.logger.info(`Validation module: ${validationService.getName()} implementation`);
        } catch (e) {
            this.logger.error({
                msg: `Validation module initialization failed. Error message: ${e.message}`,
                Event_name: constants.ERROR_TYPE.VALIDATION_INITIALIZATION_ERROR,
            });
            throw e;
        }
    }

    async initializeBlockchainModule() {
        try {
            const blockchainService = this.container.resolve('blockchainService');

            await blockchainService.initialize();
            this.logger.info(`Blockchain module: ${blockchainService.getName()} implementation`);
        } catch (e) {
            this.logger.error({
                msg: `Blockchain module initialization failed. Error message: ${e.message}`,
                Event_name: constants.ERROR_TYPE.BLOCKCHAIN_INITIALIZATION_ERROR,
            });
            throw e;
        }
    }

    async initializeCommandExecutor() {
        try {
            const commandExecutor = this.container.resolve('commandExecutor');
            await commandExecutor.init();
            commandExecutor.replay();
            await commandExecutor.start();
        } catch (e) {
            this.logger.error({
                msg: `Command executor initialization failed. Error message: ${e.message}`,
                Event_name: constants.ERROR_TYPE.COMMAND_EXECUTOR_INITIALIZATION_ERROR,
            });
            throw e;
        }
    }

    async initializeRpcModule() {
        try {
            const rpcController = this.container.resolve('rpcController');
            await rpcController.initialize();
        } catch (e) {
            this.logger.error({
                msg: `RPC service initialization failed. Error message: ${e.message}`,
                Event_name: constants.ERROR_TYPE.RPC_INITIALIZATION_ERROR,
            });
            throw e;
        }
    }

    async initializeTelemetryHubModule() {
        try {
            const telemetryHubModuleManager = this.container.resolve('telemetryHubModuleManager');
            if (telemetryHubModuleManager.initialize(this.config.telemetryHub, this.logger)) {
                this.logger.info(
                    `Telemetry hub module initialized successfully, using ${telemetryHubModuleManager.config.telemetryHub.packages} package(s)`,
                );
            }
        } catch (e) {
            this.logger.error(
                `Telemetry hub module initialization failed. Error message: ${e.message}`,
            );
            throw e;
        }
    }

    async initializeWatchdog() {
        try {
            const watchdogService = this.container.resolve('watchdogService');
            await watchdogService.initialize();
            this.logger.info('Watchdog service initialized');
        } catch (e) {
            this.logger.warn(`Watchdog service initialization failed. Error message: ${e.message}`);
            throw e;
        }
    }

    savePrivateKeyInUserConfigurationFile(privateKey) {
        const configFile = JSON.parse(fs.readFileSync(this.config.configFilename));
        configFile.network.privateKey = privateKey;
        fs.writeFileSync(this.config.configFilename, JSON.stringify(configFile, null, 2));
    }

    stop() {
        this.logger.info('Stopping node...');
        process.exit(0);
    }
}

module.exports = OTNode;<|MERGE_RESOLUTION|>--- conflicted
+++ resolved
@@ -56,12 +56,10 @@
             // set default user configuration filename
             this.config.configFilename = '.origintrail_noderc';
         }
-        if (
-            !this.config.blockchain[0].hubContractAddress &&
-            this.config.blockchain[0].networkId === defaultConfig.blockchain[0].networkId
-        ) {
-            this.config.blockchain[0].hubContractAddress =
-                configjson[process.env.NODE_ENV].blockchain[0].hubContractAddress;
+        if (!this.config.blockchain[0].hubContractAddress
+            && this.config.blockchain[0].networkId === defaultConfig.blockchain[0].networkId) {
+            this.config.blockchain[0].hubContractAddress = configjson[process.env.NODE_ENV]
+                .blockchain[0].hubContractAddress;
         }
     }
 
@@ -105,7 +103,6 @@
                 msg: `Auto update initialization failed. Error message: ${e.message}`,
                 Event_name: constants.ERROR_TYPE.UPDATE_INITIALIZATION_ERROR,
             });
-            throw e;
         }
     }
 
@@ -119,7 +116,6 @@
                 msg: `Data module initialization failed. Error message: ${e.message}`,
                 Event_name: constants.ERROR_TYPE.DATA_MODULE_INITIALIZATION_ERROR,
             });
-            throw e;
         }
     }
 
@@ -128,17 +124,11 @@
             this.logger.info('Operational database module: sequelize implementation');
             // eslint-disable-next-line global-require
             const db = require('./models');
-<<<<<<< HEAD
-            if (this.config.otNodeUpdated) {
-                execSync('npx sequelize --config=./config/sequelizeConfig.js db:migrate');
-                execSync(`rm ${updateFilePath}`);
-=======
             
             if(this.config.otNodeUpdated) {
                 execSync('npx sequelize --config=./config/sequelizeConfig.js db:migrate');
                 const fileService = this.container.resolve('fileService');
                 await  fileService.removeFile(updateFilePath);
->>>>>>> c431d4a8
                 this.config.otNodeUpdated = false;
             }
             
@@ -148,7 +138,6 @@
                 msg: `Operational database module initialization failed. Error message: ${e.message}`,
                 Event_name: constants.ERROR_TYPE.OPERATIONALDB_MODULE_INITIALIZATION_ERROR,
             });
-            throw e;
         }
     }
 
@@ -158,10 +147,8 @@
             const result = await networkService.initialize();
 
             this.config.network.peerId = result.peerId;
-            if (
-                !this.config.network.privateKey &&
-                this.config.network.privateKey !== result.privateKey
-            ) {
+            if (!this.config.network.privateKey
+                && (this.config.network.privateKey !== result.privateKey)) {
                 this.config.network.privateKey = result.privateKey;
                 if (process.env.NODE_ENV !== 'development' && process.env.NODE_ENV !== 'test') {
                     this.savePrivateKeyInUserConfigurationFile(result.privateKey);
@@ -176,7 +163,6 @@
                 msg: `Network module initialization failed. Error message: ${e.message}`,
                 Event_name: constants.ERROR_TYPE.NETWORK_INITIALIZATION_ERROR,
             });
-            throw e;
         }
     }
 
@@ -191,7 +177,6 @@
                 msg: `Validation module initialization failed. Error message: ${e.message}`,
                 Event_name: constants.ERROR_TYPE.VALIDATION_INITIALIZATION_ERROR,
             });
-            throw e;
         }
     }
 
@@ -206,7 +191,6 @@
                 msg: `Blockchain module initialization failed. Error message: ${e.message}`,
                 Event_name: constants.ERROR_TYPE.BLOCKCHAIN_INITIALIZATION_ERROR,
             });
-            throw e;
         }
     }
 
@@ -221,7 +205,6 @@
                 msg: `Command executor initialization failed. Error message: ${e.message}`,
                 Event_name: constants.ERROR_TYPE.COMMAND_EXECUTOR_INITIALIZATION_ERROR,
             });
-            throw e;
         }
     }
 
@@ -234,7 +217,6 @@
                 msg: `RPC service initialization failed. Error message: ${e.message}`,
                 Event_name: constants.ERROR_TYPE.RPC_INITIALIZATION_ERROR,
             });
-            throw e;
         }
     }
 
@@ -242,15 +224,10 @@
         try {
             const telemetryHubModuleManager = this.container.resolve('telemetryHubModuleManager');
             if (telemetryHubModuleManager.initialize(this.config.telemetryHub, this.logger)) {
-                this.logger.info(
-                    `Telemetry hub module initialized successfully, using ${telemetryHubModuleManager.config.telemetryHub.packages} package(s)`,
-                );
-            }
-        } catch (e) {
-            this.logger.error(
-                `Telemetry hub module initialization failed. Error message: ${e.message}`,
-            );
-            throw e;
+                this.logger.info(`Telemetry hub module initialized successfully, using ${telemetryHubModuleManager.config.telemetryHub.packages} package(s)`);
+            }
+        } catch (e) {
+            this.logger.error(`Telemetry hub module initialization failed. Error message: ${e.message}`);
         }
     }
 
@@ -261,7 +238,6 @@
             this.logger.info('Watchdog service initialized');
         } catch (e) {
             this.logger.warn(`Watchdog service initialization failed. Error message: ${e.message}`);
-            throw e;
         }
     }
 
