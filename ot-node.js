--- conflicted
+++ resolved
@@ -505,17 +505,11 @@
             importService: awilix.asClass(ImportService).singleton(),
         });
         const blockchain = container.resolve('blockchain');
-        await blockchain.initialize();
+        await blockchain.loadContracts();
 
         const transport = container.resolve('transport');
         await transport.init(container.cradle);
         await transport.start();
-
-<<<<<<< HEAD
-=======
-        const blockchain = container.resolve('blockchain');
-        await blockchain.loadContracts();
->>>>>>> e82c5a2f
 
         const approvalService = container.resolve('approvalService');
 
