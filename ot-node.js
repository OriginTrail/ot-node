import DeepExtend from 'deep-extend';
import rc from 'rc';
import EventEmitter from 'events';
import { createRequire } from 'module';
import { execSync } from 'child_process';
import DependencyInjection from './src/service/dependency-injection.js';
import Logger from './src/logger/logger.js';
import { MIN_NODE_VERSION } from './src/constants/constants.js';
import FileService from './src/service/file-service.js';
import OtnodeUpdateCommand from './src/commands/common/otnode-update-command.js';
import OtAutoUpdater from './src/modules/auto-updater/implementation/ot-auto-updater.js';
import MigrationExecutor from './src/migration/migration-executor.js';

const require = createRequire(import.meta.url);
const { setTimeout } = require('timers/promises');
const pjson = require('./package.json');
const configjson = require('./config/config.json');

class OTNode {
    constructor(config) {
        this.initializeConfiguration(config);
        this.initializeLogger();
        this.initializeFileService();
        this.initializeAutoUpdaterModule();
        this.checkNodeVersion();
    }

    async start() {
        await this.checkForUpdate();
        await this.removeUpdateFile();

        await MigrationExecutor.executeMultipleOpWalletsUserConfigurationMigration(
            this.container,
            this.logger,
            this.config,
        );

        this.logger.info(' ██████╗ ████████╗███╗   ██╗ ██████╗ ██████╗ ███████╗');
        this.logger.info('██╔═══██╗╚══██╔══╝████╗  ██║██╔═══██╗██╔══██╗██╔════╝');
        this.logger.info('██║   ██║   ██║   ██╔██╗ ██║██║   ██║██║  ██║█████╗');
        this.logger.info('██║   ██║   ██║   ██║╚██╗██║██║   ██║██║  ██║██╔══╝');
        this.logger.info('╚██████╔╝   ██║   ██║ ╚████║╚██████╔╝██████╔╝███████╗');
        this.logger.info(' ╚═════╝    ╚═╝   ╚═╝  ╚═══╝ ╚═════╝ ╚═════╝ ╚══════╝');

        this.logger.info('======================================================');
        this.logger.info(`             OriginTrail Node v${pjson.version}`);
        this.logger.info('======================================================');
        this.logger.info(`Node is running in ${process.env.NODE_ENV} environment`);

        await this.initializeDependencyContainer();
        this.initializeEventEmitter();

        await this.initializeModules();
        await this.initializeParanets();

        await MigrationExecutor.executeRemoveServiceAgreementsForChiadoMigration(
            this.container,
            this.logger,
            this.config,
        );

        await this.createProfiles();

        await this.initializeCommandExecutor();
        await this.initializeShardingTableService();

        await MigrationExecutor.executeMarkStakingEventsAsProcessedMigration(
            this.container,
            this.logger,
            this.config,
        );

        await this.initializeBlockchainEventListenerService();

        await MigrationExecutor.executePullShardingTableMigration(
            this.container,
            this.logger,
            this.config,
        );

<<<<<<< HEAD
        await MigrationExecutor.executeServiceAgreementPruningMigration(
            this.container,
            this.logger,
            this.config,
        );

        await MigrationExecutor.executeDevnetNeuroPruningMigration(
            this.container,
            this.logger,
            this.config,
        );
      
=======
>>>>>>> b0ee7a73
        await this.initializeRouters();
        await this.startNetworkModule();
        this.startTelemetryModule();
        this.resumeCommandExecutor();
        this.logger.info('Node is up and running!');

        MigrationExecutor.executeGetOldServiceAgreementsMigration(
            this.container,
            this.logger,
            this.config,
        );

        MigrationExecutor.executeServiceAgreementPruningMigration(
            this.container,
            this.logger,
            this.config,
        );

        MigrationExecutor.executeRemoveDuplicateServiceAgreementMigration(
            this.container,
            this.logger,
            this.config,
        );
    }

    checkNodeVersion() {
        const nodeMajorVersion = process.versions.node.split('.')[0];
        this.logger.warn('======================================================');
        this.logger.warn(`Using node.js version: ${process.versions.node}`);
        if (nodeMajorVersion < MIN_NODE_VERSION) {
            this.logger.warn(
                `This node was tested with node.js version 16. To make sure that your node is running properly please update your node version!`,
            );
        }
        this.logger.warn('======================================================');
    }

    initializeLogger() {
        this.logger = new Logger(this.config.logLevel);
    }

    initializeFileService() {
        this.fileService = new FileService({ config: this.config, logger: this.logger });
    }

    initializeAutoUpdaterModule() {
        this.autoUpdaterModuleManager = new OtAutoUpdater();
        this.autoUpdaterModuleManager.initialize(
            this.config.modules.autoUpdater.implementation['ot-auto-updater'].config,
            this.logger,
        );
    }

    initializeConfiguration(userConfig) {
        const defaultConfig = JSON.parse(JSON.stringify(configjson[process.env.NODE_ENV]));

        if (userConfig) {
            this.config = DeepExtend(defaultConfig, userConfig);
        } else {
            this.config = rc(pjson.name, defaultConfig);
        }
        if (!this.config.configFilename) {
            // set default user configuration filename
            this.config.configFilename = '.origintrail_noderc';
        }
    }

    async initializeDependencyContainer() {
        this.container = await DependencyInjection.initialize();
        DependencyInjection.registerValue(this.container, 'config', this.config);
        DependencyInjection.registerValue(this.container, 'logger', this.logger);

        this.logger.info('Dependency injection module is initialized');
    }

    async initializeModules() {
        const initializationPromises = [];
        for (const moduleName in this.config.modules) {
            const moduleManagerName = `${moduleName}ModuleManager`;

            const moduleManager = this.container.resolve(moduleManagerName);
            initializationPromises.push(moduleManager.initialize());
        }
        try {
            await Promise.all(initializationPromises);
            this.logger.info(`All modules initialized!`);
        } catch (e) {
            this.logger.error(`Module initialization failed. Error message: ${e.message}`);
            this.stop(1);
        }
    }

    initializeEventEmitter() {
        const eventEmitter = new EventEmitter();
        DependencyInjection.registerValue(this.container, 'eventEmitter', eventEmitter);

        this.logger.info('Event emitter initialized');
    }

    async initializeBlockchainEventListenerService() {
        try {
            const eventListenerService = this.container.resolve('blockchainEventListenerService');
            await eventListenerService.initialize();
            eventListenerService.startListeningOnEvents();
            this.logger.info('Event Listener Service initialized successfully');
        } catch (error) {
            this.logger.error(
                `Unable to initialize event listener service. Error message: ${error.message} OT-node shutting down...`,
            );
            this.stop(1);
        }
    }

    async initializeRouters() {
        try {
            this.logger.info('Initializing http api and rpc router');

            const routerNames = ['httpApiRouter', 'rpcRouter'];
            await Promise.all(
                routerNames.map(async (routerName) => {
                    const router = this.container.resolve(routerName);
                    try {
                        await router.initialize();
                    } catch (error) {
                        this.logger.error(
                            `${routerName} initialization failed. Error message: ${error.message}, ${error.stackTrace}`,
                        );
                        this.stop(1);
                    }
                }),
            );
            this.logger.info('Routers initialized successfully');
        } catch (error) {
            this.logger.error(
                `Failed to initialize routers: ${error.message}, ${error.stackTrace}`,
            );
            this.stop(1);
        }
    }

    async createProfiles() {
        const blockchainModuleManager = this.container.resolve('blockchainModuleManager');
        const createProfilesPromises = blockchainModuleManager
            .getImplementationNames()
            .map(async (blockchain) => {
                try {
                    if (!(await blockchainModuleManager.identityIdExists(blockchain))) {
                        this.logger.info(`Creating profile on network: ${blockchain}`);
                        const networkModuleManager = this.container.resolve('networkModuleManager');
                        const peerId = networkModuleManager.getPeerId().toB58String();
                        await blockchainModuleManager.createProfile(blockchain, peerId);

                        if (
                            process.env.NODE_ENV === 'development' ||
                            process.env.NODE_ENV === 'test'
                        ) {
                            const blockchainConfig =
                                blockchainModuleManager.getModuleConfiguration(blockchain);
                            execSync(
                                `npm run set-stake -- --rpcEndpoint=${blockchainConfig.rpcEndpoints[0]} --stake=${blockchainConfig.initialStakeAmount} --operationalWalletPrivateKey=${blockchainConfig.operationalWallets[0].privateKey} --managementWalletPrivateKey=${blockchainConfig.evmManagementWalletPrivateKey} --hubContractAddress=${blockchainConfig.hubContractAddress}`,
                                { stdio: 'inherit' },
                            );
                            await setTimeout(10000);
                            execSync(
                                `npm run set-ask -- --rpcEndpoint=${
                                    blockchainConfig.rpcEndpoints[0]
                                } --ask=${
                                    blockchainConfig.initialAskAmount +
                                    (Math.random() - 0.5) * blockchainConfig.initialAskAmount
                                } --privateKey=${
                                    blockchainConfig.operationalWallets[0].privateKey
                                } --hubContractAddress=${blockchainConfig.hubContractAddress}`,
                                { stdio: 'inherit' },
                            );
                        }
                    }
                    const identityId = await blockchainModuleManager.getIdentityId(blockchain);

                    this.logger.info(`Identity ID: ${identityId}`);
                } catch (error) {
                    this.logger.warn(
                        `Unable to create ${blockchain} blockchain profile. Removing implementation. Error: ${error.message}`,
                    );
                    blockchainModuleManager.removeImplementation(blockchain);
                }
            });

        await Promise.all(createProfilesPromises);

        if (!blockchainModuleManager.getImplementationNames().length) {
            this.logger.error(`Unable to create blockchain profiles. OT-node shutting down...`);
            this.stop(1);
        }
    }

    async initializeCommandExecutor() {
        try {
            const commandExecutor = this.container.resolve('commandExecutor');
            commandExecutor.pauseQueue();
            await commandExecutor.addDefaultCommands();
            commandExecutor
                .replayOldCommands()
                .then(() => this.logger.info('Finished replaying old commands'));
        } catch (e) {
            this.logger.error(
                `Command executor initialization failed. Error message: ${e.message}`,
            );
            this.stop(1);
        }
    }

    resumeCommandExecutor() {
        try {
            const commandExecutor = this.container.resolve('commandExecutor');
            commandExecutor.resumeQueue();
        } catch (e) {
            this.logger.error(
                `Unable to resume command executor queue. Error message: ${e.message}`,
            );
            this.stop(1);
        }
    }

    async startNetworkModule() {
        const networkModuleManager = this.container.resolve('networkModuleManager');
        await networkModuleManager.start();
    }

    startTelemetryModule() {
        const telemetryModuleManager = this.container.resolve('telemetryModuleManager');
        const repositoryModuleManager = this.container.resolve('repositoryModuleManager');
        telemetryModuleManager.listenOnEvents((eventData) => {
            repositoryModuleManager.createEventRecord(
                eventData.operationId,
                eventData.blockchainId,
                eventData.lastEvent,
                eventData.timestamp,
                eventData.value1,
                eventData.value2,
                eventData.value3,
            );
        });
    }

    async initializeShardingTableService() {
        try {
            const shardingTableService = this.container.resolve('shardingTableService');
            await shardingTableService.initialize();
            this.logger.info('Sharding Table Service initialized successfully');
        } catch (error) {
            this.logger.error(
                `Unable to initialize sharding table service. Error message: ${error.message} OT-node shutting down...`,
            );
            this.stop(1);
        }
    }

    async removeUpdateFile() {
        const updateFilePath = this.fileService.getUpdateFilePath();
        await this.fileService.removeFile(updateFilePath).catch((error) => {
            this.logger.warn(`Unable to remove update file. Error: ${error}`);
        });
        this.config.otNodeUpdated = true;
    }

    async checkForUpdate() {
        const autoUpdaterCommand = new OtnodeUpdateCommand({
            logger: this.logger,
            config: this.config,
            fileService: this.fileService,
            autoUpdaterModuleManager: this.autoUpdaterModuleManager,
        });

        await autoUpdaterCommand.execute();
    }

    async initializeParanets() {
        const blockchainModuleManager = this.container.resolve('blockchainModuleManager');
        const tripleStoreService = this.container.resolve('tripleStoreService');
        const tripleStoreModuleManager = this.container.resolve('tripleStoreModuleManager');
        const paranetService = this.container.resolve('paranetService');
        const ualService = this.container.resolve('ualService');
        const validParanets = [];

        // eslint-disable-next-line no-unsafe-optional-chaining
        for (const paranetUAL of this.config.assetSync?.syncParanets) {
            if (!ualService.isUAL(paranetUAL)) {
                this.logger.warn(
                    `Unable to initialize Paranet with id ${paranetUAL} because of invalid UAL format`,
                );
            } else {
                const { blockchain, contract, tokenId } = ualService.resolveUAL(paranetUAL);
                if (!blockchainModuleManager.getImplementationNames().includes(blockchain)) {
                    this.logger.warn(
                        `Unable to initialize Paranet with id ${paranetUAL} because of unsupported blockchain implementation`,
                    );
                } else {
                    const paranetId = paranetService.constructParanetId(
                        blockchain,
                        contract,
                        tokenId,
                    );
                    // eslint-disable-next-line no-await-in-loop
                    const paranetExists = await blockchainModuleManager.paranetExists(
                        blockchain,
                        paranetId,
                    );
                    if (!paranetExists) {
                        this.logger.warn(
                            `Unable to initialize Paranet with id ${paranetUAL} because it doesn't exist`,
                        );
                    } else {
                        validParanets.push(paranetUAL);
                        const repository = paranetService.getParanetRepositoryName(paranetUAL);
                        // eslint-disable-next-line no-await-in-loop
                        await tripleStoreModuleManager.initializeParanetRepository(repository);
                        // eslint-disable-next-line no-await-in-loop
                        await paranetService.initializeParanetRecord(blockchain, paranetId);
                    }
                }
            }
        }

        this.config.assetSync.syncParanets = validParanets;
        tripleStoreService.initializeRepositories();
    }

    stop(code = 0) {
        this.logger.info('Stopping node...');
        process.exit(code);
    }
}

export default OTNode;<|MERGE_RESOLUTION|>--- conflicted
+++ resolved
@@ -78,21 +78,12 @@
             this.config,
         );
 
-<<<<<<< HEAD
         await MigrationExecutor.executeServiceAgreementPruningMigration(
             this.container,
             this.logger,
             this.config,
         );
 
-        await MigrationExecutor.executeDevnetNeuroPruningMigration(
-            this.container,
-            this.logger,
-            this.config,
-        );
-      
-=======
->>>>>>> b0ee7a73
         await this.initializeRouters();
         await this.startNetworkModule();
         this.startTelemetryModule();
