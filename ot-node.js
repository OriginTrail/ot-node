--- conflicted
+++ resolved
@@ -9,6 +9,7 @@
 import FileService from './src/service/file-service.js';
 import OtnodeUpdateCommand from './src/commands/common/otnode-update-command.js';
 import OtAutoUpdater from './src/modules/auto-updater/implementation/ot-auto-updater.js';
+import MigrationExecutor from './src/migration/migration-executor.js';
 
 const require = createRequire(import.meta.url);
 const pjson = require('./package.json');
@@ -55,22 +56,13 @@
         await this.initializeCommandExecutor();
         await this.initializeShardingTableService();
 
-<<<<<<< HEAD
-        await this.initializeBlockchainEventListenerService();
-=======
         await MigrationExecutor.executeMarkStakingEventsAsProcessedMigration(
             this.container,
             this.logger,
             this.config,
         );
 
-        MigrationExecutor.executeUalExtensionTripleStoreMigration(
-            this.container,
-            this.logger,
-            this.config,
-        ).then(async () => {
-            await this.initializeBlockchainEventListenerService();
-        });
+        await this.initializeBlockchainEventListenerService();
 
         await MigrationExecutor.executePullShardingTableMigration(
             this.container,
@@ -78,7 +70,6 @@
             this.config,
         );
 
->>>>>>> 781faac2
         await this.initializeRouters();
         await this.startNetworkModule();
         this.startTelemetryModule();
