const Network = require('./modules/Network');
const NetworkUtilities = require('./modules/NetworkUtilities');
const Utilities = require('./modules/Utilities');
const GraphStorage = require('./modules/Database/GraphStorage');
const Blockchain = require('./modules/Blockchain');
const restify = require('restify');
const fs = require('fs');
const models = require('./models');
const Storage = require('./modules/Storage');
const Importer = require('./modules/importer');
const GS1Importer = require('./modules/GS1Importer');
const GS1Utilities = require('./modules/GS1Utilities');
const WOTImporter = require('./modules/WOTImporter');
const config = require('./modules/Config');
const Challenger = require('./modules/Challenger');
const RemoteControl = require('./modules/RemoteControl');
const corsMiddleware = require('restify-cors-middleware');

const awilix = require('awilix');

const Graph = require('./modules/Graph');
const Product = require('./modules/Product');

const EventEmitter = require('./modules/EventEmitter');
const DCService = require('./modules/DCService');
const DHService = require('./modules/DHService');
const DVService = require('./modules/DVService');
const DataReplication = require('./modules/DataReplication');

const pjson = require('./package.json');

const log = Utilities.getLogger();
const Web3 = require('web3');

process.on('unhandledRejection', (reason, p) => {
    console.log('Unhandled Rejection at: Promise', p, 'reason:', reason);
    // application specific logging, throwing an error, or other logic here
});

/**
 * Main node object
 */
class OTNode {
    /**
     * OriginTrail node system bootstrap function
     */
    async bootstrap() {
        try {
            // check if all dependencies are installed
            await Utilities.checkInstalledDependencies();
            log.info('npm modules dependences check done');

            // Checking root folder stucture
            Utilities.checkOtNodeDirStructure();
            log.info('ot-node folder structure check done');
        } catch (err) {
            console.log(err);
            process.exit(1);
        }

        // sync models
        Storage.models = (await models.sequelize.sync()).models;
        Storage.db = models.sequelize;

        // Loading config data
        try {
            await Utilities.loadConfig();
            log.info('Loaded system config');
        } catch (err) {
            console.log(err);
            process.exit(1);
        }

        if (Utilities.isBootstrapNode()) {
            await this.startBootstrapNode();
            this.startRPC();
            return;
        }

        // check if ArangoDB service is running at all
        if (process.env.GRAPH_DATABASE === 'arangodb') {
            try {
                const responseFromArango = await Utilities.getArangoDbVersion();
                log.info(`Arango server version ${responseFromArango.version} is up and running`);
            } catch (err) {
                process.exit(1);
            }
        }

        let selectedDatabase;
        // Loading selected graph database data
        try {
            selectedDatabase = await Utilities.loadSelectedDatabaseInfo();
            log.info('Loaded selected database data');
            config.database = selectedDatabase;
        } catch (err) {
            console.log(err);
            process.exit(1);
        }

        // Checking if selected graph database exists
        try {
            await Utilities.checkDoesStorageDbExists();
            log.info('Storage database check done');
        } catch (err) {
            console.log(err);
            process.exit(1);
        }

        let selectedBlockchain;
        // Loading selected blockchain network
        try {
            selectedBlockchain = await Utilities.loadSelectedBlockchainInfo();
            log.info(`Loaded selected blockchain network ${selectedBlockchain.blockchain_title}`);
            config.blockchain = selectedBlockchain;
        } catch (err) {
            console.log(err);
            process.exit(1);
        }

        const web3 =
            new Web3(new Web3.providers.HttpProvider(`${config.blockchain.rpc_node_host}:${config.blockchain.rpc_node_port}`));

        // check does node_wallet has sufficient Ether and ATRAC tokens
        if (process.env.NODE_ENV !== 'test') {
            try {
                const etherBalance = await Utilities.getBalanceInEthers();
                if (etherBalance <= 0) {
                    console.log('Please get some ETH in the node wallet before running ot-node');
                    process.exit(1);
                } else {
                    (
                        log.info(`Initial balance of ETH: ${etherBalance}`)
                    );
                }

                const atracBalance = await Utilities.getAlphaTracTokenBalance();
                if (atracBalance <= 0) {
                    console.log('Please get some ATRAC in the node wallet before running ot-node');
                    process.exit(1);
                } else {
                    (
                        log.info(`Initial balance of ATRAC: ${atracBalance}`)
                    );
                }
            } catch (error) {
                console.log(error);
            }
        }

        // Create the container and set the injectionMode to PROXY (which is also the default).
        const container = awilix.createContainer({
            injectionMode: awilix.InjectionMode.PROXY,
        });

        container.register({
            emitter: awilix.asClass(EventEmitter).singleton(),
            network: awilix.asClass(Network).singleton(),
            graph: awilix.asClass(Graph).singleton(),
            product: awilix.asClass(Product).singleton(),
            dhService: awilix.asClass(DHService).singleton(),
            dcService: awilix.asClass(DCService).singleton(),
            dvService: awilix.asClass(DVService).singleton(),
            config: awilix.asValue(config),
            web3: awilix.asValue(web3),
            importer: awilix.asClass(Importer).singleton(),
            blockchain: awilix.asClass(Blockchain).singleton(),
            dataReplication: awilix.asClass(DataReplication).singleton(),
            gs1Importer: awilix.asClass(GS1Importer).singleton(),
            gs1Utilities: awilix.asClass(GS1Utilities).singleton(),
            wotImporter: awilix.asClass(WOTImporter).singleton(),
            graphStorage: awilix.asValue(new GraphStorage(selectedDatabase, log)),
            remoteControl: awilix.asClass(RemoteControl).singleton(),
            challenger: awilix.asClass(Challenger).singleton(),
            logger: awilix.asValue(log),
            networkUtilities: awilix.asClass(NetworkUtilities).singleton(),
        });
        const emitter = container.resolve('emitter');
        const dhService = container.resolve('dhService');
        const remoteControl = container.resolve('remoteControl');
        emitter.initialize();

        // Connecting to graph database
        const graphStorage = container.resolve('graphStorage');
        try {
            await graphStorage.connect();
            log.info(`Connected to graph database: ${graphStorage.identify()}`);
            // TODO https://www.pivotaltracker.com/story/show/157873617
            // const myVersion = await graphStorage.version();
            // log.info(`Database version: ${myVersion}`);
        } catch (err) {
            log.error(`Failed to connect to the graph database: ${graphStorage.identify()}`);
            console.log(err);
            process.exit(1);
        }

        // Initialise API
        this.startRPC(emitter);

        // Starting the kademlia
        const network = container.resolve('network');
        const blockchain = container.resolve('blockchain');

        await network.initialize();

        // Starting event listener on Blockchain
        this.listenBlockchainEvents(blockchain);
        dhService.listenToBlockchainEvents();

        try {
            await this.createProfile(blockchain);
        } catch (e) {
            log.error('Failed to create profile');
            console.log(e);
            process.exit(1);
        }

        await network.start();

        if (parseInt(config.remote_control_enabled, 10)) {
            log.info(`Remote control enabled and listening on port ${config.remote_control_port}`);
            await remoteControl.connect();
        }
    }

    /**
     * Starts bootstrap node
     * @return {Promise<void>}
     */
    async startBootstrapNode() {
        const container = awilix.createContainer({
            injectionMode: awilix.InjectionMode.PROXY,
        });

        container.register({
            emitter: awilix.asValue({}),
            network: awilix.asClass(Network).singleton(),
            config: awilix.asValue(config),
            dataReplication: awilix.asClass(DataReplication).singleton(),
            remoteControl: awilix.asClass(RemoteControl).singleton(),
            logger: awilix.asValue(log),
            networkUtilities: awilix.asClass(NetworkUtilities).singleton(),
        });

        const network = container.resolve('network');
        await network.initialize();
        await network.start();
    }

    /**
     * Listen to all Bidding events
     * @param blockchain
     */
    listenBlockchainEvents(blockchain) {
        log.info('Starting blockchain event listener');

        const delay = 10000;
        let working = false;
        let deadline = Date.now();
        setInterval(() => {
            if (!working && Date.now() > deadline) {
                working = true;
                blockchain.getAllPastEvents('BIDDING_CONTRACT');
                blockchain.getAllPastEvents('READING_CONTRACT');
                blockchain.getAllPastEvents('ESCROW_CONTRACT');
                deadline = Date.now() + delay;
                working = false;
            }
        }, 1000);
    }

    /**
     * Creates profile on the contract
     */
    async createProfile(blockchain) {
        const { identity } = config;
        const profileInfo = await blockchain.getProfile(config.node_wallet);
        if (profileInfo.active) {
            log.info(`Profile has already been created for ${identity}`);
            return;
        }

        log.notify(`Profile is being created for ${identity}. This could take a while...`);
        await blockchain.createProfile(
            config.identity,
            config.dh_price,
            config.dh_stake_factor,
            config.read_stake_factor,
            config.dh_max_time_mins,
        );
        const event = await blockchain.subscribeToEvent('ProfileCreated', null, 5 * 60 * 1000, null, (eventData) => {
            if (eventData.node_id) {
                return eventData.node_id.includes(identity);
            }
            return false;
        });
        if (event) {
            log.notify(`Profile created for node ${identity}`);
        } else {
            log.error('Profile could not be confirmed in timely manner. Please, try again later.');
            process.exit(1);
        }
    }

    /**
     * Start RPC server
     */
    startRPC(emitter) {
        const server = restify.createServer({
            name: 'RPC server',
            version: pjson.version,
            formatters: {
                'application/json': (req, res, body) => {
                    if (!body) {
                        if (res.getHeader('Content-Length') === undefined && res.contentLength === undefined) {
                            res.setHeader('Content-Length', 0);
                        }
                        return null;
                    }

                    if (body instanceof Error) {
                        // snoop for RestError or HttpError, but don't rely on instanceof
                        if ((body.restCode || body.httpCode) && body.body) {
                            // eslint-disable-next-line
                            body = body.body;
                        } else {
                            body = {
                                message: body.message,
                            };
                        }
                    }

                    if (Buffer.isBuffer(body)) {
                        body = body.toString('base64');
                    }

                    const data = JSON.stringify(body, null, 2);
                    if (res.getHeader('Content-Length') === undefined && res.contentLength === undefined) {
                        res.setHeader('Content-Length', Buffer.byteLength(data));
                    }
                    return data;
                },
            },
        });

        server.use(restify.plugins.acceptParser(server.acceptable));
        server.use(restify.plugins.queryParser());
        server.use(restify.plugins.bodyParser());
        const cors = corsMiddleware({
            preflightMaxAge: 5, // Optional
            origins: ['*'],
            allowHeaders: ['API-Token'],
            exposeHeaders: ['API-Token-Expiry'],
        });

        server.pre(cors.preflight);
        server.use(cors.actual);

        server.listen(parseInt(config.node_rpc_port, 10), config.node_rpc_ip, () => {
            log.notify(`API exposed at  ${server.url}`);
        });
        if (!Utilities.isBootstrapNode()) {
            // register API routes only if the node is not bootstrap
            this.exposeAPIRoutes(server, emitter);
        }
    }

    /**
     * API Routes
     */
    exposeAPIRoutes(server, emitter) {
        const authorize = (req, res) => {
            const request_ip = req.headers['x-forwarded-for'] || req.connection.remoteAddress;
            const remote_access = config.remote_access_whitelist;

            if (remote_access.find(ip => Utilities.isIpEqual(ip, request_ip)) === undefined) {
                res.status(403);
                res.send({
                    message: 'Unauthorized request',
                    data: [],
                });
                return false;
            }
            return true;
        };


        /**
         * Data import route
         * @param importfile - file or text data
         * @param importtype - (GS1/WOT)
         */
        server.post('/api/import', (req, res) => {
            log.trace('POST Import request received.');

            if (!authorize(req, res)) {
                return;
            }

            if (req.body === undefined) {
                res.status(400);
                res.send({
                    message: 'Bad request',
                });
                return;
            }

            const supportedImportTypes = ['GS1', 'WOT'];

            // Check if import type is valid
            if (req.body.importtype === undefined ||
                supportedImportTypes.indexOf(req.body.importtype) === -1) {
                res.status(400);
                res.send({
                    message: 'Invalid import type',
                });
                return;
            }

            const importtype = req.body.importtype.toLowerCase();

            // Check if file is provided
            if (req.files !== undefined && req.files.importfile !== undefined) {
                const inputFile = req.files.importfile.path;
                const queryObject = {
                    filepath: inputFile,
                    contact: req.contact,
                    response: res,
                };

                emitter.emit(`${importtype}-import-request`, queryObject);
            } else if (req.body.importfile !== undefined) {
                // Check if import data is provided in request body
                const fileData = req.body.importfile;
                fs.writeFile('tmp/import.xml', fileData, (err) => {
                    if (err) {
                        return console.log(err);
                    }
                    console.log('The file was saved!');

                    const inputFile = '/tmp/import.tmp';
                    const queryObject = {
                        filepath: inputFile,
                        contact: req.contact,
                        response: res,
                    };

                    emitter.emit(`${importtype}-import-request`, queryObject);
                });
            } else {
                // No import data provided
                res.status(400);
                res.send({
                    message: 'No import data provided',
                });
            }
        });

        server.post('/api/replication', (req, res) => {
            log.trace('POST Replication request received.');

            if (!authorize(req, res)) {
                return;
            }


            if (req.body !== undefined && req.body.import_id !== undefined) {
                const queryObject = {
                    import_id: req.body.import_id,
                    contact: req.contact,
                    response: res,
                };
                emitter.emit('create-offer', queryObject);
            } else {
                log.error('Invalid request. You need to provide import ID');
                res.status(400);
                res.send({
                    message: 'Import ID not provided!',
                });
            }
        });

        server.get('/api/replication/:replication_id', (req, res) => {
            log.trace('GET Replication status request received');

            if (!authorize(req, res)) {
                return;
            }

            const externalId = req.params.replication_id;
            if (externalId == null) {
                log.error('Invalid request. You need to provide replication ID');
                res.status = 400;
                res.send({
                    message: 'Replication ID is not provided',
                });
            } else {
                const queryObject = {
                    external_id: externalId,
                    response: res,
                };
                emitter.emit('offer-status', queryObject);
            }
        });

        /**
         * Get trail from database
         * @param QueryObject - ex. {uid: abc:123}
         */
        server.get('/api/trail', (req, res) => {
            log.trace('GET Trail request received.');
            const queryObject = req.query;
            emitter.emit('trail', {
                query: queryObject,
                response: res,
            });
        });

        /** Get root hash for provided data query
         * @param Query params: dc_wallet, import_id
         */
        server.get('/api/fingerprint', (req, res) => {
            log.trace('GET Fingerprint request received.');
            const queryObject = req.query;
            emitter.emit('get_root_hash', {
                query: queryObject,
                response: res,
            });
        });

        server.get('/api/network/query_by_id', (req, res) => {
            log.trace('GET Query by ID received.');

            const queryObject = req.query;
            const query = [{
                path: 'identifiers.id',
                value: queryObject.id,
                opcode: 'EQ',
            }];
            emitter.emit('network-query', {
                query,
                response: res,
            });
        });

        server.get('/api/network/query/:query_param', (req, res) => {
            log.trace('GET Query for status request received.');
            if (!req.params.query_param) {
                res.status(400);
                res.send({
                    message: 'Param required.',
                });
                return;
            }
            emitter.emit('network-query-status', {
                id: req.params.query_param,
                response: res,
            });
        });

        server.post('/api/network/query', (req, res) => {
            log.trace('POST Query request received.');
<<<<<<< HEAD

            if (req.body == null || req.body.query == null) {
                res.status(400);
                res.send({
                    message: 'Bad request',
                });
                return;
            }

=======
            if (!req.body) {
                res.status(400);
                res.send({
                    message: 'Body required.',
                });
                return;
            }
>>>>>>> d3081c44
            const { query } = req.body;
            emitter.emit('network-query', {
                query,
                response: res,
            });
        });

        /**
         * Get vertices by query
         * @param queryObject
         */
        server.get('/api/query', (req, res) => {
            log.trace('GET Query request received.');
            const queryObject = req.query;
            emitter.emit('query', {
                query: queryObject,
                response: res,
            });
        });

        server.post('/api/offer', (req, res) => {
            log.trace('POST Select offer request received.');

            if (req.body == null || req.body.query_id == null || req.body.reply_id == null) {
                res.status(400);
                res.send({ message: 'Bad request' });
                return;
            }
            const { query_id, reply_id } = req.body;

            emitter.emit('choose-offer', {
                query_id,
                reply_id,
                response: res,
            });
        });
    }
}

console.log('===========================================');
console.log(`         OriginTrail Node v${pjson.version}`);
console.log('===========================================');

const otNode = new OTNode();
otNode.bootstrap().then(() => {
    log.info('OT Node started');
});
<|MERGE_RESOLUTION|>--- conflicted
+++ resolved
@@ -560,17 +560,6 @@
 
         server.post('/api/network/query', (req, res) => {
             log.trace('POST Query request received.');
-<<<<<<< HEAD
-
-            if (req.body == null || req.body.query == null) {
-                res.status(400);
-                res.send({
-                    message: 'Bad request',
-                });
-                return;
-            }
-
-=======
             if (!req.body) {
                 res.status(400);
                 res.send({
@@ -578,7 +567,6 @@
                 });
                 return;
             }
->>>>>>> d3081c44
             const { query } = req.body;
             emitter.emit('network-query', {
                 query,
