import DeepExtend from 'deep-extend';
import rc from 'rc';
import EventEmitter from 'events';
import { createRequire } from 'module';
import { execSync } from 'child_process';
import DependencyInjection from './src/service/dependency-injection.js';
import Logger from './src/logger/logger.js';
import { MIN_NODE_VERSION } from './src/constants/constants.js';
import FileService from './src/service/file-service.js';
import OtnodeUpdateCommand from './src/commands/common/otnode-update-command.js';
import OtAutoUpdater from './src/modules/auto-updater/implementation/ot-auto-updater.js';
import MigrationExecutor from './src/migration/migration-executor.js';

const require = createRequire(import.meta.url);
const pjson = require('./package.json');
const configjson = require('./config/config.json');

class OTNode {
    constructor(config) {
        this.initializeConfiguration(config);
        this.initializeLogger();
        this.initializeFileService();
        this.initializeAutoUpdaterModule();
        this.checkNodeVersion();
    }

    async start() {
        await this.checkForUpdate();
        await this.removeUpdateFile();

        await MigrationExecutor.executeUalExtensionUserConfigurationMigration(
            this.logger,
            this.config,
        );
        this.logger.info(' ██████╗ ████████╗███╗   ██╗ ██████╗ ██████╗ ███████╗');
        this.logger.info('██╔═══██╗╚══██╔══╝████╗  ██║██╔═══██╗██╔══██╗██╔════╝');
        this.logger.info('██║   ██║   ██║   ██╔██╗ ██║██║   ██║██║  ██║█████╗');
        this.logger.info('██║   ██║   ██║   ██║╚██╗██║██║   ██║██║  ██║██╔══╝');
        this.logger.info('╚██████╔╝   ██║   ██║ ╚████║╚██████╔╝██████╔╝███████╗');
        this.logger.info(' ╚═════╝    ╚═╝   ╚═╝  ╚═══╝ ╚═════╝ ╚═════╝ ╚══════╝');

        this.logger.info('======================================================');
        this.logger.info(`             OriginTrail Node v${pjson.version}`);
        this.logger.info('======================================================');
        this.logger.info(`Node is running in ${process.env.NODE_ENV} environment`);

        await this.initializeDependencyContainer();
        this.initializeEventEmitter();

        await this.initializeModules();

<<<<<<< HEAD
=======
        await MigrationExecutor.executePullShardingTableMigration(
            this.container,
            this.logger,
            this.config,
        );

>>>>>>> a445a172
        // Profile creation disabled for the Asset sync nodes at the moment
        if (!this.config.assetSync.enabled) {
            await this.createProfiles();
        }

        await this.initializeCommandExecutor();
        await this.initializeShardingTableService();

        await MigrationExecutor.executeMarkStakingEventsAsProcessedMigration(
            this.container,
            this.logger,
            this.config,
        );

        MigrationExecutor.executeUalExtensionTripleStoreMigration(
            this.container,
            this.logger,
            this.config,
        ).then(async () => {
            await this.initializeBlockchainEventListenerService();
        });

        await MigrationExecutor.executePullShardingTableMigration(
            this.container,
            this.logger,
            this.config,
        );

        await this.initializeRouters();
        await this.startNetworkModule();

        this.startTelemetryModule();
        this.resumeCommandExecutor();
        this.logger.info('Node is up and running!');
    }

    checkNodeVersion() {
        const nodeMajorVersion = process.versions.node.split('.')[0];
        this.logger.warn('======================================================');
        this.logger.warn(`Using node.js version: ${process.versions.node}`);
        if (nodeMajorVersion < MIN_NODE_VERSION) {
            this.logger.warn(
                `This node was tested with node.js version 16. To make sure that your node is running properly please update your node version!`,
            );
        }
        this.logger.warn('======================================================');
    }

    initializeLogger() {
        this.logger = new Logger(this.config.logLevel);
    }

    initializeFileService() {
        this.fileService = new FileService({ config: this.config, logger: this.logger });
    }

    initializeAutoUpdaterModule() {
        this.autoUpdaterModuleManager = new OtAutoUpdater();
        this.autoUpdaterModuleManager.initialize(
            this.config.modules.autoUpdater.implementation['ot-auto-updater'].config,
            this.logger,
        );
    }

    initializeConfiguration(userConfig) {
        const defaultConfig = JSON.parse(JSON.stringify(configjson[process.env.NODE_ENV]));

        if (userConfig) {
            this.config = DeepExtend(defaultConfig, userConfig);
        } else {
            this.config = rc(pjson.name, defaultConfig);
        }
        if (!this.config.configFilename) {
            // set default user configuration filename
            this.config.configFilename = '.origintrail_noderc';
        }
    }

    async initializeDependencyContainer() {
        this.container = await DependencyInjection.initialize();
        DependencyInjection.registerValue(this.container, 'config', this.config);
        DependencyInjection.registerValue(this.container, 'logger', this.logger);

        this.logger.info('Dependency injection module is initialized');
    }

    async initializeModules() {
        const initializationPromises = [];
        for (const moduleName in this.config.modules) {
            const moduleManagerName = `${moduleName}ModuleManager`;

            const moduleManager = this.container.resolve(moduleManagerName);
            initializationPromises.push(moduleManager.initialize());
        }
        try {
            await Promise.all(initializationPromises);
            this.logger.info(`All modules initialized!`);
        } catch (e) {
            this.logger.error(`Module initialization failed. Error message: ${e.message}`);
            this.stop(1);
        }
    }

    initializeEventEmitter() {
        const eventEmitter = new EventEmitter();
        DependencyInjection.registerValue(this.container, 'eventEmitter', eventEmitter);

        this.logger.info('Event emitter initialized');
    }

    async initializeBlockchainEventListenerService() {
        try {
            const eventListenerService = this.container.resolve('blockchainEventListenerService');
            await eventListenerService.initialize();
            eventListenerService.startListeningOnEvents();
            this.logger.info('Event Listener Service initialized successfully');
        } catch (error) {
            this.logger.error(
                `Unable to initialize event listener service. Error message: ${error.message} OT-node shutting down...`,
            );
            this.stop(1);
        }
    }

    async initializeRouters() {
        try {
            this.logger.info('Initializing http api and rpc router');

            const routerNames = ['httpApiRouter', 'rpcRouter'];
            await Promise.all(
                routerNames.map(async (routerName) => {
                    const router = this.container.resolve(routerName);
                    try {
                        await router.initialize();
                    } catch (error) {
                        this.logger.error(
                            `${routerName} initialization failed. Error message: ${error.message}, ${error.stackTrace}`,
                        );
                        this.stop(1);
                    }
                }),
            );
            this.logger.info('Routers initialized successfully');
        } catch (error) {
            this.logger.error(
                `Failed to initialize routers: ${error.message}, ${error.stackTrace}`,
            );
            this.stop(1);
        }
    }

    async createProfiles() {
        const blockchainModuleManager = this.container.resolve('blockchainModuleManager');
        const createProfilesPromises = blockchainModuleManager
            .getImplementationNames()
            .map(async (blockchain) => {
                try {
                    if (!(await blockchainModuleManager.identityIdExists(blockchain))) {
                        this.logger.info(`Creating profile on network: ${blockchain}`);
                        const networkModuleManager = this.container.resolve('networkModuleManager');
                        const peerId = networkModuleManager.getPeerId().toB58String();
                        await blockchainModuleManager.createProfile(blockchain, peerId);

                        if (
                            process.env.NODE_ENV === 'development' ||
                            process.env.NODE_ENV === 'test'
                        ) {
                            const blockchainConfig =
                                blockchainModuleManager.getModuleConfiguration(blockchain);
                            execSync(
                                `npm run set-stake -- --rpcEndpoint=${blockchainConfig.rpcEndpoints[0]} --stake=${blockchainConfig.initialStakeAmount} --operationalWalletPrivateKey=${blockchainConfig.evmOperationalWalletPrivateKey} --managementWalletPrivateKey=${blockchainConfig.evmManagementWalletPrivateKey} --hubContractAddress=${blockchainConfig.hubContractAddress}`,
                                { stdio: 'inherit' },
                            );
                            execSync(
                                `npm run set-ask -- --rpcEndpoint=${
                                    blockchainConfig.rpcEndpoints[0]
                                } --ask=${
                                    blockchainConfig.initialAskAmount +
                                    (Math.random() - 0.5) * blockchainConfig.initialAskAmount
                                } --privateKey=${
                                    blockchainConfig.evmOperationalWalletPrivateKey
                                } --hubContractAddress=${blockchainConfig.hubContractAddress}`,
                                { stdio: 'inherit' },
                            );
                        }
                    }
                    const identityId = await blockchainModuleManager.getIdentityId(blockchain);
                    this.logger.info(`Identity ID: ${identityId}`);
                } catch (error) {
                    this.logger.warn(
                        `Unable to create ${blockchain} blockchain profile. Removing implementation. Error: ${error.message}`,
                    );
                    blockchainModuleManager.removeImplementation(blockchain);
                }
            });

        await Promise.all(createProfilesPromises);

        if (!blockchainModuleManager.getImplementationNames().length) {
            this.logger.error(`Unable to create blockchain profiles. OT-node shutting down...`);
            this.stop(1);
        }
    }

    async initializeCommandExecutor() {
        try {
            const commandExecutor = this.container.resolve('commandExecutor');
            commandExecutor.pauseQueue();
            await commandExecutor.addDefaultCommands();
            commandExecutor
                .replayOldCommands()
                .then(() => this.logger.info('Finished replaying old commands'));
        } catch (e) {
            this.logger.error(
                `Command executor initialization failed. Error message: ${e.message}`,
            );
            this.stop(1);
        }
    }

    resumeCommandExecutor() {
        try {
            const commandExecutor = this.container.resolve('commandExecutor');
            commandExecutor.resumeQueue();
        } catch (e) {
            this.logger.error(
                `Unable to resume command executor queue. Error message: ${e.message}`,
            );
            this.stop(1);
        }
    }

    async startNetworkModule() {
        const networkModuleManager = this.container.resolve('networkModuleManager');
        await networkModuleManager.start();
    }

    startTelemetryModule() {
        const telemetryModuleManager = this.container.resolve('telemetryModuleManager');
        const repositoryModuleManager = this.container.resolve('repositoryModuleManager');
        telemetryModuleManager.listenOnEvents((eventData) => {
            repositoryModuleManager.createEventRecord(
                eventData.operationId,
                eventData.blockchainId,
                eventData.lastEvent,
                eventData.timestamp,
                eventData.value1,
                eventData.value2,
                eventData.value3,
            );
        });
    }

    async initializeShardingTableService() {
        try {
            const shardingTableService = this.container.resolve('shardingTableService');
            await shardingTableService.initialize();
            this.logger.info('Sharding Table Service initialized successfully');
        } catch (error) {
            this.logger.error(
                `Unable to initialize sharding table service. Error message: ${error.message} OT-node shutting down...`,
            );
            this.stop(1);
        }
    }

    async removeUpdateFile() {
        const updateFilePath = this.fileService.getUpdateFilePath();
        await this.fileService.removeFile(updateFilePath).catch((error) => {
            this.logger.warn(`Unable to remove update file. Error: ${error}`);
        });
        this.config.otNodeUpdated = true;
    }

    async checkForUpdate() {
        const autoUpdaterCommand = new OtnodeUpdateCommand({
            logger: this.logger,
            config: this.config,
            fileService: this.fileService,
            autoUpdaterModuleManager: this.autoUpdaterModuleManager,
        });

        await autoUpdaterCommand.execute();
    }

    stop(code = 0) {
        this.logger.info('Stopping node...');
        process.exit(code);
    }
}

export default OTNode;<|MERGE_RESOLUTION|>--- conflicted
+++ resolved
@@ -49,15 +49,12 @@
 
         await this.initializeModules();
 
-<<<<<<< HEAD
-=======
         await MigrationExecutor.executePullShardingTableMigration(
             this.container,
             this.logger,
             this.config,
         );
 
->>>>>>> a445a172
         // Profile creation disabled for the Asset sync nodes at the moment
         if (!this.config.assetSync.enabled) {
             await this.createProfiles();
@@ -79,12 +76,6 @@
         ).then(async () => {
             await this.initializeBlockchainEventListenerService();
         });
-
-        await MigrationExecutor.executePullShardingTableMigration(
-            this.container,
-            this.logger,
-            this.config,
-        );
 
         await this.initializeRouters();
         await this.startNetworkModule();
