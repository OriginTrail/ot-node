--- conflicted
+++ resolved
@@ -613,11 +613,7 @@
             });
         });
 
-<<<<<<< HEAD
         server.get('/api/query/local/import/:import_id', (req, res) => {
-            // TODO: Implement route, returns decrypted data from found import
-=======
-        server.get('/api/import/:import_id', (req, res) => {
             log.trace('GET import request received.');
 
             if (!req.params.import_id) {
@@ -632,7 +628,6 @@
                 import_id: req.params.import_id,
                 response: res,
             });
->>>>>>> 80e9e055
         });
 
         server.post('/api/query/local/import', (req, res) => {
