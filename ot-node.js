const Utilities = require('./modules/utilities');
const GraphStorage = require('./modules/Database/graphStorage');
const Blockchain = require('./modules/blockchain');
const deasync = require('deasync-promise');
const MerkleTree = require('./modules/merkle');
<<<<<<< HEAD
const Graph = require('./modules/graph');
const SystemStorage = require('./modules/Database/systemStorage');
=======
const restify = require('restify');
>>>>>>> c8d0a919

const log = Utilities.getLogger();

class OTNode {
    /**
     * OriginTrail node system bootstrap function
     */
    bootstrap() {
        const loadConfig = Utilities.loadConfig();
        const loadSelectedDatabase = Utilities.loadSelectedDatabaseInfo();
<<<<<<< HEAD
        let selectedDatabase;
=======
        const loadSelectedBlockchain = Utilities.loadSelectedBlockchainInfo();
        var selectedDatabase;
        var selectedBlockchain;
>>>>>>> c8d0a919

        // Loading config data and selected graph database data
        try {
            this.config = deasync(loadConfig);
            log.info('Loaded system config');
            selectedDatabase = deasync(loadSelectedDatabase);
            log.info('Loaded selected database data');
        } catch (err) {
            console.log(err);
        }

        // Loading config data and selected graph database data
        try {
            selectedBlockchain = deasync(loadSelectedBlockchain);
            log.info('Loaded selected blockchain data');
        } catch (err) {
            console.log(err);
        }

        this.graphDB = new GraphStorage(selectedDatabase);
        this.blockchain = new Blockchain(selectedBlockchain);

        // Connecting to graph database
        try {
            deasync(this.graphDB.connect());
            log.info(`Connected to graph database: ${this.graphDB.identify()}`);
            this.graph = new Graph(this.graphDB, new SystemStorage());
        } catch (err) {
            console.log(err);
        }
    }
}

console.log('===========================================');
console.log('            OriginTrail Node               ');
console.log('===========================================');

const otNode = new OTNode();
otNode.bootstrap();

otNode.blockchain.increaseApproval(5).then((response) => {
    log.info(response);
}).catch((err) => {
    console.log(err);
});


const server = restify.createServer({
    name: 'OriginTrail RPC server',
    version: '0.5.0',
});

server.listen(otNode.config.node_rpc_port, () => {
    log.info('%s listening at %s', server.name, server.url);
});

/*
const leaves = ['A', 'B', 'C', 'D', 'E'];

const tree = new MerkleTree(leaves);

console.log(tree.levels);
// console.log(tree.levels);
// console.log();
const h1 = Utilities.sha3(1);
const h2 = Utilities.sha3(2);
const h3 = Utilities.sha3(3); // !!!
const h4 = Utilities.sha3(4);
const h5 = Utilities.sha3(5);

const h12 = Utilities.sha3(h1,h2);
const h34 = Utilities.sha3(h3,h4);
const h55 = Utilities.sha3(h5,h5);

const h1234 = Utilities.sha3(h12, h34);
const h5555 = Utilities.sha3(h55, h55);

console.log(tree.verifyProof(proof, 2, 1));

const proof = tree.createProof(1);
console.log(proof);
console.log(tree.verifyProof(proof, 'B', 1));
console.log(tree.getRoot().toString('hex'));
*/<|MERGE_RESOLUTION|>--- conflicted
+++ resolved
@@ -3,12 +3,9 @@
 const Blockchain = require('./modules/blockchain');
 const deasync = require('deasync-promise');
 const MerkleTree = require('./modules/merkle');
-<<<<<<< HEAD
 const Graph = require('./modules/graph');
 const SystemStorage = require('./modules/Database/systemStorage');
-=======
 const restify = require('restify');
->>>>>>> c8d0a919
 
 const log = Utilities.getLogger();
 
@@ -19,13 +16,9 @@
     bootstrap() {
         const loadConfig = Utilities.loadConfig();
         const loadSelectedDatabase = Utilities.loadSelectedDatabaseInfo();
-<<<<<<< HEAD
-        let selectedDatabase;
-=======
         const loadSelectedBlockchain = Utilities.loadSelectedBlockchainInfo();
         var selectedDatabase;
         var selectedBlockchain;
->>>>>>> c8d0a919
 
         // Loading config data and selected graph database data
         try {
