import DeepExtend from 'deep-extend';
import rc from 'rc';
import EventEmitter from 'events';
import { createRequire } from 'module';
import { execSync } from 'child_process';
import DependencyInjection from './src/service/dependency-injection.js';
import Logger from './src/logger/logger.js';
import { MIN_NODE_VERSION } from './src/constants/constants.js';
import FileService from './src/service/file-service.js';
import OtnodeUpdateCommand from './src/commands/common/otnode-update-command.js';
import OtAutoUpdater from './src/modules/auto-updater/implementation/ot-auto-updater.js';
import MigrationExecutor from './src/migration/migration-executor.js';

const require = createRequire(import.meta.url);
const { setTimeout } = require('timers/promises');
const pjson = require('./package.json');
const configjson = require('./config/config.json');

class OTNode {
    constructor(config) {
        this.initializeConfiguration(config);
        this.initializeLogger();
        this.initializeFileService();
        this.initializeAutoUpdaterModule();
        this.checkNodeVersion();
    }

    async start() {
        await this.checkForUpdate();
        await this.removeUpdateFile();

        await MigrationExecutor.executeMultipleOpWalletsUserConfigurationMigration(
            this.container,
            this.logger,
            this.config,
        );

        this.logger.info(' ██████╗ ████████╗███╗   ██╗ ██████╗ ██████╗ ███████╗');
        this.logger.info('██╔═══██╗╚══██╔══╝████╗  ██║██╔═══██╗██╔══██╗██╔════╝');
        this.logger.info('██║   ██║   ██║   ██╔██╗ ██║██║   ██║██║  ██║█████╗');
        this.logger.info('██║   ██║   ██║   ██║╚██╗██║██║   ██║██║  ██║██╔══╝');
        this.logger.info('╚██████╔╝   ██║   ██║ ╚████║╚██████╔╝██████╔╝███████╗');
        this.logger.info(' ╚═════╝    ╚═╝   ╚═╝  ╚═══╝ ╚═════╝ ╚═════╝ ╚══════╝');

        this.logger.info('======================================================');
        this.logger.info(`             OriginTrail Node v${pjson.version}`);
        this.logger.info('======================================================');
        this.logger.info(`Node is running in ${process.env.NODE_ENV} environment`);

        await this.initializeDependencyContainer();
        this.initializeEventEmitter();

        await this.initializeModules();
        await this.initializeParanets();

        await MigrationExecutor.executeRemoveServiceAgreementsForChiadoMigration(
            this.container,
            this.logger,
            this.config,
        );

        await this.createProfiles();

        await this.initializeCommandExecutor();
        await this.initializeShardingTableService();

        await MigrationExecutor.executeMarkStakingEventsAsProcessedMigration(
            this.container,
            this.logger,
            this.config,
        );

        await this.initializeBlockchainEventListenerService();

        await MigrationExecutor.executePullShardingTableMigration(
            this.container,
            this.logger,
            this.config,
        );

<<<<<<< HEAD
        await MigrationExecutor.executeServiceAgreementPruningMigration(
            this.container,
            this.logger,
            this.config,
        );

        await MigrationExecutor.executeDevnetNeuroPruningMigration(
            this.container,
            this.logger,
            this.config,
        );

=======
>>>>>>> 03694266
        await this.initializeRouters();
        await this.startNetworkModule();
        this.startTelemetryModule();
        this.resumeCommandExecutor();
        this.logger.info('Node is up and running!');

        MigrationExecutor.executeGetOldServiceAgreementsMigration(
            this.container,
            this.logger,
            this.config,
        );

        MigrationExecutor.executeServiceAgreementPruningMigration(
            this.container,
            this.logger,
            this.config,
        );

        MigrationExecutor.executeRemoveDuplicateServiceAgreementMigration(
            this.container,
            this.logger,
            this.config,
        );
    }

    checkNodeVersion() {
        const nodeMajorVersion = process.versions.node.split('.')[0];
        this.logger.warn('======================================================');
        this.logger.warn(`Using node.js version: ${process.versions.node}`);
        if (nodeMajorVersion < MIN_NODE_VERSION) {
            this.logger.warn(
                `This node was tested with node.js version 16. To make sure that your node is running properly please update your node version!`,
            );
        }
        this.logger.warn('======================================================');
    }

    initializeLogger() {
        this.logger = new Logger(this.config.logLevel);
    }

    initializeFileService() {
        this.fileService = new FileService({ config: this.config, logger: this.logger });
    }

    initializeAutoUpdaterModule() {
        this.autoUpdaterModuleManager = new OtAutoUpdater();
        this.autoUpdaterModuleManager.initialize(
            this.config.modules.autoUpdater.implementation['ot-auto-updater'].config,
            this.logger,
        );
    }

    initializeConfiguration(userConfig) {
        const defaultConfig = JSON.parse(JSON.stringify(configjson[process.env.NODE_ENV]));

        if (userConfig) {
            this.config = DeepExtend(defaultConfig, userConfig);
        } else {
            this.config = rc(pjson.name, defaultConfig);
        }
        if (!this.config.configFilename) {
            // set default user configuration filename
            this.config.configFilename = '.origintrail_noderc';
        }
    }

    async initializeDependencyContainer() {
        this.container = await DependencyInjection.initialize();
        DependencyInjection.registerValue(this.container, 'config', this.config);
        DependencyInjection.registerValue(this.container, 'logger', this.logger);

        this.logger.info('Dependency injection module is initialized');
    }

    async initializeModules() {
        const initializationPromises = [];
        for (const moduleName in this.config.modules) {
            const moduleManagerName = `${moduleName}ModuleManager`;

            const moduleManager = this.container.resolve(moduleManagerName);
            initializationPromises.push(moduleManager.initialize());
        }
        try {
            await Promise.all(initializationPromises);
            this.logger.info(`All modules initialized!`);
        } catch (e) {
            this.logger.error(`Module initialization failed. Error message: ${e.message}`);
            this.stop(1);
        }
    }

    initializeEventEmitter() {
        const eventEmitter = new EventEmitter();
        DependencyInjection.registerValue(this.container, 'eventEmitter', eventEmitter);

        this.logger.info('Event emitter initialized');
    }

    async initializeBlockchainEventListenerService() {
        try {
            const eventListenerService = this.container.resolve('blockchainEventListenerService');
            await eventListenerService.initialize();
            eventListenerService.startListeningOnEvents();
            this.logger.info('Event Listener Service initialized successfully');
        } catch (error) {
            this.logger.error(
                `Unable to initialize event listener service. Error message: ${error.message} OT-node shutting down...`,
            );
            this.stop(1);
        }
    }

    async initializeRouters() {
        try {
            this.logger.info('Initializing http api and rpc router');

            const routerNames = ['httpApiRouter', 'rpcRouter'];
            await Promise.all(
                routerNames.map(async (routerName) => {
                    const router = this.container.resolve(routerName);
                    try {
                        await router.initialize();
                    } catch (error) {
                        this.logger.error(
                            `${routerName} initialization failed. Error message: ${error.message}, ${error.stackTrace}`,
                        );
                        this.stop(1);
                    }
                }),
            );
            this.logger.info('Routers initialized successfully');
        } catch (error) {
            this.logger.error(
                `Failed to initialize routers: ${error.message}, ${error.stackTrace}`,
            );
            this.stop(1);
        }
    }

    async createProfiles() {
        const blockchainModuleManager = this.container.resolve('blockchainModuleManager');
        const createProfilesPromises = blockchainModuleManager
            .getImplementationNames()
            .map(async (blockchain) => {
                try {
                    if (!(await blockchainModuleManager.identityIdExists(blockchain))) {
                        this.logger.info(`Creating profile on network: ${blockchain}`);
                        const networkModuleManager = this.container.resolve('networkModuleManager');
                        const peerId = networkModuleManager.getPeerId().toB58String();
                        await blockchainModuleManager.createProfile(blockchain, peerId);

                        if (
                            process.env.NODE_ENV === 'development' ||
                            process.env.NODE_ENV === 'test'
                        ) {
                            const blockchainConfig =
                                blockchainModuleManager.getModuleConfiguration(blockchain);
                            execSync(
                                `npm run set-stake -- --rpcEndpoint=${blockchainConfig.rpcEndpoints[0]} --stake=${blockchainConfig.initialStakeAmount} --operationalWalletPrivateKey=${blockchainConfig.operationalWallets[0].privateKey} --managementWalletPrivateKey=${blockchainConfig.evmManagementWalletPrivateKey} --hubContractAddress=${blockchainConfig.hubContractAddress}`,
                                { stdio: 'inherit' },
                            );
                            await setTimeout(10000);
                            execSync(
                                `npm run set-ask -- --rpcEndpoint=${
                                    blockchainConfig.rpcEndpoints[0]
                                } --ask=${
                                    blockchainConfig.initialAskAmount +
                                    (Math.random() - 0.5) * blockchainConfig.initialAskAmount
                                } --privateKey=${
                                    blockchainConfig.operationalWallets[0].privateKey
                                } --hubContractAddress=${blockchainConfig.hubContractAddress}`,
                                { stdio: 'inherit' },
                            );
                        }
                    }
                    const identityId = await blockchainModuleManager.getIdentityId(blockchain);

                    this.logger.info(`Identity ID: ${identityId}`);
                } catch (error) {
                    this.logger.warn(
                        `Unable to create ${blockchain} blockchain profile. Removing implementation. Error: ${error.message}`,
                    );
                    blockchainModuleManager.removeImplementation(blockchain);
                }
            });

        await Promise.all(createProfilesPromises);

        if (!blockchainModuleManager.getImplementationNames().length) {
            this.logger.error(`Unable to create blockchain profiles. OT-node shutting down...`);
            this.stop(1);
        }
    }

    async initializeCommandExecutor() {
        try {
            const commandExecutor = this.container.resolve('commandExecutor');
            commandExecutor.pauseQueue();
            await commandExecutor.addDefaultCommands();
            commandExecutor
                .replayOldCommands()
                .then(() => this.logger.info('Finished replaying old commands'));
        } catch (e) {
            this.logger.error(
                `Command executor initialization failed. Error message: ${e.message}`,
            );
            this.stop(1);
        }
    }

    resumeCommandExecutor() {
        try {
            const commandExecutor = this.container.resolve('commandExecutor');
            commandExecutor.resumeQueue();
        } catch (e) {
            this.logger.error(
                `Unable to resume command executor queue. Error message: ${e.message}`,
            );
            this.stop(1);
        }
    }

    async startNetworkModule() {
        const networkModuleManager = this.container.resolve('networkModuleManager');
        await networkModuleManager.start();
    }

    startTelemetryModule() {
        const telemetryModuleManager = this.container.resolve('telemetryModuleManager');
        const repositoryModuleManager = this.container.resolve('repositoryModuleManager');
        telemetryModuleManager.listenOnEvents((eventData) => {
            repositoryModuleManager.createEventRecord(
                eventData.operationId,
                eventData.blockchainId,
                eventData.lastEvent,
                eventData.timestamp,
                eventData.value1,
                eventData.value2,
                eventData.value3,
            );
        });
    }

    async initializeShardingTableService() {
        try {
            const shardingTableService = this.container.resolve('shardingTableService');
            await shardingTableService.initialize();
            this.logger.info('Sharding Table Service initialized successfully');
        } catch (error) {
            this.logger.error(
                `Unable to initialize sharding table service. Error message: ${error.message} OT-node shutting down...`,
            );
            this.stop(1);
        }
    }

    async removeUpdateFile() {
        const updateFilePath = this.fileService.getUpdateFilePath();
        await this.fileService.removeFile(updateFilePath).catch((error) => {
            this.logger.warn(`Unable to remove update file. Error: ${error}`);
        });
        this.config.otNodeUpdated = true;
    }

    async checkForUpdate() {
        const autoUpdaterCommand = new OtnodeUpdateCommand({
            logger: this.logger,
            config: this.config,
            fileService: this.fileService,
            autoUpdaterModuleManager: this.autoUpdaterModuleManager,
        });

        await autoUpdaterCommand.execute();
    }

    async initializeParanets() {
        const blockchainModuleManager = this.container.resolve('blockchainModuleManager');
        const tripleStoreService = this.container.resolve('tripleStoreService');
        const tripleStoreModuleManager = this.container.resolve('tripleStoreModuleManager');
        const paranetService = this.container.resolve('paranetService');
        const ualService = this.container.resolve('ualService');
        const validParanets = [];

        // eslint-disable-next-line no-unsafe-optional-chaining
        for (const paranetUAL of this.config.assetSync?.syncParanets) {
            if (!ualService.isUAL(paranetUAL)) {
                this.logger.warn(
                    `Unable to initialize Paranet with id ${paranetUAL} because of invalid UAL format`,
                );
            } else {
                const { blockchain, contract, tokenId } = ualService.resolveUAL(paranetUAL);
                if (!blockchainModuleManager.getImplementationNames().includes(blockchain)) {
                    this.logger.warn(
                        `Unable to initialize Paranet with id ${paranetUAL} because of unsupported blockchain implementation`,
                    );
                } else {
                    const paranetId = paranetService.constructParanetId(
                        blockchain,
                        contract,
                        tokenId,
                    );
                    // eslint-disable-next-line no-await-in-loop
                    const paranetExists = await blockchainModuleManager.paranetExists(
                        blockchain,
                        paranetId,
                    );
                    if (!paranetExists) {
                        this.logger.warn(
                            `Unable to initialize Paranet with id ${paranetUAL} because it doesn't exist`,
                        );
                    } else {
                        validParanets.push(paranetUAL);
                        const repository = paranetService.getParanetRepositoryName(paranetUAL);
                        // eslint-disable-next-line no-await-in-loop
                        await tripleStoreModuleManager.initializeParanetRepository(repository);
                        // eslint-disable-next-line no-await-in-loop
                        await paranetService.initializeParanetRecord(blockchain, paranetId);
                    }
                }
            }
        }

        this.config.assetSync.syncParanets = validParanets;
        tripleStoreService.initializeRepositories();
    }

    stop(code = 0) {
        this.logger.info('Stopping node...');
        process.exit(code);
    }
}

export default OTNode;<|MERGE_RESOLUTION|>--- conflicted
+++ resolved
@@ -78,7 +78,6 @@
             this.config,
         );
 
-<<<<<<< HEAD
         await MigrationExecutor.executeServiceAgreementPruningMigration(
             this.container,
             this.logger,
@@ -90,9 +89,7 @@
             this.logger,
             this.config,
         );
-
-=======
->>>>>>> 03694266
+      
         await this.initializeRouters();
         await this.startNetworkModule();
         this.startTelemetryModule();
