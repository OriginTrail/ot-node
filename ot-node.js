--- conflicted
+++ resolved
@@ -52,6 +52,17 @@
             process.exit(1);
         }
 
+        // check if ArangoDB service is running at all
+        if (process.env.GRAPH_DATABASE === 'arangodb') {
+            try {
+                const responseFromArango = await Utilities.getArangoDbVersion();
+                log.info(`Arango server version ${responseFromArango.version} is up and running`);
+            } catch (err) {
+                log.error('Please make sure Arango server is runing before starting ot-node');
+                process.exit(1);
+            }
+        }
+
         // sync models
         Storage.models = (await models.sequelize.sync()).models;
         Storage.db = models.sequelize;
@@ -129,7 +140,6 @@
         });
 
         container.register({
-<<<<<<< HEAD
             emitter: awilix.asClass(EventEmitter).singleton(),
             network: awilix.asClass(Network).singleton(),
             graph: awilix.asClass(Graph).singleton(),
@@ -141,19 +151,6 @@
             blockchain: awilix.asClass(Blockchain).singleton(),
             dataReplication: awilix.asClass(DataReplication).singleton(),
             gs1Importer: awilix.asClass(GS1Importer).singleton(),
-=======
-            emitter: awilix.asClass(EventEmitter),
-            network: awilix.asClass(Network),
-            graph: awilix.asClass(Graph),
-            product: awilix.asClass(Product),
-            dhService: awilix.asClass(DHService),
-            dcService: awilix.asClass(DCService),
-            config: awilix.asValue(config),
-            importer: awilix.asClass(Importer),
-            blockchain: awilix.asClass(Blockchain),
-            dataReplication: awilix.asClass(DataReplication),
-            gs1Importer: awilix.asClass(GS1Importer),
->>>>>>> 14b7b889
             graphStorage: awilix.asValue(new GraphStorage(selectedDatabase)),
         });
         const emitter = container.resolve('emitter');
@@ -168,12 +165,9 @@
         try {
             await graphStorage.connect();
             log.info(`Connected to graph database: ${graphStorage.identify()}`);
-<<<<<<< HEAD
-=======
             // TODO https://www.pivotaltracker.com/story/show/157873617
             // const myVersion = await graphStorage.version();
             // log.info(`Database version: ${myVersion}`);
->>>>>>> 14b7b889
         } catch (err) {
             log.error(`Failed to connect to the graph database: ${graphStorage.identify()}`);
             console.log(err);
