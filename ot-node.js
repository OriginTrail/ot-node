--- conflicted
+++ resolved
@@ -603,14 +603,6 @@
         log.info('OT Node started');
     });
 }
-<<<<<<< HEAD
-Update.update(config.autoUpdater)
-    .then(main)
-    .catch((error) => {
-        log.error(`Failed to check update. ${error}.`);
-        main();
-    });
-=======
 
 const migrationSequelizeMeta = new M2SequelizeMetaMigration({ logger: log });
 
@@ -622,5 +614,4 @@
                 log.error(`Failed to check update. ${error}.`);
                 main();
             });
-    });
->>>>>>> d3a3bbca
+    });