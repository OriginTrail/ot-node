import DeepExtend from 'deep-extend';
import rc from 'rc';
import EventEmitter from 'events';
import { createRequire } from 'module';
import { execSync } from 'child_process';
import DependencyInjection from './src/service/dependency-injection.js';
import Logger from './src/logger/logger.js';
import { MIN_NODE_VERSION } from './src/constants/constants.js';
import FileService from './src/service/file-service.js';
import OtnodeUpdateCommand from './src/commands/common/otnode-update-command.js';
import OtAutoUpdater from './src/modules/auto-updater/implementation/ot-auto-updater.js';
import MigrationExecutor from './src/migration/migration-executor.js';

const require = createRequire(import.meta.url);
const pjson = require('./package.json');
const configjson = require('./config/config.json');

class OTNode {
    constructor(config) {
        this.initializeConfiguration(config);
        this.initializeLogger();
        this.initializeFileService();
        this.initializeAutoUpdaterModule();
        this.checkNodeVersion();
    }

    async start() {
        await this.checkForUpdate();
        await this.removeUpdateFile();

        await MigrationExecutor.executeMultipleOpWalletsUserConfigurationMigration(
            this.container,
            this.logger,
            this.config,
        );

        this.logger.info(' ██████╗ ████████╗███╗   ██╗ ██████╗ ██████╗ ███████╗');
        this.logger.info('██╔═══██╗╚══██╔══╝████╗  ██║██╔═══██╗██╔══██╗██╔════╝');
        this.logger.info('██║   ██║   ██║   ██╔██╗ ██║██║   ██║██║  ██║█████╗');
        this.logger.info('██║   ██║   ██║   ██║╚██╗██║██║   ██║██║  ██║██╔══╝');
        this.logger.info('╚██████╔╝   ██║   ██║ ╚████║╚██████╔╝██████╔╝███████╗');
        this.logger.info(' ╚═════╝    ╚═╝   ╚═╝  ╚═══╝ ╚═════╝ ╚═════╝ ╚══════╝');

        this.logger.info('======================================================');
        this.logger.info(`             OriginTrail Node v${pjson.version}`);
        this.logger.info('======================================================');
        this.logger.info(`Node is running in ${process.env.NODE_ENV} environment`);

        await this.initializeDependencyContainer();
        this.initializeEventEmitter();

        await this.initializeModules();

        await MigrationExecutor.executePullShardingTableMigration(
<<<<<<< HEAD
=======
            this.container,
            this.logger,
            this.config,
        );
        await MigrationExecutor.executeRemoveServiceAgreementsForChiadoMigration(
>>>>>>> 16388bd6
            this.container,
            this.logger,
            this.config,
        );

<<<<<<< HEAD
        // Profile creation disabled for the Asset sync nodes at the moment
=======
>>>>>>> 16388bd6
        if (!this.config.assetSync.enabled) {
            await this.createProfiles();
        }

        await this.initializeCommandExecutor();
        await this.initializeShardingTableService();

        await MigrationExecutor.executeMarkStakingEventsAsProcessedMigration(
            this.container,
            this.logger,
            this.config,
        );

<<<<<<< HEAD
        await this.initializeBlockchainEventListenerService();
=======
        MigrationExecutor.executeUalExtensionTripleStoreMigration(
            this.container,
            this.logger,
            this.config,
        ).then(async () => {
            await this.initializeBlockchainEventListenerService();
        });
>>>>>>> 16388bd6

        await this.initializeRouters();
        await this.startNetworkModule();

        this.startTelemetryModule();
        this.resumeCommandExecutor();
        this.logger.info('Node is up and running!');
    }

    checkNodeVersion() {
        const nodeMajorVersion = process.versions.node.split('.')[0];
        this.logger.warn('======================================================');
        this.logger.warn(`Using node.js version: ${process.versions.node}`);
        if (nodeMajorVersion < MIN_NODE_VERSION) {
            this.logger.warn(
                `This node was tested with node.js version 16. To make sure that your node is running properly please update your node version!`,
            );
        }
        this.logger.warn('======================================================');
    }

    initializeLogger() {
        this.logger = new Logger(this.config.logLevel);
    }

    initializeFileService() {
        this.fileService = new FileService({ config: this.config, logger: this.logger });
    }

    initializeAutoUpdaterModule() {
        this.autoUpdaterModuleManager = new OtAutoUpdater();
        this.autoUpdaterModuleManager.initialize(
            this.config.modules.autoUpdater.implementation['ot-auto-updater'].config,
            this.logger,
        );
    }

    initializeConfiguration(userConfig) {
        const defaultConfig = JSON.parse(JSON.stringify(configjson[process.env.NODE_ENV]));

        if (userConfig) {
            this.config = DeepExtend(defaultConfig, userConfig);
        } else {
            this.config = rc(pjson.name, defaultConfig);
        }
        if (!this.config.configFilename) {
            // set default user configuration filename
            this.config.configFilename = '.origintrail_noderc';
        }
    }

    async initializeDependencyContainer() {
        this.container = await DependencyInjection.initialize();
        DependencyInjection.registerValue(this.container, 'config', this.config);
        DependencyInjection.registerValue(this.container, 'logger', this.logger);

        this.logger.info('Dependency injection module is initialized');
    }

    async initializeModules() {
        const initializationPromises = [];
        for (const moduleName in this.config.modules) {
            const moduleManagerName = `${moduleName}ModuleManager`;

            const moduleManager = this.container.resolve(moduleManagerName);
            initializationPromises.push(moduleManager.initialize());
        }
        try {
            await Promise.all(initializationPromises);
            this.logger.info(`All modules initialized!`);
        } catch (e) {
            this.logger.error(`Module initialization failed. Error message: ${e.message}`);
            this.stop(1);
        }
    }

    initializeEventEmitter() {
        const eventEmitter = new EventEmitter();
        DependencyInjection.registerValue(this.container, 'eventEmitter', eventEmitter);

        this.logger.info('Event emitter initialized');
    }

    async initializeBlockchainEventListenerService() {
        try {
            const eventListenerService = this.container.resolve('blockchainEventListenerService');
            await eventListenerService.initialize();
            eventListenerService.startListeningOnEvents();
            this.logger.info('Event Listener Service initialized successfully');
        } catch (error) {
            this.logger.error(
                `Unable to initialize event listener service. Error message: ${error.message} OT-node shutting down...`,
            );
            this.stop(1);
        }
    }

    async initializeRouters() {
        try {
            this.logger.info('Initializing http api and rpc router');

            const routerNames = ['httpApiRouter', 'rpcRouter'];
            await Promise.all(
                routerNames.map(async (routerName) => {
                    const router = this.container.resolve(routerName);
                    try {
                        await router.initialize();
                    } catch (error) {
                        this.logger.error(
                            `${routerName} initialization failed. Error message: ${error.message}, ${error.stackTrace}`,
                        );
                        this.stop(1);
                    }
                }),
            );
            this.logger.info('Routers initialized successfully');
        } catch (error) {
            this.logger.error(
                `Failed to initialize routers: ${error.message}, ${error.stackTrace}`,
            );
            this.stop(1);
        }
    }

    async createProfiles() {
        const blockchainModuleManager = this.container.resolve('blockchainModuleManager');
        const createProfilesPromises = blockchainModuleManager
            .getImplementationNames()
            .map(async (blockchain) => {
                try {
                    if (!(await blockchainModuleManager.identityIdExists(blockchain))) {
                        this.logger.info(`Creating profile on network: ${blockchain}`);
                        const networkModuleManager = this.container.resolve('networkModuleManager');
                        const peerId = networkModuleManager.getPeerId().toB58String();
                        await blockchainModuleManager.createProfile(blockchain, peerId);

                        if (
                            process.env.NODE_ENV === 'development' ||
                            process.env.NODE_ENV === 'test'
                        ) {
                            const blockchainConfig =
                                blockchainModuleManager.getModuleConfiguration(blockchain);
                            execSync(
                                `npm run set-stake -- --rpcEndpoint=${blockchainConfig.rpcEndpoints[0]} --stake=${blockchainConfig.initialStakeAmount} --operationalWalletPrivateKey=${blockchainConfig.operationalWallets[0].privateKey} --managementWalletPrivateKey=${blockchainConfig.evmManagementWalletPrivateKey} --hubContractAddress=${blockchainConfig.hubContractAddress}`,
                                { stdio: 'inherit' },
                            );
                            execSync(
                                `npm run set-ask -- --rpcEndpoint=${
                                    blockchainConfig.rpcEndpoints[0]
                                } --ask=${
                                    blockchainConfig.initialAskAmount +
                                    (Math.random() - 0.5) * blockchainConfig.initialAskAmount
                                } --privateKey=${
                                    blockchainConfig.operationalWallets[0].privateKey
                                } --hubContractAddress=${blockchainConfig.hubContractAddress}`,
                                { stdio: 'inherit' },
                            );
                        }
                    }
                    const identityId = await blockchainModuleManager.getIdentityId(blockchain);

                    this.logger.info(`Identity ID: ${identityId}`);
                } catch (error) {
                    this.logger.warn(
                        `Unable to create ${blockchain} blockchain profile. Removing implementation. Error: ${error.message}`,
                    );
                    blockchainModuleManager.removeImplementation(blockchain);
                }
            });

        await Promise.all(createProfilesPromises);

        if (!blockchainModuleManager.getImplementationNames().length) {
            this.logger.error(`Unable to create blockchain profiles. OT-node shutting down...`);
            this.stop(1);
        }
    }

    async initializeCommandExecutor() {
        try {
            const commandExecutor = this.container.resolve('commandExecutor');
            commandExecutor.pauseQueue();
            await commandExecutor.addDefaultCommands();
            commandExecutor
                .replayOldCommands()
                .then(() => this.logger.info('Finished replaying old commands'));
        } catch (e) {
            this.logger.error(
                `Command executor initialization failed. Error message: ${e.message}`,
            );
            this.stop(1);
        }
    }

    resumeCommandExecutor() {
        try {
            const commandExecutor = this.container.resolve('commandExecutor');
            commandExecutor.resumeQueue();
        } catch (e) {
            this.logger.error(
                `Unable to resume command executor queue. Error message: ${e.message}`,
            );
            this.stop(1);
        }
    }

    async startNetworkModule() {
        const networkModuleManager = this.container.resolve('networkModuleManager');
        await networkModuleManager.start();
    }

    startTelemetryModule() {
        const telemetryModuleManager = this.container.resolve('telemetryModuleManager');
        const repositoryModuleManager = this.container.resolve('repositoryModuleManager');
        telemetryModuleManager.listenOnEvents((eventData) => {
            repositoryModuleManager.createEventRecord(
                eventData.operationId,
                eventData.blockchainId,
                eventData.lastEvent,
                eventData.timestamp,
                eventData.value1,
                eventData.value2,
                eventData.value3,
            );
        });
    }

    async initializeShardingTableService() {
        try {
            const shardingTableService = this.container.resolve('shardingTableService');
            await shardingTableService.initialize();
            this.logger.info('Sharding Table Service initialized successfully');
        } catch (error) {
            this.logger.error(
                `Unable to initialize sharding table service. Error message: ${error.message} OT-node shutting down...`,
            );
            this.stop(1);
        }
    }

    async removeUpdateFile() {
        const updateFilePath = this.fileService.getUpdateFilePath();
        await this.fileService.removeFile(updateFilePath).catch((error) => {
            this.logger.warn(`Unable to remove update file. Error: ${error}`);
        });
        this.config.otNodeUpdated = true;
    }

    async checkForUpdate() {
        const autoUpdaterCommand = new OtnodeUpdateCommand({
            logger: this.logger,
            config: this.config,
            fileService: this.fileService,
            autoUpdaterModuleManager: this.autoUpdaterModuleManager,
        });

        await autoUpdaterCommand.execute();
    }

    stop(code = 0) {
        this.logger.info('Stopping node...');
        process.exit(code);
    }
}

export default OTNode;<|MERGE_RESOLUTION|>--- conflicted
+++ resolved
@@ -52,23 +52,17 @@
         await this.initializeModules();
 
         await MigrationExecutor.executePullShardingTableMigration(
-<<<<<<< HEAD
-=======
             this.container,
             this.logger,
             this.config,
         );
         await MigrationExecutor.executeRemoveServiceAgreementsForChiadoMigration(
->>>>>>> 16388bd6
             this.container,
             this.logger,
             this.config,
         );
 
-<<<<<<< HEAD
         // Profile creation disabled for the Asset sync nodes at the moment
-=======
->>>>>>> 16388bd6
         if (!this.config.assetSync.enabled) {
             await this.createProfiles();
         }
@@ -82,17 +76,7 @@
             this.config,
         );
 
-<<<<<<< HEAD
         await this.initializeBlockchainEventListenerService();
-=======
-        MigrationExecutor.executeUalExtensionTripleStoreMigration(
-            this.container,
-            this.logger,
-            this.config,
-        ).then(async () => {
-            await this.initializeBlockchainEventListenerService();
-        });
->>>>>>> 16388bd6
 
         await this.initializeRouters();
         await this.startNetworkModule();
