--- conflicted
+++ resolved
@@ -49,24 +49,20 @@
 
         await this.initializeModules();
 
-<<<<<<< HEAD
         await MigrationExecutor.executePullShardingTableMigration(
-=======
+            this.container,
+            this.logger,
+            this.config,
+        );
         await MigrationExecutor.executeRemoveServiceAgreementsForChiadoMigration(
->>>>>>> 150735c0
             this.container,
             this.logger,
             this.config,
         );
 
-<<<<<<< HEAD
-        // Profile creation disabled for the Asset sync nodes at the moment
         if (!this.config.assetSync.enabled) {
             await this.createProfiles();
         }
-=======
-        await this.createProfiles();
->>>>>>> 150735c0
 
         await this.initializeCommandExecutor();
         await this.initializeShardingTableService();
