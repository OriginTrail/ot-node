const Network = require('./modules/Network');
const Utilities = require('./modules/Utilities');
const GraphStorage = require('./modules/Database/GraphStorage');
const Blockchain = require('./modules/Blockchain');
const restify = require('restify');
const fs = require('fs');
const models = require('./models');
const Storage = require('./modules/Storage');
const Importer = require('./modules/importer');
const GS1Importer = require('./modules/GS1Importer');
const WOTImporter = require('./modules/WOTImporter');
const config = require('./modules/Config');
const RemoteControl = require('./modules/RemoteControl');
const corsMiddleware = require('restify-cors-middleware');

const awilix = require('awilix');

const Graph = require('./modules/Graph');
const Product = require('./modules/Product');

const EventEmitter = require('./modules/EventEmitter');
const DCService = require('./modules/DCService');
const DHService = require('./modules/DHService');
const DataReplication = require('./modules/DataReplication');

const pjson = require('./package.json');

const log = Utilities.getLogger();

process.on('unhandledRejection', (reason, p) => {
    console.log('Unhandled Rejection at: Promise', p, 'reason:', reason);
    // application specific logging, throwing an error, or other logic here
});

/**
 * Main node object
 */
class OTNode {
    /**
     * OriginTrail node system bootstrap function
     */
    async bootstrap() {
        try {
            // check if all dependencies are installed
            await Utilities.checkInstalledDependencies();
            log.info('npm modules dependences check done');

            // Checking root folder stucture
            Utilities.checkOtNodeDirStructure();
            log.info('ot-node folder structure check done');
        } catch (err) {
            console.log(err);
            process.exit(1);
        }

        // check if ArangoDB service is running at all
        if (process.env.GRAPH_DATABASE === 'arangodb') {
            try {
                const responseFromArango = await Utilities.getArangoDbVersion();
                log.info(`Arango server version ${responseFromArango.version} is up and running`);
            } catch (err) {
                log.error('Please make sure Arango server is runing before starting ot-node');
                process.exit(1);
            }
        }

        // sync models
        Storage.models = (await models.sequelize.sync()).models;
        Storage.db = models.sequelize;

        // Loading config data
        try {
            await Utilities.loadConfig();
            log.info('Loaded system config');
        } catch (err) {
            console.log(err);
            process.exit(1);
        }

        let selectedDatabase;
        // Loading selected graph database data
        try {
            selectedDatabase = await Utilities.loadSelectedDatabaseInfo();
            log.info('Loaded selected database data');
            config.database = selectedDatabase;
        } catch (err) {
            console.log(err);
            process.exit(1);
        }

        // Checking if selected graph database exists
        try {
            await Utilities.checkDoesStorageDbExists();
            log.info('Storage database check done');
        } catch (err) {
            console.log(err);
            process.exit(1);
        }

        let selectedBlockchain;
        // Loading selected blockchain network
        try {
            selectedBlockchain = await Utilities.loadSelectedBlockchainInfo();
            log.info(`Loaded selected blockchain network ${selectedBlockchain.blockchain_title}`);
            config.blockchain = selectedBlockchain;
        } catch (err) {
            console.log(err);
            process.exit(1);
        }

        // check does node_wallet has sufficient Ether and ATRAC tokens
        if (process.env.NODE_ENV !== 'test') {
            try {
                const etherBalance = await Utilities.getBalanceInEthers();
                if (etherBalance <= 0) {
                    console.log('Please get some ETH in the node wallet before running ot-node');
                    process.exit(1);
                } else {
                    (
                        log.info(`Initial balance of ETH: ${etherBalance}`)
                    );
                }

                const atracBalance = await Utilities.getAlphaTracTokenBalance();
                if (atracBalance <= 0) {
                    console.log('Please get some ATRAC in the node wallet before running ot-node');
                    process.exit(1);
                } else {
                    (
                        log.info(`Initial balance of ATRAC: ${atracBalance}`)
                    );
                }
            } catch (error) {
                console.log(error);
            }
        }

        // Create the container and set the injectionMode to PROXY (which is also the default).
        const container = awilix.createContainer({
            injectionMode: awilix.InjectionMode.PROXY,
        });

        container.register({
            emitter: awilix.asClass(EventEmitter).singleton(),
            network: awilix.asClass(Network).singleton(),
            graph: awilix.asClass(Graph).singleton(),
            product: awilix.asClass(Product).singleton(),
            dhService: awilix.asClass(DHService).singleton(),
            dcService: awilix.asClass(DCService).singleton(),
            config: awilix.asValue(config),
<<<<<<< HEAD
            importer: awilix.asClass(Importer),
            blockchain: awilix.asClass(Blockchain),
            dataReplication: awilix.asClass(DataReplication),
            gs1Importer: awilix.asClass(GS1Importer),
            wotImporter: awilix.asClass(WOTImporter),
=======
            importer: awilix.asClass(Importer).singleton(),
            blockchain: awilix.asClass(Blockchain).singleton(),
            dataReplication: awilix.asClass(DataReplication).singleton(),
            gs1Importer: awilix.asClass(GS1Importer).singleton(),
>>>>>>> 2bf43f43
            graphStorage: awilix.asValue(new GraphStorage(selectedDatabase)),
        });
        const emitter = container.resolve('emitter');
        const dhService = container.resolve('dhService');
        emitter.initialize();

        // Connecting to graph database
        const graphStorage = container.resolve('graphStorage');
        try {
            await graphStorage.connect();
            log.info(`Connected to graph database: ${graphStorage.identify()}`);
            // TODO https://www.pivotaltracker.com/story/show/157873617
            // const myVersion = await graphStorage.version();
            // log.info(`Database version: ${myVersion}`);
        } catch (err) {
            log.error(`Failed to connect to the graph database: ${graphStorage.identify()}`);
            console.log(err);
            process.exit(1);
        }

        // Initialise API
        this.startRPC(emitter);

        // Starting the kademlia
        const network = container.resolve('network');
        const blockchain = container.resolve('blockchain');
        network.start().then(async (res) => {
            await this.createProfile(blockchain);
        }).catch((e) => {
            console.log(e);
        });

        if (parseInt(config.remote_control_enabled, 10)) {
            log.info(`Remote control enabled and listening on port ${config.remote_control_port}`);
            await RemoteControl.connect();
        }

        // Starting event listener on Blockchain
        log.info('Starting blockchain event listener');
        setInterval(() => {
            blockchain.getAllPastEvents('BIDDING_CONTRACT');
        }, 3000);

        dhService.listenToOffers();
    }

    /**
     * Creates profile on the contract
     */
    async createProfile(blockchain) {
        const profileInfo = await blockchain.getProfile(config.node_wallet);
        if (profileInfo.active) {
            log.trace(`Profile has already been created for ${config.identity}`);
            return;
        }

        await blockchain.createProfile(
            config.identity,
            config.dh_price,
            config.dh_stake_factor,
            config.dh_max_time_mins,
            config.dh_max_data_size_bytes,
        );
        const event = await blockchain.subscribeToEvent('ProfileCreated', null);
        if (event.node_id.includes(config.identity)) {
            log.info(`Profile created for node: ${config.identity}`);
        }
    }

    /**
     * Start RPC server
     */
    startRPC(emitter) {
        const server = restify.createServer({
            name: 'RPC server',
            version: pjson.version,
            formatters: {
                'application/json': (req, res, body) => {
                    if (!body) {
                        if (res.getHeader('Content-Length') === undefined && res.contentLength === undefined) {
                            res.setHeader('Content-Length', 0);
                        }
                        return null;
                    }

                    if (body instanceof Error) {
                        // snoop for RestError or HttpError, but don't rely on instanceof
                        if ((body.restCode || body.httpCode) && body.body) {
                            // eslint-disable-next-line
                            body = body.body;
                        } else {
                            body = {
                                message: body.message,
                            };
                        }
                    }

                    if (Buffer.isBuffer(body)) {
                        body = body.toString('base64');
                    }

                    const data = JSON.stringify(body, null, 2);
                    if (res.getHeader('Content-Length') === undefined && res.contentLength === undefined) {
                        res.setHeader('Content-Length', Buffer.byteLength(data));
                    }
                    return data;
                },
            },
        });

        server.use(restify.plugins.acceptParser(server.acceptable));
        server.use(restify.plugins.queryParser());
        server.use(restify.plugins.bodyParser());
        const cors = corsMiddleware({
            preflightMaxAge: 5, // Optional
            origins: ['*'],
            allowHeaders: ['API-Token'],
            exposeHeaders: ['API-Token-Expiry'],
        });

        server.pre(cors.preflight);
        server.use(cors.actual);

        server.listen(parseInt(config.node_rpc_port, 10), config.node_rpc_ip, () => {
            log.notify('%s exposed at %s', server.name, server.url);
        });

        this.exposeAPIRoutes(server, emitter);
    }

    /**
     * API Routes
     */
    exposeAPIRoutes(server, emitter) {
        const authorize = (req, res) => {
            const request_ip = req.headers['x-forwarded-for'] || req.connection.remoteAddress;
            const remote_access = config.remote_access_whitelist;

            if (remote_access.find(ip => Utilities.isIpEqual(ip, request_ip)) === undefined) {
                res.send({
                    message: 'Unauthorized request',
                    data: [],
                });
                return false;
            }
            return true;
        };

        server.post('/import', (req, res) => {
            log.important('Import request received!');

            if (!authorize(req, res)) {
                return;
            }

            if (req.files === undefined || req.files.importfile === undefined) {
                if (req.body.importfile !== undefined) {
                    const fileData = req.body.importfile;

                    fs.writeFile('tmp/import.xml', fileData, (err) => {
                        if (err) {
                            return console.log(err);
                        }
                        console.log('The file was saved!');

                        const input_file = '/tmp/import.xml';
                        const queryObject = {
                            filepath: input_file,
                            contact: req.contact,
                            response: res,
                        };

                        emitter.emit('gs1-import-request', queryObject);
                    });
                } else {
                    res.send({
                        status: 400,
                        message: 'Input file not provided!',
                    });
                }
            } else {
                const input_file = req.files.importfile.path;
                const queryObject = {
                    filepath: input_file,
                };

                emitter.emit('import-request', queryObject);
            }
        });

        server.post('/import_gs1', (req, res) => {
            log.important('Import request received!');

            if (!authorize(req, res)) {
                return;
            }

            if (req.files === undefined || req.files.importfile === undefined) {
                if (req.body.importfile !== undefined) {
                    const fileData = req.body.importfile;

                    fs.writeFile('tmp/import.xml', fileData, (err) => {
                        if (err) {
                            return console.log(err);
                        }
                        console.log('The file was saved!');

                        const input_file = '/tmp/import.xml';
                        const queryObject = {
                            filepath: input_file,
                            contact: req.contact,
                            response: res,
                        };

                        emitter.emit('gs1-import-request', queryObject);
                    });
                } else {
                    res.send({
                        status: 400,
                        message: 'Input file not provided!',
                    });
                }
            } else {
                const input_file = req.files.importfile.path;
                const queryObject = {
                    filepath: input_file,
                    contact: req.contact,
                    response: res,
                };

                emitter.emit('gs1-import-request', queryObject);
            }
        });

        server.post('/import_wot', (req, res) => {
            log.important('Import request received!');

            if (!authorize(req, res)) {
                return;
            }

            const input_file = req.files.importfile.path;
            const queryObject = {
                filepath: input_file,
                contact: req.contact,
                response: res,
            };

            emitter.emit('wot-import-request', queryObject);
        });

        server.get('/api/trail', (req, res) => {
            const queryObject = req.query;
            emitter.emit('trail', {
                query: queryObject,
                response: res,
            });
        });
    }
}

console.log('===========================================');
console.log(`         OriginTrail Node v${pjson.version}`);
console.log('===========================================');

const otNode = new OTNode();
otNode.bootstrap().then(() => {
    log.info('OT Node started');
});
<|MERGE_RESOLUTION|>--- conflicted
+++ resolved
@@ -148,18 +148,11 @@
             dhService: awilix.asClass(DHService).singleton(),
             dcService: awilix.asClass(DCService).singleton(),
             config: awilix.asValue(config),
-<<<<<<< HEAD
-            importer: awilix.asClass(Importer),
-            blockchain: awilix.asClass(Blockchain),
-            dataReplication: awilix.asClass(DataReplication),
-            gs1Importer: awilix.asClass(GS1Importer),
-            wotImporter: awilix.asClass(WOTImporter),
-=======
             importer: awilix.asClass(Importer).singleton(),
             blockchain: awilix.asClass(Blockchain).singleton(),
             dataReplication: awilix.asClass(DataReplication).singleton(),
             gs1Importer: awilix.asClass(GS1Importer).singleton(),
->>>>>>> 2bf43f43
+            wotImporter: awilix.asClass(WOTImporter).singleton(),
             graphStorage: awilix.asValue(new GraphStorage(selectedDatabase)),
         });
         const emitter = container.resolve('emitter');
