--- conflicted
+++ resolved
@@ -104,11 +104,8 @@
     "pem": "^1.12.3",
     "python-shell": "^0.5.0",
     "randomstring": "^1.1.5",
-<<<<<<< HEAD
     "rc": "^1.2.8",
-=======
     "request": "^2.88.0",
->>>>>>> ae405670
     "restify": "^7.2.1",
     "restify-cors-middleware": "^1.1.1",
     "rimraf": "^2.6.2",
