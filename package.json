--- conflicted
+++ resolved
@@ -54,13 +54,8 @@
   },
   "scripts": {
     "test": "nyc mocha --recursive test",
-<<<<<<< HEAD
     "start": "concurrently -n IPC,RPC -c magenta,yellow \"node ipc\" \"node rpc\" --kill-others --prefix \"{name}\"",
     "lint": "./node_modules/.bin/eslint **/*.js"
-=======
-    "precommit": "node_modules/.bin/eslint ./",
-    "start": "sudo systemctl start mongod && concurrently -n IPC,RPC -c magenta,yellow \"node ipc\" \"node rpc\" --kill-others --prefix \"{name}\""
->>>>>>> dc679b68
   },
   "repository": {
     "type": "git",
