{
  "name": "origintrail_node",
<<<<<<< HEAD
  "version": "6.0.0-beta.1.26",
=======
  "version": "6.0.0-beta.1.25",
>>>>>>> 4a48edbe
  "description": "OTNode v6 Beta 1",
  "main": "index.js",
  "scripts": {
    "start": "node index.js",
    "test:bdd": "cucumber-js --fail-fast --format progress --format-options '{\"colorsEnabled\": true}' test/bdd/ -r test/bdd/steps/"
  },
  "repository": {
    "type": "git",
    "url": "git+https://github.com/OriginTrail/ot-node.git"
  },
  "keywords": [
    "ot-node",
    "v6"
  ],
  "author": "TraceLabs",
  "license": "ISC",
  "bugs": {
    "url": "https://github.com/OriginTrail/ot-node/issues"
  },
  "homepage": "https://origintrail.io/",
  "engines": {
    "node": ">=14.17.6",
    "npm": ">=6.14.15"
  },
  "devDependencies": {
    "@babel/core": "^7.15.5",
    "@babel/eslint-parser": "^7.16.5",
    "@cucumber/cucumber": "^8.0.0-rc.2",
    "eslint": "^7.32.0",
    "eslint-config-airbnb": "^18.2.1",
    "eslint-config-airbnb-base": "^14.2.1",
    "eslint-plugin-import": "^2.24.2",
    "eslint-plugin-jsx-a11y": "^6.4.1",
    "eslint-plugin-react": "^7.25.1",
    "eslint-plugin-react-hooks": "^4.2.0",
    "form-data": "^4.0.0",
    "request": "^2.88.2"
  },
  "dependencies": {
    "app-root-path": "^3.0.0",
    "auto-git-update": "^2.0.2",
    "awilix": "^5.0.1",
    "axios": "^0.24.0",
    "big-number": "^2.0.0",
    "bl": "^5.0.0",
    "bn": "^1.0.5",
    "crypto-js": "^4.1.1",
    "deep-extend": "^0.6.0",
    "dotenv": "^10.0.0",
    "elliptic": "^6.5.4",
    "express": "^4.17.1",
    "express-fileupload": "^1.2.1",
    "express-ipfilter": "^1.2.0",
    "fast-sort": "^3.1.1",
    "fastq": "^1.13.0",
    "fs-extra": "^10.0.0",
    "graphdb": "^2.0.0",
    "it-concat": "^2.0.0",
    "it-length-prefixed": "^5.0.3",
    "it-pipe": "^1.1.0",
    "js-sha3": "^0.8.0",
    "json-2-csv": "^3.14.4",
    "json-stable-stringify": "^1.0.1",
    "jsonld": "^5.2.0",
    "libp2p": "^0.32.4",
    "libp2p-bootstrap": "^0.13.0",
    "libp2p-kad-dht": "^0.24.2",
    "libp2p-mplex": "^0.10.4",
    "libp2p-noise": "^4.0.0",
    "libp2p-record": "^0.10.5",
    "libp2p-tcp": "^0.17.2",
    "merkle-tools": "^1.4.1",
    "multiformats": "^9.4.7",
    "mysql2": "^2.3.3",
    "n3": "^1.12.2",
<<<<<<< HEAD
    "ot-telemetry-collector": "^1.0.7",
=======
    "ot-telemetry-collector": "^1.0.6",
>>>>>>> 4a48edbe
    "p-iteration": "^1.1.8",
    "peer-id": "^0.15.3",
    "pino": "^7.5.1",
    "pino-multi-stream": "^6.0.0",
    "pino-pretty": "^7.2.0",
    "qs": "^6.10.3",
    "rc": "^1.2.8",
    "semver": "^7.3.5",
    "sequelize": "^6.9.0",
    "sequelize-cli": "^6.3.0",
    "sleep-async": "^1.0.5",
    "split": "^1.0.1",
    "streaming-iterables": "^6.0.0",
    "underscore": "^1.13.1",
    "uuid": "^8.3.2",
    "validator": "^13.7.0",
    "watchdog": "^0.8.17",
    "web3": "^1.6.0",
    "workerpool": "^6.2.0"
  }
}<|MERGE_RESOLUTION|>--- conflicted
+++ resolved
@@ -1,10 +1,6 @@
 {
   "name": "origintrail_node",
-<<<<<<< HEAD
   "version": "6.0.0-beta.1.26",
-=======
-  "version": "6.0.0-beta.1.25",
->>>>>>> 4a48edbe
   "description": "OTNode v6 Beta 1",
   "main": "index.js",
   "scripts": {
@@ -80,11 +76,7 @@
     "multiformats": "^9.4.7",
     "mysql2": "^2.3.3",
     "n3": "^1.12.2",
-<<<<<<< HEAD
     "ot-telemetry-collector": "^1.0.7",
-=======
-    "ot-telemetry-collector": "^1.0.6",
->>>>>>> 4a48edbe
     "p-iteration": "^1.1.8",
     "peer-id": "^0.15.3",
     "pino": "^7.5.1",
