--- conflicted
+++ resolved
@@ -48,20 +48,12 @@
     "truffle:compile:otpc": "cd modules/Blockchain/OriginTrailParachain && truffle compile",
     "truffle:deploy:rinkeby": "cd modules/Blockchain/Ethereum && truffle migrate --network rinkeby",
     "truffle:deploy:supplyTokens": "cd modules/Blockchain/Ethereum && truffle migrate --network supplyTokens",
-<<<<<<< HEAD
     "truffle:deploy:ethr:ganache": "cd modules/Blockchain/Ethereum && truffle migrate --network ganache",
     "truffle:deploy:otpc:ganache": "cd modules/Blockchain/OriginTrailParachain && truffle migrate --network ganache",
     "truffle:test:ethr": "cd modules/Blockchain/Ethereum && truffle test --network test",
     "truffle:test:otpc": "cd modules/Blockchain/OriginTrailParachain && truffle test  --network test",
     "truffle:test:otpc:utilities": "cd modules/Blockchain/OriginTrailParachain && truffle test ./test/utilities.test.js --network test",
-=======
-    "truffle:deploy:ganache": "cd modules/Blockchain/Ethereum && truffle migrate --network ganache",
-    "truffle:deploy:updateContract": "cd modules/Blockchain/Ethereum && truffle migrate --network updateContract -f 2",
-    "truffle:test": "cd modules/Blockchain/Ethereum && truffle test --network test",
-    "truffle:test:litigation": "cd modules/Blockchain/Ethereum && truffle test ./test/litigation.test.js --network test",
-    "truffle:test:creditorhandler": "cd modules/Blockchain/Ethereum && truffle test ./test/creditor.handler.test.js --network test",
-    "truffle:test:offer": "cd modules/Blockchain/Ethereum && truffle test ./test/offer.test.js --network test",
->>>>>>> 1f4fff9a
+    "truffle:test:etrh:litigation": "cd modules/Blockchain/Ethereum && truffle test ./test/litigation.test.js --network test",
     "tools:lns:start": "cd tools/local-network-setup && ./setup_environment.sh"
   },
   "devDependencies": {
@@ -101,7 +93,6 @@
     "@bugsnag/js": "^7.0.0",
     "@deadcanaries/kadence": "git+https://github.com/OriginTrail/kadence.git",
     "@garbados/merkle-tree": "^1.0.3-alpha",
-    "@truffle/hdwallet-provider": "^1.2.6",
     "ajv": "^5.5.2",
     "arangojs": "^5.8.0",
     "asn1.js": "latest",
