{
  "name": "origintrail-node-1.0bRC",
<<<<<<< HEAD
  "version": "1.1.0",
=======
  "version": "1.2.0",
>>>>>>> 107a857c
  "description": "OriginTrail node",
  "main": ".eslintrc.js",
  "scripts": {
    "test": "nyc mocha --recursive test/modules/*.test.js test/api/*.test.js test/protocol/*.test.js",
    "test:unit": "nyc mocha --recursive test/modules/*.test.js",
    "test:api": "nyc mocha --recursive test/api/*.test.js",
    "start": "node node_version_check.js && node ot-node.js",
    "config": "sqlite3 modules/Database/system.db 'DELETE FROM node_config; DELETE FROM graph_database; DELETE FROM blockchain_data; UPDATE sqlite_sequence SET seq=0 WHERE name=\"graph_database\" OR name=\"blockchain_data\" OR name=\"node_config\"; VACUUM;' && ./node_modules/.bin/sequelize db:seed:all",
    "bootstrap": "rm modules/Database/system.db &> /dev/null || true && touch modules/Database/system.db; ./node_modules/.bin/sequelize db:migrate; ./node_modules/.bin/sequelize db:seed:all",
    "lint": "./node_modules/.bin/eslint --quiet migrations/ models/ modules/ seeders/ test/ ot-node.js .eslintrc.js isStartHealthy.js node_version_check.js switchDatabase.js add_db_backup.js",
    "arango": "/usr/local/opt/arangodb/sbin/arangod &",
    "db_backup": " node add_db_backup.js"
  },
  "devDependencies": {
    "babel-eslint": "^8.2.4",
    "chai": "^4.1.2",
    "eslint": "^4.19.1",
    "eslint-config-airbnb": "^16.1.0",
    "eslint-plugin-import": "^2.11.0",
    "eslint-plugin-jsx-a11y": "^6.1.0",
    "eslint-plugin-react": "^7.9.1",
    "ganache-core": "^2.1.5",
    "mocha": "^5.0.1",
    "nyc": "^11.9.0",
    "should": "^13.2.1",
    "sinon": "^4.5.0",
    "solc": "^0.4.24",
    "supertest": "^3.0.0",
    "umzug": "^2.1.0",
    "wtfnode": "^0.7.0"
  },
  "repository": {
    "type": "git",
    "url": "git+https://github.com/OriginTrail/ot-node.git"
  },
  "keywords": [
    "ot-node"
  ],
  "author": "OriginTrail",
  "license": "Apache 2.0",
  "bugs": {
    "url": "https://github.com/OriginTrail/ot-node/issues"
  },
  "homepage": "https://origintrail.io",
  "snyk": true,
  "dependencies": {
    "@garbados/merkle-tree": "^1.0.3-alpha",
    "@kadenceproject/kadence": "^4.0.1",
    "ajv": "^5.5.2",
    "arangojs": "^5.8.0",
    "async": "^2.6.0",
    "auto-updater": "git+https://github.com/schrink/auto-updater.git",
    "awilix": "^3.0.8",
    "axios": "^0.18.0",
    "barcoder": "^2.0.1",
    "better-queue": "^3.8.7",
    "bn.js": "^4.11.8",
    "boscar": "^2.0.0",
    "buffer-xor": "^2.0.2",
    "bunyan": "^1.8.12",
    "check-dependencies": "^1.1.0",
    "d3-format": "^1.3.0",
    "deasync-promise": "^1.0.1",
    "dotenv": "^5.0.1",
    "encoding-down": "^4.0.0",
    "enumify": "^1.0.4",
    "envfile": "^2.3.0",
    "eth-lightwallet": "^3.0.1",
    "ethereumjs-abi": "^0.6.5",
    "ethereumjs-tx": "^1.3.6",
    "externalip": "^1.0.2",
    "github-release-notes": "^0.16.0",
    "hdkey": "^0.8.0",
    "ipaddr.js": "^1.6.0",
    "js-levenshtein": "^1.1.3",
    "json-stable-stringify": "^1.0.1",
    "knex": "^0.14.5",
    "leveldown": "^3.0.0",
    "levelup": "^2.0.2",
    "libxml-xsd": "^0.5.2",
    "lodash": "^4.17.5",
    "md5": "^2.2.1",
    "moment": "^2.22.2",
    "ms": "^2.1.1",
    "nedb": "^1.8.0",
    "neo4j-driver": "^1.5.0",
    "newrelic": "^4.2.0",
    "node-rsa": "^0.4.2",
    "nodeify": "^1.0.1",
    "npm": "^6.0.0",
    "npm-cmd": "^0.2.0",
    "number-to-bn": "^1.7.0",
    "pem": "^1.12.3",
    "python-shell": "^0.5.0",
    "randomstring": "^1.1.5",
    "restify": "^7.2.1",
    "restify-cors-middleware": "^1.1.1",
    "rimraf": "^2.6.2",
    "scrypt": "^6.0.3",
    "semaphore-async-await": "^1.5.1",
    "sequelize": "^4.38.0",
    "sequelize-cli": "^4.0.0",
    "sleep-async": "^1.0.5",
    "socket.io": "^2.1.0",
    "socket.io-client": "^2.1.1",
    "socks": "^2.1.6",
    "solidity-sha3": "^0.4.1",
    "sqldown": "^2.1.0",
    "sqlite3": "^4.0.1",
    "superagent": "^3.8.3",
    "truffle-hdwallet-provider": "0.0.5",
    "underscore": "^1.9.0",
    "utf8-length": "latest",
    "uuid": "^3.3.2",
    "validator": "^9.4.1",
    "web3": "1.0.0-beta.34",
    "winston": "^2.4.3",
    "winston-loggly-bulk": "^2.0.2",
    "xml2js": "^0.4.19"
  },
  "auto-updater": {
    "repo": "origintrail/ot-node",
    "branch": "docker"
  }
}<|MERGE_RESOLUTION|>--- conflicted
+++ resolved
@@ -1,10 +1,6 @@
 {
   "name": "origintrail-node-1.0bRC",
-<<<<<<< HEAD
-  "version": "1.1.0",
-=======
   "version": "1.2.0",
->>>>>>> 107a857c
   "description": "OriginTrail node",
   "main": ".eslintrc.js",
   "scripts": {
