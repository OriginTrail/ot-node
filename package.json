--- conflicted
+++ resolved
@@ -88,12 +88,9 @@
         "json-2-csv": "^3.14.4",
         "json-stable-stringify": "^1.0.1",
         "jsonld": "^5.2.0",
-<<<<<<< HEAD
-        "jsonwebtoken": "^8.5.1",
-=======
         "keccak256": "^1.0.6",
         "jsonschema": "^1.4.1",
->>>>>>> da62d295
+        "jsonwebtoken": "^8.5.1",
         "libp2p": "^0.32.4",
         "libp2p-bootstrap": "^0.13.0",
         "libp2p-kad-dht": "^0.24.2",
@@ -102,11 +99,8 @@
         "libp2p-record": "^0.10.5",
         "libp2p-tcp": "^0.17.2",
         "merkle-tools": "^1.4.1",
-<<<<<<< HEAD
+        "merkletreejs": "^0.2.32",
         "ms": "^2.1.3",
-=======
-        "merkletreejs": "^0.2.32",
->>>>>>> da62d295
         "multiformats": "^9.4.7",
         "mysql2": "^2.3.3",
         "n3": "^1.12.2",
