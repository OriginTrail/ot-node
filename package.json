--- conflicted
+++ resolved
@@ -1,10 +1,6 @@
 {
     "name": "origintrail_node",
-<<<<<<< HEAD
-    "version": "6.0.4",
-=======
     "version": "6.0.7",
->>>>>>> 3536e963
     "description": "OTNode V6",
     "main": "index.js",
     "type": "module",
