--- conflicted
+++ resolved
@@ -28,134 +28,139 @@
 const tripleStoreImplementation = {
     ...generalConfig.development.modules.tripleStore.implementation,
 };
-bootstrapTemplate.modules.blockchain.defaultImplementation = network;
-bootstrapTemplate.modules.blockchain.implementation[network].config.evmOperationalWalletPublicKey =
-    keys.publicKey[0];
-bootstrapTemplate.modules.blockchain.implementation[network].config.evmOperationalWalletPrivateKey =
-    keys.privateKey[0];
-bootstrapTemplate.modules.blockchain.implementation[network].config.evmManagementWalletPublicKey =
-    keys.managementWalletPublicKey;
-bootstrapTemplate.modules.blockchain.implementation[network].config.evmManagementWalletPrivateKey =
-    keys.managementWalletPrivateKey;
-bootstrapTemplate.modules.blockchain.implementation[network].config.hubContractAddress =
-    hubContractAddress;
-bootstrapTemplate.modules.blockchain.implementation[network].config.rpcEndpoints = [
-    process.env.RPC_ENDPOINT,
-];
-bootstrapTemplate.modules.blockchain.implementation[network].config.evmManagementWalletPublicKey =
-    keys.publicKey[keys.publicKey.length - 1];
-bootstrapTemplate.modules.blockchain.implementation[network].config.evmManagementWalletPrivateKey =
-    keys.privateKey[keys.publicKey.length - 1];
-<<<<<<< HEAD
-
-for (const [repository, config] of Object.entries(
-    tripleStoreImplementation['ot-graphdb'].config.repositories,
-)) {
-    tripleStoreImplementation['ot-graphdb'].config.repositories[repository].name = `${repository}0`;
-}
-
-bootstrapTemplate.modules.tripleStore.implementation = {
-    ['ot-graphdb']: tripleStoreImplementation['ot-graphdb'],
-};
-=======
->>>>>>> 59c1ce36
-
-fs.writeFileSync(bootstrapTemplatePath, JSON.stringify(bootstrapTemplate, null, 2));
-
-console.log(`Generating ${numberOfNodes} total nodes`);
-
-for (let i = 0; i < numberOfNodes; i += 1) {
-    const tripleStoreConfig = {
-        ...generalConfig.development.modules.tripleStore.implementation['ot-graphdb'].config,
-        repository: `repository${i}`,
-    };
-    let nodeName;
-    if (i === 0) {
-        console.log('Using the preexisting identity for the first node (bootstrap)');
-        nodeName = 'bootstrap';
-        await dropDatabase(
-            `operationaldb`,
-            generalConfig.development.modules.repository.implementation['sequelize-repository']
-                .config,
-        );
-<<<<<<< HEAD
-
-        for (const [repository, config] of Object.entries(
-            bootstrapTemplate.modules.tripleStore.implementation['ot-graphdb'].config.repositories,
-        )) {
-            await deleteTripleStoreRepository(repository, config);
-        }
-
-=======
-        await deleteTripleStoreRepository(tripleStoreConfig);
->>>>>>> 59c1ce36
-        continue;
-    } else {
-        nodeName = `DH${i}`;
-    }
-    await dropDatabase(
-        `operationaldb${i}`,
-        generalConfig.development.modules.repository.implementation['sequelize-repository'].config,
-    );
-    await deleteTripleStoreRepository(tripleStoreConfig);
-    console.log(`Configuring node ${nodeName}`);
-
-    const configPath = path.join(`./tools/local-network-setup/.dh${i}_origintrail_noderc`);
-    execSync(`touch ${configPath}`);
-
-    const parsedTemplate = JSON.parse(JSON.stringify(template));
-
-    parsedTemplate.modules.blockchain.implementation[network].config.evmOperationalWalletPublicKey =
-        keys.publicKey[i + 1];
-    parsedTemplate.modules.blockchain.implementation[
+(async () => {
+    bootstrapTemplate.modules.blockchain.defaultImplementation = network;
+    bootstrapTemplate.modules.blockchain.implementation[
         network
-    ].config.evmOperationalWalletPrivateKey = keys.privateKey[i + 1];
-    parsedTemplate.modules.blockchain.implementation[network].config.evmManagementWalletPublicKey =
-        keys.publicKey[keys.publicKey.length - 1];
-    parsedTemplate.modules.blockchain.implementation[network].config.evmManagementWalletPrivateKey =
-        keys.privateKey[keys.publicKey.length - 1];
-    parsedTemplate.modules.blockchain.implementation[network].config.hubContractAddress =
+    ].config.evmOperationalWalletPublicKey = keys.publicKey[0];
+    bootstrapTemplate.modules.blockchain.implementation[
+        network
+    ].config.evmOperationalWalletPrivateKey = keys.privateKey[0];
+    bootstrapTemplate.modules.blockchain.implementation[
+        network
+    ].config.evmManagementWalletPublicKey = keys.managementWalletPublicKey;
+    bootstrapTemplate.modules.blockchain.implementation[
+        network
+    ].config.evmManagementWalletPrivateKey = keys.managementWalletPrivateKey;
+    bootstrapTemplate.modules.blockchain.implementation[network].config.hubContractAddress =
         hubContractAddress;
-    parsedTemplate.modules.blockchain.implementation[network].config.rpcEndpoints = [
+    bootstrapTemplate.modules.blockchain.implementation[network].config.rpcEndpoints = [
         process.env.RPC_ENDPOINT,
     ];
-
-    parsedTemplate.modules.httpClient.implementation['express-http-client'].config.port = 8900 + i;
-    parsedTemplate.modules.network.implementation['libp2p-service'].config.port = 9100 + i;
-    parsedTemplate.modules.repository.implementation[
-        'sequelize-repository'
-    ].config.database = `operationaldb${i}`;
-<<<<<<< HEAD
+    bootstrapTemplate.modules.blockchain.implementation[
+        network
+    ].config.evmManagementWalletPublicKey = keys.publicKey[keys.publicKey.length - 1];
+    bootstrapTemplate.modules.blockchain.implementation[
+        network
+    ].config.evmManagementWalletPrivateKey = keys.privateKey[keys.publicKey.length - 1];
 
     for (const [repository, config] of Object.entries(
         tripleStoreImplementation['ot-graphdb'].config.repositories,
     )) {
         tripleStoreImplementation['ot-graphdb'].config.repositories[
             repository
-        ].name = `${repository}${i}`;
+        ].name = `${repository}0`;
     }
 
-    parsedTemplate.modules.tripleStore.implementation = {
+    bootstrapTemplate.modules.tripleStore.implementation = {
         ['ot-graphdb']: tripleStoreImplementation['ot-graphdb'],
     };
 
-    for (const [repository, config] of Object.entries(
-        parsedTemplate.modules.tripleStore.implementation['ot-graphdb'].config.repositories,
-    )) {
-        await deleteTripleStoreRepository(repository, config);
+    fs.writeFileSync(bootstrapTemplatePath, JSON.stringify(bootstrapTemplate, null, 2));
+
+    console.log(`Generating ${numberOfNodes} total nodes`);
+
+    for (let i = 0; i < numberOfNodes; i += 1) {
+        const tripleStoreConfig = {
+            ...generalConfig.development.modules.tripleStore.implementation['ot-graphdb'].config,
+            repository: `repository${i}`,
+        };
+        let nodeName;
+        if (i === 0) {
+            console.log('Using the preexisting identity for the first node (bootstrap)');
+            nodeName = 'bootstrap';
+            await dropDatabase(
+                `operationaldb`,
+                generalConfig.development.modules.repository.implementation['sequelize-repository']
+                    .config,
+            );
+
+            for (const [repository, config] of Object.entries(
+                bootstrapTemplate.modules.tripleStore.implementation['ot-graphdb'].config
+                    .repositories,
+            )) {
+                await deleteTripleStoreRepository(repository, config);
+            }
+
+            continue;
+        } else {
+            nodeName = `DH${i}`;
+        }
+        await dropDatabase(
+            `operationaldb${i}`,
+            generalConfig.development.modules.repository.implementation['sequelize-repository']
+                .config,
+        );
+        await deleteTripleStoreRepository(tripleStoreConfig);
+        console.log(`Configuring node ${nodeName}`);
+
+        const configPath = path.join(`./tools/local-network-setup/.dh${i}_origintrail_noderc`);
+        execSync(`touch ${configPath}`);
+
+        const parsedTemplate = JSON.parse(JSON.stringify(template));
+
+        parsedTemplate.modules.blockchain.implementation[
+            network
+        ].config.evmOperationalWalletPublicKey = keys.publicKey[i + 1];
+        parsedTemplate.modules.blockchain.implementation[
+            network
+        ].config.evmOperationalWalletPrivateKey = keys.privateKey[i + 1];
+        parsedTemplate.modules.blockchain.implementation[
+            network
+        ].config.evmManagementWalletPublicKey = keys.publicKey[keys.publicKey.length - 1];
+        parsedTemplate.modules.blockchain.implementation[
+            network
+        ].config.evmManagementWalletPrivateKey = keys.privateKey[keys.publicKey.length - 1];
+        parsedTemplate.modules.blockchain.implementation[network].config.hubContractAddress =
+            hubContractAddress;
+        parsedTemplate.modules.blockchain.implementation[network].config.rpcEndpoints = [
+            process.env.RPC_ENDPOINT,
+        ];
+
+        parsedTemplate.modules.httpClient.implementation['express-http-client'].config.port =
+            8900 + i;
+        parsedTemplate.modules.network.implementation['libp2p-service'].config.port = 9100 + i;
+        parsedTemplate.modules.repository.implementation[
+            'sequelize-repository'
+        ].config.database = `operationaldb${i}`;
+
+        for (const [repository, config] of Object.entries(
+            tripleStoreImplementation['ot-graphdb'].config.repositories,
+        )) {
+            tripleStoreImplementation['ot-graphdb'].config.repositories[
+                repository
+            ].name = `${repository}${i}`;
+        }
+
+        parsedTemplate.modules.tripleStore.implementation = {
+            ['ot-graphdb']: tripleStoreImplementation['ot-graphdb'],
+        };
+
+        for (const [repository, config] of Object.entries(
+            parsedTemplate.modules.tripleStore.implementation['ot-graphdb'].config.repositories,
+        )) {
+            await deleteTripleStoreRepository(repository, config);
+        }
+
+        parsedTemplate.appDataPath = `data${i}`;
+
+        if (process.env.LOG_LEVEL) {
+            parsedTemplate.logLevel = process.env.LOG_LEVEL;
+        }
+
+        fs.writeFileSync(`${configPath}`, JSON.stringify(parsedTemplate, null, 2));
     }
-
-=======
-    parsedTemplate.modules.tripleStore.implementation['ot-graphdb'].config = tripleStoreConfig;
->>>>>>> 59c1ce36
-    parsedTemplate.appDataPath = `data${i}`;
-
-    if (process.env.LOG_LEVEL) {
-        parsedTemplate.logLevel = process.env.LOG_LEVEL;
-    }
-
-    fs.writeFileSync(`${configPath}`, JSON.stringify(parsedTemplate, null, 2));
-}
+})();
 
 async function dropDatabase(name, config) {
     console.log(`Dropping database: ${name}`);
@@ -171,13 +176,8 @@
     connection.destroy();
 }
 
-<<<<<<< HEAD
 async function deleteTripleStoreRepository(repository, config) {
     console.log(`Deleting triple store repository: ${repository} with name: ${config.name}`);
-=======
-async function deleteTripleStoreRepository(config) {
-    console.log(`Deleting triple store: ${config.repository}`);
->>>>>>> 59c1ce36
 
     const serverConfig = new server.ServerClientConfig(config.url)
         .setTimeout(40000)
@@ -186,9 +186,5 @@
         })
         .setKeepAlive(true);
     const s = new server.GraphDBServerClient(serverConfig);
-<<<<<<< HEAD
     s.deleteRepository(config.name);
-=======
-    s.deleteRepository(config.repository);
->>>>>>> 59c1ce36
 }