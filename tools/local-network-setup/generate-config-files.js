/* eslint-disable */
import 'dotenv/config';
import mysql from 'mysql2';
import path from 'path';
import fs from 'fs-extra';
import graphdb from 'graphdb';
import appRootPath from 'app-root-path';
import { LIBP2P_KEY_DIRECTORY, LIBP2P_KEY_FILENAME } from '../../src/constants/constants.js';

const { server, http } = graphdb;

const numberOfNodes = parseInt(process.argv[2], 10);
const network = process.argv[3];
const hubContractAddress = process.argv[4];

const dhTemplatePath = './tools/local-network-setup/.dh_origintrail_noderc';
const bootstrapTemplatePath = './tools/local-network-setup/.bootstrap_origintrail_noderc';

const generalConfig = JSON.parse(fs.readFileSync('./config/config.json'));
const dhTemplate = JSON.parse(fs.readFileSync(dhTemplatePath));
const bootstrapTemplate = JSON.parse(fs.readFileSync(bootstrapTemplatePath));
const keys = JSON.parse(fs.readFileSync('./tools/local-network-setup/keys.json'));

console.log('Preparing keys for blockchain');

if (!keys) {
    console.log('Missing blockchain keys');
    process.exit(1);
}

console.log(`Generating ${numberOfNodes} total nodes`);

for (let i = 0; i < numberOfNodes; i += 1) {
    const tripleStoreConfig = {
        ...generalConfig.development.modules.tripleStore.implementation['ot-graphdb'].config,
    };
    for (const [repository, config] of Object.entries(tripleStoreConfig.repositories)) {
        tripleStoreConfig.repositories[repository].name = `${config.name}-${i}`;
    }
    const blockchainConfig = {
        hubContractAddress,
        rpcEndpoints: [process.env.RPC_ENDPOINT],
        evmOperationalWalletPublicKey: keys.publicKey[i],
        evmOperationalWalletPrivateKey: keys.privateKey[i],
        evmManagementWalletPublicKey: keys.publicKey[keys.publicKey.length - 1 - i],
        evmManagementWalletPrivateKey: keys.privateKey[keys.privateKey.length - 1 - i],
        sharesTokenName: `LocalNode${i}`,
        sharesTokenSymbol: `LN${i}`,
    };
    let appDataPath = `data${i}`;
    let nodeName;
    let template;
    let templatePath;
    if (i === 0) {
        template = bootstrapTemplate;
        templatePath = bootstrapTemplatePath;
<<<<<<< HEAD
        fs.ensureDirSync(path.join(appRootPath.path, appDataPath, LIBP2P_KEY_DIRECTORY));
        fs.writeFileSync(
            path.join(appRootPath.path, appDataPath, LIBP2P_KEY_DIRECTORY, LIBP2P_KEY_FILENAME),
            bootstrapTemplate.modules.network.implementation['libp2p-service'].config.privateKey,
        );
        console.log('Using the preexisting identity for the first node (bootstrap)');
=======
>>>>>>> b3ecfc2c
        nodeName = 'bootstrap';
    } else {
        template = dhTemplate;
        templatePath = path.join(`./tools/local-network-setup/.dh${i}_origintrail_noderc`);
        nodeName = `DH${i}`;
    }
    template = JSON.parse(JSON.stringify(template));

    template.modules.blockchain.defaultImplementation = network;
    template.modules.blockchain.implementation[network].config = {
        ...template.modules.blockchain.implementation[network].config,
        ...blockchainConfig,
    };

    template.modules.httpClient.implementation['express-http-client'].config.port = 8900 + i;
    template.modules.network.implementation['libp2p-service'].config.port = 9100 + i;
    template.modules.repository.implementation[
        'sequelize-repository'
    ].config.database = `operationaldb${i}`;
    template.modules.tripleStore.implementation['ot-graphdb'].config = tripleStoreConfig;
    template.appDataPath = appDataPath;

    if (process.env.LOG_LEVEL) {
        template.logLevel = process.env.LOG_LEVEL;
    }

    await dropDatabase(
        `operationaldb${i}`,
        generalConfig.development.modules.repository.implementation['sequelize-repository'].config,
    );
    await deleteTripleStoreRepositories(tripleStoreConfig);
    console.log(`Configuring node ${nodeName}`);

    fs.writeFileSync(templatePath, JSON.stringify(template, null, 2));
}

async function dropDatabase(name, config) {
    console.log(`Dropping database: ${name}`);
    const password = process.env.REPOSITORY_PASSWORD ?? config.password;
    const connection = mysql.createConnection({
        database: name,
        user: config.user,
        host: config.host,
        password,
    });
    try {
        await connection.promise().query(`DROP DATABASE IF EXISTS ${name};`);
    } catch (e) {
        console.log(`Error while dropping database. Error: ${e}`);
    }
    connection.destroy();
}

async function deleteTripleStoreRepositories(config) {
    for (const [repository, repositoryConfig] of Object.entries(config.repositories)) {
        const { url, name } = repositoryConfig;
        console.log(`Deleting triple store repository: ${repository} with name: ${name}`);

        const serverConfig = new server.ServerClientConfig(url)
            .setTimeout(40000)
            .setHeaders({
                Accept: http.RDFMimeType.N_QUADS,
            })
            .setKeepAlive(true);
        const s = new server.GraphDBServerClient(serverConfig);
        s.deleteRepository(name);
    }
}<|MERGE_RESOLUTION|>--- conflicted
+++ resolved
@@ -54,15 +54,6 @@
     if (i === 0) {
         template = bootstrapTemplate;
         templatePath = bootstrapTemplatePath;
-<<<<<<< HEAD
-        fs.ensureDirSync(path.join(appRootPath.path, appDataPath, LIBP2P_KEY_DIRECTORY));
-        fs.writeFileSync(
-            path.join(appRootPath.path, appDataPath, LIBP2P_KEY_DIRECTORY, LIBP2P_KEY_FILENAME),
-            bootstrapTemplate.modules.network.implementation['libp2p-service'].config.privateKey,
-        );
-        console.log('Using the preexisting identity for the first node (bootstrap)');
-=======
->>>>>>> b3ecfc2c
         nodeName = 'bootstrap';
     } else {
         template = dhTemplate;
