{
    "graphDatabase": {
        "username": "admin",
        "password": ""
    },
    "logLevel": "trace",
    "rpcPort": 8900,
    "modules": {
        "httpClient": {
            "enabled": true,
            "implementation": {
                "express-http-client": {
                    "package": "./http-client/implementation/express-http-client",
                    "config": {}
                }
            }
        },
        "repository": {
            "enabled": true,
            "implementation": {
                "sequelize-repository": {
                    "config": {}
                }
            }
        },
        "tripleStore": {
            "enabled": true,
            "defaultImplementation": "ot-graphdb",
            "implementation": {
                "ot-graphdb": {
                    "config": {}
                }
            }
        },
        "network": {
            "enabled": true,
            "implementation": {
                "libp2p-service": {
                    "package": "./network/implementation/libp2p-service",
                    "config": {
                        "port": 9000,
                        "privateKey": "CAAS4QQwggJdAgEAAoGBALOYSCZsmINMpFdH8ydA9CL46fB08F3ELfb9qiIq+z4RhsFwi7lByysRnYT/NLm8jZ4RvlsSqOn2ZORJwBywYD5MCvU1TbEWGKxl5LriW85ZGepUwiTZJgZdDmoLIawkpSdmUOc1Fbnflhmj/XzAxlnl30yaa/YvKgnWtZI1/IwfAgMBAAECgYEAiZq2PWqbeI6ypIVmUr87z8f0Rt7yhIWZylMVllRkaGw5WeGHzQwSRQ+cJ5j6pw1HXMOvnEwxzAGT0C6J2fFx60C6R90TPos9W0zSU+XXLHA7AtazjlSnp6vHD+RxcoUhm1RUPeKU6OuUNcQVJu1ZOx6cAcP/I8cqL38JUOOS7XECQQDex9WUKtDnpHEHU/fl7SvCt0y2FbGgGdhq6k8nrWtBladP5SoRUFuQhCY8a20fszyiAIfxQrtpQw1iFPBpzoq1AkEAzl/s3XPGi5vFSNGLsLqbVKbvoW9RUaGN8o4rU9oZmPFL31Jo9FLA744YRer6dYE7jJMel7h9VVWsqa9oLGS8AwJALYwfv45Nbb6yGTRyr4Cg/MtrFKM00K3YEGvdSRhsoFkPfwc0ZZvPTKmoA5xXEC8eC2UeZhYlqOy7lL0BNjCzLQJBAMpvcgtwa8u6SvU5B0ueYIvTDLBQX3YxgOny5zFjeUR7PS+cyPMQ0cyql8jNzEzDLcSg85tkDx1L4wi31Pnm/j0CQFH/6MYn3r9benPm2bYSe9aoJp7y6ht2DmXmoveNbjlEbb8f7jAvYoTklJxmJCcrdbNx/iCj2BuAinPPgEmUzfQ="
                    }
                }
            }
        },
        "blockchain": {
            "enabled": true,
            "implementation": {
                "web3-service": {
                    "package": "./blockchain/implementation/web3-service",
                    "config": {
                        "blockchainTitle": "Polygon",
                        "networkId": "polygon::testnet",
                        "rpcEndpoints": [
                            "https://rpc-mumbai.maticvigil.com/",
                            "https://matic-mumbai.chainstacklabs.com",
                            "https://rpc-mumbai.matic.today",
                            "https://matic-testnet-archive-rpc.bwarelabs.com"
                        ],
                        "publicKey": "...",
                        "privateKey": "..."
                    }
                }
            }
        }
    },
<<<<<<< HEAD
    "network": {
      "enabled": true,
      "implementation": {
        "libp2p-service": {
          "package": "./network/implementation/libp2p-service",
          "config": {
            "port": 9000,
            "privateKey": "CAAS4QQwggJdAgEAAoGBALOYSCZsmINMpFdH8ydA9CL46fB08F3ELfb9qiIq+z4RhsFwi7lByysRnYT/NLm8jZ4RvlsSqOn2ZORJwBywYD5MCvU1TbEWGKxl5LriW85ZGepUwiTZJgZdDmoLIawkpSdmUOc1Fbnflhmj/XzAxlnl30yaa/YvKgnWtZI1/IwfAgMBAAECgYEAiZq2PWqbeI6ypIVmUr87z8f0Rt7yhIWZylMVllRkaGw5WeGHzQwSRQ+cJ5j6pw1HXMOvnEwxzAGT0C6J2fFx60C6R90TPos9W0zSU+XXLHA7AtazjlSnp6vHD+RxcoUhm1RUPeKU6OuUNcQVJu1ZOx6cAcP/I8cqL38JUOOS7XECQQDex9WUKtDnpHEHU/fl7SvCt0y2FbGgGdhq6k8nrWtBladP5SoRUFuQhCY8a20fszyiAIfxQrtpQw1iFPBpzoq1AkEAzl/s3XPGi5vFSNGLsLqbVKbvoW9RUaGN8o4rU9oZmPFL31Jo9FLA744YRer6dYE7jJMel7h9VVWsqa9oLGS8AwJALYwfv45Nbb6yGTRyr4Cg/MtrFKM00K3YEGvdSRhsoFkPfwc0ZZvPTKmoA5xXEC8eC2UeZhYlqOy7lL0BNjCzLQJBAMpvcgtwa8u6SvU5B0ueYIvTDLBQX3YxgOny5zFjeUR7PS+cyPMQ0cyql8jNzEzDLcSg85tkDx1L4wi31Pnm/j0CQFH/6MYn3r9benPm2bYSe9aoJp7y6ht2DmXmoveNbjlEbb8f7jAvYoTklJxmJCcrdbNx/iCj2BuAinPPgEmUzfQ="
          }
        }
      }
    },
    "blockchain": {
      "enabled": true,
      "implementation": {
        "web3-service": {
          "package": "./blockchain/implementation/web3-service",
          "config": {
            "blockchainTitle": "Polygon",
            "networkId": "polygon::testnet",
            "hubContractAddress": "0x8b3A3D55C3a51f7c7605D2a6F5B122dA0e5A88A8",
            "rpcEndpoints": [
              "https://rpc-mumbai.maticvigil.com/",
              "https://matic-mumbai.chainstacklabs.com",
              "https://rpc-mumbai.matic.today",
              "https://matic-testnet-archive-rpc.bwarelabs.com"
            ],
            "publicKey": "0x01b90635522BD2AD7f0b6AC1cb4c2e5C9BA829b2",
            "privateKey": "f688384fc61e1ca86783658d984bd98157d273155a6da71c6724d98974667b9a"
          }
        }
      }
    }
  },
  "ipWhitelist": [
    "::1",
    "127.0.0.1"
  ]
=======
    "ipWhitelist": [
        "::1",
        "127.0.0.1"
    ]
>>>>>>> d9fd26af
}<|MERGE_RESOLUTION|>--- conflicted
+++ resolved
@@ -65,7 +65,6 @@
             }
         }
     },
-<<<<<<< HEAD
     "network": {
       "enabled": true,
       "implementation": {
@@ -86,7 +85,6 @@
           "config": {
             "blockchainTitle": "Polygon",
             "networkId": "polygon::testnet",
-            "hubContractAddress": "0x8b3A3D55C3a51f7c7605D2a6F5B122dA0e5A88A8",
             "rpcEndpoints": [
               "https://rpc-mumbai.maticvigil.com/",
               "https://matic-mumbai.chainstacklabs.com",
@@ -104,10 +102,4 @@
     "::1",
     "127.0.0.1"
   ]
-=======
-    "ipWhitelist": [
-        "::1",
-        "127.0.0.1"
-    ]
->>>>>>> d9fd26af
 }