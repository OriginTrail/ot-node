--- conflicted
+++ resolved
@@ -1,109 +1,83 @@
 {
-  "logLevel": "trace",
-<<<<<<< HEAD
-  "modules": {
-    "repository": {
-      "enabled": true,
-      "implementation": {
-        "sequelize-repository": {
-          "package": "./repository/implementation/sequelize/sequelize-repository",
-=======
-  "rpcPort": 8900,
-  "modules": {
-    "httpClient": {
-      "enabled": true,
-      "implementation": {
-        "express-http-client": {
-          "package": "./http-client/implementation/express-http-client",
->>>>>>> 0e0f8dd3
-          "config": {}
+    "logLevel": "trace",
+    "modules": {
+        "repository": {
+            "enabled": true,
+            "implementation": {
+                "sequelize-repository": {
+                    "package": "./repository/implementation/sequelize/sequelize-repository",
+                    "config": {}
+                }
+            }
+        },
+        "tripleStore": {
+            "enabled": true,
+            "defaultImplementation": "ot-graphdb",
+            "implementation": {
+                "ot-graphdb": {
+                    "package": "./triple-store/implementation/ot-graphdb/ot-graphdb",
+                    "config": {}
+                }
+            }
+        },
+        "network": {
+            "enabled": true,
+            "implementation": {
+                "libp2p-service": {
+                    "package": "./network/implementation/libp2p-service",
+                    "config": {
+                        "port": 9000,
+                        "privateKey": "CAAS4QQwggJdAgEAAoGBALOYSCZsmINMpFdH8ydA9CL46fB08F3ELfb9qiIq+z4RhsFwi7lByysRnYT/NLm8jZ4RvlsSqOn2ZORJwBywYD5MCvU1TbEWGKxl5LriW85ZGepUwiTZJgZdDmoLIawkpSdmUOc1Fbnflhmj/XzAxlnl30yaa/YvKgnWtZI1/IwfAgMBAAECgYEAiZq2PWqbeI6ypIVmUr87z8f0Rt7yhIWZylMVllRkaGw5WeGHzQwSRQ+cJ5j6pw1HXMOvnEwxzAGT0C6J2fFx60C6R90TPos9W0zSU+XXLHA7AtazjlSnp6vHD+RxcoUhm1RUPeKU6OuUNcQVJu1ZOx6cAcP/I8cqL38JUOOS7XECQQDex9WUKtDnpHEHU/fl7SvCt0y2FbGgGdhq6k8nrWtBladP5SoRUFuQhCY8a20fszyiAIfxQrtpQw1iFPBpzoq1AkEAzl/s3XPGi5vFSNGLsLqbVKbvoW9RUaGN8o4rU9oZmPFL31Jo9FLA744YRer6dYE7jJMel7h9VVWsqa9oLGS8AwJALYwfv45Nbb6yGTRyr4Cg/MtrFKM00K3YEGvdSRhsoFkPfwc0ZZvPTKmoA5xXEC8eC2UeZhYlqOy7lL0BNjCzLQJBAMpvcgtwa8u6SvU5B0ueYIvTDLBQX3YxgOny5zFjeUR7PS+cyPMQ0cyql8jNzEzDLcSg85tkDx1L4wi31Pnm/j0CQFH/6MYn3r9benPm2bYSe9aoJp7y6ht2DmXmoveNbjlEbb8f7jAvYoTklJxmJCcrdbNx/iCj2BuAinPPgEmUzfQ="
+                    }
+                }
+            }
+        },
+        "blockchain": {
+            "defaultImplementation": "ganache",
+            "implementation": {
+                "ganache": {
+                    "config": {
+                        "blockchainTitle": "ganache",
+                        "networkId": "ganache::testnet",
+                        "hubContractAddress": "0xF21dD87cFC5cF5D073398833AFe5EFC543b78a00",
+                        "rpcEndpoints": [
+                            "http://localhost:7545"
+                        ],
+                        "publicKey": "0xd6879C0A03aDD8cFc43825A42a3F3CF44DB7D2b9",
+                        "privateKey": "0x02b39cac1532bef9dba3e36ec32d3de1e9a88f1dda597d3ac6e2130aed9adc4e",
+                        "managementKey": "0x1B420da5f7Be66567526E32bc68ab29F1A63765A"
+                    }
+                },
+                "otp": {
+                    "config": {
+                        "rpcEndpoints": [
+                            "wss://parachain-tempnet-01.origin-trail.network"
+                        ],
+                        "publicKey": "0xd6879C0A03aDD8cFc43825A42a3F3CF44DB7D2b9",
+                        "privateKey": "0x02b39cac1532bef9dba3e36ec32d3de1e9a88f1dda597d3ac6e2130aed9adc4e",
+                        "managementKey": "0x1B420da5f7Be66567526E32bc68ab29F1A63765A"
+                    }
+                },
+                "polygon": {
+                    "config": {
+                        "rpcEndpoints": [
+                            "wss://polygon-mumbai.g.alchemy.com/v2/bkYqCNrIC0TX3nZHuwo_cx7xqP4pYQ9s",
+                            "https://matic-mumbai.chainstacklabs.com",
+                            "https://rpc-mumbai.matic.today",
+                            "https://matic-testnet-archive-rpc.bwarelabs.com"
+                        ],
+                        "publicKey": "0xd6879C0A03aDD8cFc43825A42a3F3CF44DB7D2b9",
+                        "privateKey": "0x02b39cac1532bef9dba3e36ec32d3de1e9a88f1dda597d3ac6e2130aed9adc4e",
+                        "managementKey": "0x1B420da5f7Be66567526E32bc68ab29F1A63765A"
+                    }
+                }
+            }
         }
-      }
     },
-<<<<<<< HEAD
-=======
-    "repository": {
-      "enabled": true,
-      "implementation": {
-        "sequelize-repository": {
-          "package": "./repository/implementation/sequelize/sequelize-repository",
-          "config": {}
-        }
-      }
-    },
->>>>>>> 0e0f8dd3
-    "tripleStore": {
-      "enabled": true,
-      "defaultImplementation": "ot-graphdb",
-      "implementation": {
-        "ot-graphdb": {
-          "package": "./triple-store/implementation/ot-graphdb/ot-graphdb",
-          "config": {}
-        }
-      }
-    },
-    "network": {
-      "enabled": true,
-      "implementation": {
-        "libp2p-service": {
-          "package": "./network/implementation/libp2p-service",
-          "config": {
-            "port": 9000,
-            "privateKey": "CAAS4QQwggJdAgEAAoGBALOYSCZsmINMpFdH8ydA9CL46fB08F3ELfb9qiIq+z4RhsFwi7lByysRnYT/NLm8jZ4RvlsSqOn2ZORJwBywYD5MCvU1TbEWGKxl5LriW85ZGepUwiTZJgZdDmoLIawkpSdmUOc1Fbnflhmj/XzAxlnl30yaa/YvKgnWtZI1/IwfAgMBAAECgYEAiZq2PWqbeI6ypIVmUr87z8f0Rt7yhIWZylMVllRkaGw5WeGHzQwSRQ+cJ5j6pw1HXMOvnEwxzAGT0C6J2fFx60C6R90TPos9W0zSU+XXLHA7AtazjlSnp6vHD+RxcoUhm1RUPeKU6OuUNcQVJu1ZOx6cAcP/I8cqL38JUOOS7XECQQDex9WUKtDnpHEHU/fl7SvCt0y2FbGgGdhq6k8nrWtBladP5SoRUFuQhCY8a20fszyiAIfxQrtpQw1iFPBpzoq1AkEAzl/s3XPGi5vFSNGLsLqbVKbvoW9RUaGN8o4rU9oZmPFL31Jo9FLA744YRer6dYE7jJMel7h9VVWsqa9oLGS8AwJALYwfv45Nbb6yGTRyr4Cg/MtrFKM00K3YEGvdSRhsoFkPfwc0ZZvPTKmoA5xXEC8eC2UeZhYlqOy7lL0BNjCzLQJBAMpvcgtwa8u6SvU5B0ueYIvTDLBQX3YxgOny5zFjeUR7PS+cyPMQ0cyql8jNzEzDLcSg85tkDx1L4wi31Pnm/j0CQFH/6MYn3r9benPm2bYSe9aoJp7y6ht2DmXmoveNbjlEbb8f7jAvYoTklJxmJCcrdbNx/iCj2BuAinPPgEmUzfQ="
-          }
-        }
-      }
-    },
-    "blockchain": {
-<<<<<<< HEAD
-      "defaultImplementation": "ganache",
-      "implementation": {
-        "ganache": {
-          "config": {
-            "blockchainTitle": "ganache",
-            "networkId": "ganache::testnet",
-            "hubContractAddress": "0xF21dD87cFC5cF5D073398833AFe5EFC543b78a00",
-            "rpcEndpoints": [
-              "http://localhost:7545"
-            ],
-            "publicKey": "0xd6879C0A03aDD8cFc43825A42a3F3CF44DB7D2b9",
-            "privateKey": "0x02b39cac1532bef9dba3e36ec32d3de1e9a88f1dda597d3ac6e2130aed9adc4e",
-            "managementKey": "0x1B420da5f7Be66567526E32bc68ab29F1A63765A"
-          }
-        },
-=======
-      "implementation": {
->>>>>>> 0e0f8dd3
-        "otp": {
-          "config": {
-            "rpcEndpoints": [
-              "wss://parachain-tempnet-01.origin-trail.network"
-            ],
-            "publicKey": "0xd6879C0A03aDD8cFc43825A42a3F3CF44DB7D2b9",
-            "privateKey": "0x02b39cac1532bef9dba3e36ec32d3de1e9a88f1dda597d3ac6e2130aed9adc4e",
-            "managementKey": "0x1B420da5f7Be66567526E32bc68ab29F1A63765A"
-          }
-        },
-        "polygon": {
-          "config": {
-            "rpcEndpoints": [
-              "wss://polygon-mumbai.g.alchemy.com/v2/bkYqCNrIC0TX3nZHuwo_cx7xqP4pYQ9s",
-              "https://matic-mumbai.chainstacklabs.com",
-              "https://rpc-mumbai.matic.today",
-              "https://matic-testnet-archive-rpc.bwarelabs.com"
-            ],
-            "publicKey": "0xd6879C0A03aDD8cFc43825A42a3F3CF44DB7D2b9",
-            "privateKey": "0x02b39cac1532bef9dba3e36ec32d3de1e9a88f1dda597d3ac6e2130aed9adc4e",
-            "managementKey": "0x1B420da5f7Be66567526E32bc68ab29F1A63765A"
-          }
-        }
-      }
+    "auth": {
+        "ipWhitelist": [
+            "::1",
+            "127.0.0.1"
+        ]
     }
-  },
-  "auth": {
-    "ipWhitelist": [
-      "::1",
-      "127.0.0.1"
-    ]
-  }
 }