--- conflicted
+++ resolved
@@ -1,137 +1,129 @@
 {
-  "logLevel": "trace",
-  "modules": {
-    "repository": {
-      "enabled": true,
-      "implementation": {
-        "sequelize-repository": {
-          "config": {
-            "database": "operationaldb0"
-          }
+    "logLevel": "trace",
+    "modules": {
+        "repository": {
+            "enabled": true,
+            "implementation": {
+                "sequelize-repository": {
+                    "config": {
+                        "database": "operationaldb0"
+                    }
+                }
+            }
+        },
+        "tripleStore": {
+            "enabled": true,
+            "implementation": {
+                "ot-graphdb": {
+                    "enabled": true,
+                    "package": "./triple-store/implementation/ot-graphdb/ot-graphdb.js",
+                    "config": {
+                        "repositories": {
+                            "current": {
+                                "url": "http://localhost:7200",
+                                "name": "current0",
+                                "username": "admin",
+                                "password": ""
+                            },
+                            "historical": {
+                                "url": "http://localhost:7200",
+                                "name": "historical0",
+                                "username": "admin",
+                                "password": ""
+                            },
+                            "private": {
+                                "url": "http://localhost:7200",
+                                "name": "private0",
+                                "username": "admin",
+                                "password": ""
+                            }
+                        }
+                    }
+                }
+            }
+        },
+        "httpClient": {
+            "enabled": true,
+            "implementation": {
+                "express-http-client": {
+                    "package": "./http-client/implementation/express-http-client.js",
+                    "config": {
+                        "port": 8900
+                    }
+                }
+            }
+        },
+        "network": {
+            "enabled": true,
+            "implementation": {
+                "libp2p-service": {
+                    "config": {
+                        "port": 9100,
+                        "privateKey": "CAAS4QQwggJdAgEAAoGBALOYSCZsmINMpFdH8ydA9CL46fB08F3ELfb9qiIq+z4RhsFwi7lByysRnYT/NLm8jZ4RvlsSqOn2ZORJwBywYD5MCvU1TbEWGKxl5LriW85ZGepUwiTZJgZdDmoLIawkpSdmUOc1Fbnflhmj/XzAxlnl30yaa/YvKgnWtZI1/IwfAgMBAAECgYEAiZq2PWqbeI6ypIVmUr87z8f0Rt7yhIWZylMVllRkaGw5WeGHzQwSRQ+cJ5j6pw1HXMOvnEwxzAGT0C6J2fFx60C6R90TPos9W0zSU+XXLHA7AtazjlSnp6vHD+RxcoUhm1RUPeKU6OuUNcQVJu1ZOx6cAcP/I8cqL38JUOOS7XECQQDex9WUKtDnpHEHU/fl7SvCt0y2FbGgGdhq6k8nrWtBladP5SoRUFuQhCY8a20fszyiAIfxQrtpQw1iFPBpzoq1AkEAzl/s3XPGi5vFSNGLsLqbVKbvoW9RUaGN8o4rU9oZmPFL31Jo9FLA744YRer6dYE7jJMel7h9VVWsqa9oLGS8AwJALYwfv45Nbb6yGTRyr4Cg/MtrFKM00K3YEGvdSRhsoFkPfwc0ZZvPTKmoA5xXEC8eC2UeZhYlqOy7lL0BNjCzLQJBAMpvcgtwa8u6SvU5B0ueYIvTDLBQX3YxgOny5zFjeUR7PS+cyPMQ0cyql8jNzEzDLcSg85tkDx1L4wi31Pnm/j0CQFH/6MYn3r9benPm2bYSe9aoJp7y6ht2DmXmoveNbjlEbb8f7jAvYoTklJxmJCcrdbNx/iCj2BuAinPPgEmUzfQ=",
+                        "bootstrap": []
+                    }
+                }
+            }
+        },
+        "blockchain": {
+            "implementation": {
+                "ganache": {
+                    "config": {
+                        "blockchainTitle": "ganache",
+                        "networkId": "ganache::testnet",
+                        "rpcEndpoints": [
+                            "http://127.0.0.1:7545"
+                        ],
+                        "evmOperationalWalletPublicKey": "0xd6879C0A03aDD8cFc43825A42a3F3CF44DB7D2b9",
+                        "evmOperationalWalletPrivateKey": "0x02b39cac1532bef9dba3e36ec32d3de1e9a88f1dda597d3ac6e2130aed9adc4e",
+                        "evmManagementWalletPublicKey": "0xf68B2609F1E240e501D78c78276D7314ba298025",
+                        "evmManagementWalletPrivateKey": "0x50409e18b20ba522c909a296b3c378af1c31fb458aa6478988c260b78956ab3d",
+                        "sharesTokenName": "LocalNode0",
+                        "sharesTokenSymbol": "LN0"
+                    }
+                },
+                "otp": {
+                    "config": {
+                        "evmOperationalWalletPublicKey": "0xd6879C0A03aDD8cFc43825A42a3F3CF44DB7D2b9",
+                        "evmOperationalWalletPrivateKey": "0x02b39cac1532bef9dba3e36ec32d3de1e9a88f1dda597d3ac6e2130aed9adc4e",
+                        "evmManagementWalletPublicKey": "0xBaF76aC0d0ef9a2FFF76884d54C9D3e270290a43"
+                    }
+                },
+                "polygon": {
+                    "config": {
+                        "rpcEndpoints": [
+                            "wss://polygon-mumbai.g.alchemy.com/v2/bkYqCNrIC0TX3nZHuwo_cx7xqP4pYQ9s",
+                            "https://matic-mumbai.chainstacklabs.com",
+                            "https://rpc-mumbai.matic.today",
+                            "https://matic-testnet-archive-rpc.bwarelabs.com"
+                        ],
+                        "evmOperationalWalletPublicKey": "0xd6879C0A03aDD8cFc43825A42a3F3CF44DB7D2b9",
+                        "evmOperationalWalletPrivateKey": "0x02b39cac1532bef9dba3e36ec32d3de1e9a88f1dda597d3ac6e2130aed9adc4e",
+                        "evmManagementWalletPublicKey": "0xBaF76aC0d0ef9a2FFF76884d54C9D3e270290a43"
+                    }
+                },
+                "rinkeby": {
+                    "package": "./blockchain/implementation/polygon/eth-service.js",
+                    "config": {
+                        "networkId": "eth::rinkeby",
+                        "gasPriceOracleLink": "",
+                        "rpcEndpoints": [
+                            "http://127.0.0.1:7545"
+                        ],
+                        "evmOperationalWalletPublicKey": "0xd6879C0A03aDD8cFc43825A42a3F3CF44DB7D2b9",
+                        "evmOperationalWalletPrivateKey": "0x02b39cac1532bef9dba3e36ec32d3de1e9a88f1dda597d3ac6e2130aed9adc4e",
+                        "evmManagementWalletPublicKey": "0xBaF76aC0d0ef9a2FFF76884d54C9D3e270290a43"
+                    }
+                }
+            },
+            "defaultImplementation": "ganache"
         }
-      }
     },
-    "tripleStore": {
-      "enabled": true,
-      "implementation": {
-        "ot-graphdb": {
-<<<<<<< HEAD
-          "enabled": true,
-          "package": "./triple-store/implementation/ot-graphdb/ot-graphdb.js",
-          "config": {
-            "repositories": {
-              "current": {
-                "url": "http://localhost:7200",
-                "name": "current0",
-                "username": "admin",
-                "password": ""
-              },
-              "historical": {
-                "url": "http://localhost:7200",
-                "name": "historical0",
-                "username": "admin",
-                "password": ""
-              },
-              "private": {
-                "url": "http://localhost:7200",
-                "name": "private0",
-                "username": "admin",
-                "password": ""
-              }
-            }
-=======
-          "config": {
-            "url": "http://localhost:7200",
-            "repository": "repository0",
-            "username": "admin",
-            "password": ""
-          }
-        }
-      }
+    "auth": {
+        "ipWhitelist": [
+            "::1",
+            "127.0.0.1"
+        ]
     },
-    "httpClient": {
-      "enabled": true,
-      "implementation": {
-        "express-http-client": {
-          "package": "./http-client/implementation/express-http-client.js",
-          "config": {
-            "port": 8900
->>>>>>> 8f6631f3
-          }
-        }
-      }
-    },
-    "network": {
-      "enabled": true,
-      "implementation": {
-        "libp2p-service": {
-          "config": {
-            "port": 9100,
-            "privateKey": "CAAS4QQwggJdAgEAAoGBALOYSCZsmINMpFdH8ydA9CL46fB08F3ELfb9qiIq+z4RhsFwi7lByysRnYT/NLm8jZ4RvlsSqOn2ZORJwBywYD5MCvU1TbEWGKxl5LriW85ZGepUwiTZJgZdDmoLIawkpSdmUOc1Fbnflhmj/XzAxlnl30yaa/YvKgnWtZI1/IwfAgMBAAECgYEAiZq2PWqbeI6ypIVmUr87z8f0Rt7yhIWZylMVllRkaGw5WeGHzQwSRQ+cJ5j6pw1HXMOvnEwxzAGT0C6J2fFx60C6R90TPos9W0zSU+XXLHA7AtazjlSnp6vHD+RxcoUhm1RUPeKU6OuUNcQVJu1ZOx6cAcP/I8cqL38JUOOS7XECQQDex9WUKtDnpHEHU/fl7SvCt0y2FbGgGdhq6k8nrWtBladP5SoRUFuQhCY8a20fszyiAIfxQrtpQw1iFPBpzoq1AkEAzl/s3XPGi5vFSNGLsLqbVKbvoW9RUaGN8o4rU9oZmPFL31Jo9FLA744YRer6dYE7jJMel7h9VVWsqa9oLGS8AwJALYwfv45Nbb6yGTRyr4Cg/MtrFKM00K3YEGvdSRhsoFkPfwc0ZZvPTKmoA5xXEC8eC2UeZhYlqOy7lL0BNjCzLQJBAMpvcgtwa8u6SvU5B0ueYIvTDLBQX3YxgOny5zFjeUR7PS+cyPMQ0cyql8jNzEzDLcSg85tkDx1L4wi31Pnm/j0CQFH/6MYn3r9benPm2bYSe9aoJp7y6ht2DmXmoveNbjlEbb8f7jAvYoTklJxmJCcrdbNx/iCj2BuAinPPgEmUzfQ=",
-            "bootstrap": []
-          }
-        }
-      }
-    },
-    "blockchain": {
-      "implementation": {
-        "ganache": {
-          "config": {
-            "blockchainTitle": "ganache",
-            "networkId": "ganache::testnet",
-            "rpcEndpoints": [
-              "http://127.0.0.1:7545"
-            ],
-            "evmOperationalWalletPublicKey": "0xd6879C0A03aDD8cFc43825A42a3F3CF44DB7D2b9",
-            "evmOperationalWalletPrivateKey": "0x02b39cac1532bef9dba3e36ec32d3de1e9a88f1dda597d3ac6e2130aed9adc4e",
-            "evmManagementWalletPublicKey": "0xf68B2609F1E240e501D78c78276D7314ba298025",
-            "evmManagementWalletPrivateKey": "0x50409e18b20ba522c909a296b3c378af1c31fb458aa6478988c260b78956ab3d",
-            "sharesTokenName": "LocalNode0",
-            "sharesTokenSymbol": "LN0"
-          }
-        },
-        "otp": {
-          "config": {
-            "evmOperationalWalletPublicKey": "0xd6879C0A03aDD8cFc43825A42a3F3CF44DB7D2b9",
-            "evmOperationalWalletPrivateKey": "0x02b39cac1532bef9dba3e36ec32d3de1e9a88f1dda597d3ac6e2130aed9adc4e",
-            "evmManagementWalletPublicKey": "0xBaF76aC0d0ef9a2FFF76884d54C9D3e270290a43"
-          }
-        },
-        "polygon": {
-          "config": {
-            "rpcEndpoints": [
-              "wss://polygon-mumbai.g.alchemy.com/v2/bkYqCNrIC0TX3nZHuwo_cx7xqP4pYQ9s",
-              "https://matic-mumbai.chainstacklabs.com",
-              "https://rpc-mumbai.matic.today",
-              "https://matic-testnet-archive-rpc.bwarelabs.com"
-            ],
-            "evmOperationalWalletPublicKey": "0xd6879C0A03aDD8cFc43825A42a3F3CF44DB7D2b9",
-            "evmOperationalWalletPrivateKey": "0x02b39cac1532bef9dba3e36ec32d3de1e9a88f1dda597d3ac6e2130aed9adc4e",
-            "evmManagementWalletPublicKey": "0xBaF76aC0d0ef9a2FFF76884d54C9D3e270290a43"
-          }
-        },
-        "rinkeby": {
-          "package": "./blockchain/implementation/polygon/eth-service.js",
-          "config": {
-            "networkId": "eth::rinkeby",
-            "gasPriceOracleLink": "",
-            "rpcEndpoints": [
-              "http://127.0.0.1:7545"
-            ],
-            "evmOperationalWalletPublicKey": "0xd6879C0A03aDD8cFc43825A42a3F3CF44DB7D2b9",
-            "evmOperationalWalletPrivateKey": "0x02b39cac1532bef9dba3e36ec32d3de1e9a88f1dda597d3ac6e2130aed9adc4e",
-            "evmManagementWalletPublicKey": "0xBaF76aC0d0ef9a2FFF76884d54C9D3e270290a43"
-          }
-        }
-      },
-      "defaultImplementation": "ganache"
-    }
-  },
-  "auth": {
-    "ipWhitelist": [
-      "::1",
-      "127.0.0.1"
-    ]
-  },
-  "appDataPath": "data0"
+    "appDataPath": "data0"
 }