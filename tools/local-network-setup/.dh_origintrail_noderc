{
    "graphDatabase": {
        "username": "admin",
        "password": ""
    },
    "logLevel": "trace",
    "rpcPort": 8901,
    "modules": {
        "httpClient": {
            "enabled": true,
            "implementation": {
                "express-http-client": {
                    "package": "./http-client/implementation/express-http-client",
                    "config": {}
                }
            }
        },
        "tripleStore": {
            "enabled": true,
            "defaultImplementation": "ot-graphdb",
            "implementation": {
                "ot-graphdb": {
                    "config": {}
                }
            }
        },
        "repository": {
            "enabled": true,
            "implementation": {
                "sequelize-repository": {
                    "config": {}
                }
            }
        },
        "network": {
            "enabled": true,
            "implementation": {
                "libp2p-service": {
                    "package": "./network/implementation/libp2p-service",
                    "config": {
                        "port": 9001,
                        "bootstrap": [
                            "/ip4/0.0.0.0/tcp/9000/p2p/QmWyf3dtqJnhuCpzEDTNmNFYc5tjxTrXhGcUUmGHdg2gtj"
                        ]
                    }
                }
            }
        },
        "blockchain": {
            "enabled": true,
            "implementation": {
                "web3-service": {
                    "package": "./blockchain/implementation/web3-service",
                    "config": {
                        "blockchainTitle": "Polygon",
                        "networkId": "polygon::testnet",
<<<<<<< HEAD
                        "hubContractAddress": "0x8b3A3D55C3a51f7c7605D2a6F5B122dA0e5A88A8",
=======
>>>>>>> d9fd26af
                        "rpcEndpoints": [
                            "https://rpc-mumbai.maticvigil.com/",
                            "https://matic-mumbai.chainstacklabs.com",
                            "https://rpc-mumbai.matic.today",
                            "https://matic-testnet-archive-rpc.bwarelabs.com"
                        ],
                        "publicKey": "...",
                        "privateKey": "..."
                    }
                }
            }
        }
    },
    "ipWhitelist": [
        "::1",
        "127.0.0.1"
    ]
}<|MERGE_RESOLUTION|>--- conflicted
+++ resolved
@@ -54,10 +54,6 @@
                     "config": {
                         "blockchainTitle": "Polygon",
                         "networkId": "polygon::testnet",
-<<<<<<< HEAD
-                        "hubContractAddress": "0x8b3A3D55C3a51f7c7605D2a6F5B122dA0e5A88A8",
-=======
->>>>>>> d9fd26af
                         "rpcEndpoints": [
                             "https://rpc-mumbai.maticvigil.com/",
                             "https://matic-mumbai.chainstacklabs.com",
